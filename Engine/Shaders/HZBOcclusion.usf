--- conflicted
+++ resolved
@@ -39,15 +39,6 @@
 #endif
 }
 
-<<<<<<< HEAD
-#if PS4_PROFILE
-#define SLOT_RESET 1
-#include "PS4/PS4Pragmas.usf"
-#endif
-
-
-=======
->>>>>>> 5338f086
 Texture2D		HZBTexture;
 SamplerState	HZBSampler;
 
