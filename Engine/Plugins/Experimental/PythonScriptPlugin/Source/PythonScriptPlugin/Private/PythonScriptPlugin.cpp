// Copyright 1998-2018 Epic Games, Inc. All Rights Reserved.

#include "PythonScriptPlugin.h"
#include "PythonScriptPluginSettings.h"
#include "PyGIL.h"
#include "PyCore.h"
#include "PySlate.h"
#include "PyEngine.h"
#include "PyEditor.h"
#include "PyConstant.h"
#include "PyConversion.h"
#include "PyMethodWithClosure.h"
#include "PyReferenceCollector.h"
#include "PyWrapperTypeRegistry.h"
#include "EngineAnalytics.h"
#include "Interfaces/IAnalyticsProvider.h"
#include "Misc/App.h"
#include "Misc/CoreDelegates.h"
#include "Misc/Paths.h"
#include "Misc/FileHelper.h"
#include "Misc/PackageName.h"
#include "HAL/PlatformProcess.h"
#include "Containers/Ticker.h"
#include "Features/IModularFeatures.h"
#include "ProfilingDebugging/ScopedTimers.h"

#if WITH_EDITOR
#include "EditorSupportDelegates.h"
#include "DesktopPlatformModule.h"
#include "EditorStyleSet.h"
#include "Engine/Engine.h"
#include "Framework/Application/SlateApplication.h"
#include "Framework/MultiBox/MultiBoxBuilder.h"
#include "LevelEditor.h"
#include "Misc/ConfigCacheIni.h"
#include "Misc/MessageDialog.h"
#endif	// WITH_EDITOR

#define LOCTEXT_NAMESPACE "PythonScriptPlugin"

#if WITH_PYTHON

static PyUtil::FPyApiBuffer NullPyArg = PyUtil::TCHARToPyApiBuffer(TEXT(""));
static PyUtil::FPyApiChar* NullPyArgPtrs[] = { NullPyArg.GetData() };

/** Util struct to set the sys.argv data for Python when executing a file with arguments */
struct FPythonScopedArgv
{
	FPythonScopedArgv(const TCHAR* InArgs)
	{
		if (InArgs && *InArgs)
		{
			FString NextToken;
			while (FParse::Token(InArgs, NextToken, false))
			{
				PyCommandLineArgs.Add(PyUtil::TCHARToPyApiBuffer(*NextToken));
			}

			PyCommandLineArgPtrs.Reserve(PyCommandLineArgs.Num());
			for (PyUtil::FPyApiBuffer& PyCommandLineArg : PyCommandLineArgs)
			{
				PyCommandLineArgPtrs.Add(PyCommandLineArg.GetData());
			}
		}
		PySys_SetArgvEx(PyCommandLineArgPtrs.Num(), PyCommandLineArgPtrs.GetData(), 0);
	}

	~FPythonScopedArgv()
	{
		PySys_SetArgvEx(1, NullPyArgPtrs, 0);
	}

	TArray<PyUtil::FPyApiBuffer> PyCommandLineArgs;
	TArray<PyUtil::FPyApiChar*> PyCommandLineArgPtrs;
};

FPythonCommandExecutor::FPythonCommandExecutor(FPythonScriptPlugin* InPythonScriptPlugin)
	: PythonScriptPlugin(InPythonScriptPlugin)
{
}

FName FPythonCommandExecutor::StaticName()
{
	static const FName CmdExecName = TEXT("Python");
	return CmdExecName;
}

FName FPythonCommandExecutor::GetName() const
{
	return StaticName();
}

FText FPythonCommandExecutor::GetDisplayName() const
{
	return LOCTEXT("PythonCommandExecutorDisplayName", "Python");
}

FText FPythonCommandExecutor::GetDescription() const
{
	return LOCTEXT("PythonCommandExecutorDescription", "Execute Python Scripts");
}

FText FPythonCommandExecutor::GetHintText() const
{
	return LOCTEXT("PythonCommandExecutorHintText", "Enter Python Script");
}

void FPythonCommandExecutor::GetAutoCompleteSuggestions(const TCHAR* Input, TArray<FString>& Out)
{
}

void FPythonCommandExecutor::GetExecHistory(TArray<FString>& Out)
{
	IConsoleManager::Get().GetConsoleHistory(TEXT("Python"), Out);
}

bool FPythonCommandExecutor::Exec(const TCHAR* Input)
{
	IConsoleManager::Get().AddConsoleHistoryEntry(TEXT("Python"), Input);

	UE_LOG(LogPython, Log, TEXT("%s"), Input);
	PythonScriptPlugin->HandlePythonExecCommand(Input);

	return true;
}

bool FPythonCommandExecutor::AllowHotKeyClose() const
{
	return false;
}

bool FPythonCommandExecutor::AllowMultiLine() const
{
	return true;
}

#if WITH_EDITOR
class FPythonCommandMenuImpl : public IPythonCommandMenu
{
public:
	FPythonCommandMenuImpl()
		: bRecentsFilesDirty(false)
	{
		ConfigFilename = UObject::StaticClass()->GetDefaultObject()->GetGlobalUserConfigFilename();
	}

	virtual void OnStartupMenu() override
	{
		LoadConfig();

		// Create & Add menu extension
		MenuExtender = MakeShareable(new FExtender);
		MenuExtender->AddMenuExtension("FileLoadAndSave", EExtensionHook::After, nullptr, FMenuExtensionDelegate::CreateRaw(this, &FPythonCommandMenuImpl::CreateMenu));

		FLevelEditorModule& LevelEditorModule = FModuleManager::LoadModuleChecked<FLevelEditorModule>("LevelEditor");
		LevelEditorModule.GetMenuExtensibilityManager()->AddExtender(MenuExtender);
	}

	virtual void OnShutdownMenu() override
	{
		// Remove menu extension
		FLevelEditorModule& LevelEditorModule = FModuleManager::LoadModuleChecked<FLevelEditorModule>("LevelEditor");
		LevelEditorModule.GetMenuExtensibilityManager()->RemoveExtender(MenuExtender);
		MenuExtender = nullptr;

		// Write to file
		if (bRecentsFilesDirty)
		{
			SaveConfig();
			bRecentsFilesDirty = false;
		}
	}

	virtual void OnRunFile(const FString& InFile, bool bAdd) override
	{
		if (bAdd)
		{
			int32 Index = RecentsFiles.Find(InFile);
			if (Index != INDEX_NONE)
			{
				// If already in the list but not at the last position
				if (Index != RecentsFiles.Num() - 1)
				{
					RecentsFiles.RemoveAt(Index);
					RecentsFiles.Add(InFile);
					bRecentsFilesDirty = true;
				}
			}
			else
			{
				if (RecentsFiles.Num() >= MaxNumberOfFiles)
				{
					RecentsFiles.RemoveAt(0);
				}
				RecentsFiles.Add(InFile);
				bRecentsFilesDirty = true;
			}
		}
		else
		{
			if (RecentsFiles.RemoveSingle(InFile) > 0)
			{
				bRecentsFilesDirty = true;
			}
		}
	}

private:
	const TCHAR* STR_ConfigSection = TEXT("Python");
	const TCHAR* STR_ConfigDirectoryKey = TEXT("LastDirectory");
	const FName NAME_ConfigRecentsFilesyKey = TEXT("RecentsFiles");
	static const int32 MaxNumberOfFiles = 10;

	void LoadConfig()
	{
		RecentsFiles.Reset();

		GConfig->GetString(STR_ConfigSection, STR_ConfigDirectoryKey, LastDirectory, ConfigFilename);

		FConfigSection* Sec = GConfig->GetSectionPrivate(STR_ConfigSection, false, true, ConfigFilename);
		if (Sec)
		{
			TArray<FConfigValue> List;
			Sec->MultiFind(NAME_ConfigRecentsFilesyKey, List);

			int32 ListNum = FMath::Min(List.Num(), MaxNumberOfFiles);

			RecentsFiles.Reserve(ListNum);
			for (int32 Index = 0; Index < ListNum; ++Index)
			{
				RecentsFiles.Add(List[Index].GetValue());
			}
		}
	}

	void SaveConfig() const
	{
		GConfig->SetString(STR_ConfigSection, STR_ConfigDirectoryKey, *LastDirectory, ConfigFilename);

		FConfigSection* Sec = GConfig->GetSectionPrivate(STR_ConfigSection, true, false, ConfigFilename);
		if (Sec)
		{
			Sec->Remove(NAME_ConfigRecentsFilesyKey);
			for (int32 Index = RecentsFiles.Num() - 1; Index >= 0; --Index)
			{
				Sec->Add(NAME_ConfigRecentsFilesyKey, *RecentsFiles[Index]);
			}
		}

		GConfig->Flush(false);
	}

	void MakeRecentPythonScriptMenu(FMenuBuilder& InMenuBuilder)
	{
		for (int32 Index = RecentsFiles.Num() - 1; Index >= 0; --Index)
		{
			InMenuBuilder.AddMenuEntry(
				FText::FromString(RecentsFiles[Index]),
				FText::GetEmpty(),
				FSlateIcon(),
				FUIAction(FExecuteAction::CreateRaw(this, &FPythonCommandMenuImpl::Menu_ExecutePythonRecent, Index))
			);
		}
		int32 Variable1 = 1;
	}

	void CreateMenu(FMenuBuilder& MenuBuilder)
	{
		MenuBuilder.BeginSection("Python", LOCTEXT("Python", "Python"));
		MenuBuilder.AddMenuEntry(
			LOCTEXT("OpenPython", "Execute Python Script"),
			LOCTEXT("OpenPythonTooltip", "Open a Python Script file and Execute it."),
			FSlateIcon(),
			FUIAction(FExecuteAction::CreateRaw(this, &FPythonCommandMenuImpl::Menu_ExecutePython))
		);
		MenuBuilder.AddSubMenu(
			LOCTEXT("RecentPythonsSubMenu", "Recent Python Scripts"),
			LOCTEXT("RecentPythonsSubMenu_ToolTip", "Select a recent Python Script file and Execute it."),
			FNewMenuDelegate::CreateRaw(this, &FPythonCommandMenuImpl::MakeRecentPythonScriptMenu),
			false,
			FSlateIcon(FEditorStyle::GetStyleSetName(), "MainFrame.RecentLevels")
		);
		MenuBuilder.EndSection();
	}

	void Menu_ExecutePythonRecent(int32 Index)
	{
		if (RecentsFiles.IsValidIndex(Index))
		{
			FString PyCopied = RecentsFiles[Index];
			GEngine->Exec(NULL, *FString::Printf(TEXT("py \"%s\""), *PyCopied));
		}
	}

	void Menu_ExecutePython()
	{
		TArray<FString> OpenedFiles;
		FString DefaultDirectory = LastDirectory;

		IDesktopPlatform* DesktopPlatform = FDesktopPlatformModule::Get();
		if (DesktopPlatform)
		{
			bool bOpened = DesktopPlatform->OpenFileDialog(
				FSlateApplication::Get().FindBestParentWindowHandleForDialogs(nullptr),
				LOCTEXT("OpenPython", "Execute Python Script").ToString(),
				DefaultDirectory,
				TEXT(""),
				TEXT("Python files|*.py|"),
				EFileDialogFlags::None,
				OpenedFiles
			);

			if (bOpened && OpenedFiles.Num() > 0)
			{
				if (DefaultDirectory != LastDirectory)
				{
					LastDirectory = DefaultDirectory;
					bRecentsFilesDirty = true;
				}

				GEngine->Exec(NULL, *FString::Printf(TEXT("py \"%s\""), *OpenedFiles.Last()));
			}
		}
	}

private:
	TSharedPtr<FExtender> MenuExtender;

	TArray<FString> RecentsFiles;
	FString LastDirectory;

	FString ConfigFilename;
	bool bRecentsFilesDirty;
};
#endif // WITH_EDITOR

#endif	// WITH_PYTHON

FPythonScriptPlugin::FPythonScriptPlugin()
#if WITH_PYTHON
	: CmdExec(this)
	, CmdMenu(nullptr)
	, bInitialized(false)
	, bHasTicked(false)
#endif	// WITH_PYTHON
{
}

bool FPythonScriptPlugin::IsPythonAvailable() const
{
	return WITH_PYTHON;
}

bool FPythonScriptPlugin::ExecPythonCommand(const TCHAR* InPythonCommand)
{
#if WITH_PYTHON
	return HandlePythonExecCommand(InPythonCommand);
#else	// WITH_PYTHON
	ensureAlwaysMsgf(false, TEXT("Python is not available!"));
	return false;
#endif	// WITH_PYTHON
}

FSimpleMulticastDelegate& FPythonScriptPlugin::OnPythonInitialized()
{
	return OnPythonInitializedDelegate;
}

FSimpleMulticastDelegate& FPythonScriptPlugin::OnPythonShutdown()
{
	return OnPythonShutdownDelegate;
}

void FPythonScriptPlugin::StartupModule()
{
#if WITH_PYTHON
	InitializePython();
	IModularFeatures::Get().RegisterModularFeature(IConsoleCommandExecutor::ModularFeatureName(), &CmdExec);

#if WITH_EDITOR
		check(CmdMenu == nullptr);
		CmdMenu = new FPythonCommandMenuImpl();
		CmdMenu->OnStartupMenu();
#endif // WITH_EDITOR

	FCoreDelegates::OnPreExit.AddRaw(this, &FPythonScriptPlugin::ShutdownPython);
#endif	// WITH_PYTHON
}

void FPythonScriptPlugin::ShutdownModule()
{
#if WITH_PYTHON
	FCoreDelegates::OnPreExit.RemoveAll(this);

#if WITH_EDITOR
	check(CmdMenu);
	CmdMenu->OnShutdownMenu();
	delete CmdMenu;
	CmdMenu = nullptr;
#endif // WITH_EDITOR

	IModularFeatures::Get().UnregisterModularFeature(IConsoleCommandExecutor::ModularFeatureName(), &CmdExec);
	ShutdownPython();
#endif	// WITH_PYTHON
}

bool FPythonScriptPlugin::Exec(UWorld* InWorld, const TCHAR* Cmd, FOutputDevice& Ar)
{
#if WITH_PYTHON
	if (FParse::Command(&Cmd, TEXT("PY")))
	{
		HandlePythonExecCommand(Cmd);
		return true;
	}
#endif	// WITH_PYTHON
	return false;
}

#if WITH_PYTHON

void FPythonScriptPlugin::InitializePython()
{
	bInitialized = true;

	// Set-up the correct program name
	{
		FString ProgramName = FPlatformProcess::GetCurrentWorkingDirectory() / FPlatformProcess::ExecutableName(false);
		FPaths::NormalizeFilename(ProgramName);
		PyProgramName = PyUtil::TCHARToPyApiBuffer(*ProgramName);
	}

	// Set-up the correct home path
<<<<<<< HEAD
	{
		// Build the full Python directory (UE_PYTHON_DIR may be relative to UE4 engine directory for portability)
		FString PythonDir = UTF8_TO_TCHAR(UE_PYTHON_DIR);
		PythonDir.ReplaceInline(TEXT("{ENGINE_DIR}"), *FPaths::EngineDir(), ESearchCase::CaseSensitive);
		FPaths::NormalizeDirectoryName(PythonDir);
		FPaths::RemoveDuplicateSlashes(PythonDir);
		PyHomePath = PyUtil::TCHARToPyApiBuffer(*PythonDir);
	}

	// Set-up the correct command line
=======
>>>>>>> a23640a2
	{
		// Build the full Python directory (UE_PYTHON_DIR may be relative to UE4 engine directory for portability)
		FString PythonDir = UTF8_TO_TCHAR(UE_PYTHON_DIR);
		PythonDir.ReplaceInline(TEXT("{ENGINE_DIR}"), *FPaths::EngineDir(), ESearchCase::CaseSensitive);
		FPaths::NormalizeDirectoryName(PythonDir);
		FPaths::RemoveDuplicateSlashes(PythonDir);
		PyHomePath = PyUtil::TCHARToPyApiBuffer(*PythonDir);
	}

	// Initialize the Python interpreter
	{
#if PY_MAJOR_VERSION >= 3 && PY_MINOR_VERSION >= 4
		Py_SetStandardStreamEncoding("utf-8", nullptr);
#endif	// PY_MAJOR_VERSION >= 3 && PY_MINOR_VERSION >= 4
		Py_SetProgramName(PyProgramName.GetData());
		Py_SetPythonHome(PyHomePath.GetData());
		Py_Initialize();

		PySys_SetArgvEx(1, NullPyArgPtrs, 0);

		// Enable developer warnings if requested
		if (GetDefault<UPythonScriptPluginSettings>()->bDeveloperMode)
		{
			PyUtil::EnableDeveloperWarnings();
		}

		// Initialize our custom method type as we'll need it when generating bindings
		InitializePyMethodWithClosure();

		// Initialize our custom constant type as we'll need it when generating bindings
		InitializePyConstant();

		PyObject* PyMainModule = PyImport_AddModule("__main__");
		PyDefaultGlobalDict = FPyObjectPtr::NewReference(PyModule_GetDict(PyMainModule));
		PyDefaultLocalDict = PyDefaultGlobalDict;

		PyConsoleGlobalDict = FPyObjectPtr::StealReference(PyDict_Copy(PyDefaultGlobalDict));
		PyConsoleLocalDict = PyConsoleGlobalDict;

#if WITH_EDITOR
		FEditorSupportDelegates::PrepareToCleanseEditorObject.AddRaw(this, &FPythonScriptPlugin::OnPrepareToCleanseEditorObject);
#endif	// WITH_EDITOR
	}

	// Set-up the known Python script paths
	{
		PyUtil::AddSystemPath(FPaths::ConvertRelativePathToFull(FPlatformProcess::UserDir() / FApp::GetEpicProductIdentifier() / TEXT("Python")));

		TArray<FString> RootPaths;
		FPackageName::QueryRootContentPaths(RootPaths);
		for (const FString& RootPath : RootPaths)
		{
			const FString RootFilesystemPath = FPackageName::LongPackageNameToFilename(RootPath);
			PyUtil::AddSystemPath(FPaths::ConvertRelativePathToFull(RootFilesystemPath / TEXT("Python")));
		}

		for (const FDirectoryPath& AdditionalPath : GetDefault<UPythonScriptPluginSettings>()->AdditionalPaths)
		{
			PyUtil::AddSystemPath(FPaths::ConvertRelativePathToFull(AdditionalPath.Path));
		}

		FPackageName::OnContentPathMounted().AddRaw(this, &FPythonScriptPlugin::OnContentPathMounted);
		FPackageName::OnContentPathDismounted().AddRaw(this, &FPythonScriptPlugin::OnContentPathDismounted);
	}

	// Initialize the Unreal Python module
	{
		// Create the top-level "unreal" module
		PyUnrealModule = FPyObjectPtr::NewReference(PyImport_AddModule("unreal"));
		
		// Import "unreal" into the console by default
		PyDict_SetItemString(PyConsoleGlobalDict, "unreal", PyUnrealModule);

		// Initialize the and import the "core" module
		PyCore::InitializeModule();
		ImportUnrealModule(TEXT("core"));

		// Initialize the and import the "slate" module
		PySlate::InitializeModule();
		ImportUnrealModule(TEXT("slate"));

		// Initialize the and import the "engine" module
		PyEngine::InitializeModule();
		ImportUnrealModule(TEXT("engine"));

#if WITH_EDITOR
		// Initialize the and import the "editor" module
		PyEditor::InitializeModule();
		ImportUnrealModule(TEXT("editor"));
#endif	// WITH_EDITOR

		FPyWrapperTypeRegistry::Get().OnModuleDirtied().AddRaw(this, &FPythonScriptPlugin::OnModuleDirtied);
		FModuleManager::Get().OnModulesChanged().AddRaw(this, &FPythonScriptPlugin::OnModulesChanged);

		// Initialize the wrapped types
		FPyWrapperTypeRegistry::Get().GenerateWrappedTypes();

		// Initialize the tick handler
		TickHandle = FTicker::GetCoreTicker().AddTicker(FTickerDelegate::CreateLambda([this](float DeltaTime)
		{
			Tick(DeltaTime);
			return true;
		}));
	}

	// Notify any external listeners
	OnPythonInitializedDelegate.Broadcast();
}

void FPythonScriptPlugin::ShutdownPython()
{
	if (!bInitialized)
	{
		return;
	}

	// Notify any external listeners
	OnPythonShutdownDelegate.Broadcast();

	FTicker::GetCoreTicker().RemoveTicker(TickHandle);
	if (ModuleDelayedHandle.IsValid())
	{
		FTicker::GetCoreTicker().RemoveTicker(ModuleDelayedHandle);
	}

	FPyWrapperTypeRegistry::Get().OnModuleDirtied().RemoveAll(this);
	FModuleManager::Get().OnModulesChanged().RemoveAll(this);

	FPackageName::OnContentPathMounted().RemoveAll(this);
	FPackageName::OnContentPathDismounted().RemoveAll(this);

#if WITH_EDITOR
	FEditorSupportDelegates::PrepareToCleanseEditorObject.RemoveAll(this);
#endif	// WITH_EDITOR

	PyUnrealModule.Reset();
	PyDefaultGlobalDict.Reset();
	PyDefaultLocalDict.Reset();
	PyConsoleGlobalDict.Reset();
	PyConsoleLocalDict.Reset();

	ShutdownPyMethodWithClosure();

	Py_Finalize();

	bInitialized = false;
	bHasTicked = false;
}

void FPythonScriptPlugin::RequestStubCodeGeneration()
{
	// Ignore requests made before the fist Tick
	if (!bHasTicked)
	{
		return;
	}

	// Delay 2 seconds before generating as this may be triggered by loading several modules at once
	static const float Delay = 2.0f;

	// If there is an existing pending notification, remove it so that it can be reset
	if (ModuleDelayedHandle.IsValid())
	{
		FTicker::GetCoreTicker().RemoveTicker(ModuleDelayedHandle);
		ModuleDelayedHandle.Reset();
	}

	// Set new tick
	ModuleDelayedHandle = FTicker::GetCoreTicker().AddTicker(FTickerDelegate::CreateLambda(
		[this](float DeltaTime)
		{
			// Once ticked, the delegate will be removed so reset the handle to indicate that it isn't set.
			ModuleDelayedHandle.Reset();

			// Call the event now that the delay has passed.
			GenerateStubCode();

			// Don't reschedule to run again.
			return false;
		}),
		Delay);
}

void FPythonScriptPlugin::GenerateStubCode()
{
	if (GetDefault<UPythonScriptPluginSettings>()->bDeveloperMode)
	{
		// Generate stub code if developer mode enabled
		FPyWrapperTypeRegistry::Get().GenerateStubCodeForWrappedTypes();
	}
}

void FPythonScriptPlugin::Tick(const float InDeltaTime)
{
	// If this is our first Tick, handle any post-init logic that should happen once the engine is fully initialized
	if (!bHasTicked)
	{
		bHasTicked = true;

		// Run start-up scripts now
		TArray<FString> PySysPaths;
		{
			FPyScopedGIL GIL;
			PySysPaths = PyUtil::GetSystemPaths();
		}
		for (const FString& PySysPath : PySysPaths)
		{
			const FString PotentialFilePath = PySysPath / TEXT("init_unreal.py");
			if (FPaths::FileExists(PotentialFilePath))
			{
				RunFile(*PotentialFilePath, nullptr);
			}
		}
		for (const FString& StartupScript : GetDefault<UPythonScriptPluginSettings>()->StartupScripts)
		{
			HandlePythonExecCommand(*StartupScript);
		}

#if WITH_EDITOR
		// Register to generate stub code after a short delay
		RequestStubCodeGeneration();
#endif	// WITH_EDITOR
	}

	FPyWrapperTypeReinstancer::Get().ProcessPending();
}

void FPythonScriptPlugin::ImportUnrealModule(const TCHAR* InModuleName)
{
	const FString PythonModuleName = FString::Printf(TEXT("unreal_%s"), InModuleName);
	const FString NativeModuleName = FString::Printf(TEXT("_unreal_%s"), InModuleName);

	FPyScopedGIL GIL;

	const TCHAR* ModuleNameToImport = nullptr;
	PyObject* ModuleToReload = nullptr;
	if (PyUtil::IsModuleAvailableForImport(*PythonModuleName))
	{
		// Python modules that are already loaded should be reloaded if we're requested to import them again
		if (!PyUtil::IsModuleImported(*PythonModuleName, &ModuleToReload))
		{
			ModuleNameToImport = *PythonModuleName;
		}
	}
	else if (PyUtil::IsModuleAvailableForImport(*NativeModuleName))
	{
		ModuleNameToImport = *NativeModuleName;
	}

	FPyObjectPtr PyModule;
	if (ModuleToReload)
	{
		PyModule = FPyObjectPtr::StealReference(PyImport_ReloadModule(ModuleToReload));
	}
	else if (ModuleNameToImport)
	{
		PyModule = FPyObjectPtr::StealReference(PyImport_ImportModule(TCHAR_TO_UTF8(ModuleNameToImport)));
	}

	if (PyModule)
	{
		check(PyUnrealModule);
		PyObject* PyUnrealModuleDict = PyModule_GetDict(PyUnrealModule);

		// Hoist every public symbol from this module into the top-level "unreal" module
		{
			PyObject* PyModuleDict = PyModule_GetDict(PyModule);

			PyObject* PyObjKey = nullptr;
			PyObject* PyObjValue = nullptr;
			Py_ssize_t ModuleDictIndex = 0;
			while (PyDict_Next(PyModuleDict, &ModuleDictIndex, &PyObjKey, &PyObjValue))
			{
				if (PyObjKey)
				{
					const FString Key = PyUtil::PyObjectToUEString(PyObjKey);
					if (Key.Len() > 0 && Key[0] != TEXT('_'))
					{
						PyDict_SetItem(PyUnrealModuleDict, PyObjKey, PyObjValue);
					}
				}
			}
		}
	}
	else
	{
		PyUtil::LogPythonError(/*bInteractive*/true);
	}
}

bool FPythonScriptPlugin::HandlePythonExecCommand(const TCHAR* InPythonCommand)
{
	// We may have been passed literal code or a file
	// To work out which, extract the first token and see if it's a .py file
	// If it is, treat the remaining text as arguments to the file
	// Otherwise, treat it as literal code
	FString ExtractedFilename;
	{
		const TCHAR* Tmp = InPythonCommand;
		ExtractedFilename = FParse::Token(Tmp, false);
	}
	if (FPaths::GetExtension(ExtractedFilename) == TEXT("py"))
	{
		return RunFile(*ExtractedFilename, InPythonCommand);
	}
	else
	{
		return RunString(InPythonCommand);
	}
}

PyObject* FPythonScriptPlugin::EvalString(const TCHAR* InStr, const TCHAR* InContext, const int InMode)
{
	return EvalString(InStr, InContext, InMode, PyConsoleGlobalDict, PyConsoleLocalDict);
}

PyObject* FPythonScriptPlugin::EvalString(const TCHAR* InStr, const TCHAR* InContext, const int InMode, PyObject* InGlobalDict, PyObject* InLocalDict)
{
	PyCompilerFlags *PyCompFlags = nullptr;

	PyArena* PyArena = PyArena_New();
	if (!PyArena)
	{
		return nullptr;
	}

	_mod* PyModule = PyParser_ASTFromString(TCHAR_TO_UTF8(InStr), TCHAR_TO_UTF8(InContext), InMode, PyCompFlags, PyArena);
	if (!PyModule)
	{
		PyArena_Free(PyArena);
		return nullptr;
	}

	typedef TPyPtr<PyCodeObject> PyCodeObjectPtr;
	PyCodeObjectPtr PyCodeObj = PyCodeObjectPtr::StealReference(PyAST_Compile(PyModule, TCHAR_TO_UTF8(InContext), PyCompFlags, PyArena));
	if (!PyCodeObj)
	{
		return nullptr;
	}

	return PyEval_EvalCode((PyUtil::FPyCodeObjectType*)PyCodeObj.Get(), InGlobalDict, InLocalDict);
}

bool FPythonScriptPlugin::RunString(const TCHAR* InStr)
{
	// Execute Python code within this block
	{
		FPyScopedGIL GIL;

		FPyObjectPtr PyResult = FPyObjectPtr::StealReference(EvalString(InStr, TEXT("<string>"), Py_file_input));
		if (!PyResult)
		{
			PyUtil::LogPythonError();
			return false;
		}
	}

	FPyWrapperTypeReinstancer::Get().ProcessPending();
	return true;
}

bool FPythonScriptPlugin::RunFile(const TCHAR* InFile, const TCHAR* InArgs)
{
	auto ResolveFilePath = [InFile]() -> FString
	{
		// Favor the CWD
		if (FPaths::FileExists(InFile))
		{
			return FPaths::ConvertRelativePathToFull(InFile);
		}

		// Execute Python code within this block
		{
			FPyScopedGIL GIL;

			// Then test against each system path in order (as Python would)
			const TArray<FString> PySysPaths = PyUtil::GetSystemPaths();
			for (const FString& PySysPath : PySysPaths)
			{
				const FString PotentialFilePath = PySysPath / InFile;
				if (FPaths::FileExists(PotentialFilePath))
				{
					return PotentialFilePath;
				}
			}
		}

		// Didn't find a match... we know this file doesn't exist, but we'll use this path in the error reporting
		return FPaths::ConvertRelativePathToFull(InFile);
	};

	const FString ResolvedFilePath = ResolveFilePath();

	FString FileStr;
	bool bLoaded = FFileHelper::LoadFileToString(FileStr, *ResolvedFilePath);
#if WITH_EDITOR
	if (CmdMenu)
	{
		CmdMenu->OnRunFile(ResolvedFilePath, bLoaded);
	}
#endif // WITH_EDITOR

	if (!bLoaded)
	{
		UE_LOG(LogPython, Error, TEXT("Could not load Python file '%s' (resolved from '%s')"), *ResolvedFilePath, InFile);
		return false;
	}

	// Execute Python code within this block
	double ElapsedSeconds = 0.0;
	{
		FPyScopedGIL GIL;

		FPyObjectPtr PyFileGlobalDict = FPyObjectPtr::StealReference(PyDict_Copy(PyDefaultGlobalDict));
		FPyObjectPtr PyFileLocalDict = PyFileGlobalDict;
		{
			FPyObjectPtr PyResolvedFilePath;
			if (PyConversion::Pythonize(ResolvedFilePath, PyResolvedFilePath.Get(), PyConversion::ESetErrorState::No))
			{
				PyDict_SetItemString(PyFileGlobalDict, "__file__", PyResolvedFilePath);
			}
		}

		FPyObjectPtr PyResult;
		{
			FScopedDurationTimer Timer(ElapsedSeconds);
			FPythonScopedArgv ScopedArgv(InArgs);

			// We can't just use PyRun_File here as Python isn't always built against the same version of the CRT as UE4, so we get a crash at the CRT layer
			PyResult = FPyObjectPtr::StealReference(EvalString(*FileStr, *ResolvedFilePath, Py_file_input, PyFileGlobalDict, PyFileLocalDict));
		}

		if (!PyResult)
		{
			PyUtil::LogPythonError();
			return false;
		}
	}

	FPyWrapperTypeReinstancer::Get().ProcessPending();

	if (FEngineAnalytics::IsAvailable())
	{
		TArray<FAnalyticsEventAttribute> EventAttributes;
		EventAttributes.Add(FAnalyticsEventAttribute(TEXT("Duration"), ElapsedSeconds));
		FEngineAnalytics::GetProvider().RecordEvent(TEXT("PythonScriptPlugin"), EventAttributes);
	}

	return true;
}

void FPythonScriptPlugin::OnModuleDirtied(FName InModuleName)
{
	ImportUnrealModule(*InModuleName.ToString());
}

void FPythonScriptPlugin::OnModulesChanged(FName InModuleName, EModuleChangeReason InModuleChangeReason)
{
	switch (InModuleChangeReason)
	{
	case EModuleChangeReason::ModuleLoaded:
		FPyWrapperTypeRegistry::Get().GenerateWrappedTypesForModule(InModuleName);
#if WITH_EDITOR
		// Register to generate stub code after a short delay
		RequestStubCodeGeneration();
#endif	// WITH_EDITOR
		break;

	case EModuleChangeReason::ModuleUnloaded:
		FPyWrapperTypeRegistry::Get().OrphanWrappedTypesForModule(InModuleName);
#if WITH_EDITOR
		// Register to generate stub code after a short delay
		RequestStubCodeGeneration();
#endif	// WITH_EDITOR
		break;

	default:
		break;
	}
}

void FPythonScriptPlugin::OnContentPathMounted(const FString& InAssetPath, const FString& InFilesystemPath)
{
	FPyScopedGIL GIL;
	PyUtil::AddSystemPath(FPaths::ConvertRelativePathToFull(InFilesystemPath / TEXT("Python")));
}

void FPythonScriptPlugin::OnContentPathDismounted(const FString& InAssetPath, const FString& InFilesystemPath)
{
	FPyScopedGIL GIL;
	PyUtil::RemoveSystemPath(FPaths::ConvertRelativePathToFull(InFilesystemPath / TEXT("Python")));
}

#if WITH_EDITOR

void FPythonScriptPlugin::OnPrepareToCleanseEditorObject(UObject* InObject)
{
	FPyReferenceCollector::Get().PurgeUnrealObjectReferences(InObject, true);
}

#endif	// WITH_EDITOR

#endif	// WITH_PYTHON

IMPLEMENT_MODULE(FPythonScriptPlugin, PythonScriptPlugin)

#undef LOCTEXT_NAMESPACE<|MERGE_RESOLUTION|>--- conflicted
+++ resolved
@@ -430,19 +430,6 @@
 	}
 
 	// Set-up the correct home path
-<<<<<<< HEAD
-	{
-		// Build the full Python directory (UE_PYTHON_DIR may be relative to UE4 engine directory for portability)
-		FString PythonDir = UTF8_TO_TCHAR(UE_PYTHON_DIR);
-		PythonDir.ReplaceInline(TEXT("{ENGINE_DIR}"), *FPaths::EngineDir(), ESearchCase::CaseSensitive);
-		FPaths::NormalizeDirectoryName(PythonDir);
-		FPaths::RemoveDuplicateSlashes(PythonDir);
-		PyHomePath = PyUtil::TCHARToPyApiBuffer(*PythonDir);
-	}
-
-	// Set-up the correct command line
-=======
->>>>>>> a23640a2
 	{
 		// Build the full Python directory (UE_PYTHON_DIR may be relative to UE4 engine directory for portability)
 		FString PythonDir = UTF8_TO_TCHAR(UE_PYTHON_DIR);
