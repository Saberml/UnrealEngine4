// Copyright 1998-2016 Epic Games, Inc. All Rights Reserved.

#include "GitSourceControlPrivatePCH.h"
#include "GitSourceControlUtils.h"
#include "GitSourceControlState.h"
#include "GitSourceControlModule.h"
#include "GitSourceControlCommand.h"

#if PLATFORM_LINUX
#include <sys/ioctl.h>
#endif


namespace GitSourceControlConstants
{
	/** The maximum number of files we submit in a single Git command */
	const int32 MaxFilesPerBatch = 50;
}

FScopedTempFile::FScopedTempFile(const FText& InText)
{
	Filename = FPaths::CreateTempFilename(*FPaths::GameLogDir(), TEXT("Git-Temp"), TEXT(".txt"));
	if(!FFileHelper::SaveStringToFile(InText.ToString(), *Filename, FFileHelper::EEncodingOptions::ForceUTF8WithoutBOM))
	{
		UE_LOG(LogSourceControl, Error, TEXT("Failed to write to temp file: %s"), *Filename);
	}
}

FScopedTempFile::~FScopedTempFile()
{
	if(FPaths::FileExists(Filename))
	{
		if(!FPlatformFileManager::Get().GetPlatformFile().DeleteFile(*Filename))
		{
			UE_LOG(LogSourceControl, Error, TEXT("Failed to delete temp file: %s"), *Filename);
		}
	}
}

const FString& FScopedTempFile::GetFilename() const
{
	return Filename;
}


namespace GitSourceControlUtils
{

// Launch the Git command line process and extract its results & errors
static bool RunCommandInternalRaw(const FString& InCommand, const FString& InPathToGitBinary, const FString& InRepositoryRoot, const TArray<FString>& InParameters, const TArray<FString>& InFiles, FString& OutResults, FString& OutErrors)
{
	int32 ReturnCode = 0;
	FString FullCommand;
	FString LogableCommand; // short version of the command for logging purpose

	if(!InRepositoryRoot.IsEmpty())
	{
		// Specify the working copy (the root) of the git repository (before the command itself)
		FullCommand  = TEXT("--work-tree=\"");
		FullCommand += InRepositoryRoot;
		// and the ".git" subdirectory in it (before the command itself)
		FullCommand += TEXT("\" --git-dir=\"");
		FullCommand += InRepositoryRoot;
		FullCommand += TEXT(".git\" ");
	}
	// then the git command itself ("status", "log", "commit"...)
	LogableCommand += InCommand;

	// Append to the command all parameters, and then finally the files
	for(const auto& Parameter : InParameters)
	{
		LogableCommand += TEXT(" ");
		LogableCommand += Parameter;
	}
	for(const auto& File : InFiles)
	{
		LogableCommand += TEXT(" \"");
		LogableCommand += File;
		LogableCommand += TEXT("\"");
	}
	// Also, Git does not have a "--non-interactive" option, as it auto-detects when there are no connected standard input/output streams

	FullCommand += LogableCommand;

// @todo: temporary debug logs
//	UE_LOG(LogSourceControl, Log, TEXT("RunCommandInternalRaw: 'git %s'"), *FullCommand);
	FPlatformProcess::ExecProcess(*InPathToGitBinary, *FullCommand, &ReturnCode, &OutResults, &OutErrors);

	return ReturnCode == 0;
}

// Basic parsing or results & errors from the Git command line process
static bool RunCommandInternal(const FString& InCommand, const FString& InPathToGitBinary, const FString& InRepositoryRoot, const TArray<FString>& InParameters, const TArray<FString>& InFiles, TArray<FString>& OutResults, TArray<FString>& OutErrorMessages)
{
	bool bResult;
	FString Results;
	FString Errors;

	bResult = RunCommandInternalRaw(InCommand, InPathToGitBinary, InRepositoryRoot, InParameters, InFiles, Results, Errors);
	Results.ParseIntoArray(OutResults, TEXT("\n"), true);
	Errors.ParseIntoArray(OutErrorMessages, TEXT("\n"), true);

	return bResult;
}

FString FindGitBinaryPath()
{
#if PLATFORM_WINDOWS
	// 1) First of all, look into standard install directories
	// NOTE using only "git" (or "git.exe") relying on the "PATH" envvar does not always work as expected, depending on the installation:
	// If the PATH is set with "git/cmd" instead of "git/bin",
	// "git.exe" launch "git/cmd/git.exe" that redirect to "git/bin/git.exe" and ExecProcess() is unable to catch its outputs streams.
	// First check the 64-bit program files directory:
	FString GitBinaryPath(TEXT("C:/Program Files/Git/bin/git.exe"));
	bool bFound = CheckGitAvailability(GitBinaryPath);
	if(!bFound)
	{
		// otherwise check the 32-bit program files directory.
		GitBinaryPath = TEXT("C:/Program Files (x86)/Git/bin/git.exe");
		bFound = CheckGitAvailability(GitBinaryPath);
	}
<<<<<<< HEAD
=======
	if(!bFound)
	{
		// else the install dir for the current user: C:\Users\UserName\AppData\Local\Programs\Git\cmd
		TCHAR AppDataLocalPath[4096];
		FPlatformMisc::GetEnvironmentVariable(TEXT("LOCALAPPDATA"), AppDataLocalPath, ARRAY_COUNT(AppDataLocalPath));
		GitBinaryPath = FString::Printf(TEXT("%s/Programs/Git/cmd/git.exe"), AppDataLocalPath);
		bFound = CheckGitAvailability(GitBinaryPath);
	}
>>>>>>> 73f66985

	// 2) Else, look for the version of Git bundled with SmartGit "Installer with JRE"
	if(!bFound)
	{
		GitBinaryPath = TEXT("C:/Program Files (x86)/SmartGit/bin/git.exe");
		bFound = CheckGitAvailability(GitBinaryPath);
	}

	// 3) Else, look for the local_git provided by SourceTree
	if(!bFound)
	{
		// C:\Users\UserName\AppData\Local\Atlassian\SourceTree\git_local\bin
		TCHAR AppDataLocalPath[4096];
		FPlatformMisc::GetEnvironmentVariable(TEXT("LOCALAPPDATA"), AppDataLocalPath, ARRAY_COUNT(AppDataLocalPath));
		GitBinaryPath = FString::Printf(TEXT("%s/Atlassian/SourceTree/git_local/bin/git.exe"), AppDataLocalPath);
		bFound = CheckGitAvailability(GitBinaryPath);
	}

	// 4) Else, look for the PortableGit provided by GitHub for Windows
	if(!bFound)
	{
		// The latest GitHub for windows adds its binaries into the local appdata directory:
		// C:\Users\UserName\AppData\Local\GitHub\PortableGit_c2ba306e536fdf878271f7fe636a147ff37326ad\bin
		TCHAR AppDataLocalPath[4096];
		FPlatformMisc::GetEnvironmentVariable(TEXT("LOCALAPPDATA"), AppDataLocalPath, ARRAY_COUNT(AppDataLocalPath));
		FString SearchPath = FString::Printf(TEXT("%s/GitHub/PortableGit_*"), AppDataLocalPath);
		TArray<FString> PortableGitFolders;
		IFileManager::Get().FindFiles(PortableGitFolders, *SearchPath, false, true);
		if(PortableGitFolders.Num() > 0)
		{
			// FindFiles just returns directory names, so we need to prepend the root path to get the full path.
			GitBinaryPath = FString::Printf(TEXT("%s/GitHub/%s/bin/git.exe"), AppDataLocalPath, *(PortableGitFolders.Last())); // keep only the last PortableGit found
			bFound = CheckGitAvailability(GitBinaryPath);
		}
	}
#else
	FString GitBinaryPath = TEXT("/usr/bin/git");
	bool bFound = CheckGitAvailability(GitBinaryPath);
#endif

	if(bFound)
	{
		FPaths::MakePlatformFilename(GitBinaryPath);
	}
	else
	{
		// If we did not find a path to Git, set it empty
		GitBinaryPath.Empty();
	}

	return GitBinaryPath;
}

bool CheckGitAvailability(const FString& InPathToGitBinary)
{
	bool bGitAvailable = false;

	FString InfoMessages;
	FString ErrorMessages;
	bGitAvailable = RunCommandInternalRaw(TEXT("version"), InPathToGitBinary, FString(), TArray<FString>(), TArray<FString>(), InfoMessages, ErrorMessages);
	if(bGitAvailable)
	{
		if(!InfoMessages.Contains("git"))
		{
			bGitAvailable = false;
		}
	}

	return bGitAvailable;
}

// Find the root of the Git repository, looking from the GameDir and upward in its parent directories.
bool FindRootDirectory(const FString& InPathToGameDir, FString& OutRepositoryRoot)
{
	bool bFound = false;
	FString PathToGitSubdirectory;
	OutRepositoryRoot = InPathToGameDir;

	while(!bFound && !OutRepositoryRoot.IsEmpty())
	{
		PathToGitSubdirectory = OutRepositoryRoot;
		PathToGitSubdirectory += TEXT(".git"); // Look for the ".git" subdirectory present at the root of every Git repository
		bFound = IFileManager::Get().DirectoryExists(*PathToGitSubdirectory);
		if(!bFound)
		{
			int32 LastSlashIndex;
			OutRepositoryRoot = OutRepositoryRoot.LeftChop(5);
			if(OutRepositoryRoot.FindLastChar('/', LastSlashIndex))
			{
				OutRepositoryRoot = OutRepositoryRoot.Left(LastSlashIndex + 1);
			}
			else
			{
				OutRepositoryRoot.Empty();
			}
		}
	}
	if (!bFound)
	{
		OutRepositoryRoot = InPathToGameDir; // If not found, return the GameDir as best possible root.
	}
	return bFound;
}

void GetUserConfig(const FString& InPathToGitBinary, const FString& InRepositoryRoot, FString& OutUserName, FString& OutUserEmail)
{
	bool bResults;
	TArray<FString> InfoMessages;
	TArray<FString> ErrorMessages;
	TArray<FString> Parameters;
	Parameters.Add(TEXT("user.name"));
	bResults = RunCommandInternal(TEXT("config"), InPathToGitBinary, InRepositoryRoot, Parameters, TArray<FString>(), InfoMessages, ErrorMessages);
	if(bResults && InfoMessages.Num() > 0)
	{
		OutUserName = InfoMessages[0];
	}

	Parameters.Reset();
	Parameters.Add(TEXT("user.email"));
	InfoMessages.Reset();
	bResults &= RunCommandInternal(TEXT("config"), InPathToGitBinary, InRepositoryRoot, Parameters, TArray<FString>(), InfoMessages, ErrorMessages);
	if(bResults && InfoMessages.Num() > 0)
	{
		OutUserEmail = InfoMessages[0];
	}
}

void GetBranchName(const FString& InPathToGitBinary, const FString& InRepositoryRoot, FString& OutBranchName)
{
	bool bResults;
	TArray<FString> InfoMessages;
	TArray<FString> ErrorMessages;
	TArray<FString> Parameters;
	Parameters.Add(TEXT("--short"));
	Parameters.Add(TEXT("--quiet"));		// no error message while in detached HEAD
	Parameters.Add(TEXT("HEAD"));	
	bResults = RunCommandInternal(TEXT("symbolic-ref"), InPathToGitBinary, InRepositoryRoot, Parameters, TArray<FString>(), InfoMessages, ErrorMessages);
	if(bResults && InfoMessages.Num() > 0)
	{
		OutBranchName = InfoMessages[0];
	}
	else
	{
		Parameters.Reset();
		Parameters.Add(TEXT("-1"));
		Parameters.Add(TEXT("--format=\"%h\""));		// no error message while in detached HEAD
		bResults = RunCommandInternal(TEXT("log"), InPathToGitBinary, InRepositoryRoot, Parameters, TArray<FString>(), InfoMessages, ErrorMessages);
		if(bResults && InfoMessages.Num() > 0)
		{
			OutBranchName = "HEAD detached at ";
			OutBranchName += InfoMessages[0];
		}
	}
}

bool RunCommand(const FString& InCommand, const FString& InPathToGitBinary, const FString& InRepositoryRoot, const TArray<FString>& InParameters, const TArray<FString>& InFiles, TArray<FString>& OutResults, TArray<FString>& OutErrorMessages)
{
	bool bResult = true;

	if(InFiles.Num() > GitSourceControlConstants::MaxFilesPerBatch)
	{
		// Batch files up so we dont exceed command-line limits
		int32 FileCount = 0;
		while(FileCount < InFiles.Num())
		{
			TArray<FString> FilesInBatch;
			for(int32 FileIndex = 0; FileCount < InFiles.Num() && FileIndex < GitSourceControlConstants::MaxFilesPerBatch; FileIndex++, FileCount++)
			{
				FilesInBatch.Add(InFiles[FileCount]);
			}

			TArray<FString> BatchResults;
			TArray<FString> BatchErrors;
			bResult &= RunCommandInternal(InCommand, InPathToGitBinary, InRepositoryRoot, InParameters, FilesInBatch, BatchResults, BatchErrors);
			OutResults += BatchResults;
			OutErrorMessages += BatchErrors;
		}
	}
	else
	{
		bResult &= RunCommandInternal(InCommand, InPathToGitBinary, InRepositoryRoot, InParameters, InFiles, OutResults, OutErrorMessages);
	}

	return bResult;
}

// Run a Git "commit" command by batches
bool RunCommit(const FString& InPathToGitBinary, const FString& InRepositoryRoot, const TArray<FString>& InParameters, const TArray<FString>& InFiles, TArray<FString>& OutResults, TArray<FString>& OutErrorMessages)
{
	bool bResult = true;

	if(InFiles.Num() > GitSourceControlConstants::MaxFilesPerBatch)
	{
		// Batch files up so we dont exceed command-line limits
		int32 FileCount = 0;
		{
			TArray<FString> FilesInBatch;
			for(int32 FileIndex = 0; FileIndex < GitSourceControlConstants::MaxFilesPerBatch; FileIndex++, FileCount++)
			{
				FilesInBatch.Add(InFiles[FileCount]);
			}
			// First batch is a simple "git commit" command with only the first files
			bResult &= RunCommandInternal(TEXT("commit"), InPathToGitBinary, InRepositoryRoot, InParameters, FilesInBatch, OutResults, OutErrorMessages);
		}
		
		TArray<FString> Parameters;
		for(const auto& Parameter : InParameters)
		{
			Parameters.Add(Parameter);
		}
		Parameters.Add(TEXT("--amend"));

		while (FileCount < InFiles.Num())
		{
			TArray<FString> FilesInBatch;
			for(int32 FileIndex = 0; FileCount < InFiles.Num() && FileIndex < GitSourceControlConstants::MaxFilesPerBatch; FileIndex++, FileCount++)
			{
				FilesInBatch.Add(InFiles[FileCount]);
			}
			// Next batches "amend" the commit with some more files
			TArray<FString> BatchResults;
			TArray<FString> BatchErrors;
			bResult &= RunCommandInternal(TEXT("commit"), InPathToGitBinary, InRepositoryRoot, Parameters, FilesInBatch, BatchResults, BatchErrors);
			OutResults += BatchResults;
			OutErrorMessages += BatchErrors;
		}
	}
	else
	{
		RunCommandInternal(TEXT("commit"), InPathToGitBinary, InRepositoryRoot, InParameters, InFiles, OutResults, OutErrorMessages);
	}

	return bResult;
}

/** Match the relative filename of a Git status result with a provided absolute filename */
class FGitStatusFileMatcher
{
public:
	FGitStatusFileMatcher(const FString& InAbsoluteFilename)
		: AbsoluteFilename(InAbsoluteFilename)
	{
	}

	bool operator()(const FString& InResult) const
	{
		// Extract the relative filename from the Git status result
		FString RelativeFilename = InResult.RightChop(3);
		// Note: this is not enough in case of a rename from -> to
		int32 RenameIndex;
		if(RelativeFilename.FindLastChar('>', RenameIndex))
		{
			// Extract only the second part of a rename "from -> to"
			RelativeFilename = RelativeFilename.RightChop(RenameIndex + 2);
		}
		return AbsoluteFilename.Contains(RelativeFilename);
	}

private:
	const FString& AbsoluteFilename;
};

/**
 * Extract and interpret the file state from the given Git status result.
 * @see http://git-scm.com/docs/git-status
 * ' ' = unmodified
 * 'M' = modified
 * 'A' = added
 * 'D' = deleted
 * 'R' = renamed
 * 'C' = copied
 * 'U' = updated but unmerged
 * '?' = unknown/untracked
 * '!' = ignored
*/
class FGitStatusParser
{
public:
	FGitStatusParser(const FString& InResult)
	{
		TCHAR IndexState = InResult[0];
		TCHAR WCopyState = InResult[1];
		if(   (IndexState == 'U' || WCopyState == 'U')
		   || (IndexState == 'A' && WCopyState == 'A')
		   || (IndexState == 'D' && WCopyState == 'D'))
		{
			// "Unmerged" conflict cases are generally marked with a "U",
			// but there are also the special cases of both "A"dded, or both "D"eleted
			State = EWorkingCopyState::Conflicted;
		}
		else if(IndexState == 'A')
		{
			State = EWorkingCopyState::Added;
		}
		else if(IndexState == 'D')
		{
			State = EWorkingCopyState::Deleted;
		}
		else if(WCopyState == 'D')
		{
			State = EWorkingCopyState::Missing;
		}
		else if(IndexState == 'M' || WCopyState == 'M')
		{
			State = EWorkingCopyState::Modified;
		}
		else if(IndexState == 'R')
		{
			State = EWorkingCopyState::Renamed;
		}
		else if(IndexState == 'C')
		{
			State = EWorkingCopyState::Copied;
		}
		else if(IndexState == '?' || WCopyState == '?')
		{
			State = EWorkingCopyState::NotControlled;
		}
		else if(IndexState == '!' || WCopyState == '!')
		{
			State = EWorkingCopyState::Ignored;
		}
		else
		{
			// Unmodified never yield a status
			State = EWorkingCopyState::Unknown;
		}
	}

	EWorkingCopyState::Type State;
};

/**
 * Extract the status of a unmerged (conflict) file
 *
 * Example output of git ls-files --unmerged Content/Blueprints/BP_Test.uasset
100644 d9b33098273547b57c0af314136f35b494e16dcb 1	Content/Blueprints/BP_Test.uasset
100644 a14347dc3b589b78fb19ba62a7e3982f343718bc 2	Content/Blueprints/BP_Test.uasset
100644 f3137a7167c840847cd7bd2bf07eefbfb2d9bcd2 3	Content/Blueprints/BP_Test.uasset
 *
 * 1: The "common ancestor" of the file (the version of the file that both the current and other branch originated from).
 * 2: The version from the current branch (the master branch in this case).
 * 3: The version from the other branch (the test branch)
*/
class FGitConflictStatusParser
{
public:
	/** Parse the unmerge status: extract the base SHA1 identifier of the file */
	FGitConflictStatusParser(const TArray<FString>& InResults)
	{
		const FString& FirstResult = InResults[0]; // 1: The common ancestor of merged branches
		CommonAncestorFileId = FirstResult.Mid(7, 40);
	}

	FString CommonAncestorFileId;	/// SHA1 Id of the file (warning: not the commit Id)
};

/** Execute a command to get the details of a conflict */
static void RunGetConflictStatus(const FString& InPathToGitBinary, const FString& InRepositoryRoot, const FString& InFile, FGitSourceControlState& InOutFileState)
{
	TArray<FString> ErrorMessages;
	TArray<FString> Results;
	TArray<FString> Files;
	Files.Add(InFile);
	TArray<FString> Parameters;
	Parameters.Add(TEXT("--unmerged"));
	bool bResult = RunCommandInternal(TEXT("ls-files"), InPathToGitBinary, InRepositoryRoot, Parameters, Files, Results, ErrorMessages);
	if(bResult && Results.Num() == 3)
	{
		// Parse the unmerge status: extract the base revision (or the other branch?)
		FGitConflictStatusParser ConflictStatus(Results);
		InOutFileState.PendingMergeBaseFileHash = ConflictStatus.CommonAncestorFileId;
	}
}

/** Parse the array of strings results of a 'git status' command
 *
 * Example git status results:
M  Content/Textures/T_Perlin_Noise_M.uasset
R  Content/Textures/T_Perlin_Noise_M.uasset -> Content/Textures/T_Perlin_Noise_M2.uasset
?? Content/Materials/M_Basic_Wall.uasset
!! BasicCode.sln
*/
static void ParseStatusResults(const FString& InPathToGitBinary, const FString& InRepositoryRoot, const TArray<FString>& InFiles, const TArray<FString>& InResults, TArray<FGitSourceControlState>& OutStates)
{
	// Iterate on all files explicitely listed in the command
	for(const auto& File : InFiles)
	{
		FGitSourceControlState FileState(File);
		// Search the file in the list of status
		int32 IdxResult = InResults.IndexOfByPredicate(FGitStatusFileMatcher(File));
		if(IdxResult != INDEX_NONE)
		{
			// File found in status results; only the case for "changed" files
			FGitStatusParser StatusParser(InResults[IdxResult]);
			FileState.WorkingCopyState = StatusParser.State;
			if(FileState.IsConflicted())
			{
				// In case of a conflict (unmerged file) get the base revision to merge
				RunGetConflictStatus(InPathToGitBinary, InRepositoryRoot, File, FileState);
			}
		}
		else
		{
			// File not found in status
			if(FPaths::FileExists(File))
			{
				// usually means the file is unchanged,
				FileState.WorkingCopyState = EWorkingCopyState::Unchanged;
			}
			else
			{
				// but also the case for newly created content: there is no file on disk until the content is saved for the first time
				FileState.WorkingCopyState = EWorkingCopyState::NotControlled;
			}
		}
		FileState.TimeStamp.Now();
		OutStates.Add(FileState);
	}
}

// Run a Git "status" command to update status of given files.
bool RunUpdateStatus(const FString& InPathToGitBinary, const FString& InRepositoryRoot, const TArray<FString>& InFiles, TArray<FString>& OutErrorMessages, TArray<FGitSourceControlState>& OutStates)
{
	bool bResults = true;
	TArray<FString> Results;
	TArray<FString> Parameters;
	Parameters.Add(TEXT("--porcelain"));
	Parameters.Add(TEXT("--ignored"));

	// Git status does not show any "untracked files" when called with files from different subdirectories! (issue #3)
	// 1) So here we group files by path (ie. by subdirectory)
	TMap<FString, TArray<FString>> GroupOfFiles;
	for(const auto& File : InFiles)
	{
		const FString Path = FPaths::GetPath(*File);
		TArray<FString>* Group = GroupOfFiles.Find(Path);
		if(Group != nullptr)
		{
			Group->Add(File);
		}
		else
		{
			TArray<FString> NewGroup;
			NewGroup.Add(File);
			GroupOfFiles.Add(Path, NewGroup);
		}
	}

	// 2) then we can batch git status operation by subdirectory
	for(const auto& Files : GroupOfFiles)
	{
		TArray<FString> ErrorMessages;
		bool bResult = RunCommand(TEXT("status"), InPathToGitBinary, InRepositoryRoot, Parameters, Files.Value, Results, ErrorMessages);
		OutErrorMessages.Append(ErrorMessages);
		if(bResult)
		{
			ParseStatusResults(InPathToGitBinary, InRepositoryRoot, Files.Value, Results, OutStates);
		}
		else
		{
			bResults = false;
		}
	}

	return bResults;
}

// Run a Git show command to dump the binary content of a revision into a file.
bool RunDumpToFile(const FString& InPathToGitBinary, const FString& InRepositoryRoot, const FString& InParameter, const FString& InDumpFileName)
{
	bool bResult = false;
	FString FullCommand;

	if(!InRepositoryRoot.IsEmpty())
	{
		// Specify the working copy (the root) of the git repository (before the command itself)
		FullCommand = TEXT("--work-tree=\"");
		FullCommand += InRepositoryRoot;
		// and the ".git" subdirectory in it (before the command itself)
		FullCommand += TEXT("\" --git-dir=\"");
		FullCommand += InRepositoryRoot;
		FullCommand += TEXT(".git\" ");
	}
	// then the git command itself
	FullCommand += TEXT("show ");

	// Append to the command the parameter
	FullCommand += InParameter;

	const bool bLaunchDetached = false;
	const bool bLaunchHidden = true;
	const bool bLaunchReallyHidden = bLaunchHidden;

	void* PipeRead = nullptr;
	void* PipeWrite = nullptr;

	verify(FPlatformProcess::CreatePipe(PipeRead, PipeWrite));

	FProcHandle ProcessHandle = FPlatformProcess::CreateProc(*InPathToGitBinary, *FullCommand, bLaunchDetached, bLaunchHidden, bLaunchReallyHidden, nullptr, 0, nullptr, PipeWrite);
	if(ProcessHandle.IsValid())
	{
		FPlatformProcess::Sleep(0.01);

		TArray<uint8> BinaryFileContent;
		while(FPlatformProcess::IsProcRunning(ProcessHandle))
		{
			TArray<uint8> BinaryData;
			FPlatformProcess::ReadPipeToArray(PipeRead, BinaryData);
			if(BinaryData.Num() > 0)
			{
				BinaryFileContent.Append(MoveTemp(BinaryData));
			}
		}
		TArray<uint8> BinaryData;
		FPlatformProcess::ReadPipeToArray(PipeRead, BinaryData);
		if(BinaryData.Num() > 0)
		{
			BinaryFileContent.Append(MoveTemp(BinaryData));
		}
		// Save buffer into temp file
		if(FFileHelper::SaveArrayToFile(BinaryFileContent, *InDumpFileName))
		{
			UE_LOG(LogSourceControl, Log, TEXT("Writed '%s' (%do)"), *InDumpFileName, BinaryFileContent.Num());
			bResult = true;
		}
		else
		{
			UE_LOG(LogSourceControl, Error, TEXT("Could not write %s"), *InDumpFileName);
		}
	}
	else
	{
		UE_LOG(LogSourceControl, Error, TEXT("Failed to launch 'git show'"));
	}

	FPlatformProcess::ClosePipe(PipeRead, PipeWrite);

	return bResult;
}


/**
* Extract and interpret the file state from the given Git log --name-status.
* @see https://www.kernel.org/pub/software/scm/git/docs/git-log.html
* ' ' = unmodified
* 'M' = modified
* 'A' = added
* 'D' = deleted
* 'R' = renamed
* 'C' = copied
* 'T' = type changed
* 'U' = updated but unmerged
* 'X' = unknown
* 'B' = broken pairing
*/
static FString LogStatusToString(TCHAR InStatus)
{
	switch(InStatus)
	{
	case TEXT(' '):
		return FString("unmodified");
	case TEXT('M'):
		return FString("modified");
	case TEXT('A'):
		return FString("added");
	case TEXT('D'):
		return FString("deleted");
	case TEXT('R'):
		return FString("renamed");
	case TEXT('C'):
		return FString("copied");
	case TEXT('T'):
		return FString("type changed");
	case TEXT('U'):
		return FString("unmerged");
	case TEXT('X'):
		return FString("unknown");
	case TEXT('B'):
		return FString("broked pairing");
	}

	return FString();
}

/**
 * Parse the array of strings results of a 'git log' command
 *
 * Example git log results:
commit 97a4e7626681895e073aaefd68b8ac087db81b0b
Author: Sébastien Rombauts <sebastien.rombauts@gmail.com>
Date:   2014-2015-05-15 21:32:27 +0200

    Another commit used to test History

     - with many lines
     - some <xml>
     - and strange characteres $*+

M	Content/Blueprints/Blueprint_CeilingLight.uasset
R100	Content/Textures/T_Concrete_Poured_D.uasset Content/Textures/T_Concrete_Poured_D2.uasset

commit 355f0df26ebd3888adbb558fd42bb8bd3e565000
Author: Sébastien Rombauts <sebastien.rombauts@gmail.com>
Date:   2014-2015-05-12 11:28:14 +0200

    Testing git status, edit, and revert

A	Content/Blueprints/Blueprint_CeilingLight.uasset
C099	Content/Textures/T_Concrete_Poured_N.uasset Content/Textures/T_Concrete_Poured_N2.uasset
*/
static void ParseLogResults(const TArray<FString>& InResults, TGitSourceControlHistory& OutHistory)
{
	TSharedRef<FGitSourceControlRevision, ESPMode::ThreadSafe> SourceControlRevision = MakeShareable(new FGitSourceControlRevision);
	for(const auto& Result : InResults)
	{
		if(Result.StartsWith(TEXT("commit "))) // Start of a new commit
		{
			// End of the previous commit
			if(SourceControlRevision->RevisionNumber != 0)
			{
				OutHistory.Add(SourceControlRevision);

				SourceControlRevision = MakeShareable(new FGitSourceControlRevision);
			}
			SourceControlRevision->CommitId = Result.RightChop(7); // Full commit SHA1 hexadecimal string
			SourceControlRevision->ShortCommitId = SourceControlRevision->CommitId.Left(8); // Short revision ; first 8 hex characters (max that can hold a 32 bit integer)
			SourceControlRevision->RevisionNumber = FParse::HexNumber(*SourceControlRevision->ShortCommitId);
		}
		else if(Result.StartsWith(TEXT("Author: "))) // Author name & email
		{
			// Remove the 'email' part of the UserName
			FString UserNameEmail = Result.RightChop(8);
			int32 EmailIndex = 0;
			if(UserNameEmail.FindLastChar('<', EmailIndex))
			{
				SourceControlRevision->UserName = UserNameEmail.Left(EmailIndex - 1);
			}
		}
		else if(Result.StartsWith(TEXT("Date:   "))) // Commit date
		{
			FString Date = Result.RightChop(8);
			SourceControlRevision->Date = FDateTime::FromUnixTimestamp(FCString::Atoi(*Date));
		}
	//	else if(Result.IsEmpty()) // empty line before/after commit message has already been taken care by FString::ParseIntoArray()
		else if(Result.StartsWith(TEXT("    ")))  // Multi-lines commit message
		{
			SourceControlRevision->Description += Result.RightChop(4);
			SourceControlRevision->Description += TEXT("\n");
		}
		else // Name of the file, starting with an uppercase status letter ("A"/"M"...)
		{
			const TCHAR Status = Result[0];
			SourceControlRevision->Action = LogStatusToString(Status); // Readable action string ("Added", Modified"...) instead of "A"/"M"...
			// Take care of special case for Renamed/Copied file: extract the second filename after second tabulation
			int32 IdxTab;
			if(Result.FindLastChar('\t', IdxTab))
			{
				SourceControlRevision->Filename = Result.RightChop(IdxTab + 1); // relative filename
			}
		}
	}
	// End of the last commit
	if(SourceControlRevision->RevisionNumber != 0)
	{
		OutHistory.Add(SourceControlRevision);
	}
}


/**
 * Extract the SHA1 identifier and size of a blob (file) from a Git "ls-tree" command.
 *
 * Example output for the command git ls-tree --long 7fdaeb2 Content/Blueprints/BP_Test.uasset
100644 blob a14347dc3b589b78fb19ba62a7e3982f343718bc   70731	Content/Blueprints/BP_Test.uasset
*/
class FGitLsTreeParser
{
public:
	/** Parse the unmerge status: extract the base SHA1 identifier of the file */
	FGitLsTreeParser(const TArray<FString>& InResults)
	{
		const FString& FirstResult = InResults[0];
		FileHash = FirstResult.Mid(12, 40);
		int32 IdxTab;
		if(FirstResult.FindChar('\t', IdxTab))
		{
			const FString SizeString = FirstResult.Mid(53, IdxTab - 53);
			FileSize = FCString::Atoi(*SizeString);
		}
	}

	FString FileHash;	/// SHA1 Id of the file (warning: not the commit Id)
	int32	FileSize;	/// Size of the file (in bytes)
};

// Run a Git "log" command and parse it.
bool RunGetHistory(const FString& InPathToGitBinary, const FString& InRepositoryRoot, const FString& InFile, bool bMergeConflict, TArray<FString>& OutErrorMessages, TGitSourceControlHistory& OutHistory)
{
	bool bResults;
	{
		TArray<FString> Results;
		TArray<FString> Parameters;
		Parameters.Add(bMergeConflict?TEXT("--max-count 1"):TEXT("--max-count 100"));
		Parameters.Add(TEXT("--follow")); // follow file renames
		Parameters.Add(TEXT("--date=raw"));
		Parameters.Add(TEXT("--name-status")); // relative filename at this revision, preceded by a status character
		TArray<FString> Files;
		Files.Add(*InFile);
		if(bMergeConflict)
		{
			// In case of a merge conflict, we also need to get the tip of the "remote branch" (MERGE_HEAD) before the log of the "current branch" (HEAD)
			// @todo does not work for a cherry-pick! Test for a rebase.
			Parameters.Add(TEXT("MERGE_HEAD"));
		}
		bResults = RunCommand(TEXT("log"), InPathToGitBinary, InRepositoryRoot, Parameters, Files, Results, OutErrorMessages);
		if(bResults)
		{
			ParseLogResults(Results, OutHistory);
		}
	}
	for(auto& Revision : OutHistory)
	{
		// Get file (blob) sha1 id and size
		TArray<FString> Results;
		TArray<FString> Parameters;
		Parameters.Add(TEXT("--long")); // Show object size of blob (file) entries.
		Parameters.Add(Revision->GetRevision());
		TArray<FString> Files;
		Files.Add(*Revision->GetFilename());
		bResults &= RunCommand(TEXT("ls-tree"), InPathToGitBinary, InRepositoryRoot, Parameters, Files, Results, OutErrorMessages);
		if(bResults && Results.Num())
		{
			FGitLsTreeParser LsTree(Results);
			Revision->FileHash = LsTree.FileHash;
			Revision->FileSize = LsTree.FileSize;
		}
	}

	return bResults;
}

bool UpdateCachedStates(const TArray<FGitSourceControlState>& InStates)
{
	FGitSourceControlModule& GitSourceControl = FModuleManager::LoadModuleChecked<FGitSourceControlModule>( "GitSourceControl" );
	FGitSourceControlProvider& Provider = GitSourceControl.GetProvider();
	int NbStatesUpdated = 0;

	for(const auto& InState : InStates)
	{
		TSharedRef<FGitSourceControlState, ESPMode::ThreadSafe> State = Provider.GetStateInternal(InState.LocalFilename);
		if(State->WorkingCopyState != InState.WorkingCopyState)
		{
			State->WorkingCopyState = InState.WorkingCopyState;
			State->PendingMergeBaseFileHash = InState.PendingMergeBaseFileHash;
		//	State->TimeStamp = InState.TimeStamp; // @todo Bug report: Workaround a bug with the Source Control Module not updating file state after a "Save"
			NbStatesUpdated++;
		}
	}

	return (NbStatesUpdated > 0);
}

/**
 * Helper struct for RemoveRedundantErrors()
 */
struct FRemoveRedundantErrors
{
	FRemoveRedundantErrors(const FString& InFilter)
		: Filter(InFilter)
	{
	}

	bool operator()(const FString& String) const
	{
		if(String.Contains(Filter))
		{
			return true;
		}

		return false;
	}

	/** The filter string we try to identify in the reported error */
	FString Filter;
};

void RemoveRedundantErrors(FGitSourceControlCommand& InCommand, const FString& InFilter)
{
	bool bFoundRedundantError = false;
	for(auto Iter(InCommand.ErrorMessages.CreateConstIterator()); Iter; Iter++)
	{
		if(Iter->Contains(InFilter))
		{
			InCommand.InfoMessages.Add(*Iter);
			bFoundRedundantError = true;
		}
	}

	InCommand.ErrorMessages.RemoveAll( FRemoveRedundantErrors(InFilter) );

	// if we have no error messages now, assume success!
	if(bFoundRedundantError && InCommand.ErrorMessages.Num() == 0 && !InCommand.bCommandSuccessful)
	{
		InCommand.bCommandSuccessful = true;
	}
}

}<|MERGE_RESOLUTION|>--- conflicted
+++ resolved
@@ -119,8 +119,6 @@
 		GitBinaryPath = TEXT("C:/Program Files (x86)/Git/bin/git.exe");
 		bFound = CheckGitAvailability(GitBinaryPath);
 	}
-<<<<<<< HEAD
-=======
 	if(!bFound)
 	{
 		// else the install dir for the current user: C:\Users\UserName\AppData\Local\Programs\Git\cmd
@@ -129,7 +127,6 @@
 		GitBinaryPath = FString::Printf(TEXT("%s/Programs/Git/cmd/git.exe"), AppDataLocalPath);
 		bFound = CheckGitAvailability(GitBinaryPath);
 	}
->>>>>>> 73f66985
 
 	// 2) Else, look for the version of Git bundled with SmartGit "Installer with JRE"
 	if(!bFound)
