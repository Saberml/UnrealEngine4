--- conflicted
+++ resolved
@@ -8,10 +8,7 @@
 #include "Misc/Paths.h"
 #include "Misc/ScopeLock.h"
 #include "Misc/UProjectInfo.h"
-<<<<<<< HEAD
-=======
 #include "Misc/App.h"
->>>>>>> e3a25b20
 
 #if PLATFORM_WINDOWS
 #include "AllowWindowsPlatformTypes.h"
@@ -22,14 +19,11 @@
 
 #define LOCTEXT_NAMESPACE "VisualStudioCodeSourceCodeAccessor"
 
-<<<<<<< HEAD
-=======
 namespace
 {
 	static const TCHAR* GVSCodeWorkspaceExtension = TEXT(".code-workspace");
 }
 
->>>>>>> e3a25b20
 static FString MakePath(const FString& InPath)
 {
 	return TEXT("\"") + InPath + TEXT("\""); 
@@ -44,10 +38,6 @@
 		CachedSolutionPath = FPaths::ProjectDir();
 
 		if (!FUProjectDictionary(FPaths::RootDir()).IsForeignProject(CachedSolutionPath))
-<<<<<<< HEAD
-		{
-			CachedSolutionPath = FPaths::RootDir();
-=======
 		{
 			CachedSolutionPath = FPaths::Combine(FPaths::RootDir(), FString("UE4") + GVSCodeWorkspaceExtension);
 		}
@@ -55,7 +45,6 @@
 		{
 			FString BaseName = FApp::HasProjectName() ? FApp::GetProjectName() : FPaths::GetBaseFilename(CachedSolutionPath);
 			CachedSolutionPath = FPaths::Combine(CachedSolutionPath, BaseName + GVSCodeWorkspaceExtension);
->>>>>>> e3a25b20
 		}
 	}
 
@@ -199,25 +188,23 @@
 {
 	if (Location.IsValid())
 	{
-<<<<<<< HEAD
-		FString SolutionDir = FPaths::Combine(GetSolutionPath(), TEXT("UE4"));
-		return OpenSolutionAtPath(SolutionDir);
-=======
 		return OpenSolutionAtPath(GetSolutionPath());
->>>>>>> e3a25b20
 	}
 
 	return false;
 }
 
 bool FVisualStudioCodeSourceCodeAccessor::OpenSolutionAtPath(const FString& InSolutionPath)
-<<<<<<< HEAD
-{
-	if (Location.IsValid())
-	{
-		// Strip top element from the path. When creating new projects, this will be the base name of the solution which we don't need,
-		// or if being called from OpenSolution() it will be a dummy "UE4" element that we added just so it can be stripped here
-		FString SolutionPath = FPaths::GetPath(InSolutionPath);
+{
+	if (Location.IsValid())
+	{
+		FString SolutionPath = InSolutionPath;
+
+		if (!SolutionPath.EndsWith(GVSCodeWorkspaceExtension))
+		{
+			SolutionPath = SolutionPath + GVSCodeWorkspaceExtension;
+		}
+
 		TArray<FString> Args;
 		Args.Add(MakePath(SolutionPath));
 		return Launch(Args);
@@ -228,46 +215,15 @@
 
 bool FVisualStudioCodeSourceCodeAccessor::DoesSolutionExist() const
 {
-	FString VSCodeDir = FPaths::Combine(GetSolutionPath(), TEXT(".vscode"));
-	return FPaths::DirectoryExists(VSCodeDir);
+	return FPaths::FileExists(GetSolutionPath());
 }
 
 
 bool FVisualStudioCodeSourceCodeAccessor::SaveAllOpenDocuments() const
-=======
->>>>>>> e3a25b20
-{
-	if (Location.IsValid())
-	{
-		FString SolutionPath = InSolutionPath;
-
-		if (!SolutionPath.EndsWith(GVSCodeWorkspaceExtension))
-		{
-			SolutionPath = SolutionPath + GVSCodeWorkspaceExtension;
-		}
-
-		TArray<FString> Args;
-		Args.Add(MakePath(SolutionPath));
-		return Launch(Args);
-	}
-
-	return false;
-}
-
-<<<<<<< HEAD
-=======
-bool FVisualStudioCodeSourceCodeAccessor::DoesSolutionExist() const
-{
-	return FPaths::FileExists(GetSolutionPath());
-}
-
-
-bool FVisualStudioCodeSourceCodeAccessor::SaveAllOpenDocuments() const
 {
 	return true;
 }
 
->>>>>>> e3a25b20
 bool FVisualStudioCodeSourceCodeAccessor::Launch(const TArray<FString>& InArgs)
 {
 	if (Location.IsValid())
