--- conflicted
+++ resolved
@@ -164,11 +164,7 @@
 				FbxFactory->ImportUI = TestPlan->ImportUI;
 				//Skip the auto detect type on import, the test set a specific value
 				FbxFactory->SetDetectImportTypeOnImport(false);
-<<<<<<< HEAD
-
-=======
 				
->>>>>>> f00d6e77
 				if (FbxFactory->ImportUI->bImportAsSkeletal)
 				{
 					FbxFactory->ImportUI->MeshTypeToImport = FBXIT_SkeletalMesh;
