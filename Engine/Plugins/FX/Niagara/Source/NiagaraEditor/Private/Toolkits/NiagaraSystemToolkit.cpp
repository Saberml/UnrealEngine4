// Copyright 1998-2018 Epic Games, Inc. All Rights Reserved.

#include "NiagaraSystemToolkit.h"
#include "NiagaraEditorModule.h"
#include "NiagaraSystem.h"
#include "NiagaraEmitter.h"
#include "NiagaraObjectSelection.h"
#include "ViewModels/NiagaraSystemViewModel.h"
#include "ViewModels/NiagaraEmitterHandleViewModel.h"
#include "ViewModels/NiagaraEmitterViewModel.h"
#include "NiagaraSystemScriptViewModel.h"
#include "Widgets/SNiagaraCurveEditor.h"
#include "Widgets/SNiagaraSystemScript.h"
#include "Widgets/SNiagaraSystemViewport.h"
#include "Widgets/SNiagaraSelectedObjectsDetails.h"
#include "Widgets/SNiagaraParameterMapView.h"
#include "Widgets/SNiagaraSelectedEmitterHandles.h"
#include "Widgets/SNiagaraSpreadsheetView.h"
#include "Widgets/SNiagaraGeneratedCodeView.h"
#include "Widgets/SNiagaraScriptGraph.h"
#include "NiagaraEditorCommands.h"
#include "NiagaraEditorStyle.h"
#include "NiagaraEditorSettings.h"
#include "NiagaraSystemFactoryNew.h"
#include "NiagaraEmitter.h"
#include "NiagaraComponent.h"

#include "IContentBrowserSingleton.h"
#include "ContentBrowserModule.h"

#include "EditorStyleSet.h"
#include "Toolkits/AssetEditorToolkit.h"
#include "Framework/Docking/WorkspaceItem.h"
#include "ScopedTransaction.h"

#include "Framework/Application/SlateApplication.h"
#include "Widgets/SBoxPanel.h"
#include "Widgets/Layout/SBox.h"
#include "Widgets/Docking/SDockTab.h"
#include "AdvancedPreviewSceneModule.h"
#include "BusyCursor.h"
#include "Misc/FeedbackContext.h"
#include "Editor.h"
#include "Engine/Selection.h"
#include "Misc/MessageDialog.h"
#include "Modules/ModuleManager.h"
#include "AssetRegistryModule.h"
#include "IAssetRegistry.h"
#include "HAL/PlatformFilemanager.h"
#include "Misc/FileHelper.h"

#define LOCTEXT_NAMESPACE "NiagaraSystemEditor"

DECLARE_CYCLE_STAT(TEXT("Niagara - SystemToolkit - OnApply"), STAT_NiagaraEditor_SystemToolkit_OnApply, STATGROUP_NiagaraEditor);

const FName FNiagaraSystemToolkit::ViewportTabID(TEXT("NiagaraSystemEditor_Viewport"));
const FName FNiagaraSystemToolkit::CurveEditorTabID(TEXT("NiagaraSystemEditor_CurveEditor"));
const FName FNiagaraSystemToolkit::SequencerTabID(TEXT("NiagaraSystemEditor_Sequencer"));
const FName FNiagaraSystemToolkit::SystemScriptTabID(TEXT("NiagaraSystemEditor_SystemScript"));
const FName FNiagaraSystemToolkit::SystemDetailsTabID(TEXT("NiagaraSystemEditor_SystemDetails"));
const FName FNiagaraSystemToolkit::SystemParametersTabID(TEXT("NiagaraSystemEditor_SystemParameters"));
const FName FNiagaraSystemToolkit::SelectedEmitterStackTabID(TEXT("NiagaraSystemEditor_SelectedEmitterStack"));
const FName FNiagaraSystemToolkit::SelectedEmitterGraphTabID(TEXT("NiagaraSystemEditor_SelectedEmitterGraph"));
const FName FNiagaraSystemToolkit::DebugSpreadsheetTabID(TEXT("NiagaraSystemEditor_DebugAttributeSpreadsheet"));
const FName FNiagaraSystemToolkit::PreviewSettingsTabId(TEXT("NiagaraSystemEditor_PreviewSettings"));
const FName FNiagaraSystemToolkit::GeneratedCodeTabID(TEXT("NiagaraSystemEditor_GeneratedCode"));

static int32 GbLogNiagaraSystemChanges = 0;
static FAutoConsoleVariableRef CVarSuppressNiagaraSystems(
	TEXT("fx.LogNiagaraSystemChanges"),
	GbLogNiagaraSystemChanges,
	TEXT("If > 0 Niagara Systems will be written to a text format when opened and closed in the editor. \n"),
	ECVF_Default
);

static int32 GbShowNiagaraDeveloperWindows = 0;
static FAutoConsoleVariableRef CVarShowNiagaraDeveloperWindows(
	TEXT("fx.ShowNiagaraDeveloperWindows"),
	GbShowNiagaraDeveloperWindows,
	TEXT("If > 0 the niagara system and emitter editors will show additional developer windows.\nThese windows are for niagara tool development and debugging and editing the data\n directly in these windows can cause instability.\n"),
	ECVF_Default
);

void FNiagaraSystemToolkit::RegisterTabSpawners(const TSharedRef<class FTabManager>& InTabManager)
{
	WorkspaceMenuCategory = InTabManager->AddLocalWorkspaceMenuCategory(LOCTEXT("WorkspaceMenu_NiagaraSystemEditor", "Niagara System"));

	FAssetEditorToolkit::RegisterTabSpawners(InTabManager);

	InTabManager->RegisterTabSpawner(ViewportTabID, FOnSpawnTab::CreateSP(this, &FNiagaraSystemToolkit::SpawnTab_Viewport))
		.SetDisplayName(LOCTEXT("Preview", "Preview"))
		.SetGroup(WorkspaceMenuCategory.ToSharedRef())
		.SetIcon(FSlateIcon(FEditorStyle::GetStyleSetName(), "LevelEditor.Tabs.Viewports"));

	InTabManager->RegisterTabSpawner(CurveEditorTabID, FOnSpawnTab::CreateSP(this, &FNiagaraSystemToolkit::SpawnTab_CurveEd))
		.SetDisplayName(LOCTEXT("Curves", "Curves"))
		.SetGroup(WorkspaceMenuCategory.ToSharedRef());

	InTabManager->RegisterTabSpawner(SequencerTabID, FOnSpawnTab::CreateSP(this, &FNiagaraSystemToolkit::SpawnTab_Sequencer))
		.SetDisplayName(LOCTEXT("Timeline", "Timeline"))
		.SetGroup(WorkspaceMenuCategory.ToSharedRef());

	InTabManager->RegisterTabSpawner(SystemScriptTabID, FOnSpawnTab::CreateSP(this, &FNiagaraSystemToolkit::SpawnTab_SystemScript))
		.SetDisplayName(LOCTEXT("SystemScript", "System Script"))
		.SetGroup(WorkspaceMenuCategory.ToSharedRef())
		.SetAutoGenerateMenuEntry(GbShowNiagaraDeveloperWindows != 0);

	InTabManager->RegisterTabSpawner(SystemDetailsTabID, FOnSpawnTab::CreateSP(this, &FNiagaraSystemToolkit::SpawnTab_SystemDetails))
		.SetDisplayName(LOCTEXT("SystemDetails", "System Details"))
		.SetGroup(WorkspaceMenuCategory.ToSharedRef());

	InTabManager->RegisterTabSpawner(SystemParametersTabID, FOnSpawnTab::CreateSP(this, &FNiagaraSystemToolkit::SpawnTab_SystemParameters))
		.SetDisplayName(LOCTEXT("SystemParameters", "Parameters"))
		.SetGroup(WorkspaceMenuCategory.ToSharedRef());

	InTabManager->RegisterTabSpawner(SelectedEmitterStackTabID, FOnSpawnTab::CreateSP(this, &FNiagaraSystemToolkit::SpawnTab_SelectedEmitterStack))
		.SetDisplayName(LOCTEXT("SelectedEmitterStacks", "Selected Emitters"))
		.SetGroup(WorkspaceMenuCategory.ToSharedRef());

	InTabManager->RegisterTabSpawner(SelectedEmitterGraphTabID, FOnSpawnTab::CreateSP(this, &FNiagaraSystemToolkit::SpawnTab_SelectedEmitterGraph))
		.SetDisplayName(LOCTEXT("SelectedEmitterGraph", "Selected Emitter Graph"))
		.SetGroup(WorkspaceMenuCategory.ToSharedRef())
		.SetAutoGenerateMenuEntry(GbShowNiagaraDeveloperWindows != 0);

	InTabManager->RegisterTabSpawner(DebugSpreadsheetTabID, FOnSpawnTab::CreateSP(this, &FNiagaraSystemToolkit::SpawnTab_DebugSpreadsheet))
		.SetDisplayName(LOCTEXT("DebugSpreadsheet", "Attribute Spreadsheet"))
		.SetGroup(WorkspaceMenuCategory.ToSharedRef());

	InTabManager->RegisterTabSpawner(PreviewSettingsTabId, FOnSpawnTab::CreateSP(this, &FNiagaraSystemToolkit::SpawnTab_PreviewSettings))
		.SetDisplayName(LOCTEXT("PreviewSceneSettingsTab", "Preview Scene Settings"))
		.SetGroup(WorkspaceMenuCategory.ToSharedRef())
		.SetIcon(FSlateIcon(FEditorStyle::GetStyleSetName(), "LevelEditor.Tabs.Details"));

	InTabManager->RegisterTabSpawner(GeneratedCodeTabID, FOnSpawnTab::CreateSP(this, &FNiagaraSystemToolkit::SpawnTab_GeneratedCode))
		.SetDisplayName(LOCTEXT("GeneratedCode", "Generated Code"))
		.SetGroup(WorkspaceMenuCategory.ToSharedRef());
}

void FNiagaraSystemToolkit::UnregisterTabSpawners(const TSharedRef<class FTabManager>& InTabManager)
{
	FAssetEditorToolkit::UnregisterTabSpawners(InTabManager);

	InTabManager->UnregisterTabSpawner(ViewportTabID);
	InTabManager->UnregisterTabSpawner(CurveEditorTabID);
	InTabManager->UnregisterTabSpawner(SequencerTabID);
	InTabManager->UnregisterTabSpawner(SystemScriptTabID);
	InTabManager->UnregisterTabSpawner(SystemDetailsTabID);
	InTabManager->UnregisterTabSpawner(SystemParametersTabID);
	InTabManager->UnregisterTabSpawner(SelectedEmitterStackTabID);
	InTabManager->UnregisterTabSpawner(SelectedEmitterGraphTabID);
	InTabManager->UnregisterTabSpawner(DebugSpreadsheetTabID);
	InTabManager->UnregisterTabSpawner(PreviewSettingsTabId);
	InTabManager->UnregisterTabSpawner(GeneratedCodeTabID);
}


FNiagaraSystemToolkit::~FNiagaraSystemToolkit()
{
	if (SystemViewModel.IsValid())
	{
		SystemViewModel->Cleanup();
		SystemViewModel->GetOnPinnedCurvesChanged().RemoveAll(this);
	}
	SystemViewModel.Reset();
}

void FNiagaraSystemToolkit::AddReferencedObjects(FReferenceCollector& Collector) 
{
	Collector.AddReferencedObject(System);
}



void FNiagaraSystemToolkit::InitializeWithSystem(const EToolkitMode::Type Mode, const TSharedPtr< class IToolkitHost >& InitToolkitHost, UNiagaraSystem& InSystem)
{
	System = &InSystem;
	Emitter = nullptr;

	FNiagaraSystemViewModelOptions SystemOptions;
	SystemOptions.bCanModifyEmittersFromTimeline = true;
	SystemOptions.EditMode = ENiagaraSystemViewModelEditMode::SystemAsset;
	SystemOptions.OnGetSequencerAddMenuContent.BindSP(this, &FNiagaraSystemToolkit::GetSequencerAddMenuContent);

	SystemViewModel = MakeShareable(new FNiagaraSystemViewModel(*System, SystemOptions));
	SystemViewModel->SetToolkitCommands(GetToolkitCommands());
	SystemToolkitMode = ESystemToolkitMode::System;

	if (GbLogNiagaraSystemChanges > 0)
	{
		FString ExportText;
		SystemViewModel->DumpToText(ExportText);
		FString FilePath = System->GetOutermost()->FileName.ToString();
		FString PathPart, FilenamePart, ExtensionPart;
		FPaths::Split(FilePath, PathPart, FilenamePart, ExtensionPart);

		FNiagaraEditorUtilities::WriteTextFileToDisk(FPaths::ProjectLogDir(), FilenamePart + TEXT(".onLoad.txt"), ExportText, true);
	}

	InitializeInternal(Mode, InitToolkitHost);
}

void FNiagaraSystemToolkit::InitializeWithEmitter(const EToolkitMode::Type Mode, const TSharedPtr< class IToolkitHost >& InitToolkitHost, UNiagaraEmitter& InEmitter)
{
	System = NewObject<UNiagaraSystem>(GetTransientPackage(), NAME_None, RF_Transient | RF_Transactional);
	UNiagaraSystemFactoryNew::InitializeSystem(System, true);

	Emitter = &InEmitter;

	// Before copying the emitter prepare the rapid iteration parameters so that the post compile prepare doesn't
	// cause the change ids to become out of sync.
	FString EmitterName = "Emitter";
	TArray<UNiagaraScript*> Scripts;
	TMap<UNiagaraScript*, UNiagaraScript*> ScriptDependencyMap;
	TMap<UNiagaraScript*, FString> ScriptToEmitterNameMap;

	Scripts.Add(Emitter->EmitterSpawnScriptProps.Script);
	ScriptToEmitterNameMap.Add(Emitter->EmitterSpawnScriptProps.Script, EmitterName);

	Scripts.Add(Emitter->EmitterUpdateScriptProps.Script);
	ScriptToEmitterNameMap.Add(Emitter->EmitterUpdateScriptProps.Script, EmitterName);

	Scripts.Add(Emitter->SpawnScriptProps.Script);
	ScriptToEmitterNameMap.Add(Emitter->SpawnScriptProps.Script, EmitterName);

	Scripts.Add(Emitter->UpdateScriptProps.Script);
	ScriptToEmitterNameMap.Add(Emitter->UpdateScriptProps.Script, EmitterName);

	if (Emitter->SimTarget == ENiagaraSimTarget::GPUComputeSim)
	{
		Scripts.Add(Emitter->GetGPUComputeScript());
		ScriptToEmitterNameMap.Add(Emitter->GetGPUComputeScript(), EmitterName);
		ScriptDependencyMap.Add(Emitter->SpawnScriptProps.Script, Emitter->GetGPUComputeScript());
		ScriptDependencyMap.Add(Emitter->UpdateScriptProps.Script, Emitter->GetGPUComputeScript());
	}
	else if (Emitter->bInterpolatedSpawning)
	{
		ScriptDependencyMap.Add(Emitter->UpdateScriptProps.Script, Emitter->SpawnScriptProps.Script);
	}

	FNiagaraUtilities::PrepareRapidIterationParameters(Scripts, ScriptDependencyMap, ScriptToEmitterNameMap);

	ResetLoaders(GetTransientPackage()); // Make sure that we're not going to get invalid version number linkers into the package we are going into. 
	GetTransientPackage()->LinkerCustomVersion.Empty();

	UNiagaraEmitter* EditableEmitter = (UNiagaraEmitter*)StaticDuplicateObject(Emitter, GetTransientPackage(), NAME_None, ~RF_Standalone, UNiagaraEmitter::StaticClass());
	
	// We set this to the copy's change id here instead of the original emitter's change id because the copy's change id may have been
	// updated from the original as part of post load and we use this id to detect if the editable emitter has been changed.
	LastSyncedEmitterChangeId = EditableEmitter->GetChangeId();
<<<<<<< HEAD
=======
	bEmitterThumbnailUpdated = false;
>>>>>>> 9232998f

	FNiagaraSystemViewModelOptions SystemOptions;
	SystemOptions.bCanModifyEmittersFromTimeline = false;
	SystemOptions.EditMode = ENiagaraSystemViewModelEditMode::EmitterAsset;

	SystemViewModel = MakeShareable(new FNiagaraSystemViewModel(*System, SystemOptions));
	SystemViewModel->SetToolkitCommands(GetToolkitCommands());
	SystemViewModel->AddEmitter(*EditableEmitter);
	SystemViewModel->GetSystemScriptViewModel()->RebuildEmitterNodes();
	SystemToolkitMode = ESystemToolkitMode::Emitter;

	if (GbLogNiagaraSystemChanges > 0)
	{
		FString ExportText;
		SystemViewModel->DumpToText(ExportText);
		FString FilePath = Emitter->GetOutermost()->FileName.ToString();
		FString PathPart, FilenamePart, ExtensionPart;
		FPaths::Split(FilePath, PathPart, FilenamePart, ExtensionPart);

		FNiagaraEditorUtilities::WriteTextFileToDisk(FPaths::ProjectLogDir(), FilenamePart + TEXT(".onLoad.txt"), ExportText, true);
	}

	InitializeInternal(Mode, InitToolkitHost);
}

void FNiagaraSystemToolkit::InitializeInternal(const EToolkitMode::Type Mode, const TSharedPtr<IToolkitHost>& InitToolkitHost)
{
	if (SystemViewModel->GetEmitterHandleViewModels().Num() > 0)
	{
		SystemViewModel->SetSelectedEmitterHandleById(SystemViewModel->GetEmitterHandleViewModels()[0]->GetId());
	}

	SystemViewModel->OnEmitterHandleViewModelsChanged().AddSP(this, &FNiagaraSystemToolkit::OnRefresh);
	SystemViewModel->OnSelectedEmitterHandlesChanged().AddSP(this, &FNiagaraSystemToolkit::OnRefresh);
	SystemViewModel->GetOnPinnedEmittersChanged().AddSP(this, &FNiagaraSystemToolkit::OnRefresh);
	SystemViewModel->GetOnPinnedCurvesChanged().AddSP(this, &FNiagaraSystemToolkit::OnPinnedCurvesChanged);

	const float InTime = -0.02f;
	const float OutTime = 3.2f;

	TSharedRef<FTabManager::FLayout> StandaloneDefaultLayout = FTabManager::NewLayout("Standalone_Niagara_System_Layout_v17")
		->AddArea
		(
			FTabManager::NewPrimaryArea()->SetOrientation(Orient_Vertical)
			->Split
			(
				FTabManager::NewStack()
				->SetSizeCoefficient(0.1f)
				->AddTab(GetToolbarTabId(), ETabState::OpenedTab)
				->SetHideTabWell(true)
			)
			->Split
			(
				FTabManager::NewSplitter()->SetOrientation(Orient_Horizontal)
				->Split
				(
					FTabManager::NewSplitter()->SetOrientation(Orient_Vertical)
					->SetSizeCoefficient(.60f)
					->Split
					(
						FTabManager::NewSplitter()->SetOrientation(Orient_Horizontal)
						->SetSizeCoefficient(0.75f)
						->Split
						(
							FTabManager::NewStack()
							->SetSizeCoefficient(.80f)
							->AddTab(ViewportTabID, ETabState::OpenedTab)
						)
						->Split
						(
							FTabManager::NewStack()
							->SetSizeCoefficient(0.20f)
							->AddTab(SystemParametersTabID, ETabState::OpenedTab)
						)
					)
					->Split
					(
						FTabManager::NewStack()
						->SetSizeCoefficient(0.25f)
						->AddTab(CurveEditorTabID, ETabState::OpenedTab)
						->AddTab(SequencerTabID, ETabState::OpenedTab)
					)
				)
				->Split
				(
					FTabManager::NewStack()
					->SetSizeCoefficient(0.40f)
					->AddTab(SelectedEmitterStackTabID, ETabState::OpenedTab)
					->AddTab(SelectedEmitterGraphTabID, ETabState::ClosedTab)
					->AddTab(SystemScriptTabID, ETabState::ClosedTab)
					->AddTab(SystemDetailsTabID, ETabState::ClosedTab)
					->AddTab(DebugSpreadsheetTabID, ETabState::ClosedTab)
					->AddTab(PreviewSettingsTabId, ETabState::ClosedTab)
					->AddTab(GeneratedCodeTabID, ETabState::ClosedTab)
				)
			)
		);

	const bool bCreateDefaultStandaloneMenu = true;
	const bool bCreateDefaultToolbar = true;
	UObject* ToolkitObject = SystemToolkitMode == ESystemToolkitMode::System ? (UObject*)System : (UObject*)Emitter;
	FAssetEditorToolkit::InitAssetEditor(Mode, InitToolkitHost, FNiagaraEditorModule::NiagaraEditorAppIdentifier,
		StandaloneDefaultLayout, bCreateDefaultStandaloneMenu, bCreateDefaultToolbar, ToolkitObject);
	
	FNiagaraEditorModule& NiagaraEditorModule = FModuleManager::LoadModuleChecked<FNiagaraEditorModule>("NiagaraEditor");
	AddMenuExtender(NiagaraEditorModule.GetMenuExtensibilityManager()->GetAllExtenders(GetToolkitCommands(), GetEditingObjects()));

	SetupCommands();
	ExtendToolbar();
	RegenerateMenusAndToolbars();

	bChangesDiscarded = false;
}

FName FNiagaraSystemToolkit::GetToolkitFName() const
{
	return FName("Niagara");
}

FText FNiagaraSystemToolkit::GetBaseToolkitName() const
{
	return LOCTEXT("AppLabel", "Niagara");
}

FString FNiagaraSystemToolkit::GetWorldCentricTabPrefix() const
{
	return LOCTEXT("WorldCentricTabPrefix", "Niagara ").ToString();
}


FLinearColor FNiagaraSystemToolkit::GetWorldCentricTabColorScale() const
{
	return FNiagaraEditorModule::WorldCentricTabColorScale;
}


TSharedRef<SDockTab> FNiagaraSystemToolkit::SpawnTab_Viewport(const FSpawnTabArgs& Args)
{
	check(Args.GetTabId().TabType == ViewportTabID);

	Viewport = SNew(SNiagaraSystemViewport)
		.OnThumbnailCaptured(this, &FNiagaraSystemToolkit::OnThumbnailCaptured);

	TSharedRef<SDockTab> SpawnedTab =
		SNew(SDockTab)
		[
			Viewport.ToSharedRef()
		];

	Viewport->SetPreviewComponent(SystemViewModel->GetPreviewComponent());
	Viewport->OnAddedToTab(SpawnedTab);

	return SpawnedTab;
}

TSharedRef<SDockTab> FNiagaraSystemToolkit::SpawnTab_PreviewSettings(const FSpawnTabArgs& Args)
{
	check(Args.GetTabId() == PreviewSettingsTabId);

	TSharedRef<SWidget> InWidget = SNullWidget::NullWidget;
	if (Viewport.IsValid())
	{
		FAdvancedPreviewSceneModule& AdvancedPreviewSceneModule = FModuleManager::LoadModuleChecked<FAdvancedPreviewSceneModule>("AdvancedPreviewScene");
		InWidget = AdvancedPreviewSceneModule.CreateAdvancedPreviewSceneSettingsWidget(Viewport->GetPreviewScene());
	}

	TSharedRef<SDockTab> SpawnedTab = SNew(SDockTab)
		.Icon(FEditorStyle::GetBrush("LevelEditor.Tabs.Details"))
		.Label(LOCTEXT("PreviewSceneSettingsTab", "Preview Scene Settings"))
		[
			InWidget
		];

	return SpawnedTab;
}


TSharedRef<SDockTab> FNiagaraSystemToolkit::SpawnTab_CurveEd(const FSpawnTabArgs& Args)
{
	check(Args.GetTabId().TabType == CurveEditorTabID);

	TSharedRef<SDockTab> SpawnedTab =
		SNew(SDockTab)
		[
			SNew(SNiagaraCurveEditor, SystemViewModel.ToSharedRef())
		];

	return SpawnedTab;
}


TSharedRef<SDockTab> FNiagaraSystemToolkit::SpawnTab_Sequencer(const FSpawnTabArgs& Args)
{
	check(Args.GetTabId().TabType == SequencerTabID);

	TSharedRef<SDockTab> SpawnedTab =
		SNew(SDockTab)
		[
			SystemViewModel->GetSequencer()->GetSequencerWidget()
		];

	return SpawnedTab;
}


TSharedRef<SDockTab> FNiagaraSystemToolkit::SpawnTab_SystemScript(const FSpawnTabArgs& Args)
{
	check(Args.GetTabId().TabType == SystemScriptTabID);

	TSharedRef<SDockTab> SpawnedTab =
		SNew(SDockTab)
		[
			SNew(SNiagaraSystemScript, SystemViewModel.ToSharedRef())
		];

	return SpawnedTab;
}


TSharedRef<SDockTab> FNiagaraSystemToolkit::SpawnTab_SystemDetails(const FSpawnTabArgs& Args)
{
	check(Args.GetTabId().TabType == SystemDetailsTabID);

	TSharedRef<FNiagaraObjectSelection> SystemSelection = MakeShareable(new FNiagaraObjectSelection());
	SystemSelection->SetSelectedObject(System);

	TSharedRef<SDockTab> SpawnedTab =
		SNew(SDockTab)
		[
			SNew(SNiagaraSelectedObjectsDetails, SystemSelection)
		];

	return SpawnedTab;
}

TSharedRef<SDockTab> FNiagaraSystemToolkit::SpawnTab_SystemParameters(const FSpawnTabArgs& Args)
{
	check(Args.GetTabId().TabType == SystemParametersTabID);

	TSharedRef<FNiagaraObjectSelection> ObjectSelection = MakeShareable(new FNiagaraObjectSelection());
	if (SystemToolkitMode == ESystemToolkitMode::Emitter)
	{
		TSharedPtr<FNiagaraEmitterViewModel> EditableEmitterViewModel = SystemViewModel->GetEmitterHandleViewModels()[0]->GetEmitterViewModel();
		UNiagaraEmitter* EditableEmitter = EditableEmitterViewModel->GetEmitter();
		ObjectSelection->SetSelectedObject(EditableEmitter);
	}
	else if (SystemToolkitMode == ESystemToolkitMode::System)
	{
		ObjectSelection->SetSelectedObject(System);
	}

	TSharedRef<SDockTab> SpawnedTab =
		SNew(SDockTab)
		[
			SAssignNew(ParameterMapView, SNiagaraParameterMapView, ObjectSelection, SNiagaraParameterMapView::EToolkitType::SYSTEM, GetToolkitCommands())
		];

	return SpawnedTab;
}

TSharedRef<SDockTab> FNiagaraSystemToolkit::SpawnTab_SelectedEmitterStack(const FSpawnTabArgs& Args)
{
	check(Args.GetTabId().TabType == SelectedEmitterStackTabID);

	TSharedRef<SDockTab> SpawnedTab =
		SNew(SDockTab)
		[
			SNew(SNiagaraSelectedEmitterHandles, SystemViewModel.ToSharedRef())
		];

	return SpawnedTab;
}

class SNiagaraSelectedEmitterGraph : public SCompoundWidget
{
public:
	SLATE_BEGIN_ARGS(SNiagaraSelectedEmitterGraph)
	{}
	SLATE_END_ARGS();

	void Construct(const FArguments& InArgs, TSharedRef<FNiagaraSystemViewModel> InSystemViewModel)
	{
		SystemViewModel = InSystemViewModel;
		SystemViewModel->OnSelectedEmitterHandlesChanged().AddRaw(this, &SNiagaraSelectedEmitterGraph::SelectedEmitterHandlesChanged);
		ChildSlot
		[
			SAssignNew(GraphWidgetContainer, SBox)
		];
		UpdateGraphWidget();
	}

	~SNiagaraSelectedEmitterGraph()
	{
		if (SystemViewModel.IsValid())
		{
			SystemViewModel->OnEmitterHandleViewModelsChanged().RemoveAll(this);
			SystemViewModel->OnSelectedEmitterHandlesChanged().RemoveAll(this);
			SystemViewModel->GetOnPinnedEmittersChanged().RemoveAll(this);
			SystemViewModel->OnSelectedEmitterHandlesChanged().RemoveAll(this);
		}
	}

private:
	void SelectedEmitterHandlesChanged()
	{
		UpdateGraphWidget();
	}

	void UpdateGraphWidget()
	{
		TArray<TSharedRef<FNiagaraEmitterHandleViewModel>> SelectedEmitterHandles;
		SystemViewModel->GetSelectedEmitterHandles(SelectedEmitterHandles);
		if (SelectedEmitterHandles.Num() == 1)
		{
			GraphWidgetContainer->SetContent(SNew(SNiagaraScriptGraph, SelectedEmitterHandles[0]->GetEmitterViewModel()->GetSharedScriptViewModel()->GetGraphViewModel()));
		}
		else
		{
			GraphWidgetContainer->SetContent(SNullWidget::NullWidget);
		}
	}

private:
	TSharedPtr<FNiagaraSystemViewModel> SystemViewModel;
	TSharedPtr<SBox> GraphWidgetContainer;
};

TSharedRef<SDockTab> FNiagaraSystemToolkit::SpawnTab_SelectedEmitterGraph(const FSpawnTabArgs& Args)
{
	check(Args.GetTabId().TabType == SelectedEmitterGraphTabID);

	TSharedRef<SDockTab> SpawnedTab =
		SNew(SDockTab)
		[
			SNew(SNiagaraSelectedEmitterGraph, SystemViewModel.ToSharedRef())
		];

	return SpawnedTab;
}

TSharedRef<SDockTab> FNiagaraSystemToolkit::SpawnTab_DebugSpreadsheet(const FSpawnTabArgs& Args)
{
	check(Args.GetTabId().TabType == DebugSpreadsheetTabID);

	TSharedRef<SDockTab> SpawnedTab =
		SNew(SDockTab)
		[
			SNew(SNiagaraSpreadsheetView, SystemViewModel.ToSharedRef())
		];

	return SpawnedTab;
}


TSharedRef<SDockTab> FNiagaraSystemToolkit::SpawnTab_GeneratedCode(const FSpawnTabArgs& Args)
{
	check(Args.GetTabId().TabType == GeneratedCodeTabID);

	TSharedRef<SDockTab> SpawnedTab =
		SNew(SDockTab)
		[
			SNew(SNiagaraGeneratedCodeView, SystemViewModel.ToSharedRef())
		];

	return SpawnedTab;
}

void FNiagaraSystemToolkit::SetupCommands()
{
	GetToolkitCommands()->MapAction(
		FNiagaraEditorCommands::Get().Compile,
		FExecuteAction::CreateRaw(this, &FNiagaraSystemToolkit::CompileSystem, false));
	GetToolkitCommands()->MapAction(
		FNiagaraEditorCommands::Get().ResetSimulation,
		FExecuteAction::CreateRaw(this, &FNiagaraSystemToolkit::ResetSimulation));

	GetToolkitCommands()->MapAction(
		FNiagaraEditorCommands::Get().ToggleBounds,
		FExecuteAction::CreateSP(this, &FNiagaraSystemToolkit::OnToggleBounds),
		FCanExecuteAction(),
		FIsActionChecked::CreateSP(this, &FNiagaraSystemToolkit::IsToggleBoundsChecked));

	GetToolkitCommands()->MapAction(
		FNiagaraEditorCommands::Get().ToggleBounds_SetFixedBounds,
		FExecuteAction::CreateSP(this, &FNiagaraSystemToolkit::OnToggleBoundsSetFixedBounds));

	GetToolkitCommands()->MapAction(
		FNiagaraEditorCommands::Get().SaveThumbnailImage,
		FExecuteAction::CreateSP(this, &FNiagaraSystemToolkit::OnSaveThumbnailImage));

	GetToolkitCommands()->MapAction(
		FNiagaraEditorCommands::Get().Apply,
		FExecuteAction::CreateSP(this, &FNiagaraSystemToolkit::OnApply),
		FCanExecuteAction::CreateSP(this, &FNiagaraSystemToolkit::OnApplyEnabled));

	GetToolkitCommands()->MapAction(
		FNiagaraEditorCommands::Get().ToggleAutoPlay,
		FExecuteAction::CreateLambda([]()
		{
			UNiagaraEditorSettings* Settings = GetMutableDefault<UNiagaraEditorSettings>();
			Settings->SetAutoPlay(!Settings->GetAutoPlay());
		}),
		FCanExecuteAction(),
		FIsActionChecked::CreateLambda([]() { return GetDefault<UNiagaraEditorSettings>()->GetAutoPlay(); }));

	GetToolkitCommands()->MapAction(
		FNiagaraEditorCommands::Get().ToggleResetSimulationOnChange,
		FExecuteAction::CreateLambda([]()
		{
			UNiagaraEditorSettings* Settings = GetMutableDefault<UNiagaraEditorSettings>();
			Settings->SetResetSimulationOnChange(!Settings->GetResetSimulationOnChange());
		}),
		FCanExecuteAction(),
		FIsActionChecked::CreateLambda([]() { return GetDefault<UNiagaraEditorSettings>()->GetResetSimulationOnChange(); }));

	GetToolkitCommands()->MapAction(
		FNiagaraEditorCommands::Get().ToggleResimulateOnChangeWhilePaused,
		FExecuteAction::CreateLambda([]()
		{
			UNiagaraEditorSettings* Settings = GetMutableDefault<UNiagaraEditorSettings>();
			Settings->SetResimulateOnChangeWhilePaused(!Settings->GetResimulateOnChangeWhilePaused());
		}),
		FCanExecuteAction(),
		FIsActionChecked::CreateLambda([]() { return GetDefault<UNiagaraEditorSettings>()->GetResimulateOnChangeWhilePaused(); }));
}

void FNiagaraSystemToolkit::OnSaveThumbnailImage()
{
	if (Viewport.IsValid())
	{
		Viewport->CreateThumbnail(SystemToolkitMode == ESystemToolkitMode::System ? (UObject*)System : Emitter);
	}
}

void FNiagaraSystemToolkit::OnThumbnailCaptured(UTexture2D* Thumbnail)
{
	if (SystemToolkitMode == ESystemToolkitMode::System)
	{
		System->MarkPackageDirty();
		System->ThumbnailImage = Thumbnail;
	}
	else if (SystemToolkitMode == ESystemToolkitMode::Emitter) 
	{
		TSharedPtr<FNiagaraEmitterViewModel> EditableEmitterViewModel = SystemViewModel->GetEmitterHandleViewModels()[0]->GetEmitterViewModel();
		UNiagaraEmitter* EditableEmitter = EditableEmitterViewModel->GetEmitter();
		EditableEmitter->ThumbnailImage = Thumbnail;
		bEmitterThumbnailUpdated = true;
	}
}

void FNiagaraSystemToolkit::ResetSimulation()
{
	SystemViewModel->ResetSystem();
}

void FNiagaraSystemToolkit::ExtendToolbar()
{
	struct Local
	{
		static TSharedRef<SWidget> FillSimulationOptionsMenu(FNiagaraSystemToolkit* Toolkit)
		{
			FMenuBuilder MenuBuilder(true, Toolkit->GetToolkitCommands());
			MenuBuilder.AddMenuEntry(FNiagaraEditorCommands::Get().ToggleAutoPlay);
			MenuBuilder.AddMenuEntry(FNiagaraEditorCommands::Get().ToggleResetSimulationOnChange);
			MenuBuilder.AddMenuEntry(FNiagaraEditorCommands::Get().ToggleResimulateOnChangeWhilePaused);
			return MenuBuilder.MakeWidget();
		}

		static void FillToolbar(FToolBarBuilder& ToolbarBuilder, FNiagaraSystemToolkit* Toolkit)
		{
			if (Toolkit->Emitter != nullptr)
			{
				ToolbarBuilder.BeginSection("Apply");
				{
					ToolbarBuilder.AddToolBarButton(FNiagaraEditorCommands::Get().Apply,
						NAME_None, TAttribute<FText>(), TAttribute<FText>(),
						FSlateIcon(FNiagaraEditorStyle::GetStyleSetName(), "NiagaraEditor.Apply"),
						FName(TEXT("ApplyNiagaraEmitter")));
				}
				ToolbarBuilder.EndSection();
			}
			ToolbarBuilder.BeginSection("Compile");
			{
				ToolbarBuilder.AddToolBarButton(FNiagaraEditorCommands::Get().Compile,
					NAME_None,
					TAttribute<FText>(),
					TAttribute<FText>(Toolkit, &FNiagaraSystemToolkit::GetCompileStatusTooltip),
					TAttribute<FSlateIcon>(Toolkit, &FNiagaraSystemToolkit::GetCompileStatusImage),
					FName(TEXT("CompileNiagaraSystem")));
				ToolbarBuilder.AddComboButton(
					FUIAction(),
					FOnGetContent::CreateRaw(Toolkit, &FNiagaraSystemToolkit::GenerateCompileMenuContent),
					LOCTEXT("BuildCombo_Label", "Auto-Compile Options"),
					LOCTEXT("BuildComboToolTip", "Auto-Compile options menu"),
					FSlateIcon(FEditorStyle::GetStyleSetName(), "LevelEditor.Build"),
					true);
			}
			ToolbarBuilder.EndSection();

			ToolbarBuilder.BeginSection("NiagaraThumbnail");
			{
				ToolbarBuilder.AddToolBarButton(FNiagaraEditorCommands::Get().SaveThumbnailImage, NAME_None,
					LOCTEXT("GenerateThumbnail", "Thumbnail"),
					LOCTEXT("GenerateThumbnailTooltip","Generate a thumbnail image."),
					FSlateIcon(FEditorStyle::GetStyleSetName(), "Cascade.SaveThumbnailImage"));
			}
			ToolbarBuilder.EndSection();

			ToolbarBuilder.BeginSection("NiagaraPreviewOptions");
			{
				ToolbarBuilder.AddToolBarButton(FNiagaraEditorCommands::Get().ToggleBounds, NAME_None,
					LOCTEXT("ShowBounds", "Bounds"),
					LOCTEXT("ShowBoundsTooltip", "Show the bounds for the scene."),
					FSlateIcon(FEditorStyle::GetStyleSetName(), "Cascade.ToggleBounds"));
				ToolbarBuilder.AddComboButton(
					FUIAction(),
					FOnGetContent::CreateRaw(Toolkit, &FNiagaraSystemToolkit::GenerateBoundsMenuContent, Toolkit->GetToolkitCommands()),
					LOCTEXT("BoundsMenuCombo_Label", "Bounds Options"),
					LOCTEXT("BoundsMenuCombo_ToolTip", "Bounds options"),
					FSlateIcon(FEditorStyle::GetStyleSetName(), "Cascade.ToggleBounds"),
					true
				);
			}
			ToolbarBuilder.EndSection();

			ToolbarBuilder.BeginSection("PlaybackOptions");
			{
				ToolbarBuilder.AddComboButton(
					FUIAction(),
					FOnGetContent::CreateStatic(Local::FillSimulationOptionsMenu, Toolkit),
					LOCTEXT("SimulationOptions", "Simulation"),
					LOCTEXT("SimulationOptionsTooltip", "Simulation options"),
					FSlateIcon(FNiagaraEditorStyle::GetStyleSetName(), "NiagaraEditor.SimulationOptions")
				);
			}
			ToolbarBuilder.EndSection();
		}
	};

	TSharedPtr<FExtender> ToolbarExtender = MakeShareable(new FExtender);

	ToolbarExtender->AddToolBarExtension(
		"Asset",
		EExtensionHook::After,
		GetToolkitCommands(),
		FToolBarExtensionDelegate::CreateStatic(&Local::FillToolbar, this)
		);

	AddToolbarExtender(ToolbarExtender);

	FNiagaraEditorModule& NiagaraEditorModule = FModuleManager::LoadModuleChecked<FNiagaraEditorModule>("NiagaraEditor");
	AddToolbarExtender(NiagaraEditorModule.GetToolBarExtensibilityManager()->GetAllExtenders(GetToolkitCommands(), GetEditingObjects()));
}

TSharedRef<SWidget> FNiagaraSystemToolkit::GenerateBoundsMenuContent(TSharedRef<FUICommandList> InCommandList)
{
	const bool bShouldCloseWindowAfterMenuSelection = true;
	FMenuBuilder MenuBuilder(bShouldCloseWindowAfterMenuSelection, InCommandList);

	MenuBuilder.AddMenuEntry(FNiagaraEditorCommands::Get().ToggleBounds_SetFixedBounds);

	return MenuBuilder.MakeWidget();
}

void FNiagaraSystemToolkit::GetSequencerAddMenuContent(FMenuBuilder& MenuBuilder, TSharedRef<ISequencer> Sequencer)
{
	MenuBuilder.AddSubMenu(
		LOCTEXT("EmittersLabel", "Emitters..."),
		LOCTEXT("EmittersToolTip", "Add an existing emitter..."),
		FNewMenuDelegate::CreateLambda([&](FMenuBuilder& InMenuBuilder)
		{
			InMenuBuilder.AddWidget(CreateAddEmitterMenuContent(), FText());
		}));
}

TSharedRef<SWidget> FNiagaraSystemToolkit::CreateAddEmitterMenuContent()
{
	FAssetPickerConfig AssetPickerConfig;
	{
		AssetPickerConfig.OnAssetSelected = FOnAssetSelected::CreateSP(this, &FNiagaraSystemToolkit::EmitterAssetSelected);
		AssetPickerConfig.bAllowNullSelection = false;
		AssetPickerConfig.InitialAssetViewType = EAssetViewType::List;
		AssetPickerConfig.Filter.ClassNames.Add(UNiagaraEmitter::StaticClass()->GetFName());
	}

	FContentBrowserModule& ContentBrowserModule = FModuleManager::Get().LoadModuleChecked<FContentBrowserModule>(TEXT("ContentBrowser"));

	return SNew(SBox)
		.WidthOverride(300.0f)
		.HeightOverride(300.f)
		[
			ContentBrowserModule.Get().CreateAssetPicker(AssetPickerConfig)
		];
}

TSharedRef<SWidget> FNiagaraSystemToolkit::GenerateCompileMenuContent()
{
	const bool bShouldCloseWindowAfterMenuSelection = true;
	FMenuBuilder MenuBuilder(bShouldCloseWindowAfterMenuSelection, nullptr);

	FUIAction Action(
		FExecuteAction::CreateStatic(&FNiagaraSystemToolkit::ToggleCompileEnabled),
		FCanExecuteAction(),
		FIsActionChecked::CreateStatic(&FNiagaraSystemToolkit::IsAutoCompileEnabled));

	FUIAction FullRebuildAction(
		FExecuteAction::CreateRaw(this, &FNiagaraSystemToolkit::CompileSystem, true));

	MenuBuilder.AddMenuEntry(LOCTEXT("FullRebuild", "Full Rebuild"),
		LOCTEXT("FullRebuildTooltip", "Triggers a full rebuild of this system, ignoring the change tracking."),
		FSlateIcon(FNiagaraEditorStyle::GetStyleSetName(), "Niagara.CompileStatus.Unknown"),
		FullRebuildAction, NAME_None, EUserInterfaceActionType::Button);
	MenuBuilder.AddMenuEntry(LOCTEXT("AutoCompile", "Automatically compile when graph changes"),
		FText(), FSlateIcon(), Action, NAME_None, EUserInterfaceActionType::ToggleButton);

	return MenuBuilder.MakeWidget();
}

FSlateIcon FNiagaraSystemToolkit::GetCompileStatusImage() const
{
	ENiagaraScriptCompileStatus Status = SystemViewModel->GetLatestCompileStatus();

	switch (Status)
	{
	default:
	case ENiagaraScriptCompileStatus::NCS_Unknown:
	case ENiagaraScriptCompileStatus::NCS_Dirty:
		return FSlateIcon(FNiagaraEditorStyle::GetStyleSetName(), "Niagara.CompileStatus.Unknown");
	case ENiagaraScriptCompileStatus::NCS_Error:
		return FSlateIcon(FNiagaraEditorStyle::GetStyleSetName(), "Niagara.CompileStatus.Error");
	case ENiagaraScriptCompileStatus::NCS_UpToDate:
		return FSlateIcon(FNiagaraEditorStyle::GetStyleSetName(), "Niagara.CompileStatus.Good");
	case ENiagaraScriptCompileStatus::NCS_UpToDateWithWarnings:
		return FSlateIcon(FNiagaraEditorStyle::GetStyleSetName(), "Niagara.CompileStatus.Warning");
	}
}

FText FNiagaraSystemToolkit::GetCompileStatusTooltip() const
{
	ENiagaraScriptCompileStatus Status = SystemViewModel->GetLatestCompileStatus();
	return FNiagaraEditorUtilities::StatusToText(Status);
}


void FNiagaraSystemToolkit::CompileSystem(bool bFullRebuild)
{
	SystemViewModel->CompileSystem(bFullRebuild);
}

TSharedPtr<FNiagaraSystemViewModel> FNiagaraSystemToolkit::GetSystemViewModel()
{
	return SystemViewModel;
}

void FNiagaraSystemToolkit::OnToggleBounds()
{
	ToggleDrawOption(SNiagaraSystemViewport::Bounds);
}

bool FNiagaraSystemToolkit::IsToggleBoundsChecked() const
{
	return IsDrawOptionEnabled(SNiagaraSystemViewport::Bounds);
}

void FNiagaraSystemToolkit::ToggleDrawOption(int32 Element)
{
	if (Viewport.IsValid() && Viewport->GetViewportClient().IsValid())
	{
		Viewport->ToggleDrawElement((SNiagaraSystemViewport::EDrawElements)Element);
		Viewport->RefreshViewport();
	}
}

bool FNiagaraSystemToolkit::IsDrawOptionEnabled(int32 Element) const
{
	if (Viewport.IsValid() && Viewport->GetViewportClient().IsValid())
	{
		return Viewport->GetDrawElement((SNiagaraSystemViewport::EDrawElements)Element);
	}
	else
	{
		return false;
	}
}

void FNiagaraSystemToolkit::OnToggleBoundsSetFixedBounds()
{
	FScopedTransaction Transaction(LOCTEXT("SetFixedBounds", "Set Fixed Bounds"));

	SystemViewModel->UpdateEmitterFixedBounds();

	/*
	// Force the component to update its bounds.
	ParticleSystemComponent->ForceUpdateBounds();

	// Grab the current bounds of the PSysComp & set it on the PSystem itself
	ParticleSystem->Modify();
	ParticleSystem->FixedRelativeBoundingBox.Min = ParticleSystemComponent->Bounds.GetBoxExtrema(0);
	ParticleSystem->FixedRelativeBoundingBox.Max = ParticleSystemComponent->Bounds.GetBoxExtrema(1);
	ParticleSystem->FixedRelativeBoundingBox.IsValid = true;
	ParticleSystem->bUseFixedRelativeBoundingBox = true;

	ParticleSystem->MarkPackageDirty();

	EndTransaction(Transaction);

	if ((SelectedModule == NULL) && (SelectedEmitter == NULL))
	{
		TArray<UObject*> NewSelection;
		NewSelection.Add(ParticleSystem);
		SetSelection(NewSelection);
	}

	ReassociateParticleSystem();
	*/
}

void FNiagaraSystemToolkit::UpdateOriginalEmitter()
{
	checkf(SystemToolkitMode == ESystemToolkitMode::Emitter, TEXT("There is no original emitter to update in system mode."));

	TSharedPtr<FNiagaraEmitterViewModel> EditableEmitterViewModel = SystemViewModel->GetEmitterHandleViewModels()[0]->GetEmitterViewModel();
	UNiagaraEmitter* EditableEmitter = EditableEmitterViewModel->GetEmitter();

	if (EditableEmitter->GetChangeId() != LastSyncedEmitterChangeId)
	{
		const FScopedBusyCursor BusyCursor;
		const FText LocalizedScriptEditorApply = NSLOCTEXT("UnrealEd", "ToolTip_NiagaraEmitterEditorApply", "Apply changes to original emitter and its use in the world.");
		GWarn->BeginSlowTask(LocalizedScriptEditorApply, true);
		GWarn->StatusUpdate(1, 1, LocalizedScriptEditorApply);

		if (Emitter->IsSelected())
		{
			GEditor->GetSelectedObjects()->Deselect(Emitter);
		}

		ResetLoaders(Emitter->GetOutermost()); // Make sure that we're not going to get invalid version number linkers into the package we are going into. 
		Emitter->GetOutermost()->LinkerCustomVersion.Empty();

		TArray<UNiagaraScript*> AllScripts;
		EditableEmitter->GetScripts(AllScripts, true);
		for (UNiagaraScript* Script : AllScripts)
		{
			checkSlow(Script->AreScriptAndSourceSynchronized());
		}
		checkSlow(EditableEmitter->AreAllScriptAndSourcesSynchronized());

		// overwrite the original script in place by constructing a new one with the same name
		Emitter = (UNiagaraEmitter*)StaticDuplicateObject(EditableEmitter, Emitter->GetOuter(),
			Emitter->GetFName(), RF_AllFlags, Emitter->GetClass());

		// Record the last synced change id to detect future changes.
		LastSyncedEmitterChangeId = EditableEmitter->GetChangeId();
		bEmitterThumbnailUpdated = false;

<<<<<<< HEAD
	// Record the last synced change id to detect future changes.
	LastSyncedEmitterChangeId = EditableEmitter->GetChangeId();

	checkSlow (UNiagaraEmitter::GetForceCompileOnLoad() || Emitter->GetChangeId() == EditableEmitter->GetChangeId());
=======
		checkSlow(UNiagaraEmitter::GetForceCompileOnLoad() || Emitter->GetChangeId() == EditableEmitter->GetChangeId());
>>>>>>> 9232998f

		// Restore RF_Standalone on the original emitter, as it had been removed from the preview emitter so that it could be GC'd.
		Emitter->SetFlags(RF_Standalone);

		TArray<UNiagaraEmitter*> AffectedEmitters;
		AffectedEmitters.Add(Emitter);
		UpdateExistingEmitters();

		checkSlow(UNiagaraEmitter::GetForceCompileOnLoad() || Emitter->GetChangeId() == EditableEmitter->GetChangeId());

		GWarn->EndSlowTask();
	}
	else if(bEmitterThumbnailUpdated)
	{
		Emitter->MarkPackageDirty();
		Emitter->ThumbnailImage = (UTexture2D*)StaticDuplicateObject(EditableEmitter->ThumbnailImage, Emitter);
		bEmitterThumbnailUpdated = false;
	}
}

void FNiagaraSystemToolkit::UpdateExistingEmitters()
{
	for (TObjectIterator<UNiagaraSystem> SystemIterator; SystemIterator; ++SystemIterator)
	{
		UNiagaraSystem* LoadedSystem = *SystemIterator;
		if (LoadedSystem->IsPendingKill() == false && 
			LoadedSystem->HasAnyFlags(RF_ClassDefaultObject) == false &&
			LoadedSystem->ReferencesSourceEmitter(*Emitter))
		{
			LoadedSystem->UpdateFromEmitterChanges(*Emitter);
			TArray<TSharedPtr<FNiagaraSystemViewModel>> ReferencingSystemViewModels;
			FNiagaraSystemViewModel::GetAllViewModelsForObject(LoadedSystem, ReferencingSystemViewModels);

			for (TSharedPtr<FNiagaraSystemViewModel> ReferencingSystemViewModel : ReferencingSystemViewModels)
			{
				ReferencingSystemViewModel->RefreshAll();
			}

			if (ReferencingSystemViewModels.Num() == 0)
			{
				for (TObjectIterator<UNiagaraComponent> ComponentIterator; ComponentIterator; ++ComponentIterator)
				{
					UNiagaraComponent* Component = *ComponentIterator;
					if (Component->GetAsset() == LoadedSystem)
					{
						Component->ReinitializeSystem();
					}
				}
			}
		}
	}
}

void FNiagaraSystemToolkit::GetSaveableObjects(TArray<UObject*>& OutObjects) const
{
	if (SystemToolkitMode == ESystemToolkitMode::Emitter)
	{
		OutObjects.Add(Emitter);
	}
	else
	{
		FAssetEditorToolkit::GetSaveableObjects(OutObjects);
	}
}

void FNiagaraSystemToolkit::SaveAsset_Execute()
{
	if (SystemToolkitMode == ESystemToolkitMode::Emitter)
	{
		UE_LOG(LogNiagaraEditor, Log, TEXT("Saving and Compiling NiagaraEmitter %s"), *GetEditingObjects()[0]->GetName());
		UpdateOriginalEmitter();
	}
	SystemViewModel->OnPreSave();
	FAssetEditorToolkit::SaveAsset_Execute();
}

void FNiagaraSystemToolkit::SaveAssetAs_Execute()
{
	if (SystemToolkitMode == ESystemToolkitMode::Emitter)
	{
		UE_LOG(LogNiagaraEditor, Log, TEXT("Saving and Compiling NiagaraEmitter %s"), *GetEditingObjects()[0]->GetName());
		UpdateOriginalEmitter();
	}
	SystemViewModel->OnPreSave();
	FAssetEditorToolkit::SaveAssetAs_Execute();
}

bool FNiagaraSystemToolkit::OnRequestClose()
{
	if (GbLogNiagaraSystemChanges > 0)
	{
		FString ExportText;
		SystemViewModel->DumpToText(ExportText);
		FString FilePath;

		if (SystemToolkitMode == ESystemToolkitMode::System)
		{
			FilePath = System->GetOutermost()->FileName.ToString();
		}
		else if (SystemToolkitMode == ESystemToolkitMode::Emitter)
		{
			FilePath = Emitter->GetOutermost()->FileName.ToString();
		}

		FString PathPart, FilenamePart, ExtensionPart;
		FPaths::Split(FilePath, PathPart, FilenamePart, ExtensionPart);

		FNiagaraEditorUtilities::WriteTextFileToDisk(FPaths::ProjectLogDir(), FilenamePart + TEXT(".onClose.txt"), ExportText, true);
	}

	SystemViewModel->OnPreClose();

	if (SystemToolkitMode == ESystemToolkitMode::Emitter)
	{
		TSharedPtr<FNiagaraEmitterViewModel> EmitterViewModel = SystemViewModel->GetEmitterHandleViewModels()[0]->GetEmitterViewModel();
<<<<<<< HEAD
		if (bChangesDiscarded == false && EmitterViewModel->GetEmitter()->GetChangeId() != LastSyncedEmitterChangeId)
=======
		if (bChangesDiscarded == false && (EmitterViewModel->GetEmitter()->GetChangeId() != LastSyncedEmitterChangeId || bEmitterThumbnailUpdated))
>>>>>>> 9232998f
		{
			// find out the user wants to do with this dirty NiagaraScript
			EAppReturnType::Type YesNoCancelReply = FMessageDialog::Open(EAppMsgType::YesNoCancel,
				FText::Format(
					NSLOCTEXT("UnrealEd", "Prompt_NiagaraEmitterEditorClose", "Would you like to apply changes to this Emitter to the original Emitter?\n{0}\n(No will lose all changes!)"),
					FText::FromString(Emitter->GetPathName())));

			// act on it
			switch (YesNoCancelReply)
			{
			case EAppReturnType::Yes:
				// update NiagaraScript and exit
				UpdateOriginalEmitter();
				break;
			case EAppReturnType::No:
				// Set the changes discarded to avoid showing the dialog multiple times when request close is called multiple times on shut down.
				bChangesDiscarded = true;
				break;
			case EAppReturnType::Cancel:
				// don't exit
				return false;
			}
		}
		return true;
	}
	
	return FAssetEditorToolkit::OnRequestClose();
}

void FNiagaraSystemToolkit::EmitterAssetSelected(const FAssetData& AssetData)
{
	FSlateApplication::Get().DismissAllMenus();
	SystemViewModel->AddEmitterFromAssetData(AssetData);
}

void FNiagaraSystemToolkit::ToggleCompileEnabled()
{
	UNiagaraEditorSettings* Settings = GetMutableDefault<UNiagaraEditorSettings>();
	Settings->SetAutoCompile(!Settings->GetAutoCompile());
}

bool FNiagaraSystemToolkit::IsAutoCompileEnabled()
{
	return GetDefault<UNiagaraEditorSettings>()->GetAutoCompile();
}

void FNiagaraSystemToolkit::OnApply()
{
	SCOPE_CYCLE_COUNTER(STAT_NiagaraEditor_SystemToolkit_OnApply);
	UpdateOriginalEmitter();
}

bool FNiagaraSystemToolkit::OnApplyEnabled() const
{
	if (Emitter != nullptr)
	{
		TSharedPtr<FNiagaraEmitterViewModel> EmitterViewModel = SystemViewModel->GetEmitterHandleViewModels()[0]->GetEmitterViewModel();
<<<<<<< HEAD
		return EmitterViewModel->GetEmitter()->GetChangeId() != LastSyncedEmitterChangeId;
=======
		return EmitterViewModel->GetEmitter()->GetChangeId() != LastSyncedEmitterChangeId || bEmitterThumbnailUpdated;
>>>>>>> 9232998f
	}
	return false;
}

void FNiagaraSystemToolkit::OnPinnedCurvesChanged()
{
	TabManager->InvokeTab(CurveEditorTabID);
}

void FNiagaraSystemToolkit::OnRefresh()
{
	if (ParameterMapView.IsValid())
	{
		TArray<TSharedPtr<FNiagaraEmitterHandleViewModel>> EmitterHandlesToDisplay;
		EmitterHandlesToDisplay.Append(SystemViewModel->GetPinnedEmitterHandles());
		TArray<TSharedRef<FNiagaraEmitterHandleViewModel>> SelectedEmitterHandles;
		SystemViewModel->GetSelectedEmitterHandles(SelectedEmitterHandles);
		for (auto Handle : SelectedEmitterHandles)
		{
			EmitterHandlesToDisplay.AddUnique(Handle);
		}

		ParameterMapView->RefreshEmitterHandles(EmitterHandlesToDisplay);
	}
}

#undef LOCTEXT_NAMESPACE<|MERGE_RESOLUTION|>--- conflicted
+++ resolved
@@ -247,10 +247,7 @@
 	// We set this to the copy's change id here instead of the original emitter's change id because the copy's change id may have been
 	// updated from the original as part of post load and we use this id to detect if the editable emitter has been changed.
 	LastSyncedEmitterChangeId = EditableEmitter->GetChangeId();
-<<<<<<< HEAD
-=======
 	bEmitterThumbnailUpdated = false;
->>>>>>> 9232998f
 
 	FNiagaraSystemViewModelOptions SystemOptions;
 	SystemOptions.bCanModifyEmittersFromTimeline = false;
@@ -1006,14 +1003,7 @@
 		LastSyncedEmitterChangeId = EditableEmitter->GetChangeId();
 		bEmitterThumbnailUpdated = false;
 
-<<<<<<< HEAD
-	// Record the last synced change id to detect future changes.
-	LastSyncedEmitterChangeId = EditableEmitter->GetChangeId();
-
-	checkSlow (UNiagaraEmitter::GetForceCompileOnLoad() || Emitter->GetChangeId() == EditableEmitter->GetChangeId());
-=======
 		checkSlow(UNiagaraEmitter::GetForceCompileOnLoad() || Emitter->GetChangeId() == EditableEmitter->GetChangeId());
->>>>>>> 9232998f
 
 		// Restore RF_Standalone on the original emitter, as it had been removed from the preview emitter so that it could be GC'd.
 		Emitter->SetFlags(RF_Standalone);
@@ -1129,11 +1119,7 @@
 	if (SystemToolkitMode == ESystemToolkitMode::Emitter)
 	{
 		TSharedPtr<FNiagaraEmitterViewModel> EmitterViewModel = SystemViewModel->GetEmitterHandleViewModels()[0]->GetEmitterViewModel();
-<<<<<<< HEAD
-		if (bChangesDiscarded == false && EmitterViewModel->GetEmitter()->GetChangeId() != LastSyncedEmitterChangeId)
-=======
 		if (bChangesDiscarded == false && (EmitterViewModel->GetEmitter()->GetChangeId() != LastSyncedEmitterChangeId || bEmitterThumbnailUpdated))
->>>>>>> 9232998f
 		{
 			// find out the user wants to do with this dirty NiagaraScript
 			EAppReturnType::Type YesNoCancelReply = FMessageDialog::Open(EAppMsgType::YesNoCancel,
@@ -1191,11 +1177,7 @@
 	if (Emitter != nullptr)
 	{
 		TSharedPtr<FNiagaraEmitterViewModel> EmitterViewModel = SystemViewModel->GetEmitterHandleViewModels()[0]->GetEmitterViewModel();
-<<<<<<< HEAD
-		return EmitterViewModel->GetEmitter()->GetChangeId() != LastSyncedEmitterChangeId;
-=======
 		return EmitterViewModel->GetEmitter()->GetChangeId() != LastSyncedEmitterChangeId || bEmitterThumbnailUpdated;
->>>>>>> 9232998f
 	}
 	return false;
 }
