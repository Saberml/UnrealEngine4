// Copyright 1998-2016 Epic Games, Inc. All Rights Reserved.

#pragma once
#include "HeadMountedDisplay.h"
#include "IHeadMountedDisplay.h"
#include "HeadMountedDisplayCommon.h"

#if GEARVR_SUPPORTED_PLATFORMS

#include "SceneViewExtension.h"

#if PLATFORM_SUPPORTS_PRAGMA_PACK
#pragma pack (push,8)
#endif
	
PRAGMA_DISABLE_SHADOW_VARIABLE_WARNINGS
#include "OVR_Math.h"
#include "VrApi.h"
#include "VrApi_Helpers.h"
#include "VrApi_LocalPrefs.h"
#include "SystemActivities.h"
PRAGMA_ENABLE_SHADOW_VARIABLE_WARNINGS

#include <GLES2/gl2.h>
#include "OpenGLDrvPrivate.h"
#include "OpenGLResources.h"

using namespace OVR;

#if PLATFORM_SUPPORTS_PRAGMA_PACK
#pragma pack (pop)
#endif

#define OVR_DEFAULT_EYE_RENDER_TARGET_WIDTH		1024
#define OVR_DEFAULT_EYE_RENDER_TARGET_HEIGHT	1024

//#define OVR_DEBUG_DRAW

class FGearVR;

namespace GearVR
{
/**
 * Converts quat from Oculus ref frame to Unreal
 */
template <typename OVRQuat>
FORCEINLINE FQuat ToFQuat(const OVRQuat& InQuat)
{
	return FQuat(float(-InQuat.z), float(InQuat.x), float(InQuat.y), float(-InQuat.w));
}

template <typename OVRQuat>
FORCEINLINE OVRQuat ToOVRQuat(const FQuat& InQuat)
{
	return OVRQuat(float(InQuat.Y), float(InQuat.Z), float(-InQuat.X), float(-InQuat.W));
}
/**
 * Converts vector from Oculus to Unreal
 */
template <typename OVRVector3>
FORCEINLINE FVector ToFVector(const OVRVector3& InVec)
{
	return FVector(float(-InVec.z), float(InVec.x), float(InVec.y));
}

/**
 * Converts vector from Oculus to Unreal, also converting meters to UU (Unreal Units)
 */
template <typename OVRVector3>
FORCEINLINE FVector ToFVector_M2U(const OVRVector3& InVec, float WorldToMetersScale)
{
	return FVector(float(-InVec.z * WorldToMetersScale), 
			        float(InVec.x  * WorldToMetersScale), 
					float(InVec.y  * WorldToMetersScale));
}
/**
 * Converts vector from Oculus to Unreal, also converting UU (Unreal Units) to meters.
 */
template <typename OVRVector3>
FORCEINLINE OVRVector3 ToOVRVector_U2M(const FVector& InVec, float WorldToMetersScale)
{
	return OVRVector3(float(InVec.Y * (1.f / WorldToMetersScale)), 
			            float(InVec.Z * (1.f / WorldToMetersScale)), 
					    float(-InVec.X * (1.f / WorldToMetersScale)));
}
/**
 * Converts vector from Oculus to Unreal.
 */
template <typename OVRVector3>
FORCEINLINE OVRVector3 ToOVRVector(const FVector& InVec)
{
	return OVRVector3(float(InVec.Y), float(InVec.Z), float(-InVec.X));
}

FORCEINLINE FMatrix ToFMatrix(const OVR::Matrix4f& vtm)
{
	// Rows and columns are swapped between OVR::Matrix4f and FMatrix
	return FMatrix(
		FPlane(vtm.M[0][0], vtm.M[1][0], vtm.M[2][0], vtm.M[3][0]),
		FPlane(vtm.M[0][1], vtm.M[1][1], vtm.M[2][1], vtm.M[3][1]),
		FPlane(vtm.M[0][2], vtm.M[1][2], vtm.M[2][2], vtm.M[3][2]),
		FPlane(vtm.M[0][3], vtm.M[1][3], vtm.M[2][3], vtm.M[3][3]));
}

FORCEINLINE OVR::Matrix4f ToMatrix4f(const FMatrix mat)
{
	return OVR::Matrix4f(mat.M[0][0],mat.M[1][0],mat.M[2][0],mat.M[3][0],
						mat.M[0][1],mat.M[1][1],mat.M[2][1],mat.M[3][1],
						mat.M[0][2],mat.M[1][2],mat.M[2][2],mat.M[3][2],
						mat.M[0][3],mat.M[1][3],mat.M[2][3],mat.M[3][3]);
}

class FSettings : public FHMDSettings
{
public:
	/** The width and height of the stereo render target */
	FIntPoint		RenderTargetSize;

	/** Clamp warpswap to once every N vsyncs.  1 = 60Hz, 2 = 30Hz, etc. */
	int32			MinimumVsyncs;

	int				CpuLevel;
	int				GpuLevel;

	ovrHeadModelParms HeadModelParms;

	FSettings();
	virtual ~FSettings() override {}

	virtual TSharedPtr<FHMDSettings, ESPMode::ThreadSafe> Clone() const override;
};

class FGameFrame : public FHMDGameFrame
{
public:
	ovrPosef				CurEyeRenderPose[2];// eye render pose read at the beginning of the frame
	ovrTracking				CurSensorState;	    // sensor state read at the beginning of the frame

	ovrPosef				EyeRenderPose[2];	// eye render pose actually used
	ovrRigidBodyPosef		HeadPose;			// position of head actually used
	ovrMatrix4f				TanAngleMatrix;
	
	pid_t					GameThreadId;

	FGameFrame();
	virtual ~FGameFrame() {}

	FSettings* GetSettings()
	{
		return (FSettings*)(Settings.Get());
	}

	const FSettings* GetSettings() const
	{
		return (FSettings*)(Settings.Get());
	}

	virtual TSharedPtr<FHMDGameFrame, ESPMode::ThreadSafe> Clone() const override;

	void PoseToOrientationAndPosition(const ovrPosef& InPose, FQuat& OutOrientation, FVector& OutPosition) const;
};

class FViewExtension : public FHMDViewExtension
{
public:
	FViewExtension(FHeadMountedDisplay* InDelegate);

	//virtual void BeginRenderViewFamily(FSceneViewFamily& InViewFamily) override;
	virtual void PreRenderViewFamily_RenderThread(FRHICommandListImmediate& RHICmdList, FSceneViewFamily& InViewFamily) override;
 	virtual void PreRenderView_RenderThread(FRHICommandListImmediate& RHICmdList, FSceneView& InView) override;

	FGameFrame* GetRenderFrame() const { return static_cast<FGameFrame*>(RenderFrame.Get()); }
	FSettings* GetFrameSetting() const { return static_cast<FSettings*>(RenderFrame->GetSettings()); }
	FGearVR* GetGearVR() const;
public:
	class FGearVRCustomPresent* pPresentBridge;
	ovrPosef			NewEyeRenderPose[2];// most recent eye render poses
	ovrRigidBodyPosef	CurHeadPose;		// current position of head
	ovrTracking			NewTracking;		// current tracking

	FEngineShowFlags	ShowFlags;			// a copy of showflags
	bool				bFrameBegun : 1;
};

class FOvrMobileSynced
{
	friend class FGearVRCustomPresent;
protected:
	FOvrMobileSynced(ovrMobile* InMobile, FCriticalSection* InLock) :Mobile(InMobile), pLock(InLock) 
	{
		pLock->Lock();
	}
public:
	~FOvrMobileSynced()
	{
		pLock->Unlock();
	}
	bool IsValid() const { return Mobile != nullptr; }
public:
	ovrMobile* operator->() const { return Mobile; }
	ovrMobile* operator*() const { return Mobile; }

protected:
	ovrMobile*			Mobile;
	FCriticalSection*	pLock;		// used to access OvrMobile on a game thread
};

class FOpenGLTexture2DSet : public FOpenGLTexture2D
{
public:
	FOpenGLTexture2DSet(
	class FOpenGLDynamicRHI* InGLRHI,
		GLuint InResource,
		GLenum InTarget,
		GLenum InAttachment,
		uint32 InSizeX,
		uint32 InSizeY,
		uint32 InSizeZ,
		uint32 InNumMips,
		uint32 InNumSamples,
		uint32 InArraySize,
		EPixelFormat InFormat,
		bool bInCubemap,
		bool bInAllocatedStorage,
		uint32 InFlags,
		uint8* InTextureRange
		)
		: FOpenGLTexture2D(
			InGLRHI,
			InResource,
			InTarget,
			InAttachment,
			InSizeX,
			InSizeY,
			InSizeZ,
			InNumMips,
			InNumSamples,
			InArraySize,
			InFormat,
			bInCubemap,
			bInAllocatedStorage,
			InFlags,
			InTextureRange,
			FClearValueBinding::Black
			)
	{
		ColorTextureSet = nullptr;
		CurrentIndex = TextureCount = 0;
	}

	~FOpenGLTexture2DSet() { }

	void ReleaseResources() 
	{ 	
		vrapi_DestroyTextureSwapChain(ColorTextureSet);
		Resource = 0;
	}

	void SwitchToNextElement();

	static FOpenGLTexture2DSet* CreateTexture2DSet(
		FOpenGLDynamicRHI* InGLRHI,
		uint32 SizeX, uint32 SizeY,
		uint32 InNumAllocated,
		uint32 InNumSamples,
		EPixelFormat InFormat,
		uint32 InFlags);

	ovrTextureSwapChain	*	GetColorTextureSet() const { return ColorTextureSet; }
	uint32					GetCurrentIndex() const { return CurrentIndex; }
	uint32					GetTextureCount() const { return TextureCount; }
protected:
	void InitWithCurrentElement();

	uint32					CurrentIndex;
	uint32					TextureCount;
	ovrTextureSwapChain*	ColorTextureSet;
};

typedef TRefCountPtr<FOpenGLTexture2DSet>	FOpenGLTexture2DSetRef;

class FTexture2DSetProxy : public FTextureSetProxy
{
public:
	FTexture2DSetProxy(FOpenGLTexture2DSetRef InTextureSet, uint32 InSrcSizeX, uint32 InSrcSizeY, EPixelFormat InSrcFormat, uint32 InSrcNumMips)
		: FTextureSetProxy(InSrcSizeX, InSrcSizeY, InSrcFormat, InSrcNumMips) , TextureSet(InTextureSet) { }

	~FTexture2DSetProxy() { }

	FOpenGLTexture2DSetRef getTextureSet() { return TextureSet; }
	
	virtual FTextureRHIRef GetRHITexture() const override 
	{ 
		FTextureRHIParamRef inTexture = TextureSet->GetTexture2D();
		return inTexture; 
	}

	virtual FTexture2DRHIRef GetRHITexture2D() const override 
	{ 
		return TextureSet.GetReference();
	}

	virtual void ReleaseResources() override 
	{
		if(TextureSet.IsValid()) 
		{
			TextureSet->ReleaseResources(); 
		}
		TextureSet = nullptr;
	}

	virtual void SwitchToNextElement() override { TextureSet->SwitchToNextElement(); }
	virtual bool Commit(FRHICommandListImmediate& RHICmdList) override { return true; }

protected:
	FOpenGLTexture2DSetRef  TextureSet;
};

typedef TSharedPtr<FTexture2DSetProxy, ESPMode::ThreadSafe>	FTexture2DSetProxyPtr;

class FRenderLayer : public FHMDRenderLayer
{
	friend class FLayerManager;
public:
	FRenderLayer(FHMDLayerDesc&);
	~FRenderLayer();

	ovrFrameLayer&	GetLayer() { return Layer; }
	const ovrFrameLayer&	GetLayer() const { return Layer; }
	ovrTextureSwapChain* GetSwapTextureSet() const
	{
		if (TextureSet.IsValid())
		{
			return static_cast<FTexture2DSetProxy*>(TextureSet.Get())->getTextureSet()->GetColorTextureSet();
		}
		return nullptr; 
	}

	uint32 GetSwapTextureIndex() const
	{
		if (TextureSet.IsValid())
		{
			return static_cast<FTexture2DSetProxy*>(TextureSet.Get())->getTextureSet()->GetCurrentIndex();
		}
		return 1;
	}

	virtual TSharedPtr<FHMDRenderLayer> Clone() const override;

protected:
	ovrFrameLayer Layer;
};

class FLayerManager : public FHMDLayerManager 
{
public:
	FLayerManager(class FGearVRCustomPresent*);
	~FLayerManager();

	virtual void PreSubmitUpdate_RenderThread(FRHICommandListImmediate& RHICmdList, const FHMDGameFrame* CurrentFrame, bool ShowFlagsRendering) override;

	void SubmitFrame_RenderThread(ovrMobile* mobilePtr, ovrFrameParms* currentParams);

protected:
	virtual TSharedPtr<FHMDRenderLayer> CreateRenderLayer_RenderThread(FHMDLayerDesc& InDesc) override;

private:
	FGearVRCustomPresent *pPresentBridge;
};

class FGearVRCustomPresent : public FRHICustomPresent
{
	friend class FViewExtension;
	friend class ::FGearVR;
public:
	FGearVRCustomPresent(jobject InActivityObject, int32 InMinimumVsyncs);

	// Returns true if it is initialized and used.
	bool IsInitialized() const { return bInitialized; }
	bool IsTextureSetCreated() const { return TextureSet;  }

	void UpdateViewport(const FViewport& Viewport, FRHIViewport* ViewportRHI, FGameFrame* InRenderFrame);
	FGameFrame* GetRenderFrame() const { check(IsInRenderingThread()); return static_cast<FGameFrame*>(RenderContext->RenderFrame.Get()); }
	FViewExtension* GetRenderContext() const { return static_cast<FViewExtension*>(RenderContext.Get()); }
	FSettings* GetFrameSetting() const { check(IsInRenderingThread()); return static_cast<FSettings*>(RenderContext->RenderFrame->GetSettings()); }

	void BeginRendering(FHMDViewExtension& InRenderContext, const FTexture2DRHIRef& RT);
	void FinishRendering();
	void UpdateViewport(const FViewport& Viewport, FRHIViewport* ViewportRHI);

	void UpdateLayers(FRHICommandListImmediate& RHICmdList);

	void Reset();
	void Shutdown();

	void Init();

	// Implementation of FRHICustomPresent
	// Resets Viewport-specific resources.
	virtual void OnBackBufferResize() override;
	// Returns true if Engine should perform its own Present.
	virtual bool Present(int& SyncInterval) override;

	// Called when rendering thread is acquired
	virtual void OnAcquireThreadOwnership() override;
	// Called when rendering thread is released
	virtual void OnReleaseThreadOwnership() override;

	// Allocates render target texture
	// If returns false then a default RT texture will be used.
	bool AllocateRenderTargetTexture(uint32 SizeX, uint32 SizeY, uint8 Format, uint32 NumMips, uint32 Flags, uint32 TargetableTextureFlags, FTexture2DRHIRef& OutTargetableTexture, FTexture2DRHIRef& OutShaderResourceTexture, uint32 NumSamples);

	FTexture2DSetProxyPtr CreateTextureSet(uint32 SizeX, uint32 SizeY, uint8 Format, uint32 NumMips);

	void CopyTexture_RenderThread(FRHICommandListImmediate& RHICmdList, FTexture2DRHIParamRef DstTexture, FTextureRHIParamRef SrcTexture, int SrcSizeX, int SrcSizeY, FIntRect DstRect = FIntRect(), FIntRect SrcRect = FIntRect(), bool bAlphaPremultiply = false) const;
		
	FOvrMobileSynced GetMobileSynced() { return FOvrMobileSynced(OvrMobile, &OvrMobileLock); }
	void EnterVRMode_RenderThread();
	void LeaveVRMode_RenderThread();
<<<<<<< HEAD
=======

	FLayerManager* GetLayerMgr() { return static_cast<FLayerManager*>(LayerMgr.Get()); }
>>>>>>> e58dcb1b

	pid_t GetRenderThreadId() const { return RenderThreadId; }

	// Allocates a texture set and copies the texture into it.
	// To turn it off, call with 'nullptr' param.
	void SetLoadingIconTexture_RenderThread(FTextureRHIRef Texture);

	// Sets/clears "loading icon mode"
	void SetLoadingIconMode(bool bLoadingIconActive);
	bool IsInLoadingIconMode() const;

	// Forcedly renders the loading icon.
	void RenderLoadingIcon_RenderThread(uint32 FrameIndex);
	
protected:
	void SetRenderContext(FHMDViewExtension* InRenderContext);
	void DoRenderLoadingIcon_RenderThread(int CpuLevel, int GpuLevel, pid_t GameTid);
	void SystemActivities_Update_RenderThread();
	void PushBlackFinal(const FGameFrame& frame);

protected: // data
	TSharedPtr<FViewExtension, ESPMode::ThreadSafe> RenderContext;
	bool											bInitialized;

	IRendererModule*	RendererModule;

	// should be accessed only on a RenderThread!
	ovrFrameParms							FrameParms;
	ovrFrameParms							LoadingIconParms;
	ovrPerformanceParms						DefaultPerfParms;
	TRefCountPtr<class FOpenGLTexture2DSet>	TextureSet;
	ovrTextureSwapChain*					LoadingIconTextureSet;
	FTextureRHIRef							SrcLoadingIconTexture;
	bool									bLoadingIconIsActive;
	bool									bExtraLatencyMode;
	bool									bHMTWasMounted;
	int32									MinimumVsyncs;

	TSharedPtr<FLayerManager>				LayerMgr;

	ovrMobile*								OvrMobile;		// to be accessed only on RenderThread (or, when RT is suspended)
	pid_t									RenderThreadId; // the rendering thread id where EnterVrMode was called.
	FCriticalSection						OvrMobileLock;	// used to access OvrMobile_RT/HmdInfo_RT on a game thread
	ovrJava									JavaRT;			// Rendering thread Java obj
	jobject									ActivityObject;
};
}  // namespace GearVR

using namespace GearVR;

/**
 * GearVR Head Mounted Display
 */
class FGearVR : public FHeadMountedDisplay
{
	friend class FViewExtension;
	friend class FGearVRCustomPresent;
public:
	/** IHeadMountedDisplay interface */
	virtual bool OnStartGameFrame( FWorldContext& WorldContext ) override;
	virtual bool IsHMDConnected() override;
	virtual EHMDDeviceType::Type GetHMDDeviceType() const override;
	virtual bool GetHMDMonitorInfo(MonitorInfo&) override;

	virtual TSharedPtr<class ISceneViewExtension, ESPMode::ThreadSafe> GetViewExtension() override;
	virtual bool Exec( UWorld* InWorld, const TCHAR* Cmd, FOutputDevice& Ar ) override;

	/** IStereoRendering interface */
	virtual void RenderTexture_RenderThread(class FRHICommandListImmediate& RHICmdList, class FRHITexture2D* BackBuffer, class FRHITexture2D* SrcTexture) const override;

	virtual bool EnableStereo(bool bStereo) override;
	virtual void CalculateStereoViewOffset(const EStereoscopicPass StereoPassType, const FRotator& ViewRotation,
										   const float MetersToWorld, FVector& ViewLocation) override;
	virtual FMatrix GetStereoProjectionMatrix(const EStereoscopicPass StereoPassType, const float FOV) const override;
	virtual void InitCanvasFromView(FSceneView* InView, UCanvas* Canvas) override;

	virtual void UpdateViewport(bool bUseSeparateRenderTarget, const FViewport& Viewport, SViewport* ViewportWidget) override;
	virtual void CalculateRenderTargetSize(const class FViewport& Viewport, uint32& InOutSizeX, uint32& InOutSizeY) override;
	virtual bool NeedReAllocateViewportRenderTarget(const FViewport& Viewport) override;

	virtual uint32 GetNumberOfBufferedFrames() const override { return 1; }
	virtual bool AllocateRenderTargetTexture(uint32 Index, uint32 SizeX, uint32 SizeY, uint8 Format, uint32 NumMips, uint32 Flags, uint32 TargetableTextureFlags, FTexture2DRHIRef& OutTargetableTexture, FTexture2DRHIRef& OutShaderResourceTexture, uint32 NumSamples = 1) override;

	virtual bool ShouldUseSeparateRenderTarget() const override
	{
		check(IsInGameThread());
#if OVR_DEBUG_DRAW
		return false;
#else
		return IsStereoEnabled();
#endif
	}
	virtual void GetOrthoProjection(int32 RTWidth, int32 RTHeight, float OrthoDistance, FMatrix OrthoProjection[2]) const override;

    /** ISceneViewExtension interface */
    virtual void SetupViewFamily(FSceneViewFamily& InViewFamily) override;
    virtual void SetupView(FSceneViewFamily& InViewFamily, FSceneView& InView) override;

	/** Positional tracking control methods */
	virtual bool IsPositionalTrackingEnabled() const override;
	virtual bool EnablePositionalTracking(bool enable) override;

	virtual bool IsInLowPersistenceMode() const override;

	/** Resets orientation by setting roll and pitch to 0, 
	    assuming that current yaw is forward direction and assuming
		current position as 0 point. */
	virtual void ResetOrientationAndPosition(float yaw = 0.f) override;
	virtual void ResetOrientation(float yaw = 0.f) override { ResetOrientationAndPosition(yaw); }

	void RebaseObjectOrientationAndPosition(FVector& OutPosition, FQuat& OutOrientation) const override;

	virtual FString GetVersionString() const override;

	virtual void DrawDebug(UCanvas* Canvas) override;

	/**
	* Reports raw sensor data. If HMD doesn't support any of the parameters then it should be set to zero.
	*
	* @param OutData	(out) SensorData structure to be filled in.
	*/
	virtual void GetRawSensorData(SensorData& OutData) override;

	virtual bool HandleInputKey(class UPlayerInput*, const FKey& Key, EInputEvent EventType, float AmountDepressed, bool bGamepad) override;

<<<<<<< HEAD
	virtual FHMDLayerManager* GetLayerManager() override { return nullptr; }
=======
	virtual FHMDLayerManager* GetLayerManager() override { return pGearVRBridge->GetLayerMgr(); }
>>>>>>> e58dcb1b

	/** Constructor */
	FGearVR();

	/** Destructor */
	virtual ~FGearVR();

	TRefCountPtr<FGearVRCustomPresent> pGearVRBridge;

	void StartOVRGlobalMenu();
	void StartOVRQuitMenu();

	void SetCPUAndGPULevels(int32 CPULevel, int32 GPULevel);
	bool IsPowerLevelStateMinimum() const;
	bool IsPowerLevelStateThrottled() const;
	bool AreHeadPhonesPluggedIn() const;
	float GetTemperatureInCelsius() const;
	float GetBatteryLevel() const;

	void SetLoadingIconTexture(FTextureRHIRef InTexture);
	void SetLoadingIconMode(bool bActiveLoadingIcon);
	void RenderLoadingIcon_RenderThread();
	bool IsInLoadingIconMode() const;
private:
	FGearVR* getThis() { return this; }

	void ShutdownRendering();

	/**
	 * Starts up the GearVR device
	 */
	void Startup();

	/**
	 * Shuts down GearVR
	 */
	void Shutdown();

	void ApplicationPauseDelegate();
	void ApplicationResumeDelegate();

	/**
	 * Reads the device configuration, and sets up the stereoscopic rendering parameters
	 */
	void UpdateStereoRenderingParams();
	void UpdateHmdRenderInfo();

	/** Load/save settings */
	void LoadFromIni();

	/** Applies overrides on system when switched to stereo (such as VSync and ScreenPercentage) */
	void ApplySystemOverridesOnStereo(bool force = false);
	/** Saves system values before applying overrides. */
	void SaveSystemValues();
	/** Restores system values after overrides applied. */
	void RestoreSystemValues();

	void PoseToOrientationAndPosition(const ovrPosef& InPose, FQuat& OutOrientation, FVector& OutPosition) const;

protected:
	virtual TSharedPtr<FHMDGameFrame, ESPMode::ThreadSafe> CreateNewGameFrame() const override;
	virtual TSharedPtr<FHMDSettings, ESPMode::ThreadSafe> CreateNewSettings() const override;

	virtual bool DoEnableStereo(bool bStereo) override;
	virtual void ResetStereoRenderingParams() override;

	virtual void GetCurrentPose(FQuat& CurrentHmdOrientation, FVector& CurrentHmdPosition, bool bUseOrienationForPlayerCamera = false, bool bUsePositionForPlayerCamera = false) override;

	// Returns eye poses instead of head pose.
	bool GetEyePoses(const FGameFrame& InFrame, ovrPosef outEyePoses[2], ovrTracking& outTracking);

	FGameFrame* GetFrame() const;

	void EnterVRMode();
	void LeaveVRMode();

	FOvrMobileSynced GetMobileSynced() 
	{ 
		check(pGearVRBridge);
		return pGearVRBridge->GetMobileSynced();
	}
	// Can be called on GameThread to figure out if OvrMobile obj is valid.
	bool HasValidOvrMobile() const;

	void HandleBackButtonAction();
	void StartSystemActivity_RenderThread(const char * commandString);
	void PushBlackFinal();

private: // data

	FRotator			DeltaControlRotation;    // same as DeltaControlOrientation but as rotator

	ovrJava				JavaGT;		// game thread (main) Java VM obj	

	float				ResetToYaw; // used for delayed orientation/position reset

	typedef enum
	{
		BACK_BUTTON_STATE_NONE,
		BACK_BUTTON_STATE_PENDING_DOUBLE_TAP,
		BACK_BUTTON_STATE_PENDING_SHORT_PRESS,
		BACK_BUTTON_STATE_SKIP_UP
	} ovrBackButtonState;
	ovrBackButtonState	BackButtonState;
	bool				BackButtonDown;
	double				BackButtonDownStartTime;

	union
	{
		struct
		{
			/** To perform delayed orientation and position reset */
			uint64	NeedResetOrientationAndPosition : 1;

			/** Is the app resumed or not */
			uint64  bResumed : 1;
		};
		uint64 Raw;
	} OCFlags;

	FGameFrame* GetGameFrame()
	{
		return (FGameFrame*)(Frame.Get());
	}

	const FGameFrame* GetGameFrame() const
	{
		return (const FGameFrame*)(Frame.Get());
	}

	FSettings* GetSettings()
	{
		return (FSettings*)(Settings.Get());
	}

	const FSettings* GetSettings() const
	{
		return (const FSettings*)(Settings.Get());
	}
};

#endif //GEARVR_SUPPORTED_PLATFORMS<|MERGE_RESOLUTION|>--- conflicted
+++ resolved
@@ -417,11 +417,8 @@
 	FOvrMobileSynced GetMobileSynced() { return FOvrMobileSynced(OvrMobile, &OvrMobileLock); }
 	void EnterVRMode_RenderThread();
 	void LeaveVRMode_RenderThread();
-<<<<<<< HEAD
-=======
 
 	FLayerManager* GetLayerMgr() { return static_cast<FLayerManager*>(LayerMgr.Get()); }
->>>>>>> e58dcb1b
 
 	pid_t GetRenderThreadId() const { return RenderThreadId; }
 
@@ -547,11 +544,7 @@
 
 	virtual bool HandleInputKey(class UPlayerInput*, const FKey& Key, EInputEvent EventType, float AmountDepressed, bool bGamepad) override;
 
-<<<<<<< HEAD
-	virtual FHMDLayerManager* GetLayerManager() override { return nullptr; }
-=======
 	virtual FHMDLayerManager* GetLayerManager() override { return pGearVRBridge->GetLayerMgr(); }
->>>>>>> e58dcb1b
 
 	/** Constructor */
 	FGearVR();
