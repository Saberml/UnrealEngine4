// Copyright 1998-2016 Epic Games, Inc. All Rights Reserved.

#pragma once
#include "HeadMountedDisplay.h"
#include "IHeadMountedDisplay.h"
#include "HeadMountedDisplayCommon.h"

#if GEARVR_SUPPORTED_PLATFORMS

#include "SceneViewExtension.h"

#if PLATFORM_SUPPORTS_PRAGMA_PACK
#pragma pack (push,8)
#endif
	
PRAGMA_DISABLE_SHADOW_VARIABLE_WARNINGS
#include "OVR_Kernel.h"
#include "VrApi.h"
#include "VrApi_Android.h"
PRAGMA_ENABLE_SHADOW_VARIABLE_WARNINGS

#include <GLES2/gl2.h>

using namespace OVR;

#if PLATFORM_SUPPORTS_PRAGMA_PACK
#pragma pack (pop)
#endif

#define OVR_DEFAULT_IPD 0.064f
#define OVR_DEFAULT_EYE_RENDER_TARGET_WIDTH		1024
#define OVR_DEFAULT_EYE_RENDER_TARGET_HEIGHT	1024

//#define OVR_DEBUG_DRAW

class FGearVR;

namespace GearVR
{
/**
 * Converts quat from Oculus ref frame to Unreal
 */
template <typename OVRQuat>
FORCEINLINE FQuat ToFQuat(const OVRQuat& InQuat)
{
	return FQuat(float(-InQuat.z), float(InQuat.x), float(InQuat.y), float(-InQuat.w));
}
/**
 * Converts vector from Oculus to Unreal
 */
template <typename OVRVector3>
FORCEINLINE FVector ToFVector(const OVRVector3& InVec)
{
	return FVector(float(-InVec.z), float(InVec.x), float(InVec.y));
}

/**
 * Converts vector from Oculus to Unreal, also converting meters to UU (Unreal Units)
 */
template <typename OVRVector3>
FORCEINLINE FVector ToFVector_M2U(const OVRVector3& InVec, float WorldToMetersScale)
{
	return FVector(float(-InVec.z * WorldToMetersScale), 
			        float(InVec.x  * WorldToMetersScale), 
					float(InVec.y  * WorldToMetersScale));
}
/**
 * Converts vector from Oculus to Unreal, also converting UU (Unreal Units) to meters.
 */
template <typename OVRVector3>
FORCEINLINE OVRVector3 ToOVRVector_U2M(const FVector& InVec, float WorldToMetersScale)
{
	return OVRVector3(float(InVec.Y * (1.f / WorldToMetersScale)), 
			            float(InVec.Z * (1.f / WorldToMetersScale)), 
					    float(-InVec.X * (1.f / WorldToMetersScale)));
}
/**
 * Converts vector from Oculus to Unreal.
 */
template <typename OVRVector3>
FORCEINLINE OVRVector3 ToOVRVector(const FVector& InVec)
{
	return OVRVector3(float(InVec.Y), float(InVec.Z), float(-InVec.X));
}

FORCEINLINE FMatrix ToFMatrix(const OVR::Matrix4f& vtm)
{
	// Rows and columns are swapped between OVR::Matrix4f and FMatrix
	return FMatrix(
		FPlane(vtm.M[0][0], vtm.M[1][0], vtm.M[2][0], vtm.M[3][0]),
		FPlane(vtm.M[0][1], vtm.M[1][1], vtm.M[2][1], vtm.M[3][1]),
		FPlane(vtm.M[0][2], vtm.M[1][2], vtm.M[2][2], vtm.M[3][2]),
		FPlane(vtm.M[0][3], vtm.M[1][3], vtm.M[2][3], vtm.M[3][3]));
}

FORCEINLINE OVR::Matrix4f ToMatrix4f(const FMatrix mat)
{
	return OVR::Matrix4f(mat.M[0][0],mat.M[1][0],mat.M[2][0],mat.M[3][0],
						mat.M[0][1],mat.M[1][1],mat.M[2][1],mat.M[3][1],
						mat.M[0][2],mat.M[1][2],mat.M[2][2],mat.M[3][2],
						mat.M[0][3],mat.M[1][3],mat.M[2][3],mat.M[3][3]);
}

class FSettings : public FHMDSettings
{
public:
	/** The width and height of the stereo render target */
	FIntPoint		RenderTargetSize;

	/** Clamp warpswap to once every N vsyncs.  1 = 60Hz, 2 = 30Hz, etc. */
	int32			MinimumVsyncs;

	int				CpuLevel;
	int				GpuLevel;

	/** Motion prediction (in seconds). 0 - no prediction */
	double			MotionPredictionInSeconds;

	/** Vector defining center eye offset for head neck model in meters */
	FVector			HeadModel;

	OVR::Vector3f	HmdToEyeViewOffset[2]; 

	FSettings();
	virtual ~FSettings() override {}

	virtual TSharedPtr<FHMDSettings, ESPMode::ThreadSafe> Clone() const override;
};

class FGameFrame : public FHMDGameFrame
{
public:
	ovrPosef				CurEyeRenderPose[2];// eye render pose read at the beginning of the frame
	ovrTracking				CurSensorState;	    // sensor state read at the beginning of the frame

	ovrPosef				EyeRenderPose[2];	// eye render pose actually used
	ovrRigidBodyPosef		HeadPose;			// position of head actually used
	ovrMatrix4f				TanAngleMatrix;
	
	pid_t					GameThreadId;

	FGameFrame();
	virtual ~FGameFrame() {}

	FSettings* GetSettings()
	{
		return (FSettings*)(Settings.Get());
	}

	const FSettings* GetSettings() const
	{
		return (FSettings*)(Settings.Get());
	}

	virtual TSharedPtr<FHMDGameFrame, ESPMode::ThreadSafe> Clone() const override;

	void PoseToOrientationAndPosition(const ovrPosef& InPose, FQuat& OutOrientation, FVector& OutPosition) const;
};

class FViewExtension : public FHMDViewExtension
{
public:
	FViewExtension(FHeadMountedDisplay* InDelegate);

	//virtual void BeginRenderViewFamily(FSceneViewFamily& InViewFamily) override;
	virtual void PreRenderViewFamily_RenderThread(FRHICommandListImmediate& RHICmdList, FSceneViewFamily& InViewFamily) override;
 	virtual void PreRenderView_RenderThread(FRHICommandListImmediate& RHICmdList, FSceneView& InView) override;

	FGameFrame* GetRenderFrame() const { return static_cast<FGameFrame*>(RenderFrame.Get()); }
	FSettings* GetFrameSetting() const { return static_cast<FSettings*>(RenderFrame->GetSettings()); }
	FGearVR* GetGearVR() const;
public:
	class FGearVRCustomPresent* pPresentBridge;
	ovrPosef			NewEyeRenderPose[2];// most recent eye render poses
	ovrRigidBodyPosef	CurHeadPose;		// current position of head
	ovrTracking			NewTracking;		// current tracking

	FEngineShowFlags	ShowFlags;			// a copy of showflags
	bool				bFrameBegun : 1;
};

class FOvrMobileSynced
{
	friend class FGearVRCustomPresent;
protected:
	FOvrMobileSynced(ovrMobile* InMobile, FCriticalSection* InLock) :Mobile(InMobile), pLock(InLock) 
	{
		pLock->Lock();
	}
public:
	~FOvrMobileSynced()
	{
		pLock->Unlock();
	}
	bool IsValid() const { return Mobile != nullptr; }
public:
	ovrMobile* operator->() const { return Mobile; }
	ovrMobile* operator*() const { return Mobile; }

protected:
	ovrMobile*			Mobile;
	FCriticalSection*	pLock;		// used to access OvrMobile on a game thread
};

class FGearVRCustomPresent : public FRHICustomPresent
{
	friend class FViewExtension;
	friend class ::FGearVR;
public:
	FGearVRCustomPresent(jobject InActivityObject, int32 InMinimumVsyncs);

	// Returns true if it is initialized and used.
	bool IsInitialized() const { return bInitialized; }
	bool IsTextureSetCreated() const { return TextureSet;  }

	void UpdateViewport(const FViewport& Viewport, FRHIViewport* ViewportRHI, FGameFrame* InRenderFrame);
	FGameFrame* GetRenderFrame() const { check(IsInRenderingThread()); return static_cast<FGameFrame*>(RenderContext->RenderFrame.Get()); }
	FViewExtension* GetRenderContext() const { return static_cast<FViewExtension*>(RenderContext.Get()); }
	FSettings* GetFrameSetting() const { check(IsInRenderingThread()); return static_cast<FSettings*>(RenderContext->RenderFrame->GetSettings()); }

	void BeginRendering(FHMDViewExtension& InRenderContext, const FTexture2DRHIRef& RT);
	void FinishRendering();
	void UpdateViewport(const FViewport& Viewport, FRHIViewport* ViewportRHI);

	void Reset();
	void Shutdown();

	void Init();

	// Implementation of FRHICustomPresent
	// Resets Viewport-specific resources.
	virtual void OnBackBufferResize() override;
	// Returns true if Engine should perform its own Present.
	virtual bool Present(int& SyncInterval) override;

	// Called when rendering thread is acquired
	virtual void OnAcquireThreadOwnership() override;
	// Called when rendering thread is released
	virtual void OnReleaseThreadOwnership() override;

	// Allocates render target texture
	// If returns false then a default RT texture will be used.
	bool AllocateRenderTargetTexture(uint32 SizeX, uint32 SizeY, uint8 Format, uint32 NumMips, uint32 Flags, uint32 TargetableTextureFlags, FTexture2DRHIRef& OutTargetableTexture, FTexture2DRHIRef& OutShaderResourceTexture, uint32 NumSamples);

	FOvrMobileSynced GetMobileSynced() { return FOvrMobileSynced(OvrMobile, &OvrMobileLock); }
	void DoEnterVRMode();
	void DoLeaveVRMode();

	pid_t GetRenderThreadId() const { return RenderThreadId; }

	// Allocates a texture set and copies the texture into it.
	// To turn it off, call with 'nullptr' param.
	void SetLoadingIconTexture_RenderThread(FTextureRHIRef Texture);

	// Sets/clears "loading icon mode"
	void SetLoadingIconMode(bool bLoadingIconActive);
	bool IsInLoadingIconMode() const;

	// Forcedly renders the loading icon.
	void RenderLoadingIcon_RenderThread(uint32 FrameIndex);
	
protected:
	void SetRenderContext(FHMDViewExtension* InRenderContext);
	void DoRenderLoadingIcon_RenderThread(int CpuLevel, int GpuLevel, pid_t GameTid);

protected: // data
	TSharedPtr<FViewExtension, ESPMode::ThreadSafe> RenderContext;
	bool											bInitialized;

	// should be accessed only on a RenderThread!
	ovrFrameParms							FrameParms;
	ovrFrameParms							LoadingIconParms;
	ovrPerformanceParms						DefaultPerfParms;
	TRefCountPtr<class FOpenGLTexture2DSet>	TextureSet;
	ovrTextureSwapChain*					LoadingIconTextureSet;
	FTextureRHIRef							SrcLoadingIconTexture;
	bool									bLoadingIconIsActive;
	int32									MinimumVsyncs;

	ovrMobile*								OvrMobile;		// to be accessed only on RenderThread (or, when RT is suspended)
	pid_t									RenderThreadId; // the rendering thread id where EnterVrMode was called.
	FCriticalSection						OvrMobileLock;	// used to access OvrMobile_RT/HmdInfo_RT on a game thread
	ovrJava									JavaRT;			// Rendering thread Java obj
	jobject									ActivityObject;
};
}  // namespace GearVR

using namespace GearVR;

/**
 * GearVR Head Mounted Display
 */
class FGearVR : public FHeadMountedDisplay
{
	friend class FViewExtension;
	friend class FGearVRCustomPresent;
public:
	/** IHeadMountedDisplay interface */
	virtual bool OnStartGameFrame( FWorldContext& WorldContext ) override;
	virtual bool IsHMDConnected() override;
	virtual EHMDDeviceType::Type GetHMDDeviceType() const override;
	virtual bool GetHMDMonitorInfo(MonitorInfo&) override;

	virtual TSharedPtr<class ISceneViewExtension, ESPMode::ThreadSafe> GetViewExtension() override;
	virtual bool Exec( UWorld* InWorld, const TCHAR* Cmd, FOutputDevice& Ar ) override;
	virtual void OnScreenModeChange(EWindowMode::Type WindowMode) override;

	/** IStereoRendering interface */
	virtual bool EnableStereo(bool bStereo) override;
	virtual void CalculateStereoViewOffset(const EStereoscopicPass StereoPassType, const FRotator& ViewRotation,
										   const float MetersToWorld, FVector& ViewLocation) override;
	virtual FMatrix GetStereoProjectionMatrix(const EStereoscopicPass StereoPassType, const float FOV) const override;
	virtual void InitCanvasFromView(FSceneView* InView, UCanvas* Canvas) override;

	virtual void UpdateViewport(bool bUseSeparateRenderTarget, const FViewport& Viewport, SViewport* ViewportWidget) override;
	virtual void CalculateRenderTargetSize(const class FViewport& Viewport, uint32& InOutSizeX, uint32& InOutSizeY) override;
	virtual bool NeedReAllocateViewportRenderTarget(const FViewport& Viewport) override;

	virtual uint32 GetNumberOfBufferedFrames() const override { return 1; }
	virtual bool AllocateRenderTargetTexture(uint32 Index, uint32 SizeX, uint32 SizeY, uint8 Format, uint32 NumMips, uint32 Flags, uint32 TargetableTextureFlags, FTexture2DRHIRef& OutTargetableTexture, FTexture2DRHIRef& OutShaderResourceTexture, uint32 NumSamples = 1) override;

	virtual bool ShouldUseSeparateRenderTarget() const override
	{
		check(IsInGameThread());
#if OVR_DEBUG_DRAW
		return false;
#else
		return IsStereoEnabled();
#endif
	}
	virtual void GetOrthoProjection(int32 RTWidth, int32 RTHeight, float OrthoDistance, FMatrix OrthoProjection[2]) const override;

    /** ISceneViewExtension interface */
    virtual void SetupViewFamily(FSceneViewFamily& InViewFamily) override;
    virtual void SetupView(FSceneViewFamily& InViewFamily, FSceneView& InView) override;

	/** Positional tracking control methods */
	virtual bool IsPositionalTrackingEnabled() const override;
	virtual bool EnablePositionalTracking(bool enable) override;

	virtual bool IsInLowPersistenceMode() const override;

	/** Resets orientation by setting roll and pitch to 0, 
	    assuming that current yaw is forward direction and assuming
		current position as 0 point. */
	virtual void ResetOrientationAndPosition(float yaw = 0.f) override;

<<<<<<< HEAD
	void RebaseObjectOrientationAndPosition(FVector& OutPosition, FQuat& OutOrientation) const;
=======
	void RebaseObjectOrientationAndPosition(FVector& OutPosition, FQuat& OutOrientation) const override;
>>>>>>> 73f66985

	virtual FString GetVersionString() const override;

	virtual void DrawDebug(UCanvas* Canvas) override;

	/** Constructor */
	FGearVR();

	/** Destructor */
	virtual ~FGearVR();

	TRefCountPtr<FGearVRCustomPresent> pGearVRBridge;

	void StartOVRGlobalMenu();
	void StartOVRQuitMenu();

	void SetCPUAndGPULevels(int32 CPULevel, int32 GPULevel);
	bool IsPowerLevelStateMinimum() const;
	bool IsPowerLevelStateThrottled() const;
	bool AreHeadPhonesPluggedIn() const;
	float GetTemperatureInCelsius() const;
	float GetBatteryLevel() const;

	void SetLoadingIconTexture(FTextureRHIRef InTexture);
	void SetLoadingIconMode(bool bActiveLoadingIcon);
	void RenderLoadingIcon_RenderThread();
	bool IsInLoadingIconMode() const;
private:
	FGearVR* getThis() { return this; }

	void ShutdownRendering();

	/**
	 * Starts up the GearVR device
	 */
	void Startup();

	/**
	 * Shuts down GearVR
	 */
	void Shutdown();

	void ApplicationPauseDelegate();
	void ApplicationResumeDelegate();

	/**
	 * Reads the device configuration, and sets up the stereoscopic rendering parameters
	 */
	void UpdateStereoRenderingParams();
	void UpdateHmdRenderInfo();

	/** Load/save settings */
	void LoadFromIni();

	/** Applies overrides on system when switched to stereo (such as VSync and ScreenPercentage) */
	void ApplySystemOverridesOnStereo(bool force = false);
	/** Saves system values before applying overrides. */
	void SaveSystemValues();
	/** Restores system values after overrides applied. */
	void RestoreSystemValues();

	void PoseToOrientationAndPosition(const ovrPosef& InPose, FQuat& OutOrientation, FVector& OutPosition) const;

protected:
	virtual TSharedPtr<FHMDGameFrame, ESPMode::ThreadSafe> CreateNewGameFrame() const override;
	virtual TSharedPtr<FHMDSettings, ESPMode::ThreadSafe> CreateNewSettings() const override;

	virtual bool DoEnableStereo(bool bStereo, bool bApplyToHmd) override;
	virtual void ResetStereoRenderingParams() override;

	virtual void GetCurrentPose(FQuat& CurrentHmdOrientation, FVector& CurrentHmdPosition, bool bUseOrienationForPlayerCamera = false, bool bUsePositionForPlayerCamera = false) override;

	// Returns eye poses instead of head pose.
	bool GetEyePoses(const FGameFrame& InFrame, ovrPosef outEyePoses[2], ovrTracking& outTracking);

	FGameFrame* GetFrame() const;

	void EnterVRMode();
	void LeaveVRMode();

	FOvrMobileSynced GetMobileSynced() 
	{ 
		check(pGearVRBridge);
		return pGearVRBridge->GetMobileSynced();
	}
	// Can be called on GameThread to figure out if OvrMobile obj is valid.
	bool HasValidOvrMobile() const;
private: // data

	FRotator			DeltaControlRotation;    // same as DeltaControlOrientation but as rotator

	ovrHmdInfo			HmdInfo;	// to be accessed only on RenderThread (or, when RT is suspended)
	ovrJava				JavaGT;		// game thread (main) Java VM obj	

	float				ResetToYaw; // used for delayed orientation/position reset

	union
	{
		struct
		{
			/** To perform delayed orientation and position reset */
			uint64	NeedResetOrientationAndPosition : 1;

			/** Is the app resumed or not */
			uint64  bResumed : 1;
		};
		uint64 Raw;
	} OCFlags;

	FGameFrame* GetGameFrame()
	{
		return (FGameFrame*)(Frame.Get());
	}

	const FGameFrame* GetGameFrame() const
	{
		return (const FGameFrame*)(Frame.Get());
	}

	FSettings* GetSettings()
	{
		return (FSettings*)(Settings.Get());
	}

	const FSettings* GetSettings() const
	{
		return (const FSettings*)(Settings.Get());
	}
};

#endif //GEARVR_SUPPORTED_PLATFORMS<|MERGE_RESOLUTION|>--- conflicted
+++ resolved
@@ -345,11 +345,7 @@
 		current position as 0 point. */
 	virtual void ResetOrientationAndPosition(float yaw = 0.f) override;
 
-<<<<<<< HEAD
-	void RebaseObjectOrientationAndPosition(FVector& OutPosition, FQuat& OutOrientation) const;
-=======
 	void RebaseObjectOrientationAndPosition(FVector& OutPosition, FQuat& OutOrientation) const override;
->>>>>>> 73f66985
 
 	virtual FString GetVersionString() const override;
 
