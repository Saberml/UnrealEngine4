--- conflicted
+++ resolved
@@ -11,7 +11,6 @@
 #include "ScreenRendering.h"
 #include "Android/AndroidJNI.h"
 #include "Android/AndroidEGL.h"
-//#include "MediaTexture.h"
 
 #define OCULUS_STRESS_TESTS_ENABLED	0
 
@@ -36,8 +35,6 @@
 #define GL_CHECK_ERROR (void)0
 #endif // #if !UE_BUILD_SHIPPING
 
-<<<<<<< HEAD
-=======
 static uint32 GetNumMipLevels(uint32 w, uint32 h)
 {
 	uint32 n = 1;
@@ -51,7 +48,6 @@
 }
 
 
->>>>>>> aaefee4c
 void FOpenGLTexture2DSet::SwitchToNextElement()
 {
 	if (TextureCount != 0)
@@ -74,11 +70,7 @@
 	FOpenGLDynamicRHI* InGLRHI,
 	uint32 SizeX, uint32 SizeY,
 	uint32 InNumSamples,
-<<<<<<< HEAD
-	uint32 InNumAllocated,
-=======
 	uint32 InNumMips,
->>>>>>> aaefee4c
 	EPixelFormat InFormat,
 	uint32 InFlags,
 	bool bBuffered
@@ -92,12 +84,8 @@
 	FOpenGLTexture2DSet* NewTextureSet = new FOpenGLTexture2DSet(
 		InGLRHI, 0, Target, Attachment, SizeX, SizeY, 0, InNumMips, InNumSamples, 1, InFormat, false, bAllocatedStorage, InFlags, TextureRange);
 
-<<<<<<< HEAD
-	NewTextureSet->ColorTextureSet = vrapi_CreateTextureSwapChain(VRAPI_TEXTURE_TYPE_2D, VRAPI_TEXTURE_FORMAT_8888, SizeX, SizeY, InNumAllocated, true);
-=======
 	const int32 NumLevels = (InNumMips == 0) ? VRAPI_TEXTURE_SWAPCHAIN_FULL_MIP_CHAIN : int(InNumMips);
 	NewTextureSet->ColorTextureSet = vrapi_CreateTextureSwapChain(VRAPI_TEXTURE_TYPE_2D, VRAPI_TEXTURE_FORMAT_8888, SizeX, SizeY, NumLevels, bBuffered);
->>>>>>> aaefee4c
 	if (!NewTextureSet->ColorTextureSet)
 	{
 		// hmmm... can't allocate a texture set for some reasons.
@@ -132,15 +120,10 @@
 }
 
 
-<<<<<<< HEAD
-FLayerManager::FLayerManager(FGearVRCustomPresent* inPresent) :
-	pPresentBridge(inPresent)
-=======
 FLayerManager::FLayerManager(FCustomPresent* inPresent) :
 	pPresentBridge(inPresent)
 	, EyeLayerId(0)
 	, bInitialized(false)
->>>>>>> aaefee4c
 {
 }
 
@@ -148,8 +131,6 @@
 {
 }
 
-<<<<<<< HEAD
-=======
 void FLayerManager::Startup()
 {
 	if (!bInitialized)
@@ -205,7 +186,6 @@
 	}
 }
 
->>>>>>> aaefee4c
 void FLayerManager::PreSubmitUpdate_RenderThread(FRHICommandListImmediate& RHICmdList, const FHMDGameFrame* InCurrentFrame, bool ShowFlagsRendering)
 {
 	const bool bLayersWereChanged = bLayersChanged;
@@ -219,15 +199,9 @@
 
 	const FSettings* FrameSettings = CurrentFrame->GetSettings();
 
-<<<<<<< HEAD
-	for (uint32 i = 0; i < LayersToRender.Num(); ++i)
-	{
-		FRenderLayer* RenderLayer = static_cast<FRenderLayer*>(LayersToRender[i].Get());
-=======
 	for (uint32 l = 0; l < LayersToRender.Num() ; ++l)
 	{
 		FRenderLayer* RenderLayer = static_cast<FRenderLayer*>(LayersToRender[l].Get());
->>>>>>> aaefee4c
 		if (!RenderLayer || !RenderLayer->IsFullySetup())
 		{
 			continue;
@@ -236,12 +210,6 @@
 		FTextureRHIRef Texture = LayerDesc.GetTexture();
 		switch (LayerDesc.GetType())
 		{
-<<<<<<< HEAD
-		case FHMDLayerDesc::Quad:
-			if (Texture)
-			{
-
-=======
 		case FHMDLayerDesc::Eye:
 		{
 			RenderLayer->Layer.Textures[0].HeadPose = CurrentFrame->CurSensorState.HeadPose;
@@ -280,7 +248,6 @@
 			if (Texture)
 			{
 				bool JustAllocated = false;
->>>>>>> aaefee4c
 				bool ReloadTex = LayerDesc.IsTextureChanged() || (LayerDesc.GetFlags() & IStereoLayers::LAYER_FLAG_TEX_CONTINUOUS_UPDATE);
 
 				uint32 SizeX = Texture->GetTexture2D()->GetSizeX() + 2;
@@ -301,20 +268,13 @@
 
 				if (!RenderLayer->TextureSet.IsValid())
 				{
-<<<<<<< HEAD
-					RenderLayer->TextureSet = pPresentBridge->CreateTextureSet(SizeX, SizeY, VrApiFormat, 1);
-=======
 					RenderLayer->TextureSet = pPresentBridge->CreateTextureSet(SizeX, SizeY, VrApiFormat, 1, false);
->>>>>>> aaefee4c
 					if (!RenderLayer->TextureSet.IsValid())
 					{
 						UE_LOG(LogHMD, Log, TEXT("ERROR : Couldn't instanciate textureset"));
 					}
 					ReloadTex = true;
-<<<<<<< HEAD
-=======
 					JustAllocated = true;
->>>>>>> aaefee4c
 				}
 
 				if (ReloadTex && RenderLayer->TextureSet.IsValid())
@@ -324,13 +284,8 @@
 
 				//transform calculation
 				OVR::Posef pose;
-<<<<<<< HEAD
-				pose.Orientation = ToOVRQuat<OVR::Quatf>(LayerDesc.GetTransform().GetRotation());
-				pose.Position = ToOVRVector_U2M<OVR::Vector3f>(LayerDesc.GetTransform().GetTranslation(), WorldToMetersScale);
-=======
 				pose.Rotation = ToOVRQuat<OVR::Quatf>(LayerDesc.GetTransform().GetRotation());
 				pose.Translation = ToOVRVector_U2M<OVR::Vector3f>(LayerDesc.GetTransform().GetTranslation(), WorldToMetersScale);
->>>>>>> aaefee4c
 
 				OVR::Vector3f scale(LayerDesc.GetQuadSize().X * LayerDesc.GetTransform().GetScale3D().Y / WorldToMetersScale, LayerDesc.GetQuadSize().Y * LayerDesc.GetTransform().GetScale3D().Z / WorldToMetersScale, 1.0f);
 				// apply the scale from transform. We use Y for width and Z for height to match the UE coord space
@@ -382,13 +337,6 @@
 				RenderLayer->Layer.Flags = 0;
 				RenderLayer->Layer.Flags |= (LayerDesc.IsHeadLocked()) ? VRAPI_FRAME_LAYER_FLAG_FIXED_TO_VIEW : 0;
 
-<<<<<<< HEAD
-			}
-			break;
-
-		}
-		RenderLayer->ResetChangedFlags();
-=======
 				// A HACK: for some reasons if the same texture is used for two layers at the same frame
 				// then the second one could be not copied when the textureSet is just allocated. Therefore,
 				// giving another chance to copy the content of the texture.
@@ -399,7 +347,6 @@
 			}
 			break;
 		}
->>>>>>> aaefee4c
 	}
 }
 
@@ -411,19 +358,6 @@
 
 void FLayerManager::SubmitFrame_RenderThread(ovrMobile* mobilePtr, ovrFrameParms* currentParams)
 {
-<<<<<<< HEAD
-	currentParams->LayerCount = 1;
-	for (uint32 i = 0; i < LayersToRender.Num(); ++i)
-	{
-		if (i + 1 < VRAPI_FRAME_LAYER_TYPE_MAX) {
-			FRenderLayer* RenderLayer = static_cast<FRenderLayer*>(LayersToRender[i].Get());
-			currentParams->Layers[i + 1] = RenderLayer->Layer;
-			currentParams->LayerCount++;
-		}
-	}
-
-	vrapi_SubmitFrame(mobilePtr, currentParams);
-=======
 	for (currentParams->LayerCount = 0;currentParams->LayerCount < VRAPI_FRAME_LAYER_TYPE_MAX && currentParams->LayerCount < LayersToRender.Num(); ++currentParams->LayerCount) 
 	{
 		FRenderLayer* RenderLayer = static_cast<FRenderLayer*>(LayersToRender[currentParams->LayerCount].Get());
@@ -448,7 +382,6 @@
 	{
 		UE_LOG(LogHMD, Warning, TEXT("Skipping frame: no layers with valid texture sets"));
 	}
->>>>>>> aaefee4c
 }
 
 void FGearVR::RenderTexture_RenderThread(class FRHICommandListImmediate& RHICmdList, class FRHITexture2D* BackBuffer, class FRHITexture2D* SrcTexture) const
@@ -458,8 +391,6 @@
 	check(pGearVRBridge);
 
 	pGearVRBridge->UpdateLayers(RHICmdList);
-<<<<<<< HEAD
-=======
 
 #if OCULUS_STRESS_TESTS_ENABLED
 	if (StressTester)
@@ -468,7 +399,6 @@
 		StressTester->TickGPU_RenderThread(RHICmdList, SrcTexture, BackBuffer);
 	}
 #endif
->>>>>>> aaefee4c
 }
 
 bool FGearVR::AllocateRenderTargetTexture(uint32 Index, uint32 SizeX, uint32 SizeY, uint8 Format, uint32 NumMips, uint32 Flags, uint32 TargetableTextureFlags, FTexture2DRHIRef& OutTargetableTexture, FTexture2DRHIRef& OutShaderResourceTexture, uint32 NumSamples)
@@ -531,22 +461,10 @@
 		GLRHI,
 		InSizeX, InSizeY,
 		1,
-<<<<<<< HEAD
-		1,
-		EPixelFormat(Format),
-		TexCreate_RenderTargetable | TexCreate_ShaderResource
-		);
-
-	OutTargetableTexture = TextureSet->GetTexture2D();
-	OutShaderResourceTexture = TextureSet->GetTexture2D();
-
-	check(IsInGameThread() && IsInRenderingThread()); // checking if rendering thread is suspended
-=======
 		NumMips,
 		EPixelFormat(InFormat),
 		TexCreate_RenderTargetable | TexCreate_ShaderResource,
 		bBuffered);
->>>>>>> aaefee4c
 
 	if (texref.IsValid())
 	{
@@ -555,26 +473,6 @@
 	return nullptr;
 }
 
-FTexture2DSetProxyPtr FGearVRCustomPresent::CreateTextureSet(uint32 SizeX, uint32 SizeY, uint8 Format, uint32 NumMips)
-{
-	check(SizeX != 0 && SizeY != 0);
-	auto GLRHI = static_cast<FOpenGLDynamicRHI*>(GDynamicRHI);
-	FOpenGLTexture2DSetRef texref = FOpenGLTexture2DSet::CreateTexture2DSet(
-		GLRHI,
-		SizeX, SizeY,
-		1,
-		1,
-		EPixelFormat(Format),
-		TexCreate_RenderTargetable | TexCreate_ShaderResource
-		);
-
-	if (texref.IsValid())
-	{
-		return MakeShareable(new FTexture2DSetProxy(texref, SizeX, SizeY, EPixelFormat(Format), NumMips));
-	}
-	return nullptr;
-}
-
 FGearVR* FViewExtension::GetGearVR() const
 {
 	return static_cast<FGearVR*>(Delegate);
@@ -585,14 +483,7 @@
 	check(IsInRenderingThread());
 	FGameFrame* CurrentFrame = GetRenderFrame();
 
-<<<<<<< HEAD
-	//	FViewExtension& RenderContext = *this; 
-	FGameFrame* CurrentFrame = GetRenderFrame();
-
-	if (!bFrameBegun || !ShowFlags.Rendering || !CurrentFrame || !CurrentFrame->Settings->IsStereoEnabled())
-=======
 	if (!bFrameBegun || !ShowFlags.Rendering || !CurrentFrame || !CurrentFrame->Settings->IsStereoEnabled() || (pPresentBridge && pPresentBridge->IsSubmitFrameLocked()))
->>>>>>> aaefee4c
 	{
 		return;
 	}
@@ -621,9 +512,9 @@
 			// The updated position will be applied from inside of the UpdateViewMatrix() call.
 			const FQuat DeltaOrient = View.BaseHmdOrientation.Inverse() * CurrentEyeOrientation;
 			View.ViewRotation = FRotator(ViewOrientation * DeltaOrient);
-		}
-
-		const FQuat ViewOrientationNew = View.ViewRotation.Quaternion();
+
+			//UE_LOG(LogHMD, Log, TEXT("VIEWDLT: Yaw %.3f Pitch %.3f Roll %.3f"), DeltaOrient.Rotator().Yaw, DeltaOrient.Rotator().Pitch, DeltaOrient.Rotator().Roll);
+		}
 
 		if (!CurrentFrame->Flags.bPositionChanged)
 		{
@@ -662,17 +553,10 @@
 	{
 		FPlatformMisc::LowLevelOutputDebugStringf(TEXT("+++++++ EnterVRMode ++++++, tid = %d"), gettid());
 		ENQUEUE_UNIQUE_RENDER_COMMAND_ONEPARAMETER(EnterVRMode,
-<<<<<<< HEAD
-			FGearVRCustomPresent*, pGearVRBridge, pGearVRBridge,
-			{
-				pGearVRBridge->EnterVRMode_RenderThread();
-			});
-=======
 		FCustomPresent*, pGearVRBridge, pGearVRBridge,
 		{
 			pGearVRBridge->EnterVRMode_RenderThread();
 		});
->>>>>>> aaefee4c
 		FlushRenderingCommands();
 	}
 
@@ -690,17 +574,10 @@
 	{
 		FPlatformMisc::LowLevelOutputDebugStringf(TEXT("+++++++ LeaveVRMode ++++++, tid = %d"), gettid());
 		ENQUEUE_UNIQUE_RENDER_COMMAND_ONEPARAMETER(LeaveVRMode,
-<<<<<<< HEAD
-			FGearVRCustomPresent*, pGearVRBridge, pGearVRBridge,
-			{
-				pGearVRBridge->LeaveVRMode_RenderThread();
-			});
-=======
 		FCustomPresent*, pGearVRBridge, pGearVRBridge,
 		{
 			pGearVRBridge->LeaveVRMode_RenderThread();
 		});
->>>>>>> aaefee4c
 		FlushRenderingCommands();
 	}
 
@@ -754,11 +631,6 @@
 		}
 	}
 
-	if (ViewFamily.Views[0])
-	{
-		const FQuat ViewOrientation = ViewFamily.Views[0]->ViewRotation.Quaternion();
-		CurrentFrame->PlayerOrientation = ViewOrientation * CurrentFrame->LastHmdOrientation.Inverse();
-	}
 	FQuat NewOrientation;
 	FVector NewPosition;
 	CurrentFrame->PoseToOrientationAndPosition(CurrentFrame->CurSensorState.HeadPose.Pose, NewOrientation, NewPosition);
@@ -833,19 +705,11 @@
 	if (pGearVRBridge)
 	{
 		ENQUEUE_UNIQUE_RENDER_COMMAND_TWOPARAMETER(EnterVRMode,
-<<<<<<< HEAD
-			FGearVRCustomPresent*, pGearVRBridge, pGearVRBridge,
-			FTextureRHIRef, InTexture, InTexture,
-			{
-				pGearVRBridge->SetLoadingIconTexture_RenderThread(InTexture);
-			});
-=======
 		FCustomPresent*, pGearVRBridge, pGearVRBridge,
 		FTextureRHIRef, InTexture, InTexture,
 		{
 			pGearVRBridge->SetLoadingIconTexture_RenderThread(InTexture);
 		});
->>>>>>> aaefee4c
 	}
 }
 
@@ -894,10 +758,7 @@
 
 	static const FName RendererModuleName("Renderer");
 	RendererModule = FModuleManager::GetModulePtr<IRendererModule>(RendererModuleName);
-<<<<<<< HEAD
-=======
 	LayerMgr->Startup();
->>>>>>> aaefee4c
 }
 
 void FCustomPresent::Shutdown()
@@ -939,39 +800,11 @@
 	SetRenderContext(&InRenderContext);
 
 	check(IsValidRef(RT));
-<<<<<<< HEAD
-	const uint32 RTSizeX = RT->GetSizeX();
-	const uint32 RTSizeY = RT->GetSizeY();
-=======
->>>>>>> aaefee4c
 
 	FGameFrame* CurrentFrame = GetRenderFrame();
 	check(CurrentFrame);
 
-<<<<<<< HEAD
-	FrameParms.FrameIndex = CurrentFrame->FrameNumber;
-	FrameParms.Layers[VRAPI_FRAME_LAYER_TYPE_WORLD].Textures[VRAPI_FRAME_LAYER_EYE_LEFT].TexCoordsFromTanAngles = CurrentFrame->TanAngleMatrix;
-	FrameParms.Layers[VRAPI_FRAME_LAYER_TYPE_WORLD].Textures[VRAPI_FRAME_LAYER_EYE_RIGHT].TexCoordsFromTanAngles = CurrentFrame->TanAngleMatrix;
-
-	check(VRAPI_FRAME_LAYER_EYE_LEFT == 0);
-	check(VRAPI_FRAME_LAYER_EYE_RIGHT == 1);
-	// split screen stereo
-	for (int i = 0; i < 2; i++)
-	{
-		for (int j = 0; j < 3; j++)
-		{
-			FrameParms.Layers[VRAPI_FRAME_LAYER_TYPE_WORLD].Textures[i].TexCoordsFromTanAngles.M[0][j] *= ((float)RTSizeY / (float)RTSizeX);
-		}
-	}
-	FrameParms.Layers[VRAPI_FRAME_LAYER_TYPE_WORLD].Textures[VRAPI_FRAME_LAYER_EYE_RIGHT].TexCoordsFromTanAngles.M[0][2] -= 1.0 - ((float)RTSizeY / (float)RTSizeX);
-
-	static const ovrRectf LeftEyeRect = { 0.0f, 0.0f, 0.5f, 1.0f };
-	static const ovrRectf RightEyeRect = { 0.5f, 0.0f, 0.5f, 1.0f };
-	FrameParms.Layers[VRAPI_FRAME_LAYER_TYPE_WORLD].Textures[VRAPI_FRAME_LAYER_EYE_LEFT].TextureRect = LeftEyeRect;
-	FrameParms.Layers[VRAPI_FRAME_LAYER_TYPE_WORLD].Textures[VRAPI_FRAME_LAYER_EYE_RIGHT].TextureRect = RightEyeRect;
-=======
 	CurrentFrame->ViewportSize = FIntPoint(RT->GetSizeX(), RT->GetSizeY());
->>>>>>> aaefee4c
 }
 
 void FCustomPresent::FinishRendering()
@@ -980,13 +813,7 @@
 
 	if (!IsSubmitFrameLocked())
 	{
-<<<<<<< HEAD
-		FScopeLock lock(&OvrMobileLock);
-		// Finish the frame and let OVR do buffer swap (Present) and flush/sync.
-		if (OvrMobile)
-=======
 		if (RenderContext.IsValid() && RenderContext->bFrameBegun)
->>>>>>> aaefee4c
 		{
 			FScopeLock lock(&OvrMobileLock);
 			// Finish the frame and let OVR do buffer swap (Present) and flush/sync.
@@ -1018,21 +845,7 @@
 			}
 			else
 			{
-<<<<<<< HEAD
-				FrameParms.PerformanceParms = DefaultPerfParms;
-				FrameParms.PerformanceParms.CpuLevel = RenderContext->GetFrameSetting()->CpuLevel;
-				FrameParms.PerformanceParms.GpuLevel = RenderContext->GetFrameSetting()->GpuLevel;
-				FrameParms.PerformanceParms.MainThreadTid = RenderContext->GetRenderFrame()->GameThreadId;
-				FrameParms.PerformanceParms.RenderThreadTid = gettid();
-				FrameParms.Java = JavaRT;
-				SystemActivities_Update_RenderThread();
-
-				LayerMgr->SubmitFrame_RenderThread(OvrMobile, &FrameParms);
-
-				TextureSet->SwitchToNextElement();
-=======
 				UE_LOG(LogHMD, Warning, TEXT("Skipping frame: No active Ovr_Mobile object"));
->>>>>>> aaefee4c
 			}
 		}
 		else
@@ -1098,32 +911,15 @@
 	}
 }
 
-<<<<<<< HEAD
-void FGearVRCustomPresent::UpdateLayers(FRHICommandListImmediate& RHICmdList)
-{
-	check(IsInRenderingThread());
-
-	if (RenderContext.IsValid())
+void FCustomPresent::UpdateLayers(FRHICommandListImmediate& RHICmdList) 
+{
+	check(IsInRenderingThread());
+
+	if (RenderContext.IsValid() && !IsSubmitFrameLocked())
 	{
 		if (RenderContext->ShowFlags.Rendering)
 		{
 			check(GetRenderFrame());
-
-			LayerMgr->PreSubmitUpdate_RenderThread(RHICmdList, GetRenderFrame(), RenderContext->ShowFlags.Rendering);
-		}
-	}
-}
-=======
-void FCustomPresent::UpdateLayers(FRHICommandListImmediate& RHICmdList) 
-{
-	check(IsInRenderingThread());
-
-	if (RenderContext.IsValid() && !IsSubmitFrameLocked())
-	{
-		if (RenderContext->ShowFlags.Rendering)
-		{
-			check(GetRenderFrame());
->>>>>>> aaefee4c
 
 			LayerMgr->PreSubmitUpdate_RenderThread(RHICmdList, GetRenderFrame(), RenderContext->ShowFlags.Rendering);
 		}
@@ -1262,14 +1058,6 @@
 	}
 }
 
-<<<<<<< HEAD
-		LoadingIconTextureSet = vrapi_CreateTextureSwapChain(VRAPI_TEXTURE_TYPE_2D, VrApiFormat, SizeX, SizeY, 0, false);
-		// set the icon
-		GLuint LoadingIconTexID = *(GLuint*)SrcLoadingIconTexture->GetNativeResource();
-
-		UE_LOG(LogHMD, Log, TEXT("LOADINGICON TEX ID %d"), LoadingIconTexID);
-		vrapi_SetTextureSwapChainHandle(LoadingIconTextureSet, 0, LoadingIconTexID);
-=======
 void FCustomPresent::CopyTexture_RenderThread(FRHICommandListImmediate& RHICmdList, FTexture2DRHIParamRef DstTexture, FTextureRHIParamRef SrcTexture, int SrcSizeX, int SrcSizeY, 
 	FIntRect DstRect, FIntRect SrcRect, bool bAlphaPremultiply) const
 {
@@ -1310,7 +1098,6 @@
 	{
 		// for mirror window
 		RHICmdList.SetBlendState(TStaticBlendState<>::GetRHI());
->>>>>>> aaefee4c
 	}
 	RHICmdList.SetRasterizerState(TStaticRasterizerState<>::GetRHI());
 	RHICmdList.SetDepthStencilState(TStaticDepthStencilState<false, CF_Always>::GetRHI());
@@ -1338,80 +1125,7 @@
 		EDRF_Default);
 }
 
-<<<<<<< HEAD
-void FGearVRCustomPresent::CopyTexture_RenderThread(FRHICommandListImmediate& RHICmdList, FTexture2DRHIParamRef DstTexture, FTextureRHIParamRef SrcTexture, int SrcSizeX, int SrcSizeY,
-	FIntRect DstRect, FIntRect SrcRect, bool bAlphaPremultiply) const
-{
-	check(IsInRenderingThread());
-
-	if (DstRect.IsEmpty())
-	{
-		DstRect = FIntRect(1, 1, DstTexture->GetSizeX() - 2, DstTexture->GetSizeY() - 2);
-	}
-	const uint32 ViewportWidth = DstRect.Width();
-	const uint32 ViewportHeight = DstRect.Height();
-	const FIntPoint TargetSize(ViewportWidth, ViewportHeight);
-
-	const float SrcTextureWidth = SrcSizeX;
-	const float SrcTextureHeight = SrcSizeY;
-	float U = 0.f, V = 0.f, USize = 1.f, VSize = 1.f;
-	if (!SrcRect.IsEmpty())
-	{
-		U = SrcRect.Min.X / SrcTextureWidth;
-		V = SrcRect.Min.Y / SrcTextureHeight;
-		USize = SrcRect.Width() / SrcTextureWidth;
-		VSize = SrcRect.Height() / SrcTextureHeight;
-	}
-
-	FRHITexture* SrcTextureRHI = SrcTexture;
-	//RHICmdList.TransitionResources(EResourceTransitionAccess::EReadable, &SrcTextureRHI, 1);
-
-
-	SetRenderTarget(RHICmdList, DstTexture, FTextureRHIRef());
-	RHICmdList.Clear(true, FLinearColor(0.0f, 0.0f, 0.0f, 0.0f), false, 0.0f, false, 0, FIntRect());
-	RHICmdList.SetViewport(DstRect.Min.X, DstRect.Min.Y, 0, DstRect.Max.X, DstRect.Max.Y, 1.0f);
-
-
-	if (bAlphaPremultiply)
-	{
-		// for quads, write RGBA, RGB = src.rgb * src.a + dst.rgb * 0, A = src.a + dst.a * 0
-		RHICmdList.SetBlendState(TStaticBlendState<CW_RGBA, BO_Add, BF_SourceAlpha, BF_Zero, BO_Add, BF_One, BF_Zero>::GetRHI());
-	}
-	else
-	{
-		// for mirror window
-		RHICmdList.SetBlendState(TStaticBlendState<>::GetRHI());
-	}
-	RHICmdList.SetRasterizerState(TStaticRasterizerState<>::GetRHI());
-	RHICmdList.SetDepthStencilState(TStaticDepthStencilState<false, CF_Always>::GetRHI());
-
-	const auto FeatureLevel = GMaxRHIFeatureLevel;
-	auto ShaderMap = GetGlobalShaderMap(FeatureLevel);
-
-	TShaderMapRef<FScreenVS> VertexShader(ShaderMap);
-	TShaderMapRef<FScreenPS> PixelShader(ShaderMap);
-
-	static FGlobalBoundShaderState BoundShaderState;
-	SetGlobalBoundShaderState(RHICmdList, FeatureLevel, BoundShaderState, RendererModule->GetFilterVertexDeclaration().VertexDeclarationRHI, *VertexShader, *PixelShader);
-
-	PixelShader->SetParameters(RHICmdList, TStaticSamplerState<SF_Bilinear>::GetRHI(), SrcTextureRHI);
-
-	RendererModule->DrawRectangle(
-		RHICmdList,
-		0, 0,
-		ViewportWidth, ViewportHeight,
-		U, V,
-		USize, VSize,
-		TargetSize,
-		FIntPoint(1, 1),
-		*VertexShader,
-		EDRF_Default);
-}
-
-void FGearVRCustomPresent::RenderLoadingIcon_RenderThread(uint32 FrameIndex)
-=======
 void FCustomPresent::RenderLoadingIcon_RenderThread(uint32 FrameIndex)
->>>>>>> aaefee4c
 {
 	check(IsInRenderingThread());
 	LoadingIconParms.FrameIndex = FrameIndex;
@@ -1460,19 +1174,6 @@
 	FScopeLock lock(&OvrMobileLock);
 	if (OvrMobile)
 	{
-<<<<<<< HEAD
-		UE_LOG(LogHMD, Log, TEXT("PushBlackFinal()"));
-		ovrFrameParms frameParms = vrapi_DefaultFrameParms(&JavaRT, VRAPI_FRAME_INIT_BLACK_FINAL, vrapi_GetTimeInSeconds(), NULL);
-		FrameParms.PerformanceParms = DefaultPerfParms;
-		const FSettings* Settings = frame.GetSettings();
-		FrameParms.PerformanceParms.CpuLevel = Settings->CpuLevel;
-		FrameParms.PerformanceParms.GpuLevel = Settings->GpuLevel;
-		FrameParms.PerformanceParms.MainThreadTid = frame.GameThreadId;
-		FrameParms.PerformanceParms.RenderThreadTid = gettid();
-
-		frameParms.FrameIndex = frame.FrameNumber;
-		vrapi_SubmitFrame(OvrMobile, &frameParms);
-=======
 		FPlatformMisc::LowLevelOutputDebugStringf(TEXT("+++++++ PushBlackFinal() ++++++, On RT! tid = %d"), gettid());
 		
 		check(JavaRT.Vm != nullptr);
@@ -1523,7 +1224,6 @@
 
 			pInLayerMgr->SubmitFrame_RenderThread(OvrMobile, &frameParms);
 		}
->>>>>>> aaefee4c
 	}
 }
 
