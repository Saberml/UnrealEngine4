// Copyright 1998-2016 Epic Games, Inc. All Rights Reserved.

#include "HMDPrivatePCH.h"
#include "GearVR.h"
#include "RHIStaticStates.h"

#if GEARVR_SUPPORTED_PLATFORMS

#include "OpenGLDrvPrivate.h"
#include "OpenGLResources.h"
<<<<<<< HEAD
#include "Android/AndroidJNI.h"
#include "Android/AndroidEGL.h"
=======
#include "ScreenRendering.h"
#include "Android/AndroidJNI.h"
#include "Android/AndroidEGL.h"
//#include "MediaTexture.h"
>>>>>>> e58dcb1b

#define NUM_BUFFERS 3

#if !UE_BUILD_SHIPPING
#define GL_CHECK_ERROR \
do \
{ \
int err; \
	while ((err = glGetError()) != GL_NO_ERROR) \
	{ \
		UE_LOG(LogHMD, Warning, TEXT("%s:%d GL error (#%x)\n"), ANSI_TO_TCHAR(__FILE__), __LINE__, err); \
	} \
} while (0) 

#else // #if !UE_BUILD_SHIPPING
#define GL_CHECK_ERROR (void)0
#endif // #if !UE_BUILD_SHIPPING

void FOpenGLTexture2DSet::SwitchToNextElement()
{
	if (TextureCount != 0)
	{
		CurrentIndex = (CurrentIndex + 1) % TextureCount;
	}
	else
	{
		CurrentIndex = 0;
	}
	InitWithCurrentElement();
}

void FOpenGLTexture2DSet::InitWithCurrentElement()
{
	Resource = vrapi_GetTextureSwapChainHandle(ColorTextureSet, CurrentIndex);
}

FOpenGLTexture2DSet* FOpenGLTexture2DSet::CreateTexture2DSet(
	FOpenGLDynamicRHI* InGLRHI,
	uint32 SizeX, uint32 SizeY,
	uint32 InNumSamples,
	uint32 InNumAllocated,
	EPixelFormat InFormat,
	uint32 InFlags
	)
{
	GLenum Target = (InNumSamples > 1) ? GL_TEXTURE_2D_MULTISAMPLE : GL_TEXTURE_2D;
	GLenum Attachment = GL_NONE;// GL_COLOR_ATTACHMENT0;
	bool bAllocatedStorage = false;
	uint32 NumMips = 1;
	uint8* TextureRange = nullptr;

	FOpenGLTexture2DSet* NewTextureSet = new FOpenGLTexture2DSet(
		InGLRHI, 0, Target, Attachment, SizeX, SizeY, 0, NumMips, InNumSamples, 1, InFormat, false, bAllocatedStorage, InFlags, TextureRange);

	UE_LOG(LogHMD, Log, TEXT("Allocated textureSet %p (%d x %d), fr = %d"), NewTextureSet, SizeX, SizeY, GFrameNumber);

	NewTextureSet->ColorTextureSet = vrapi_CreateTextureSwapChain(VRAPI_TEXTURE_TYPE_2D, VRAPI_TEXTURE_FORMAT_8888, SizeX, SizeY, InNumAllocated, true);
	if (!NewTextureSet->ColorTextureSet)
	{
		// hmmm... can't allocate a texture set for some reasons.
		UE_LOG(LogHMD, Log, TEXT("Can't allocate texture swap chain."));
		delete NewTextureSet;
		return nullptr;
	}
	NewTextureSet->TextureCount = vrapi_GetTextureSwapChainLength(NewTextureSet->ColorTextureSet);

	NewTextureSet->InitWithCurrentElement();
	return NewTextureSet;
}

FRenderLayer::FRenderLayer(FHMDLayerDesc& InDesc) :
	FHMDRenderLayer(InDesc)
{
	FMemory::Memset(Layer, 0);
	ovrJava JavaVM;

	Layer = vrapi_DefaultFrameParms(&JavaVM, VRAPI_FRAME_INIT_DEFAULT, 0, nullptr).Layers[VRAPI_FRAME_LAYER_TYPE_OVERLAY];
}

FRenderLayer::~FRenderLayer()
{
}

TSharedPtr<FHMDRenderLayer> FRenderLayer::Clone() const
{
	TSharedPtr<FHMDRenderLayer> NewLayer = MakeShareable(new FRenderLayer(*this));
	return NewLayer;
}


FLayerManager::FLayerManager(FGearVRCustomPresent* inPresent) :
	pPresentBridge(inPresent)
{
}

FLayerManager::~FLayerManager()
{
}

void FLayerManager::PreSubmitUpdate_RenderThread(FRHICommandListImmediate& RHICmdList, const FHMDGameFrame* InCurrentFrame, bool ShowFlagsRendering)
{
	const bool bLayersWereChanged = bLayersChanged;

	const FGameFrame* CurrentFrame = static_cast<const FGameFrame*>(InCurrentFrame);

	// Call base method first, it will make sure the LayersToRender is ready
	FHMDLayerManager::PreSubmitUpdate_RenderThread(RHICmdList, CurrentFrame, ShowFlagsRendering);

	const float WorldToMetersScale = CurrentFrame->Settings->WorldToMetersScale;

	const FSettings* FrameSettings = CurrentFrame->GetSettings();

	for (uint32 i = 0; i < LayersToRender.Num(); ++i)
	{
		FRenderLayer* RenderLayer = static_cast<FRenderLayer*>(LayersToRender[i].Get());
		if (!RenderLayer || !RenderLayer->IsFullySetup())
		{
			continue;
		}
		const FHMDLayerDesc& LayerDesc = RenderLayer->GetLayerDesc();
		FTextureRHIRef Texture = LayerDesc.GetTexture();
		switch (LayerDesc.GetType())
		{
		case FHMDLayerDesc::Quad:
			if (Texture)
			{

				bool ReloadTex = LayerDesc.IsTextureChanged() || (LayerDesc.GetFlags() & IStereoLayers::LAYER_FLAG_TEX_CONTINUOUS_UPDATE);

				uint32 SizeX = Texture->GetTexture2D()->GetSizeX() + 2;
				uint32 SizeY = Texture->GetTexture2D()->GetSizeY() + 2;

				const ovrTextureFormat VrApiFormat = VRAPI_TEXTURE_FORMAT_8888;

				if (RenderLayer->TextureSet.IsValid() && ReloadTex && (
					RenderLayer->TextureSet->GetSourceSizeX() != SizeX ||
					RenderLayer->TextureSet->GetSourceSizeY() != SizeY ||
					RenderLayer->TextureSet->GetSourceFormat() != VrApiFormat ||
					RenderLayer->TextureSet->GetSourceNumMips() != 1))
				{
					UE_LOG(LogHMD, Log, TEXT("Releasing resources"));
					RenderLayer->TextureSet->ReleaseResources();
					RenderLayer->TextureSet.Reset();
				}

				if (!RenderLayer->TextureSet.IsValid())
				{
					RenderLayer->TextureSet = pPresentBridge->CreateTextureSet(SizeX, SizeY, VrApiFormat, 1);
					if (!RenderLayer->TextureSet.IsValid())
					{
						UE_LOG(LogHMD, Log, TEXT("ERROR : Couldn't instanciate textureset"));
					}
					ReloadTex = true;
				}

				if (ReloadTex && RenderLayer->TextureSet.IsValid())
				{
					pPresentBridge->CopyTexture_RenderThread(RHICmdList, RenderLayer->TextureSet->GetRHITexture2D(), Texture, SizeX, SizeY, FIntRect(), FIntRect(), true);
				}

				//transform calculation
				OVR::Posef pose;
				pose.Orientation = ToOVRQuat<OVR::Quatf>(LayerDesc.GetTransform().GetRotation());
				pose.Position = ToOVRVector_U2M<OVR::Vector3f>(LayerDesc.GetTransform().GetTranslation(), WorldToMetersScale);

				OVR::Vector3f scale(LayerDesc.GetQuadSize().X * LayerDesc.GetTransform().GetScale3D().Y / WorldToMetersScale, LayerDesc.GetQuadSize().Y * LayerDesc.GetTransform().GetScale3D().Z / WorldToMetersScale, 1.0f);
				// apply the scale from transform. We use Y for width and Z for height to match the UE coord space
				OVR::Matrix4f scaling = OVR::Matrix4f::Scaling(0.5f * (OVR::Vector3f&)scale);

				OVR::Posef PlayerTorso(ToOVRQuat<OVR::Quatf>(FrameSettings->BaseOrientation.Inverse() * CurrentFrame->PlayerOrientation),
					ToOVRVector_U2M<OVR::Vector3f>(CurrentFrame->PlayerLocation, WorldToMetersScale));

				if (LayerDesc.IsTorsoLocked())
				{
					// for torso locked consider torso as identity
					PlayerTorso = Posef(Quatf(0, 0, 0, 1), Vector3f(0, 0, 0));
				}

				for (int eye = 0; eye < VRAPI_FRAME_LAYER_EYE_MAX; eye++)
				{
					RenderLayer->Layer.Textures[eye].ColorTextureSwapChain = RenderLayer->GetSwapTextureSet();
					RenderLayer->Layer.Textures[eye].TextureSwapChainIndex = RenderLayer->GetSwapTextureIndex();
					RenderLayer->Layer.Textures[eye].HeadPose = CurrentFrame->HeadPose;

					ovrPosef eyeToIC = CurrentFrame->EyeRenderPose[eye];
					OVR::Posef centerToEye = (PlayerTorso * Posef(eyeToIC)).Inverted();

					//world locked!
					if (LayerDesc.IsWorldLocked() || LayerDesc.IsTorsoLocked())
					{
						OVR::Matrix4f m2e(centerToEye * pose);
						m2e *= scaling;

						const ovrMatrix4f mv = (ovrMatrix4f&)m2e;
						RenderLayer->Layer.Textures[eye].TexCoordsFromTanAngles = ovrMatrix4f_TanAngleMatrixFromUnitSquare(&mv);
					}
					else
					{
						ovrPosef centerEyeToIC = CurrentFrame->HeadPose.Pose;
						OVR::Posef centerTocenterEye = PlayerTorso * Posef(centerEyeToIC);

						OVR::Matrix4f m2e(centerToEye * centerTocenterEye* pose);
						m2e *= scaling;

						const ovrMatrix4f mv = (ovrMatrix4f&)m2e;
						RenderLayer->Layer.Textures[eye].TexCoordsFromTanAngles = ovrMatrix4f_TanAngleMatrixFromUnitSquare(&mv);
					}

				}
				RenderLayer->Layer.SrcBlend = VRAPI_FRAME_LAYER_BLEND_SRC_ALPHA;
				RenderLayer->Layer.DstBlend = VRAPI_FRAME_LAYER_BLEND_ONE_MINUS_SRC_ALPHA;

				RenderLayer->Layer.Flags = 0;
				RenderLayer->Layer.Flags |= (LayerDesc.IsHeadLocked()) ? VRAPI_FRAME_LAYER_FLAG_FIXED_TO_VIEW : 0;

			}
			break;

		}
		RenderLayer->ResetChangedFlags();
	}
}

TSharedPtr<FHMDRenderLayer> FLayerManager::CreateRenderLayer_RenderThread(FHMDLayerDesc& InDesc)
{
	TSharedPtr<FHMDRenderLayer> NewLayer = MakeShareable(new FRenderLayer(InDesc));
	return NewLayer;
}

void FLayerManager::SubmitFrame_RenderThread(ovrMobile* mobilePtr, ovrFrameParms* currentParams)
{
	currentParams->LayerCount = 1;
	for (uint32 i = 0; i < LayersToRender.Num(); ++i)
	{
		if (i + 1 < VRAPI_FRAME_LAYER_TYPE_MAX) {
			FRenderLayer* RenderLayer = static_cast<FRenderLayer*>(LayersToRender[i].Get());
			currentParams->Layers[i + 1] = RenderLayer->Layer;
			currentParams->LayerCount++;
		}
	}

	vrapi_SubmitFrame(mobilePtr, currentParams);
}

void FGearVR::RenderTexture_RenderThread(class FRHICommandListImmediate& RHICmdList, class FRHITexture2D* BackBuffer, class FRHITexture2D* SrcTexture) const
{
	check(IsInRenderingThread());

	check(pGearVRBridge);

	pGearVRBridge->UpdateLayers(RHICmdList);
}

bool FGearVR::AllocateRenderTargetTexture(uint32 Index, uint32 SizeX, uint32 SizeY, uint8 Format, uint32 NumMips, uint32 Flags, uint32 TargetableTextureFlags, FTexture2DRHIRef& OutTargetableTexture, FTexture2DRHIRef& OutShaderResourceTexture, uint32 NumSamples)
{
	check(Index == 0);
#if !OVR_DEBUG_DRAW
	UE_LOG(LogHMD, Log, TEXT("Allocating Render Target textures"));
	pGearVRBridge->AllocateRenderTargetTexture(SizeX, SizeY, Format, NumMips, Flags, TargetableTextureFlags, OutTargetableTexture, OutShaderResourceTexture, NumSamples);
	return true;
#else
	return false;
#endif
}

bool FGearVRCustomPresent::AllocateRenderTargetTexture(uint32 SizeX, uint32 SizeY, uint8 Format, uint32 NumMips, uint32 Flags, uint32 TargetableTextureFlags, FTexture2DRHIRef& OutTargetableTexture, FTexture2DRHIRef& OutShaderResourceTexture, uint32 NumSamples)
{
	check(SizeX != 0 && SizeY != 0);

	Flags |= TargetableTextureFlags;

	UE_LOG(LogHMD, Log, TEXT("Allocated a new swap texture set (size %d x %d)"), SizeX, SizeY);

	auto GLRHI = static_cast<FOpenGLDynamicRHI*>(GDynamicRHI);
	TextureSet = FOpenGLTexture2DSet::CreateTexture2DSet(
		GLRHI,
		SizeX, SizeY,
		1,
		1,
		EPixelFormat(Format),
		TexCreate_RenderTargetable | TexCreate_ShaderResource
		);

	OutTargetableTexture = TextureSet->GetTexture2D();
	OutShaderResourceTexture = TextureSet->GetTexture2D();

	check(IsInGameThread() && IsInRenderingThread()); // checking if rendering thread is suspended

	return true;
}

FTexture2DSetProxyPtr FGearVRCustomPresent::CreateTextureSet(uint32 SizeX, uint32 SizeY, uint8 Format, uint32 NumMips)
{
	check(SizeX != 0 && SizeY != 0);
	auto GLRHI = static_cast<FOpenGLDynamicRHI*>(GDynamicRHI);
	FOpenGLTexture2DSetRef texref = FOpenGLTexture2DSet::CreateTexture2DSet(
		GLRHI,
		SizeX, SizeY,
		1,
		1,
		EPixelFormat(Format),
		TexCreate_RenderTargetable | TexCreate_ShaderResource
		);

	if (texref.IsValid())
	{
		return MakeShareable(new FTexture2DSetProxy(texref, SizeX, SizeY, EPixelFormat(Format), NumMips));
	}
	return nullptr;
}

FGearVR* FViewExtension::GetGearVR() const
{
	return static_cast<FGearVR*>(Delegate);
}

void FViewExtension::PreRenderView_RenderThread(FRHICommandListImmediate& RHICmdList, FSceneView& View)
{
	check(IsInRenderingThread());

	//	FViewExtension& RenderContext = *this; 
	FGameFrame* CurrentFrame = GetRenderFrame();

	if (!bFrameBegun || !ShowFlags.Rendering || !CurrentFrame || !CurrentFrame->Settings->IsStereoEnabled())
	{
		return;
	}

	const FSettings* FrameSettings = CurrentFrame->GetSettings();

	const unsigned eyeIdx = (View.StereoPass == eSSP_LEFT_EYE) ? 0 : 1;
	pPresentBridge->FrameParms.Layers[VRAPI_FRAME_LAYER_TYPE_WORLD].Textures[eyeIdx].HeadPose = NewTracking.HeadPose;
	pPresentBridge->LoadingIconParms.Layers[VRAPI_FRAME_LAYER_TYPE_OVERLAY].Textures[eyeIdx].HeadPose = NewTracking.HeadPose;

	ovrPosef CurEyeRenderPose;

	// Take new EyeRenderPose is bUpdateOnRT.
	// if !bOrientationChanged && !bPositionChanged then we still need to use new eye pose (for timewarp)
	if (FrameSettings->Flags.bUpdateOnRT ||
		(!CurrentFrame->Flags.bOrientationChanged && !CurrentFrame->Flags.bPositionChanged))
	{
		CurHeadPose = NewTracking.HeadPose;
		CurEyeRenderPose = NewEyeRenderPose[eyeIdx];
	}
	else
	{
		CurEyeRenderPose = CurrentFrame->EyeRenderPose[eyeIdx];
		// use previous EyeRenderPose for proper timewarp when !bUpdateOnRt
		pPresentBridge->FrameParms.Layers[VRAPI_FRAME_LAYER_TYPE_WORLD].Textures[eyeIdx].HeadPose = CurrentFrame->HeadPose;
	}
	//const auto RTTexId = *(GLuint*)View.Family->RenderTarget->GetRenderTargetTexture()->GetNativeResource();
	pPresentBridge->FrameParms.Layers[VRAPI_FRAME_LAYER_TYPE_WORLD].Textures[eyeIdx].ColorTextureSwapChain = pPresentBridge->TextureSet->GetColorTextureSet();
	pPresentBridge->FrameParms.Layers[VRAPI_FRAME_LAYER_TYPE_WORLD].Textures[eyeIdx].TextureSwapChainIndex = pPresentBridge->TextureSet->GetCurrentIndex();

	if (ShowFlags.Rendering && CurrentFrame->Settings->Flags.bUpdateOnRT)
	{
		FQuat	CurrentEyeOrientation;
		FVector	CurrentEyePosition;
		CurrentFrame->PoseToOrientationAndPosition(CurEyeRenderPose, CurrentEyeOrientation, CurrentEyePosition);

		FQuat ViewOrientation = View.ViewRotation.Quaternion();

		// recalculate delta control orientation; it should match the one we used in CalculateStereoViewOffset on a game thread.
		FVector GameEyePosition;
		FQuat GameEyeOrient;

		CurrentFrame->PoseToOrientationAndPosition(CurrentFrame->EyeRenderPose[eyeIdx], GameEyeOrient, GameEyePosition);
		const FQuat DeltaControlOrientation = ViewOrientation * GameEyeOrient.Inverse();
		// make sure we use the same viewrotation as we had on a game thread
		check(View.ViewRotation == CurrentFrame->CachedViewRotation[eyeIdx]);

		if (CurrentFrame->Flags.bOrientationChanged)
		{
			// Apply updated orientation to corresponding View at recalc matrices.
			// The updated position will be applied from inside of the UpdateViewMatrix() call.
			const FQuat DeltaOrient = View.BaseHmdOrientation.Inverse() * CurrentEyeOrientation;
			View.ViewRotation = FRotator(ViewOrientation * DeltaOrient);
		}

		const FQuat ViewOrientationNew = View.ViewRotation.Quaternion();

		if (!CurrentFrame->Flags.bPositionChanged)
		{
			// if no positional change applied then we still need to calculate proper stereo disparity.
			// use the current head pose for this calculation instead of the one that was saved on a game thread.
			FQuat HeadOrientation;
			CurrentFrame->PoseToOrientationAndPosition(CurHeadPose.Pose, HeadOrientation, View.BaseHmdLocation);
		}

		// The HMDPosition already has HMD orientation applied.
		// Apply rotational difference between HMD orientation and ViewRotation
		// to HMDPosition vector. 
		// PositionOffset should be already applied to View.ViewLocation on GT in PlayerCameraUpdate.
		const FVector DeltaPosition = CurrentEyePosition - View.BaseHmdLocation;
		const FVector vEyePosition = DeltaControlOrientation.RotateVector(DeltaPosition);
		View.ViewLocation += vEyePosition;

		//UE_LOG(LogHMD, Log, TEXT("VDLTPOS: %.3f %.3f %.3f"), vEyePosition.X, vEyePosition.Y, vEyePosition.Z);

		if (CurrentFrame->Flags.bOrientationChanged || CurrentFrame->Flags.bPositionChanged)
		{
			View.UpdateViewMatrix();
		}
	}
}

void FGearVR::EnterVRMode()
{
	check(pGearVRBridge);

	if (IsInRenderingThread())
	{
		FPlatformMisc::LowLevelOutputDebugStringf(TEXT("+++++++ EnterVRMode ++++++, On RT! tid = %d"), gettid());
		pGearVRBridge->EnterVRMode_RenderThread();
	}
	else
	{
		FPlatformMisc::LowLevelOutputDebugStringf(TEXT("+++++++ EnterVRMode ++++++, tid = %d"), gettid());
		ENQUEUE_UNIQUE_RENDER_COMMAND_ONEPARAMETER(EnterVRMode,
<<<<<<< HEAD
		FGearVRCustomPresent*, pGearVRBridge, pGearVRBridge,
		{
			pGearVRBridge->EnterVRMode_RenderThread();
		});
=======
			FGearVRCustomPresent*, pGearVRBridge, pGearVRBridge,
			{
				pGearVRBridge->EnterVRMode_RenderThread();
			});
>>>>>>> e58dcb1b
		FlushRenderingCommands();
	}

	FPlatformMisc::LowLevelOutputDebugStringf(TEXT("------- EnterVRMode -------, tid = %d"), gettid());
}

void FGearVR::LeaveVRMode()
{
	if (IsInRenderingThread())
	{
		FPlatformMisc::LowLevelOutputDebugStringf(TEXT("+++++++ LeaveVRMode ++++++, On RT! tid = %d"), gettid());
		pGearVRBridge->LeaveVRMode_RenderThread();
	}
	else
	{
		FPlatformMisc::LowLevelOutputDebugStringf(TEXT("+++++++ LeaveVRMode ++++++, tid = %d"), gettid());
		ENQUEUE_UNIQUE_RENDER_COMMAND_ONEPARAMETER(LeaveVRMode,
<<<<<<< HEAD
		FGearVRCustomPresent*, pGearVRBridge, pGearVRBridge,
		{
			pGearVRBridge->LeaveVRMode_RenderThread();
		});
=======
			FGearVRCustomPresent*, pGearVRBridge, pGearVRBridge,
			{
				pGearVRBridge->LeaveVRMode_RenderThread();
			});
>>>>>>> e58dcb1b
		FlushRenderingCommands();
	}

	FPlatformMisc::LowLevelOutputDebugStringf(TEXT("------- LeaveVRMode -------, tid = %d"), gettid());
}

void FViewExtension::PreRenderViewFamily_RenderThread(FRHICommandListImmediate& RHICmdList, FSceneViewFamily& ViewFamily)
{
	check(IsInRenderingThread());

	//FViewExtension& RenderContext = *this;
	FGameFrame* CurrentFrame = static_cast<FGameFrame*>(RenderFrame.Get());

	auto pGearVRPlugin = GetGearVR();

	if (!pPresentBridge || bFrameBegun || !CurrentFrame || !CurrentFrame->Settings->IsStereoEnabled())
	{
		return;
	}
	else
	{
		if (!pGearVRPlugin->GetMobileSynced().IsValid())
		{
			return;
		}
	}

	FSettings* FrameSettings = CurrentFrame->GetSettings();
	ShowFlags = ViewFamily.EngineShowFlags;

	check(ViewFamily.RenderTarget->GetRenderTargetTexture());
	uint32 RenderTargetWidth = ViewFamily.RenderTarget->GetRenderTargetTexture()->GetSizeX();
	uint32 RenderTargetHeight = ViewFamily.RenderTarget->GetRenderTargetTexture()->GetSizeY();
	CurrentFrame->GetSettings()->SetEyeRenderViewport(RenderTargetWidth / 2, RenderTargetHeight);
	pPresentBridge->BeginRendering(*this, ViewFamily.RenderTarget->GetRenderTargetTexture());

	bFrameBegun = true;

	FQuat OldOrientation;
	FVector OldPosition;
	CurrentFrame->PoseToOrientationAndPosition(CurrentFrame->CurSensorState.HeadPose.Pose, OldOrientation, OldPosition);
	const FTransform OldRelativeTransform(OldOrientation, OldPosition);

	if (ShowFlags.Rendering)
	{
		check(pPresentBridge->GetRenderThreadId() == gettid());
		// get latest orientation/position and cache it
		if (!pGearVRPlugin->GetEyePoses(*CurrentFrame, NewEyeRenderPose, NewTracking))
		{
			UE_LOG(LogHMD, Error, TEXT("GetEyePoses from RT failed"));
			return;
		}
	}

<<<<<<< HEAD
=======
	if (ViewFamily.Views[0])
	{
		const FQuat ViewOrientation = ViewFamily.Views[0]->ViewRotation.Quaternion();
		CurrentFrame->PlayerOrientation = ViewOrientation * CurrentFrame->LastHmdOrientation.Inverse();
	}
>>>>>>> e58dcb1b
	FQuat NewOrientation;
	FVector NewPosition;
	CurrentFrame->PoseToOrientationAndPosition(NewTracking.HeadPose.Pose, NewOrientation, NewPosition);
	const FTransform NewRelativeTransform(NewOrientation, NewPosition);

	Delegate->ApplyLateUpdate(ViewFamily.Scene, OldRelativeTransform, NewRelativeTransform);
}

void FGearVR::CalculateRenderTargetSize(const FViewport& Viewport, uint32& InOutSizeX, uint32& InOutSizeY)
{
	check(IsInGameThread());

	if (!Settings->IsStereoEnabled())
	{
		return;
	}

	// We must be sure the rendertargetsize is calculated already
	if (Flags.bNeedUpdateStereoRenderingParams)
	{
		UpdateStereoRenderingParams();
	}

	InOutSizeX = GetFrame()->GetSettings()->RenderTargetSize.X;
	InOutSizeY = GetFrame()->GetSettings()->RenderTargetSize.Y;
}

bool FGearVR::NeedReAllocateViewportRenderTarget(const FViewport& Viewport)
{
	check(IsInGameThread());

	if (IsStereoEnabled())
	{
		const uint32 InSizeX = Viewport.GetSizeXY().X;
		const uint32 InSizeY = Viewport.GetSizeXY().Y;
		const FIntPoint RenderTargetSize = Viewport.GetRenderTargetTextureSizeXY();

		uint32 NewSizeX = InSizeX, NewSizeY = InSizeY;
		CalculateRenderTargetSize(Viewport, NewSizeX, NewSizeY);
		if (NewSizeX != RenderTargetSize.X || NewSizeY != RenderTargetSize.Y)
		{
			return true;
		}
	}

	return false;
}

void FGearVR::ShutdownRendering()
{
	check(IsInRenderingThread());

	if (pGearVRBridge)
	{
		pGearVRBridge->Shutdown();
		pGearVRBridge = nullptr;
	}
}

void FGearVR::SetLoadingIconTexture(FTextureRHIRef InTexture)
{
	if (pGearVRBridge)
	{
		ENQUEUE_UNIQUE_RENDER_COMMAND_TWOPARAMETER(EnterVRMode,
			FGearVRCustomPresent*, pGearVRBridge, pGearVRBridge,
			FTextureRHIRef, InTexture, InTexture,
			{
				pGearVRBridge->SetLoadingIconTexture_RenderThread(InTexture);
			});
	}
}

void FGearVR::SetLoadingIconMode(bool bActiveLoadingIcon)
{
	if (pGearVRBridge)
	{
		pGearVRBridge->SetLoadingIconMode(bActiveLoadingIcon);
	}
}

bool FGearVR::IsInLoadingIconMode() const
{
	if (pGearVRBridge)
	{
		return pGearVRBridge->IsInLoadingIconMode();
	}
	return false;
}

void FGearVR::RenderLoadingIcon_RenderThread()
{
	check(IsInRenderingThread());

	if (pGearVRBridge)
	{
		static uint32 FrameIndex = 0;
		pGearVRBridge->RenderLoadingIcon_RenderThread(FrameIndex++);
	}
}

//////////////////////////////////////////////////////////////////////////
FGearVRCustomPresent::FGearVRCustomPresent(jobject InActivityObject, int InMinimumVsyncs) :
	FRHICustomPresent(nullptr),
	bInitialized(false),
	bLoadingIconIsActive(false),
	bExtraLatencyMode(true),
	MinimumVsyncs(InMinimumVsyncs),
	LoadingIconTextureSet(nullptr),
	LayerMgr(MakeShareable(new FLayerManager(this))),
	OvrMobile(nullptr),
	ActivityObject(InActivityObject)
{
	bHMTWasMounted = false;
	Init();

	static const FName RendererModuleName("Renderer");
	RendererModule = FModuleManager::GetModulePtr<IRendererModule>(RendererModuleName);
}

void FGearVRCustomPresent::Shutdown()
{
	UE_LOG(LogHMD, Log, TEXT("FGearVRCustomPresent::Shutdown() is called"));
	check(IsInRenderingThread());
	Reset();

	SetLoadingIconTexture_RenderThread(nullptr);

	FScopeLock lock(&OvrMobileLock);
	if (OvrMobile)
	{
		LeaveVRMode_RenderThread();
	}

	auto GLRHI = static_cast<FOpenGLDynamicRHI*>(GDynamicRHI);
	GLRHI->SetCustomPresent(nullptr);
}


void FGearVRCustomPresent::SetRenderContext(FHMDViewExtension* InRenderContext)
{
	if (InRenderContext)
	{
		RenderContext = StaticCastSharedRef<FViewExtension>(InRenderContext->AsShared());
	}
	else
	{
		RenderContext.Reset();
	}
}

void FGearVRCustomPresent::BeginRendering(FHMDViewExtension& InRenderContext, const FTexture2DRHIRef& RT)
{
	check(IsInRenderingThread());

	SetRenderContext(&InRenderContext);

	check(IsValidRef(RT));
	const uint32 RTSizeX = RT->GetSizeX();
	const uint32 RTSizeY = RT->GetSizeY();

	FGameFrame* CurrentFrame = GetRenderFrame();
	check(CurrentFrame);

	FrameParms.FrameIndex = CurrentFrame->FrameNumber;
	FrameParms.Layers[VRAPI_FRAME_LAYER_TYPE_WORLD].Textures[VRAPI_FRAME_LAYER_EYE_LEFT].TexCoordsFromTanAngles = CurrentFrame->TanAngleMatrix;
	FrameParms.Layers[VRAPI_FRAME_LAYER_TYPE_WORLD].Textures[VRAPI_FRAME_LAYER_EYE_RIGHT].TexCoordsFromTanAngles = CurrentFrame->TanAngleMatrix;

	check(VRAPI_FRAME_LAYER_EYE_LEFT == 0);
	check(VRAPI_FRAME_LAYER_EYE_RIGHT == 1);
	// split screen stereo
	for (int i = 0; i < 2; i++)
	{
		for (int j = 0; j < 3; j++)
		{
			FrameParms.Layers[VRAPI_FRAME_LAYER_TYPE_WORLD].Textures[i].TexCoordsFromTanAngles.M[0][j] *= ((float)RTSizeY / (float)RTSizeX);
		}
	}
	FrameParms.Layers[VRAPI_FRAME_LAYER_TYPE_WORLD].Textures[VRAPI_FRAME_LAYER_EYE_RIGHT].TexCoordsFromTanAngles.M[0][2] -= 1.0 - ((float)RTSizeY / (float)RTSizeX);

	static const ovrRectf LeftEyeRect = { 0.0f, 0.0f, 0.5f, 1.0f };
	static const ovrRectf RightEyeRect = { 0.5f, 0.0f, 0.5f, 1.0f };
	FrameParms.Layers[VRAPI_FRAME_LAYER_TYPE_WORLD].Textures[VRAPI_FRAME_LAYER_EYE_LEFT].TextureRect = LeftEyeRect;
	FrameParms.Layers[VRAPI_FRAME_LAYER_TYPE_WORLD].Textures[VRAPI_FRAME_LAYER_EYE_RIGHT].TextureRect = RightEyeRect;
}

void FGearVRCustomPresent::FinishRendering()
{
	check(IsInRenderingThread());

	if (RenderContext.IsValid() && RenderContext->bFrameBegun && TextureSet)
	{
		FScopeLock lock(&OvrMobileLock);
		// Finish the frame and let OVR do buffer swap (Present) and flush/sync.
		if (OvrMobile)
		{
			check(RenderThreadId == gettid());

			if (IsInLoadingIconMode())
			{
				FGameFrame* CurrentFrame = GetRenderFrame();
				LoadingIconParms.FrameIndex = CurrentFrame->FrameNumber;
				DoRenderLoadingIcon_RenderThread(RenderContext->GetFrameSetting()->CpuLevel, RenderContext->GetFrameSetting()->GpuLevel, RenderContext->GetRenderFrame()->GameThreadId);
			}
			else
			{
				FrameParms.PerformanceParms = DefaultPerfParms;
				FrameParms.PerformanceParms.CpuLevel = RenderContext->GetFrameSetting()->CpuLevel;
				FrameParms.PerformanceParms.GpuLevel = RenderContext->GetFrameSetting()->GpuLevel;
				FrameParms.PerformanceParms.MainThreadTid = RenderContext->GetRenderFrame()->GameThreadId;
				FrameParms.PerformanceParms.RenderThreadTid = gettid();
				FrameParms.Java = JavaRT;
				SystemActivities_Update_RenderThread();

<<<<<<< HEAD
				vrapi_SubmitFrame(OvrMobile, &FrameParms);
=======
				LayerMgr->SubmitFrame_RenderThread(OvrMobile, &FrameParms);
>>>>>>> e58dcb1b

				TextureSet->SwitchToNextElement();
			}
		}
		else
		{
			UE_LOG(LogHMD, Warning, TEXT("Skipping frame: No active Ovr_Mobile object"));
		}
	}
	else
	{
		if (RenderContext.IsValid() && !RenderContext->bFrameBegun)
		{
			UE_LOG(LogHMD, Warning, TEXT("Skipping frame: FinishRendering called with no corresponding BeginRendering (was BackBuffer re-allocated?)"));
		}
		else if (!TextureSet)
		{
			UE_LOG(LogHMD, Warning, TEXT("Skipping frame: TextureSet is null"));
		}
		else
		{
			UE_LOG(LogHMD, Warning, TEXT("Skipping frame: No RenderContext set"));
		}
	}
	SetRenderContext(nullptr);
}

void FGearVRCustomPresent::Init()
{
	bInitialized = true;

	DefaultPerfParms = vrapi_DefaultPerformanceParms();

	JavaRT.Vm = nullptr;
	JavaRT.Env = nullptr;
	RenderThreadId = 0;

	auto GLRHI = static_cast<FOpenGLDynamicRHI*>(GDynamicRHI);
	GLRHI->SetCustomPresent(this);
}

void FGearVRCustomPresent::Reset()
{
	check(IsInRenderingThread());

	if (RenderContext.IsValid())
	{

		RenderContext->bFrameBegun = false;
		RenderContext.Reset();
	}
	bInitialized = false;
}

void FGearVRCustomPresent::OnBackBufferResize()
{
	// if we are in the middle of rendering: prevent from calling EndFrame
	if (RenderContext.IsValid())
	{
		RenderContext->bFrameBegun = false;
	}
}

void FGearVRCustomPresent::UpdateViewport(const FViewport& Viewport, FRHIViewport* ViewportRHI)
{
	check(IsInGameThread());

	this->ViewportRHI = ViewportRHI;

	if (ViewportRHI)
	{
		ViewportRHI->SetCustomPresent(this);
	}
}

void FGearVRCustomPresent::UpdateLayers(FRHICommandListImmediate& RHICmdList)
{
	check(IsInRenderingThread());

	if (RenderContext.IsValid())
	{
		if (RenderContext->ShowFlags.Rendering)
		{
			check(GetRenderFrame());

			LayerMgr->PreSubmitUpdate_RenderThread(RHICmdList, GetRenderFrame(), RenderContext->ShowFlags.Rendering);
		}
	}
}

bool FGearVRCustomPresent::Present(int& SyncInterval)
{
	check(IsInRenderingThread());

	FinishRendering();

	return false; // indicates that we are presenting here, UE shouldn't do Present.
}

void FGearVRCustomPresent::EnterVRMode_RenderThread()
{
	check(IsInRenderingThread());

	FScopeLock lock(&OvrMobileLock);
	if (!OvrMobile)
	{
		ovrJava JavaVM;
		JavaVM.Vm = GJavaVM;
		JavaVM.ActivityObject = ActivityObject;
		GJavaVM->AttachCurrentThread(&JavaVM.Env, nullptr);

		LoadingIconParms = vrapi_DefaultFrameParms(&JavaVM, VRAPI_FRAME_INIT_LOADING_ICON, vrapi_GetTimeInSeconds(), nullptr);
		LoadingIconParms.MinimumVsyncs = MinimumVsyncs;

		FrameParms = vrapi_DefaultFrameParms(&JavaVM, VRAPI_FRAME_INIT_DEFAULT, vrapi_GetTimeInSeconds(), nullptr);
		FrameParms.MinimumVsyncs = MinimumVsyncs;
		FrameParms.ExtraLatencyMode = (bExtraLatencyMode) ? VRAPI_EXTRA_LATENCY_MODE_ON : VRAPI_EXTRA_LATENCY_MODE_OFF;

		ovrModeParms parms = vrapi_DefaultModeParms(&JavaVM);
		// Reset may cause weird issues
		// If power saving is on then perf may suffer
		parms.Flags &= ~(VRAPI_MODE_FLAG_ALLOW_POWER_SAVE | VRAPI_MODE_FLAG_RESET_WINDOW_FULLSCREEN);

		parms.Flags |= VRAPI_MODE_FLAG_NATIVE_WINDOW;
		parms.Display = (size_t)AndroidEGL::GetInstance()->GetDisplay();
		parms.WindowSurface = (size_t)AndroidEGL::GetInstance()->GetNativeWindow();
		parms.ShareContext = (size_t)AndroidEGL::GetInstance()->GetRenderingContext()->eglContext;
<<<<<<< HEAD
		UE_LOG(LogHMD, Log, TEXT("EnterVRMode: Display 0x%llX, Window 0x%llX, ShareCtx %llX"), 
=======
		UE_LOG(LogHMD, Log, TEXT("EnterVRMode: Display 0x%llX, Window 0x%llX, ShareCtx %llX"),
>>>>>>> e58dcb1b
			(unsigned long long)parms.Display, (unsigned long long)parms.WindowSurface, (unsigned long long)parms.ShareContext);
		OvrMobile = vrapi_EnterVrMode(&parms);
	}
}

void FGearVRCustomPresent::LeaveVRMode_RenderThread()
{
	check(IsInRenderingThread());

	FScopeLock lock(&OvrMobileLock);
	if (OvrMobile)
	{
		check(PlatformOpenGLContextValid());
		vrapi_LeaveVrMode(OvrMobile);
		OvrMobile = NULL;
		check(PlatformOpenGLContextValid());
		RenderThreadId = 0;

		if (JavaRT.Env)
		{
			check(JavaRT.Vm);
			JavaRT.Vm->DetachCurrentThread();
			JavaRT.Vm = nullptr;
			JavaRT.Env = nullptr;
		}
	}
}

void FGearVRCustomPresent::OnAcquireThreadOwnership()
{
	UE_LOG(LogHMD, Log, TEXT("!!! Rendering thread is acquired! tid = %d"), gettid());

	JavaRT.Vm = GJavaVM;
	JavaRT.ActivityObject = ActivityObject;
	GJavaVM->AttachCurrentThread(&JavaRT.Env, nullptr);
	RenderThreadId = gettid();
}

void FGearVRCustomPresent::OnReleaseThreadOwnership()
{
	UE_LOG(LogHMD, Log, TEXT("!!! Rendering thread is released! tid = %d"), gettid());

	check(RenderThreadId == 0 || RenderThreadId == gettid());
	LeaveVRMode_RenderThread();

	if (JavaRT.Env)
	{
		check(JavaRT.Vm);
		JavaRT.Vm->DetachCurrentThread();
		JavaRT.Vm = nullptr;
		JavaRT.Env = nullptr;
	}
}

void FGearVRCustomPresent::SetLoadingIconMode(bool bLoadingIconActive)
{
	bLoadingIconIsActive = bLoadingIconActive;
}

bool FGearVRCustomPresent::IsInLoadingIconMode() const
{
	return bLoadingIconIsActive;
}

void FGearVRCustomPresent::SetLoadingIconTexture_RenderThread(FTextureRHIRef Texture)
{
	check(IsInRenderingThread());
	SrcLoadingIconTexture = Texture;

	if (LoadingIconTextureSet)
	{
		vrapi_DestroyTextureSwapChain(LoadingIconTextureSet);
		LoadingIconTextureSet = nullptr;
	}

	// Reset LoadingIconParms
	LoadingIconParms = vrapi_DefaultFrameParms(&JavaRT, VRAPI_FRAME_INIT_LOADING_ICON, vrapi_GetTimeInSeconds(), nullptr);
	LoadingIconParms.MinimumVsyncs = MinimumVsyncs;

	if (Texture && Texture->GetTexture2D())
	{
		const uint32 SizeX = Texture->GetTexture2D()->GetSizeX();
		const uint32 SizeY = Texture->GetTexture2D()->GetSizeY();

		const ovrTextureFormat VrApiFormat = VRAPI_TEXTURE_FORMAT_8888;

		LoadingIconTextureSet = vrapi_CreateTextureSwapChain(VRAPI_TEXTURE_TYPE_2D, VrApiFormat, SizeX, SizeY, 0, false);
		// set the icon
		GLuint LoadingIconTexID = *(GLuint*)SrcLoadingIconTexture->GetNativeResource();

		UE_LOG(LogHMD, Log, TEXT("LOADINGICON TEX ID %d"), LoadingIconTexID);
		vrapi_SetTextureSwapChainHandle(LoadingIconTextureSet, 0, LoadingIconTexID);
	}
}

void FGearVRCustomPresent::CopyTexture_RenderThread(FRHICommandListImmediate& RHICmdList, FTexture2DRHIParamRef DstTexture, FTextureRHIParamRef SrcTexture, int SrcSizeX, int SrcSizeY,
	FIntRect DstRect, FIntRect SrcRect, bool bAlphaPremultiply) const
{
	check(IsInRenderingThread());

	if (DstRect.IsEmpty())
	{
		DstRect = FIntRect(1, 1, DstTexture->GetSizeX() - 2, DstTexture->GetSizeY() - 2);
	}
	const uint32 ViewportWidth = DstRect.Width();
	const uint32 ViewportHeight = DstRect.Height();
	const FIntPoint TargetSize(ViewportWidth, ViewportHeight);

	const float SrcTextureWidth = SrcSizeX;
	const float SrcTextureHeight = SrcSizeY;
	float U = 0.f, V = 0.f, USize = 1.f, VSize = 1.f;
	if (!SrcRect.IsEmpty())
	{
		U = SrcRect.Min.X / SrcTextureWidth;
		V = SrcRect.Min.Y / SrcTextureHeight;
		USize = SrcRect.Width() / SrcTextureWidth;
		VSize = SrcRect.Height() / SrcTextureHeight;
	}

	FRHITexture* SrcTextureRHI = SrcTexture;
	//RHICmdList.TransitionResources(EResourceTransitionAccess::EReadable, &SrcTextureRHI, 1);


	SetRenderTarget(RHICmdList, DstTexture, FTextureRHIRef());
	RHICmdList.Clear(true, FLinearColor(0.0f, 0.0f, 0.0f, 0.0f), false, 0.0f, false, 0, FIntRect());
	RHICmdList.SetViewport(DstRect.Min.X, DstRect.Min.Y, 0, DstRect.Max.X, DstRect.Max.Y, 1.0f);


	if (bAlphaPremultiply)
	{
		// for quads, write RGBA, RGB = src.rgb * src.a + dst.rgb * 0, A = src.a + dst.a * 0
		RHICmdList.SetBlendState(TStaticBlendState<CW_RGBA, BO_Add, BF_SourceAlpha, BF_Zero, BO_Add, BF_One, BF_Zero>::GetRHI());
	}
	else
	{
		// for mirror window
		RHICmdList.SetBlendState(TStaticBlendState<>::GetRHI());
	}
	RHICmdList.SetRasterizerState(TStaticRasterizerState<>::GetRHI());
	RHICmdList.SetDepthStencilState(TStaticDepthStencilState<false, CF_Always>::GetRHI());

	const auto FeatureLevel = GMaxRHIFeatureLevel;
	auto ShaderMap = GetGlobalShaderMap(FeatureLevel);

	TShaderMapRef<FScreenVS> VertexShader(ShaderMap);
	TShaderMapRef<FScreenPS> PixelShader(ShaderMap);

	static FGlobalBoundShaderState BoundShaderState;
	SetGlobalBoundShaderState(RHICmdList, FeatureLevel, BoundShaderState, RendererModule->GetFilterVertexDeclaration().VertexDeclarationRHI, *VertexShader, *PixelShader);

	PixelShader->SetParameters(RHICmdList, TStaticSamplerState<SF_Bilinear>::GetRHI(), SrcTextureRHI);

	RendererModule->DrawRectangle(
		RHICmdList,
		0, 0,
		ViewportWidth, ViewportHeight,
		U, V,
		USize, VSize,
		TargetSize,
		FIntPoint(1, 1),
		*VertexShader,
		EDRF_Default);
}

void FGearVRCustomPresent::RenderLoadingIcon_RenderThread(uint32 FrameIndex)
{
	check(IsInRenderingThread());
	LoadingIconParms.FrameIndex = FrameIndex;
	DoRenderLoadingIcon_RenderThread(0, 0, 0);
}

void FGearVRCustomPresent::DoRenderLoadingIcon_RenderThread(int CpuLevel, int GpuLevel, pid_t GameTid)
{
	check(IsInRenderingThread());

	if (OvrMobile)
	{
		LoadingIconParms.PerformanceParms = DefaultPerfParms;
		if (CpuLevel)
		{
			LoadingIconParms.PerformanceParms.CpuLevel = CpuLevel;
		}
		if (GpuLevel)
		{
			LoadingIconParms.PerformanceParms.GpuLevel = GpuLevel;
		}
		if (GameTid)
		{
			LoadingIconParms.PerformanceParms.MainThreadTid = GameTid;
		}
		LoadingIconParms.PerformanceParms.RenderThreadTid = gettid();

		if (LoadingIconTextureSet)
		{
			for (int eye = 0; eye < VRAPI_FRAME_LAYER_EYE_MAX; eye++)
			{
				LoadingIconParms.Layers[VRAPI_FRAME_LAYER_TYPE_OVERLAY].Textures[eye].ColorTextureSwapChain = LoadingIconTextureSet;
			}
		}

		SystemActivities_Update_RenderThread();

		vrapi_SubmitFrame(OvrMobile, &LoadingIconParms);
	}
}

void FGearVRCustomPresent::PushBlackFinal(const FGameFrame& frame)
{
	check(IsInRenderingThread());

	if (OvrMobile)
	{
		UE_LOG(LogHMD, Log, TEXT("PushBlackFinal()"));
<<<<<<< HEAD
		ovrFrameParms frameParms = vrapi_DefaultFrameParms(&JavaRT, VRAPI_FRAME_INIT_BLACK_FINAL, vrapi_GetTimeInSeconds(), NULL );
=======
		ovrFrameParms frameParms = vrapi_DefaultFrameParms(&JavaRT, VRAPI_FRAME_INIT_BLACK_FINAL, vrapi_GetTimeInSeconds(), NULL);
>>>>>>> e58dcb1b
		FrameParms.PerformanceParms = DefaultPerfParms;
		const FSettings* Settings = frame.GetSettings();
		FrameParms.PerformanceParms.CpuLevel = Settings->CpuLevel;
		FrameParms.PerformanceParms.GpuLevel = Settings->GpuLevel;
		FrameParms.PerformanceParms.MainThreadTid = frame.GameThreadId;
		FrameParms.PerformanceParms.RenderThreadTid = gettid();

		frameParms.FrameIndex = frame.FrameNumber;
<<<<<<< HEAD
		vrapi_SubmitFrame(OvrMobile, &frameParms );
=======
		vrapi_SubmitFrame(OvrMobile, &frameParms);
>>>>>>> e58dcb1b
	}
}

void FGearVRCustomPresent::SystemActivities_Update_RenderThread()
{
	check(IsInRenderingThread());

	if (!IsInitialized() || !OvrMobile)
	{
		return;
	}

	SystemActivitiesAppEventList_t	AppEvents;

	// process any SA events
	SystemActivities_Update(OvrMobile, &JavaRT, &AppEvents);

	bool isHMTMounted = (vrapi_GetSystemStatusInt(&JavaRT, VRAPI_SYS_STATUS_MOUNTED) != VRAPI_FALSE);
	if (isHMTMounted && isHMTMounted != bHMTWasMounted)
	{
		UE_LOG(LogHMD, Log, TEXT("Just mounted"));
		// We just mounted so push a reorient event to be handled in SystemActivities_Update.
		// This event will be handled just as if System Activities sent it to the application
		char reorientMessage[1024];
		SystemActivities_CreateSystemActivitiesCommand("", SYSTEM_ACTIVITY_EVENT_REORIENT, "", "",
			reorientMessage, sizeof(reorientMessage));
		SystemActivities_AppendAppEvent(&AppEvents, reorientMessage);
	}
	bHMTWasMounted = isHMTMounted;

	SystemActivities_PostUpdate(OvrMobile, &JavaRT, &AppEvents);
}

#endif //GEARVR_SUPPORTED_PLATFORMS
<|MERGE_RESOLUTION|>--- conflicted
+++ resolved
@@ -8,15 +8,10 @@
 
 #include "OpenGLDrvPrivate.h"
 #include "OpenGLResources.h"
-<<<<<<< HEAD
-#include "Android/AndroidJNI.h"
-#include "Android/AndroidEGL.h"
-=======
 #include "ScreenRendering.h"
 #include "Android/AndroidJNI.h"
 #include "Android/AndroidEGL.h"
 //#include "MediaTexture.h"
->>>>>>> e58dcb1b
 
 #define NUM_BUFFERS 3
 
@@ -436,17 +431,10 @@
 	{
 		FPlatformMisc::LowLevelOutputDebugStringf(TEXT("+++++++ EnterVRMode ++++++, tid = %d"), gettid());
 		ENQUEUE_UNIQUE_RENDER_COMMAND_ONEPARAMETER(EnterVRMode,
-<<<<<<< HEAD
-		FGearVRCustomPresent*, pGearVRBridge, pGearVRBridge,
-		{
-			pGearVRBridge->EnterVRMode_RenderThread();
-		});
-=======
 			FGearVRCustomPresent*, pGearVRBridge, pGearVRBridge,
 			{
 				pGearVRBridge->EnterVRMode_RenderThread();
 			});
->>>>>>> e58dcb1b
 		FlushRenderingCommands();
 	}
 
@@ -464,17 +452,10 @@
 	{
 		FPlatformMisc::LowLevelOutputDebugStringf(TEXT("+++++++ LeaveVRMode ++++++, tid = %d"), gettid());
 		ENQUEUE_UNIQUE_RENDER_COMMAND_ONEPARAMETER(LeaveVRMode,
-<<<<<<< HEAD
-		FGearVRCustomPresent*, pGearVRBridge, pGearVRBridge,
-		{
-			pGearVRBridge->LeaveVRMode_RenderThread();
-		});
-=======
 			FGearVRCustomPresent*, pGearVRBridge, pGearVRBridge,
 			{
 				pGearVRBridge->LeaveVRMode_RenderThread();
 			});
->>>>>>> e58dcb1b
 		FlushRenderingCommands();
 	}
 
@@ -529,14 +510,11 @@
 		}
 	}
 
-<<<<<<< HEAD
-=======
 	if (ViewFamily.Views[0])
 	{
 		const FQuat ViewOrientation = ViewFamily.Views[0]->ViewRotation.Quaternion();
 		CurrentFrame->PlayerOrientation = ViewOrientation * CurrentFrame->LastHmdOrientation.Inverse();
 	}
->>>>>>> e58dcb1b
 	FQuat NewOrientation;
 	FVector NewPosition;
 	CurrentFrame->PoseToOrientationAndPosition(NewTracking.HeadPose.Pose, NewOrientation, NewPosition);
@@ -750,11 +728,7 @@
 				FrameParms.Java = JavaRT;
 				SystemActivities_Update_RenderThread();
 
-<<<<<<< HEAD
-				vrapi_SubmitFrame(OvrMobile, &FrameParms);
-=======
 				LayerMgr->SubmitFrame_RenderThread(OvrMobile, &FrameParms);
->>>>>>> e58dcb1b
 
 				TextureSet->SwitchToNextElement();
 			}
@@ -882,11 +856,7 @@
 		parms.Display = (size_t)AndroidEGL::GetInstance()->GetDisplay();
 		parms.WindowSurface = (size_t)AndroidEGL::GetInstance()->GetNativeWindow();
 		parms.ShareContext = (size_t)AndroidEGL::GetInstance()->GetRenderingContext()->eglContext;
-<<<<<<< HEAD
-		UE_LOG(LogHMD, Log, TEXT("EnterVRMode: Display 0x%llX, Window 0x%llX, ShareCtx %llX"), 
-=======
 		UE_LOG(LogHMD, Log, TEXT("EnterVRMode: Display 0x%llX, Window 0x%llX, ShareCtx %llX"),
->>>>>>> e58dcb1b
 			(unsigned long long)parms.Display, (unsigned long long)parms.WindowSurface, (unsigned long long)parms.ShareContext);
 		OvrMobile = vrapi_EnterVrMode(&parms);
 	}
@@ -1100,11 +1070,7 @@
 	if (OvrMobile)
 	{
 		UE_LOG(LogHMD, Log, TEXT("PushBlackFinal()"));
-<<<<<<< HEAD
-		ovrFrameParms frameParms = vrapi_DefaultFrameParms(&JavaRT, VRAPI_FRAME_INIT_BLACK_FINAL, vrapi_GetTimeInSeconds(), NULL );
-=======
 		ovrFrameParms frameParms = vrapi_DefaultFrameParms(&JavaRT, VRAPI_FRAME_INIT_BLACK_FINAL, vrapi_GetTimeInSeconds(), NULL);
->>>>>>> e58dcb1b
 		FrameParms.PerformanceParms = DefaultPerfParms;
 		const FSettings* Settings = frame.GetSettings();
 		FrameParms.PerformanceParms.CpuLevel = Settings->CpuLevel;
@@ -1113,11 +1079,7 @@
 		FrameParms.PerformanceParms.RenderThreadTid = gettid();
 
 		frameParms.FrameIndex = frame.FrameNumber;
-<<<<<<< HEAD
-		vrapi_SubmitFrame(OvrMobile, &frameParms );
-=======
 		vrapi_SubmitFrame(OvrMobile, &frameParms);
->>>>>>> e58dcb1b
 	}
 }
 
