--- conflicted
+++ resolved
@@ -106,10 +106,6 @@
 		ControllerPair.UnrealControllerIndex = 0; //???? NextUnrealControllerIndex++;
 
 		IModularFeatures::Get().RegisterModularFeature( GetModularFeatureName(), this );
-<<<<<<< HEAD
-		GEngine->MotionControllerDevices.AddUnique(this);
-=======
->>>>>>> e58dcb1b
 
 		UE_LOG(LogOcInput, Log, TEXT("OculusInput is initialized. Init status %d. Runtime version: %s"), int(initStatus), *FString(ANSI_TO_TCHAR(ovr_GetVersionString())));
 	}
@@ -588,19 +584,6 @@
 
 		if( ControllerState.bIsCurrentlyTracked && !ControllerState.bPlayingHapticEffect && OvrSession && FApp::HasVRFocus())
 		{
-<<<<<<< HEAD
-			float FreqMin, FreqMax = 0.f;
-			GetHapticFrequencyRange(FreqMin, FreqMax);
-
-			// Map the [0.0 - 1.0] range to a useful range of frequencies for the Oculus controllers
-			const float ActualFrequency = FMath::Lerp(FreqMin, FreqMax, FMath::Clamp(ControllerState.HapticFrequency, 0.0f, 1.0f));
-
-			// Oculus SDK wants amplitude values between 0.0 and 1.0
-			const float ActualAmplitude = ControllerState.HapticAmplitude * GetHapticAmplitudeScale();
-
-			const ovrControllerType OvrController = ( Hand == EControllerHand::Left ) ? ovrControllerType_LTouch : ovrControllerType_RTouch;
-			ovr_SetControllerVibration( OvrSession, OvrController, ActualFrequency, ActualAmplitude );
-=======
 			// Make sure Touch is the active controller
 			ovrInputState OvrInput;
 			ovrResult OvrRes = ovr_GetInputState(OvrSession, ovrControllerType_Active, &OvrInput);
@@ -620,7 +603,6 @@
 
 				ovr_SetControllerVibration( OvrSession, OvrController, ActualFrequency, ActualAmplitude );
 			}
->>>>>>> e58dcb1b
 		}
 	}
 }
@@ -694,25 +676,6 @@
 					FOvrSessionShared::AutoSession OvrSession(IOculusRiftPlugin::Get().GetSession());
 					if (OvrSession && FApp::HasVRFocus())
 					{
-<<<<<<< HEAD
-						float FreqMin, FreqMax = 0.f;
-						GetHapticFrequencyRange(FreqMin, FreqMax);
-
-						const float Frequency = FMath::Lerp(FreqMin, FreqMax, FMath::Clamp(Values.Frequency, 0.f, 1.f));
-						const float Amplitude = Values.Amplitude * GetHapticAmplitudeScale();
-
-						if ((ControllerState.HapticAmplitude != Amplitude) || (ControllerState.HapticFrequency != Frequency))
-						{
-							ControllerState.HapticAmplitude = Amplitude;
-							ControllerState.HapticFrequency = Frequency;
-
-							const ovrControllerType OvrController = (EControllerHand(Hand) == EControllerHand::Left) ? ovrControllerType_LTouch : ovrControllerType_RTouch;
-							ovr_SetControllerVibration(OvrSession, OvrController, Frequency, Amplitude);
-
-							UE_CLOG(0, LogOcInput, Log, TEXT("SetHapticFeedbackValues: Hand %d, freq %f, amp %f"), int(Hand), Frequency, Amplitude);
-
-							ControllerState.bPlayingHapticEffect = (Amplitude != 0.f) && (Frequency != 0.f);
-=======
 						// Make sure Touch is the active controller
 						ovrInputState OvrInput;
 						ovrResult OvrRes = ovr_GetInputState(OvrSession, ovrControllerType_Active, &OvrInput);
@@ -737,7 +700,6 @@
 
 								ControllerState.bPlayingHapticEffect = (Amplitude != 0.f) && (Frequency != 0.f);
 							}
->>>>>>> e58dcb1b
 						}
 					}
 				}
