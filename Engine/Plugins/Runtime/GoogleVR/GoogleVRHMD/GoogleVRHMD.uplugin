--- conflicted
+++ resolved
@@ -1,12 +1,7 @@
 {
     "FileVersion": 3,
-<<<<<<< HEAD
-    "Version": 7,
-    "VersionName": "1.3 (GVR NDK v1.40.0)",
-=======
     "Version": 9,
     "VersionName": "1.5 (GVR NDK v1.60.1)",
->>>>>>> f30f9b45
     "FriendlyName": "Google VR",
     "Description": "Support for Google VR on mobile devices",
     "Category": "Virtual Reality",
