--- conflicted
+++ resolved
@@ -154,8 +154,6 @@
 	check(IsInRenderingThread());
 
 	if (!bSplashScreenRendered)
-<<<<<<< HEAD
-=======
 	{
 		RenderStereoSplashScreen(FRHICommandListExecutor::GetImmediateCommandList(), GVRCustomPresent->TextureSet->GetTexture2D());
 		bSplashScreenRendered = true;
@@ -171,20 +169,16 @@
 	bool bHideSplashScreen = FMath::Abs(CurrentHeadOrientation.Yaw - SplashScreenRenderingOrientation.Yaw) > HalfViewAngle;
 
 	if (!bSplashScreenRendered && !bHideSplashScreen)
->>>>>>> e3a25b20
 	{
 		RenderStereoSplashScreen(FRHICommandListExecutor::GetImmediateCommandList(), GVRCustomPresent->TextureSet->GetTexture2D());
 		bSplashScreenRendered = true;
 	}
-<<<<<<< HEAD
-=======
 	else if (bSplashScreenRendered && bHideSplashScreen)
 	{
 		SubmitBlackFrame();
 		bSplashScreenRendered = false;
 	}
 	*/
->>>>>>> e3a25b20
 }
 
 bool FGoogleVRSplash::IsTickable() const
@@ -372,7 +366,7 @@
 {
 	// Get eye offset from GVR
 	float WorldToMeterScale = GVRHMD->GetWorldToMetersScale();
-	float HalfEyeDistance = GVRHMD->GetInterpupillaryDistance() * 0.5f;
+	float HalfEyeDistance = GVRHMD->GetInterpupillaryDistance() * WorldToMeterScale * 0.5f;
 	float Depth = RenderDistanceInMeter * WorldToMeterScale;
 	// Get eye Fov from GVR
 	gvr_rectf LeftEyeFOV = GVRHMD->GetGVREyeFOV(0);
