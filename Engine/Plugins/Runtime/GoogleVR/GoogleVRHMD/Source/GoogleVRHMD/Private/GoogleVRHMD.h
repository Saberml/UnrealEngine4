--- conflicted
+++ resolved
@@ -1,4 +1,3 @@
-<<<<<<< HEAD
 /* Copyright 2016 Google Inc. All rights reserved.
  *
  * Licensed under the Apache License, Version 2.0 (the "License");
@@ -110,846 +109,6 @@
 	FGoogleVRHMDCustomPresent(FGoogleVRHMD* HMD);
 	virtual ~FGoogleVRHMDCustomPresent();
 
-	gvr_frame* CurrentFrame;
-	TRefCountPtr<FGoogleVRHMDTexture2DSet> TextureSet;
-private:
-
-	FGoogleVRHMD* HMD;
-
-	bool bNeedResizeGVRRenderTarget;
-	gvr_sizei RenderTargetSize;
-
-	gvr_swap_chain* SwapChain;
-	TQueue<gvr_mat4f> RenderingHeadPoseQueue;
-
-	gvr_mat4f CurrentFrameRenderHeadPose;
-	const gvr_buffer_viewport_list* CurrentFrameViewportList;
-
-public:
-
-	/**
-	 * Allocates a render target texture.
-	 *
-	 * @param Index			(in) index of the buffer, changing from 0 to GetNumberOfBufferedFrames()
-	 * @return				true, if texture was allocated; false, if the default texture allocation should be used.
-	 */
-	bool AllocateRenderTargetTexture(uint32 Index, uint32 SizeX, uint32 SizeY, uint8 Format, uint32 NumMips, uint32 Flags, uint32 TargetableTextureFlags);
-
-	// Frame operations
-	void UpdateRenderingViewportList(const gvr_buffer_viewport_list* BufferViewportList);
-	void UpdateRenderingPose(gvr_mat4f InHeadPose);
-	void UpdateViewport(const FViewport& Viewport, FRHIViewport* ViewportRHI);
-
-	void BeginRendering();
-	void BeginRendering(const gvr_mat4f& RenderingHeadPose);
-	void FinishRendering();
-
-public:
-
-	void CreateGVRSwapChain();
-	///////////////////////////////////////
-	// Begin FRHICustomPresent Interface //
-	///////////////////////////////////////
-
-	// Called when viewport is resized.
-	virtual void OnBackBufferResize() override;
-
-	// @param InOutSyncInterval - in out param, indicates if vsync is on (>0) or off (==0).
-	// @return	true if normal Present should be performed; false otherwise. If it returns
-	// true, then InOutSyncInterval could be modified to switch between VSync/NoVSync for the normal Present.
-	virtual bool Present(int32& InOutSyncInterval) override;
-
-	//// Called when rendering thread is acquired
-	//virtual void OnAcquireThreadOwnership() {}
-
-	//// Called when rendering thread is released
-	//virtual void OnReleaseThreadOwnership() {}
-};
-#endif // GOOGLEVRHMD_SUPPORTED_PLATFORMS
-
-/**
- * GoogleVR Head Mounted Display
- */
-class FGoogleVRHMD : public IHeadMountedDisplay, public ISceneViewExtension, public TSharedFromThis<FGoogleVRHMD, ESPMode::ThreadSafe>
-{
-	friend class FGoogleVRHMDCustomPresent;
-	friend class FGoogleVRSplash;
-public:
-
-	FGoogleVRHMD();
-	~FGoogleVRHMD();
-
-	/** @return	True if the HMD was initialized OK */
-	bool IsInitialized() const;
-
-	/** Get current pose */
-	void GetCurrentPose(FQuat& CurrentOrientation, FVector& CurrentPosition);
-
-	/** Update viewportlist */
-	void UpdateGVRViewportList() const;
-
-	/** Update head pose, Should be called at the beginning of a frame**/
-	void UpdateHeadPose();
-
-	/** Helper method to get renderer module */
-	IRendererModule* GetRendererModule();
-
-	/** Refreshes the viewer if it might have changed */
-	void RefreshViewerProfile();
-
-	/** Get the Mobile Content rendering size set by Unreal. This value is affected by r.MobileContentScaleFactor.
-	 *  On Android, this is also the size of the Surface View. When it is not set to native screen resolution,
-	 *  the hardware scaler will be used.
-	 */
-	FIntPoint GetUnrealMobileContentSize();
-
-	/** Get the RenderTarget size GoogleVRHMD is using for rendering the scene. */
-	FIntPoint GetGVRHMDRenderTargetSize();
-
-	/** Get the maximal effective render target size for the current windows size(surface size).
-	 *  This value is got from gvr sdk. Which may change based on the viewer.
-	 */
-	FIntPoint GetGVRMaxRenderTargetSize();
-
-	/** Set RenderTarget size to the default size and return the value. */
-	FIntPoint SetRenderTargetSizeToDefault();
-
-	/** Set the RenderTarget size with a scale factor
-	 *  The scale factor will be multiplied with the MaxRenderTargetSize.
-	 *  The range should be [0.1, 1.0]
-	 */
-	bool SetGVRHMDRenderTargetSize(float ScaleFactor, FIntPoint& OutRenderTargetSize);
-
-	/** Set the RenderTargetSize with the desired value.
-	 *  Note that the size will be rounded up to the next multiple of 4.
-	 *  This is because Unreal need the rendertarget size is dividable by 4 for post process.
-	 */
-	bool SetGVRHMDRenderTargetSize(int DesiredWidth, int DesiredHeight, FIntPoint& OutRenderTargetSize);
-
-	/** Enable/disable distortion correction */
-	void SetDistortionCorrectionEnabled(bool bEnable);
-
-	/** Change whether distortion correction is performed by GVR Api, or PostProcessHMD. Only supported on-device. */
-	void SetDistortionCorrectionMethod(bool bUseGVRApiDistortionCorrection);
-
-	/** Change the default viewer profile */
-	bool SetDefaultViewerProfile(const FString& ViewerProfileURL);
-
-	/** Generates a new distortion mesh of the given size */
-	void SetDistortionMeshSize(EDistortionMeshSizeEnum MeshSize);
-
-	/** Change the scaling factor used for applying the neck model offset */
-	void SetNeckModelScale(float ScaleFactor);
-
-	/** Check if distortion correction is enabled */
-	bool GetDistortionCorrectionEnabled() const;
-
-	/** Check which method distortion correction is using */
-	bool IsUsingGVRApiDistortionCorrection() const;
-
-	/** Get the scaling factor used for applying the neck model offset */
-	float GetNeckModelScale() const;
-
-	/** Check if application was launched in Vr." */
-	bool IsVrLaunch() const;
-
-	/**
-	 * Returns the string representation of the data URI on which this activity's intent is operating.
-	 * See Intent.getDataString() in the Android documentation.
-	 */
-	FString GetIntentData() const;
-
-	/** Get the currently set viewer model */
-	FString GetViewerModel();
-
-	/** Get the currently set viewer vendor */
-	FString GetViewerVendor();
-
-private:
-
-	/** Refresh RT so screen isn't black */
-	void ApplicationResumeDelegate();
-
-	/** Handle letting application know about GVR back event */
-	void HandleGVRBackEvent();
-
-	/** Helper method to generate index buffer for manual distortion rendering */
-	void GenerateDistortionCorrectionIndexBuffer();
-
-	/** Helper method to generate vertex buffer for manual distortion rendering */
-	void GenerateDistortionCorrectionVertexBuffer(EStereoscopicPass Eye);
-
-	/** Generates Distortion Correction Points*/
-	void SetNumOfDistortionPoints(int32 XPoints, int32 YPoints);
-
-	/** Get how many Unreal units correspond to one meter in the real world */
-	float GetWorldToMetersScale() const;
-
-#if GOOGLEVRHMD_SUPPORTED_PLATFORMS
-	/** Get the Viewport Rect from GVR */
-	FIntRect CalculateGVRViewportRect(int RenderTargetSizeX, int RenderTargetSizeY, EStereoscopicPass StereoPassType);
-#endif
-
-public:
-
-	// public fucntiosn for In editor distortion previews
-	enum EViewerPreview
-	{
-		EVP_None				= 0,
-		EVP_GoogleCardboard1	= 1,
-		EVP_GoogleCardboard2	= 2,
-		EVP_ViewMaster			= 3,
-		EVP_SnailVR				= 4,
-		EVP_RiTech2				= 5,
-		EVP_Go4DC1Glass			= 6
-	};
-
-	/** Check which viewer is being used for previewing */
-	static EViewerPreview GetPreviewViewerType();
-
-	/** Get preview viewer interpuppilary distance */
-	static float GetPreviewViewerInterpupillaryDistance();
-
-	/** Get preview viewer stereo projection matrix */
-	static FMatrix GetPreviewViewerStereoProjectionMatrix(enum EStereoscopicPass StereoPass);
-
-	/** Get preview viewer num vertices */
-	static uint32 GetPreviewViewerNumVertices(enum EStereoscopicPass StereoPass);
-
-	/** Get preview viewer vertices */
-	static const FDistortionVertex* GetPreviewViewerVertices(enum EStereoscopicPass StereoPass);
-
-public:
-	// Public Components
-#if GOOGLEVRHMD_SUPPORTED_PLATFORMS
-	FGoogleVRHMDCustomPresent* CustomPresent;
-	TSharedPtr<FGoogleVRSplash> GVRSplash;
-#endif
-
-private:
-	// Updating Data
-	bool		bStereoEnabled;
-	bool		bHMDEnabled;
-	bool		bDistortionCorrectionEnabled;
-	bool		bUseGVRApiDistortionCorrection;
-	bool		bUseOffscreenFramebuffers;
-	float		NeckModelScale;
-	FQuat		CurHmdOrientation;
-	FVector		CurHmdPosition;
-	FRotator	DeltaControlRotation;    // same as DeltaControlOrientation but as rotator
-	FQuat		DeltaControlOrientation; // same as DeltaControlRotation but as quat
-	FQuat		BaseOrientation;
-
-	// Drawing Data
-	FIntPoint GVRRenderTargetSize;
-	IRendererModule* RendererModule;
-	uint16* DistortionMeshIndices;
-	FDistortionVertex* DistortionMeshVerticesLeftEye;
-	FDistortionVertex* DistortionMeshVerticesRightEye;
-
-#if GOOGLEVRHMD_SUPPORTED_IOS_PLATFORMS
-	GVROverlayView* OverlayView;
-	FOverlayViewDelegate* OverlayViewDelegate;
-#endif
-
-	// Cached data that should only be updated once per frame
-	mutable uint32		LastUpdatedCacheFrame;
-#if GOOGLEVRHMD_SUPPORTED_PLATFORMS
-	mutable gvr_clock_time_point CachedFuturePoseTime;
-	mutable gvr_mat4f CachedHeadPose;
-	mutable FQuat CachedFinalHeadRotation;
-	mutable FVector CachedFinalHeadPosition;
-	mutable gvr_buffer_viewport_list* DistortedBufferViewportList;
-	mutable gvr_buffer_viewport_list* NonDistortedBufferViewportList;
-	mutable gvr_buffer_viewport_list* ActiveViewportList;
-	mutable gvr_buffer_viewport* ScratchViewport;
-#endif
-
-	// Simulation data for previewing
-	float PosePitch;
-	float PoseYaw;
-
-	// distortion mesh
-	uint32 DistortionPointsX;
-	uint32 DistortionPointsY;
-	uint32 NumVerts;
-	uint32 NumTris;
-	uint32 NumIndices;
-public:
-
-	//////////////////////////////////////////////////////
-	// Begin ISceneViewExtension Pure-Virtual Interface //
-	//////////////////////////////////////////////////////
-
-	/**
-	 * Called on game thread when creating the view family.
-	 */
-	virtual void SetupViewFamily(FSceneViewFamily& InViewFamily) override;
-	/**
-	 * Called on game thread when creating the view.
-	 */
-	virtual void SetupView(FSceneViewFamily& InViewFamily, FSceneView& InView) override;
-	/**
-	 * Called on game thread when view family is about to be rendered.
-	 */
-	virtual void BeginRenderViewFamily(FSceneViewFamily& InViewFamily) override;
-	/**
-	 * Called on render thread at the start of rendering.
-	 */
-	virtual void PreRenderViewFamily_RenderThread(FRHICommandListImmediate& RHICmdList, FSceneViewFamily& InViewFamily) override;
-	/**
-	 * Called on render thread at the start of rendering, for each view, after PreRenderViewFamily_RenderThread call.
-	 */
-	virtual void PreRenderView_RenderThread(FRHICommandListImmediate& RHICmdList, FSceneView& InView) override;
-
-	///////////////////////////////////////////////////
-	// Begin IStereoRendering Pure-Virtual Interface //
-	///////////////////////////////////////////////////
-
-	/**
-	 * Whether or not stereo rendering is on this frame.
-	 */
-	virtual bool IsStereoEnabled() const override;
-
-	/**
-	 * Switches stereo rendering on / off. Returns current state of stereo.
-	 * @return Returns current state of stereo (true / false).
-	 */
-	virtual bool EnableStereo(bool stereo = true) override;
-
-	/**
-	 * Adjusts the viewport rectangle for stereo, based on which eye pass is being rendered.
-	 */
-	virtual void AdjustViewRect(enum EStereoscopicPass StereoPass, int32& X, int32& Y, uint32& SizeX, uint32& SizeY) const override;
-
-	/**
-	 * Calculates the offset for the camera position, given the specified position, rotation, and world scale
-	 */
-	virtual void CalculateStereoViewOffset(const enum EStereoscopicPass StereoPassType, const FRotator& ViewRotation, const float WorldToMeters, FVector& ViewLocation) override;
-
-	/**
-	 * Gets a projection matrix for the device, given the specified eye setup
-	 */
-	virtual FMatrix GetStereoProjectionMatrix(const enum EStereoscopicPass StereoPassType, const float FOV) const override;
-
-	/**
-	 * Sets view-specific params (such as view projection matrix) for the canvas.
-	 */
-	virtual void InitCanvasFromView(class FSceneView* InView, class UCanvas* Canvas) override;
-
-	//////////////////////////////////////////////
-	// Begin IStereoRendering Virtual Interface //
-	//////////////////////////////////////////////
-
-	///**
-	// * Whether or not stereo rendering is on on next frame. Useful to determine if some preparation work
-	// * should be done before stereo got enabled in next frame.
-	// */
-	//virtual bool IsStereoEnabledOnNextFrame() const { return IsStereoEnabled(); }
-
-	///**
-	// * Gets the percentage bounds of the safe region to draw in.  This allows things like stat rendering to appear within the readable portion of the stereo view.
-	// * @return	The centered percentage of the view that is safe to draw readable text in
-	// */
-	//virtual FVector2D GetTextSafeRegionBounds() const { return FVector2D(0.75f, 0.75f); }
-
-	/**
-	 * Returns eye render params, used from PostProcessHMD, RenderThread.
-	 */
-	virtual void GetEyeRenderParams_RenderThread(const struct FRenderingCompositePassContext& Context, FVector2D& EyeToSrcUVScaleValue, FVector2D& EyeToSrcUVOffsetValue) const override;
-
-	///**
-	// * Returns timewarp matrices, used from PostProcessHMD, RenderThread.
-	// */
-	//virtual void GetTimewarpMatrices_RenderThread(const struct FRenderingCompositePassContext& Context, FMatrix& EyeRotationStart, FMatrix& EyeRotationEnd) const {}
-
-	// Optional methods to support rendering into a texture.
-	/**
-	 * Updates viewport for direct rendering of distortion. Should be called on a game thread.
-	 * Optional SViewport* parameter can be used to access SWindow object.
-	 */
-	virtual void UpdateViewport(bool bUseSeparateRenderTarget, const class FViewport& Viewport, class SViewport* = nullptr) override;
-
-	/**
-	 * Calculates dimensions of the render target texture for direct rendering of distortion.
-	 */
-	virtual void CalculateRenderTargetSize(const class FViewport& Viewport, uint32& InOutSizeX, uint32& InOutSizeY) override;
-
-	/**
-	 * Returns true, if render target texture must be re-calculated.
-	 */
-	virtual bool NeedReAllocateViewportRenderTarget(const class FViewport& Viewport) override;
-
-	// Whether separate render target should be used or not.
-	virtual bool ShouldUseSeparateRenderTarget() const override;
-
-	// Renders texture into a backbuffer. Could be empty if no rendertarget texture is used, or if direct-rendering
-	// through RHI bridge is implemented.
-	virtual void RenderTexture_RenderThread(class FRHICommandListImmediate& RHICmdList, class FRHITexture2D* BackBuffer, class FRHITexture2D* SrcTexture) const override;
-
-	///**
-	// * Called after Present is called.
-	// */
-	//virtual void FinishRenderingFrame_RenderThread(class FRHICommandListImmediate& RHICmdList) {}
-
-	///**
-	// * Returns orthographic projection , used from Canvas::DrawItem.
-	// */
-	//virtual void GetOrthoProjection(int32 RTWidth, int32 RTHeight, float OrthoDistance, FMatrix OrthoProjection[2]) const
-	//{
-	//	OrthoProjection[0] = OrthoProjection[1] = FMatrix::Identity;
-	//	OrthoProjection[1] = FTranslationMatrix(FVector(OrthoProjection[1].M[0][3] * RTWidth * .25 + RTWidth * .5, 0, 0));
-	//}
-
-	///**
-	// * Sets screen percentage to be used for stereo rendering.
-	// *
-	// * @param ScreenPercentage	(in) Specifies the screen percentage to be used in VR mode. Use 0.0f value to reset to default value.
-	// */
-	//virtual void SetScreenPercentage(float InScreenPercentage) {}
-	//
-	///**
-	// * Returns screen percentage to be used for stereo rendering.
-	// *
-	// * @return (float)	The screen percentage to be used in stereo mode. 0.0f, if default value is used.
-	// */
-	//virtual float GetScreenPercentage() const { return 0.0f; }
-
-	/**
-	 * Sets near and far clipping planes (NCP and FCP) for stereo rendering. Similar to 'stereo ncp= fcp' console command, but NCP and FCP set by this
-	 * call won't be saved in .ini file.
-	 *
-	 * @param NCP				(in) Near clipping plane, in centimeters
-	 * @param FCP				(in) Far clipping plane, in centimeters
-	 */
-	virtual void SetClippingPlanes(float NCP, float FCP) override;
-
-	/**
-	 * Returns currently active custom present.
-	 */
-	virtual FRHICustomPresent* GetCustomPresent() override;
-
-	/**
-	 * Returns number of required buffered frames.
-	 */
-	virtual uint32 GetNumberOfBufferedFrames() const override;
-
-	/**
-	 * Allocates a render target texture.
-	 *
-	 * @param Index			(in) index of the buffer, changing from 0 to GetNumberOfBufferedFrames()
-	 * @return				true, if texture was allocated; false, if the default texture allocation should be used.
-	 */
-	virtual bool AllocateRenderTargetTexture(uint32 Index, uint32 SizeX, uint32 SizeY, uint8 Format, uint32 NumMips, uint32 Flags, uint32 TargetableTextureFlags, FTexture2DRHIRef& OutTargetableTexture, FTexture2DRHIRef& OutShaderResourceTexture, uint32 NumSamples = 1) override;
-
-	//////////////////////////////////////////////////////
-	// Begin IHeadMountedDisplay Pure-Virtual Interface //
-	//////////////////////////////////////////////////////
-
-	/**
-	 * Returns true if HMD is currently connected.
-	 */
-	virtual bool IsHMDConnected() override;
-
-	/**
-	 * Whether or not switching to stereo is enabled; if it is false, then EnableStereo(true) will do nothing.
-	 */
-	virtual bool IsHMDEnabled() const override;
-
-	/**
-	 * Enables or disables switching to stereo.
-	 */
-	virtual void EnableHMD(bool bEnable = true) override;
-
-	/**
-	 * Returns the family of HMD device implemented
-	 */
-	virtual EHMDDeviceType::Type GetHMDDeviceType() const override;
-
-    /**
-     * Get the name or id of the display to output for this HMD.
-     */
-	virtual bool	GetHMDMonitorInfo(MonitorInfo&) override;
-
-    /**
-	 * Calculates the FOV, based on the screen dimensions of the device. Original FOV is passed as params.
-	 */
-	virtual void	GetFieldOfView(float& InOutHFOVInDegrees, float& InOutVFOVInDegrees) const override;
-
-	/**
-	 * Whether or not the HMD supports positional tracking (either via camera or other means)
-	 */
-	virtual bool	DoesSupportPositionalTracking() const override;
-
-	/**
-	 * If the device has positional tracking, whether or not we currently have valid tracking
-	 */
-	virtual bool	HasValidTrackingPosition() override;
-
-	/**
-	 * If the HMD supports positional tracking via a camera, this returns the frustum properties (all in game-world space) of the tracking camera.
-	 */
-	virtual void	GetPositionalTrackingCameraProperties(FVector& OutOrigin, FQuat& OutOrientation, float& OutHFOV, float& OutVFOV, float& OutCameraDistance, float& OutNearPlane, float& OutFarPlane) const override;
-
-	/**
-	 * Accessors to modify the interpupillary distance (meters)
-	 */
-	virtual void	SetInterpupillaryDistance(float NewInterpupillaryDistance) override;
-	virtual float	GetInterpupillaryDistance() const override;
-
-    /**
-     * Get the current orientation and position reported by the HMD.
-     */
-    virtual void GetCurrentOrientationAndPosition(FQuat& CurrentOrientation, FVector& CurrentPosition) override;
-
-	/**
-	 * Rebase the input position and orientation to that of the HMD's base
-	 */
-	virtual void RebaseObjectOrientationAndPosition(FVector& Position, FQuat& Orientation) const override;
-
-	/**
-	 * Get the ISceneViewExtension for this HMD, or none.
-	 */
-	virtual TSharedPtr<class ISceneViewExtension, ESPMode::ThreadSafe> GetViewExtension() override;
-
-	/**
-     * Apply the orientation of the headset to the PC's rotation.
-     * If this is not done then the PC will face differently than the camera,
-     * which might be good (depending on the game).
-     */
-	virtual void ApplyHmdRotation(class APlayerController* PC, FRotator& ViewRotation) override;
-
-	/**
-	 * Apply the orientation and position of the headset to the Camera.
-	 */
-	virtual bool UpdatePlayerCamera(FQuat& CurrentOrientation, FVector& CurrentPosition) override;
-
-	/**
-	 * Returns 'false' if chromatic aberration correction is off.
-	 */
-	virtual bool IsChromaAbCorrectionEnabled() const override;
-
-	/**
-	 * Exec handler to allow console commands to be passed through to the HMD for debugging
-	 */
-    virtual bool Exec( UWorld* InWorld, const TCHAR* Cmd, FOutputDevice& Ar ) override;
-
-	/** Returns true if positional tracking enabled and working. */
-	virtual bool IsPositionalTrackingEnabled() const override;
-
-	/**
-	 * Tries to enable positional tracking.
-	 * Returns the actual status of positional tracking.
-	 */
-	virtual bool EnablePositionalTracking(bool enable) override;
-
-	/**
-	 * Returns true, if head tracking is allowed. Most common case: it returns true when GEngine->IsStereoscopic3D() is true,
-	 * but some overrides are possible.
-	 */
-	virtual bool IsHeadTrackingAllowed() const override;
-
-	/**
-	 * Returns true, if HMD is in low persistence mode. 'false' otherwise.
-	 */
-	virtual bool IsInLowPersistenceMode() const override;
-
-	/**
-	 * Switches between low and full persistence modes.
-	 *
-	 * @param Enable			(in) 'true' to enable low persistence mode; 'false' otherwise
-	 */
-	virtual void EnableLowPersistenceMode(bool Enable = true) override;
-
-	/**
-	 * Resets orientation by setting roll and pitch to 0, assuming that current yaw is forward direction and assuming
-	 * current position as a 'zero-point' (for positional tracking).
-	 *
-	 * @param Yaw				(in) the desired yaw to be set after orientation reset.
-	 */
-	virtual void ResetOrientationAndPosition(float Yaw = 0.f) override;
-
-	/////////////////////////////////////////////////
-	// Begin IHeadMountedDisplay Virtual Interface //
-	/////////////////////////////////////////////////
-
- // 	/**
-	// * Gets the scaling factor, applied to the post process warping effect
-	// */
-	//virtual float GetDistortionScalingFactor() const { return 0; }
-
-	///**
-	// * Gets the offset (in clip coordinates) from the center of the screen for the lens position
-	// */
-	//virtual float GetLensCenterOffset() const { return 0; }
-
-	///**
-	// * Gets the barrel distortion shader warp values for the device
-	// */
-	//virtual void GetDistortionWarpValues(FVector4& K) const  { }
-
-	///**
-	// * Gets the chromatic aberration correction shader values for the device.
-	// * Returns 'false' if chromatic aberration correction is off.
-	// */
-	//virtual bool GetChromaAbCorrectionValues(FVector4& K) const  { return false; }
-
-	///**
-	// * Saves / loads pre-fullscreen rectangle. Could be used to store saved original window position
-	// * before switching to fullscreen mode.
-	// */
-	//virtual void PushPreFullScreenRect(const FSlateRect& InPreFullScreenRect);
-	//virtual void PopPreFullScreenRect(FSlateRect& OutPreFullScreenRect);
-
-	/**
-	 * Resets orientation by setting roll and pitch to 0, assuming that current yaw is forward direction. Position is not changed.
-	 *
-	 * @param Yaw				(in) the desired yaw to be set after orientation reset.
-	 */
-	virtual void ResetOrientation(float Yaw = 0.f) override;
-
-	/**
-	 * Resets position, assuming current position as a 'zero-point'.
-	 */
-	virtual void ResetPosition() override;
-
-	/**
-	 * Sets base orientation by setting yaw, pitch, roll, assuming that this is forward direction.
-	 * Position is not changed.
-	 *
-	 * @param BaseRot			(in) the desired orientation to be treated as a base orientation.
-	 */
-	virtual void SetBaseRotation(const FRotator& BaseRot) override;
-
-	/**
-	 * Returns current base orientation of HMD as yaw-pitch-roll combination.
-	 */
-	virtual FRotator GetBaseRotation() const override;
-
-	/**
-	 * Sets base orientation, assuming that this is forward direction.
-	 * Position is not changed.
-	 *
-	 * @param BaseOrient		(in) the desired orientation to be treated as a base orientation.
-	 */
-	virtual void SetBaseOrientation(const FQuat& BaseOrient) override;
-
-	/**
-	 * Returns current base orientation of HMD as a quaternion.
-	 */
-	virtual FQuat GetBaseOrientation() const override;
-
-	/**
-	* @return true if a hidden area mesh is available for the device.
-	*/
-	virtual bool HasHiddenAreaMesh() const override;
-
-	/**
-	* @return true if a visible area mesh is available for the device.
-	*/
-	virtual bool HasVisibleAreaMesh() const override;
-
-	/**
-	* Optional method to draw a view's hidden area mesh where supported.
-	* This can be used to avoid rendering pixels which are not included as input into the final distortion pass.
-	*/
-	virtual void DrawHiddenAreaMesh_RenderThread(class FRHICommandList& RHICmdList, EStereoscopicPass StereoPass) const override;
-
-	/**
-	* Optional method to draw a view's visible area mesh where supported.
-	* This can be used instead of a full screen quad to avoid rendering pixels which are not included as input into the final distortion pass.
-	*/
-	virtual void DrawVisibleAreaMesh_RenderThread(class FRHICommandList& RHICmdList, EStereoscopicPass StereoPass) const override;
-
-	virtual void DrawDistortionMesh_RenderThread(struct FRenderingCompositePassContext& Context, const FIntPoint& TextureSize) override;
-
-	///**
-	// * This method is able to change screen settings right before any drawing occurs.
-	// * It is called at the beginning of UGameViewportClient::Draw() method.
-	// * We might remove this one as UpdatePostProcessSettings should be able to capture all needed cases
-	// */
-	//virtual void UpdateScreenSettings(const FViewport* InViewport) {}
-
-	///**
-	// * Allows to override the PostProcessSettings in the last moment e.g. allows up sampled 3D rendering
-	// */
-	//virtual void UpdatePostProcessSettings(FPostProcessSettings*) {}
-
-	///**
-	// * Draw desired debug information related to the HMD system.
-	// * @param Canvas The canvas on which to draw.
-	// */
-	//virtual void DrawDebug(UCanvas* Canvas) {}
-
-	///**
-	// * Passing key events to HMD.
-	// * If returns 'false' then key will be handled by PlayerController;
-	// * otherwise, key won't be handled by the PlayerController.
-	// */
-	//virtual bool HandleInputKey(class UPlayerInput*, const struct FKey& Key, enum EInputEvent EventType, float AmountDepressed, bool bGamepad) { return false; }
-
-	/**
-	 * Passing touch events to HMD.
-	 * If returns 'false' then touch will be handled by PlayerController;
-	 * otherwise, touch won't be handled by the PlayerController.
-	 */
-	virtual bool HandleInputTouch(uint32 Handle, ETouchType::Type Type, const FVector2D& TouchLocation, FDateTime DeviceTimestamp, uint32 TouchpadIndex) override;
-
-	///**
-	// * This method is called when playing begins. Useful to reset all runtime values stored in the plugin.
-	// */
-	//virtual void OnBeginPlay() {}
-
-	///**
-	// * This method is called when playing ends. Useful to reset all runtime values stored in the plugin.
-	// */
-	//virtual void OnEndPlay() {}
-
-	/**
-	 * This method is called when new game frame begins (called on a game thread).
-	 */
-	virtual bool OnStartGameFrame( FWorldContext& WorldContext ) override;
-
-	/**
-	 * This method is called when game frame ends (called on a game thread).
-	 */
-	virtual bool OnEndGameFrame( FWorldContext& WorldContext ) override;
-
-	///**
-	// * Additional optional distorion rendering parameters
-	// * @todo:  Once we can move shaders into plugins, remove these!
-	// */
-	//virtual FTexture* GetDistortionTextureLeft() const {return NULL;}
-	//virtual FTexture* GetDistortionTextureRight() const {return NULL;}
-	//virtual FVector2D GetTextureOffsetLeft() const {return FVector2D::ZeroVector;}
-	//virtual FVector2D GetTextureOffsetRight() const {return FVector2D::ZeroVector;}
-	//virtual FVector2D GetTextureScaleLeft() const {return FVector2D::ZeroVector;}
-	//virtual FVector2D GetTextureScaleRight() const {return FVector2D::ZeroVector;}
-
-	//virtual bool NeedsUpscalePostProcessPass()  { return false; }
-
-	/**
-	 * Record analytics
-	 */
-	virtual void RecordAnalytics() override;
-
-	/**
-	 * Returns version string.
-	 */
-	virtual FString GetVersionString() const override;
-};
-=======
-/* Copyright 2016 Google Inc. All rights reserved.
- *
- * Licensed under the Apache License, Version 2.0 (the "License");
- * you may not use this file except in compliance with the License.
- * You may obtain a copy of the License at
- *
- *   http://www.apache.org/licenses/LICENSE-2.0
- *
- * Unless required by applicable law or agreed to in writing, software
- * distributed under the License is distributed on an "AS IS" BASIS,
- * WITHOUT WARRANTIES OR CONDITIONS OF ANY KIND, either express or implied.
- * See the License for the specific language governing permissions and
- * limitations under the License.
- */
-
-#pragma once
-
-#include "HeadMountedDisplay.h"
-#include "IHeadMountedDisplay.h"
-#include "SceneViewExtension.h"
-#include "RHIStaticStates.h"
-#include "SceneViewport.h"
-#include "RendererPrivate.h"
-#include "ScenePrivate.h"
-#include "PostProcess/PostProcessHMD.h"
-#include "GoogleVRHMDViewerPreviews.h"
-#include "Classes/GoogleVRHMDFunctionLibrary.h"
-#include "GoogleVRSplash.h"
-
-DEFINE_LOG_CATEGORY_STATIC(LogHMD, Log, All);
-
-#define LOG_VIEWER_DATA_FOR_GENERATION 0
-
-#if GOOGLEVRHMD_SUPPORTED_PLATFORMS
-
-#include "OpenGLDrvPrivate.h"
-#include "OpenGLResources.h"
-
-#include "gvr.h"
-
-// GVR Api Reference
-extern gvr_context* GVRAPI;
-
-#if GOOGLEVRHMD_SUPPORTED_ANDROID_PLATFORMS
-
-#if PLATFORM_SUPPORTS_PRAGMA_PACK
-#pragma pack (push,8)
-#endif
-
-#include <GLES2/gl2.h>
-
-#if PLATFORM_SUPPORTS_PRAGMA_PACK
-#pragma pack (pop)
-#endif
-
-#endif //GOOGLEVRHMD_SUPPORTED_ANDROID_PLATFORMS
-
-#if GOOGLEVRHMD_SUPPORTED_IOS_PLATFORMS
-
-#import <GVRSDK/GVROverlayView.h>
-
-@class FOverlayViewDelegate;
-@interface FOverlayViewDelegate : UIResponder<GVROverlayViewDelegate>
-{
-}
-@end
-
-#endif //GOOGLEVRHMD_SUPPORTED_IOS_PLATFORMS
-
-// Forward decl
-class FGoogleVRHMD;
-
-class FGoogleVRHMDTexture2DSet : public FOpenGLTexture2D
-{
-public:
-
-	FGoogleVRHMDTexture2DSet(
-		class FOpenGLDynamicRHI* InGLRHI,
-		GLuint InResource,
-		GLenum InTarget,
-		GLenum InAttachment,
-		uint32 InSizeX,
-		uint32 InSizeY,
-		uint32 InSizeZ,
-		uint32 InNumMips,
-		uint32 InNumSamples,
-		uint32 InArraySize,
-		EPixelFormat InFormat,
-		bool bInCubemap,
-		bool bInAllocatedStorage,
-		uint32 InFlags,
-		uint8* InTextureRange
-	);
-
-	virtual ~FGoogleVRHMDTexture2DSet();
-
-	static FGoogleVRHMDTexture2DSet* CreateTexture2DSet(
-		FOpenGLDynamicRHI* InGLRHI,
-		uint32 SizeX, uint32 SizeY,
-		uint32 InNumSamples,
-		EPixelFormat InFormat,
-		uint32 InFlags);
-};
-
-class FGoogleVRHMDCustomPresent : public FRHICustomPresent
-{
-public:
-
-	FGoogleVRHMDCustomPresent(FGoogleVRHMD* HMD);
-	virtual ~FGoogleVRHMDCustomPresent();
-
     void Shutdown();
 
 	gvr_frame* CurrentFrame;
@@ -1684,5 +843,4 @@
 	 * Returns version string.
 	 */
 	virtual FString GetVersionString() const override;
-};
->>>>>>> 92a3597a
+};