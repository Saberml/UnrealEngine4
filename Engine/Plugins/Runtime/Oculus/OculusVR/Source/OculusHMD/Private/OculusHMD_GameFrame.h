--- conflicted
+++ resolved
@@ -26,13 +26,10 @@
 	FQuat PlayerOrientation;		// (CalculateStereoViewOffset)
 	FVector PlayerLocation;			// (CalculateStereoViewOffset)
 	float NearClippingPlane;		// (GetStereoProjectionMatrix)
-<<<<<<< HEAD
-=======
 
 	ETiledMultiResLevel MultiResLevel; // OnStartGameFrame
 
 	FIntRect FinalViewRect[3]; // SetFinalViewRect
->>>>>>> e3a25b20
 
 	union
 	{
