--- conflicted
+++ resolved
@@ -336,11 +336,7 @@
 protected:
 	void UpdateHMDWornState();
 	EHMDWornState::Type HMDWornState = EHMDWornState::Unknown;
-<<<<<<< HEAD
-		
-=======
-
->>>>>>> 9f6ccf49
+
 	union
 	{
 		struct
