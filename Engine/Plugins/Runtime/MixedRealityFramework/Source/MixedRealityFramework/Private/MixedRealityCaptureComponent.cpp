// Copyright 1998-2017 Epic Games, Inc. All Rights Reserved.

#include "MixedRealityCaptureComponent.h"
#include "MotionControllerComponent.h"
#include "MixedRealityBillboard.h"
#include "Engine/TextureRenderTarget2D.h"
#include "MediaPlayer.h"
#include "Materials/Material.h"
#include "UObject/ConstructorHelpers.h"
#include "GameFramework/Pawn.h" // for GetWorld() 
#include "Engine/World.h" // for GetPlayerControllerIterator()
#include "GameFramework/PlayerController.h" // for GetPawn()
#include "MixedRealityUtilLibrary.h"
#include "Kismet/GameplayStatics.h"
#include "MixedRealityConfigurationSaveGame.h"
#include "Materials/MaterialInstanceDynamic.h"
#include "MediaCaptureSupport.h"
#include "MixedRealityGarbageMatteCaptureComponent.h"
#include "Engine/StaticMesh.h"

#if WITH_EDITORONLY_DATA
#include "Components/StaticMeshComponent.h"
#include "Engine/CollisionProfile.h"
#endif

DEFINE_LOG_CATEGORY_STATIC(LogMixedReality, Log, All);

/* FChromaKeyParams
 *****************************************************************************/

//------------------------------------------------------------------------------
void FChromaKeyParams::ApplyToMaterial(UMaterialInstanceDynamic* Material) const
{
	if (Material)
	{
		static FName ColorName("ChromaColor");
		Material->SetVectorParameterValue(ColorName, ChromaColor);

		static FName ClipThresholdName("ChromaClipThreshold");
		Material->SetScalarParameterValue(ClipThresholdName, ChromaClipThreshold);

		static FName ToleranceCapName("ChromaToleranceCap");
		Material->SetScalarParameterValue(ToleranceCapName, ChromaToleranceCap);

		static FName EdgeSoftnessName("EdgeSoftness");
		Material->SetScalarParameterValue(EdgeSoftnessName, EdgeSoftness);
	}
}

/* UMixedRealityCaptureComponent
 *****************************************************************************/

//------------------------------------------------------------------------------
UMixedRealityCaptureComponent::UMixedRealityCaptureComponent(const FObjectInitializer& ObjectInitializer)
	: Super(ObjectInitializer)
	, bAutoTracking(false)
	, TrackingDevice(EControllerHand::Special_1)
{
	struct FConstructorStatics
	{
		ConstructorHelpers::FObjectFinder<UMediaPlayer> DefaultMediaSource;
		ConstructorHelpers::FObjectFinder<UMaterial>    DefaultVideoProcessingMaterial;
		ConstructorHelpers::FObjectFinder<UTextureRenderTarget2D> DefaultRenderTarget;
		ConstructorHelpers::FObjectFinder<UTextureRenderTarget2D> DefaultGarbageMatteRenderTarget;
		ConstructorHelpers::FObjectFinder<UStaticMesh> DefaultGarbageMatteMesh;
#if WITH_EDITORONLY_DATA
		ConstructorHelpers::FObjectFinder<UStaticMesh>  EditorCameraMesh;
#endif

		FConstructorStatics()
			: DefaultMediaSource(TEXT("/MixedRealityFramework/MRCameraSource"))
			, DefaultVideoProcessingMaterial(TEXT("/MixedRealityFramework/M_MRCamSrcProcessing"))
			, DefaultRenderTarget(TEXT("/MixedRealityFramework/T_MRRenderTarget"))
			, DefaultGarbageMatteRenderTarget(TEXT("/MixedRealityFramework/T_MRGarbageMatteRenderTarget"))
			, DefaultGarbageMatteMesh(TEXT("/MixedRealityFramework/GarbageMattePlane"))
#if WITH_EDITORONLY_DATA
			, EditorCameraMesh(TEXT("/Engine/EditorMeshes/MatineeCam_SM"))
#endif
		{}
	};
	static FConstructorStatics ConstructorStatics;

	MediaSource = ConstructorStatics.DefaultMediaSource.Object;
	VideoProcessingMaterial = ConstructorStatics.DefaultVideoProcessingMaterial.Object;
	TextureTarget = ConstructorStatics.DefaultRenderTarget.Object;
	GarbageMatteCaptureTextureTarget = ConstructorStatics.DefaultGarbageMatteRenderTarget.Object;
	GarbageMatteMesh = ConstructorStatics.DefaultGarbageMatteMesh.Object;

#if WITH_EDITORONLY_DATA
	if (!IsRunningCommandlet())
	{
		ProxyMesh = ConstructorStatics.EditorCameraMesh.Object;
	}
#endif

	// ensure InitializeComponent() gets called
	bWantsInitializeComponent = true;
}

//------------------------------------------------------------------------------
void UMixedRealityCaptureComponent::AddReferencedObjects(UObject* InThis, FReferenceCollector& Collector)
{
#if WITH_EDITORONLY_DATA
	UMixedRealityCaptureComponent* This = CastChecked<UMixedRealityCaptureComponent>(InThis);
	Collector.AddReferencedObject(This->ProxyMeshComponent);
#endif

	Super::AddReferencedObjects(InThis, Collector);
}
 
//------------------------------------------------------------------------------
void UMixedRealityCaptureComponent::OnRegister()
{
	// may reattach this component:
	RefreshDevicePairing();

	Super::OnRegister();

	if (!ProjectionActor)
	{
		ProjectionActor = NewObject<UChildActorComponent>(this, TEXT("MR_ProjectionPlane"), RF_Transient | RF_TextExportTransient);
		ProjectionActor->SetChildActorClass(AMixedRealityProjectionActor::StaticClass());
		ProjectionActor->SetupAttachment(this);

		ProjectionActor->RegisterComponent();

		AMixedRealityProjectionActor* ProjectionActorObj = CastChecked<AMixedRealityProjectionActor>(ProjectionActor->GetChildActor());
		ProjectionActorObj->SetProjectionMaterial(VideoProcessingMaterial);
		ProjectionActorObj->SetProjectionAspectRatio(GetDesiredAspectRatio());
	}

#if WITH_EDITORONLY_DATA
	AActor* MyOwner = GetOwner();
	if (MyOwner)
	{
		if (ProxyMeshComponent == nullptr)
		{
			ProxyMeshComponent = NewObject<UStaticMeshComponent>(MyOwner, NAME_None, RF_Transactional | RF_TextExportTransient);
			ProxyMeshComponent->SetupAttachment(this);
			ProxyMeshComponent->bIsEditorOnly = true;
			ProxyMeshComponent->SetStaticMesh(ProxyMesh);
			ProxyMeshComponent->SetCollisionProfileName(UCollisionProfile::NoCollision_ProfileName);
			ProxyMeshComponent->bHiddenInGame = true;
			ProxyMeshComponent->CastShadow    = false;
			ProxyMeshComponent->PostPhysicsComponentTick.bCanEverTick = false;
			ProxyMeshComponent->CreationMethod = CreationMethod;
			ProxyMeshComponent->RegisterComponent();
		}
	}
#endif

	if (!GarbageMatteCaptureComponent)
	{
		GarbageMatteCaptureComponent = NewObject<UMixedRealityGarbageMatteCaptureComponent>(this, TEXT("MR_GarbageMatteCapture"), RF_Transient | RF_TextExportTransient);
		GarbageMatteCaptureComponent->CaptureSortPriority = CaptureSortPriority + 1;
		GarbageMatteCaptureComponent->TextureTarget = GarbageMatteCaptureTextureTarget;
		GarbageMatteCaptureComponent->GarbageMatteMesh = GarbageMatteMesh;
		GarbageMatteCaptureComponent->SetupAttachment(this);
		GarbageMatteCaptureComponent->RegisterComponent();
	}

	AttachMediaListeners();
}

//------------------------------------------------------------------------------
void UMixedRealityCaptureComponent::InitializeComponent()
{
	Super::InitializeComponent();

	if (MediaSource)
	{
		AttachMediaListeners();
	}

	if (!VideoProcessingMaterial->IsA<UMaterialInstanceDynamic>())
	{
		SetVidProjectionMat(UMaterialInstanceDynamic::Create(VideoProcessingMaterial, this));
	}

	LoadDefaultConfiguration();

	if (CaptureDeviceURL.IsEmpty())
	{
		TArray<FMediaCaptureDeviceInfo> CaptureDevices;
		MediaCaptureSupport::EnumerateVideoCaptureDevices(CaptureDevices);

		if (CaptureDevices.Num() > 0)
		{
			CaptureDeviceURL = CaptureDevices[0].Url;
		}
	}
	RefreshCameraFeed();
}

//------------------------------------------------------------------------------
void UMixedRealityCaptureComponent::OnUpdateTransform(EUpdateTransformFlags UpdateTransformFlags, ETeleportType Teleport)
{
#if WITH_EDITORONLY_DATA
	if (ProxyMeshComponent)
	{
		const FTransform WorldXform = GetComponentToWorld();
		ProxyMeshComponent->SetWorldTransform(WorldXform);
	}
#endif

	Super::OnUpdateTransform(UpdateTransformFlags, Teleport);
}

//------------------------------------------------------------------------------
void UMixedRealityCaptureComponent::OnComponentDestroyed(bool bDestroyingHierarchy)
{
	DetachMediaListeners();

#if WITH_EDITORONLY_DATA
	if (ProxyMeshComponent)
	{
		ProxyMeshComponent->DestroyComponent();
	}
#endif 

	if (ProjectionActor)
	{
		ProjectionActor->DestroyComponent();
	}

	if (PairedTracker)
	{
		PairedTracker->DestroyComponent();
	}

	if (GarbageMatteCaptureComponent)
	{
		GarbageMatteCaptureComponent->ShowOnlyActors.Empty();
		GarbageMatteCaptureComponent->DestroyComponent();
	}

	Super::OnComponentDestroyed(bDestroyingHierarchy);
}

//------------------------------------------------------------------------------
#if WITH_EDITOR
void UMixedRealityCaptureComponent::PreEditChange(UProperty* PropertyThatWillChange)
{
	Super::PreEditChange(PropertyThatWillChange);

	const FName PropertyName = (PropertyThatWillChange != nullptr)
		? PropertyThatWillChange->GetFName()
		: NAME_None;

	if (PropertyName == GET_MEMBER_NAME_CHECKED(UMixedRealityCaptureComponent, MediaSource))
	{
		DetachMediaListeners();
	}
}
#endif	// WITH_EDITOR

//------------------------------------------------------------------------------
#if WITH_EDITOR
void UMixedRealityCaptureComponent::PostEditChangeProperty(FPropertyChangedEvent& PropertyChangedEvent)
{
	Super::PostEditChangeProperty(PropertyChangedEvent);

	const FName PropertyName = (PropertyChangedEvent.Property != nullptr)
		? PropertyChangedEvent.Property->GetFName()
		: NAME_None;

	if (PropertyName == GET_MEMBER_NAME_CHECKED(UMixedRealityCaptureComponent, MediaSource))
	{
		AttachMediaListeners();
	}
}
#endif	// WITH_EDITOR

//------------------------------------------------------------------------------
#if WITH_EDITOR
bool UMixedRealityCaptureComponent::GetEditorPreviewInfo(float /*DeltaTime*/, FMinimalViewInfo& ViewOut)
{
	ViewOut.Location = GetComponentLocation();
	ViewOut.Rotation = GetComponentRotation();

	ViewOut.FOV = FOVAngle;

	ViewOut.AspectRatio = GetDesiredAspectRatio();
	ViewOut.bConstrainAspectRatio = true;

	// see default in FSceneViewInitOptions
	ViewOut.bUseFieldOfViewForLOD = true;
	
 	ViewOut.ProjectionMode = ProjectionType;
	ViewOut.OrthoWidth = OrthoWidth;

	// see BuildProjectionMatrix() in SceneCaptureRendering.cpp
	ViewOut.OrthoNearClipPlane = 0.0f;
	ViewOut.OrthoFarClipPlane  = WORLD_MAX / 8.0f;;

	ViewOut.PostProcessBlendWeight = PostProcessBlendWeight;
	if (PostProcessBlendWeight > 0.0f)
	{
		ViewOut.PostProcessSettings = PostProcessSettings;
	}

	return true;
}
#endif	// WITH_EDITOR

//------------------------------------------------------------------------------
const AActor* UMixedRealityCaptureComponent::GetViewOwner() const
{
	return GetProjectionActor();
}

//------------------------------------------------------------------------------
void UMixedRealityCaptureComponent::RefreshCameraFeed()
{
	SetCaptureDevice(CaptureDeviceURL);
}

//------------------------------------------------------------------------------
void UMixedRealityCaptureComponent::RefreshDevicePairing()
{
	AActor* MyOwner = GetOwner();
#if WITH_EDITORONLY_DATA
	UWorld* MyWorld = (MyOwner) ? MyOwner->GetWorld() : nullptr;
	const bool bIsGameInst = MyWorld && MyWorld->WorldType != EWorldType::Editor && MyWorld->WorldType != EWorldType::EditorPreview;

	if (bIsGameInst)
#else 
	if (MyOwner)
#endif
	{
		if (bAutoTracking)
		{
			USceneComponent* Parent = GetAttachParent();
			UMotionControllerComponent* PreDefinedTracker = Cast<UMotionControllerComponent>(Parent);
			const bool bNeedsInternalController = (!PreDefinedTracker || PreDefinedTracker->Hand != TrackingDevice);

			if (bNeedsInternalController)
			{
				if (!PairedTracker)
				{
					PairedTracker = NewObject<UMotionControllerComponent>(this, TEXT("MR_MotionController"), RF_Transient | RF_TextExportTransient);
					
					USceneComponent* HMDRoot = UMixedRealityUtilLibrary::FindAssociatedHMDRoot(MyOwner);
					if (HMDRoot && HMDRoot->GetOwner() == MyOwner)
					{
						PairedTracker->SetupAttachment(HMDRoot);
					}
					else if (Parent)
					{
						PairedTracker->SetupAttachment(Parent, GetAttachSocketName());
					}
					else
					{
						MyOwner->SetRootComponent(PairedTracker);
					}
					PairedTracker->RegisterComponent();

					FAttachmentTransformRules ReattachRules(EAttachmentRule::KeepRelative, /*bWeldSimulatedBodies =*/false);
					AttachToComponent(PairedTracker, ReattachRules);
				}

				PairedTracker->Hand = TrackingDevice;
			}			
		}
		else if (PairedTracker)
		{
			PairedTracker->DestroyComponent(/*bPromoteChildren =*/true);
			PairedTracker = nullptr;
		}
	}
}

//------------------------------------------------------------------------------
AMixedRealityProjectionActor* UMixedRealityCaptureComponent::GetProjectionActor() const
{
	return ProjectionActor ? Cast<AMixedRealityProjectionActor>(ProjectionActor->GetChildActor()) : nullptr;
}

//------------------------------------------------------------------------------
AActor* UMixedRealityCaptureComponent::GetProjectionActor_K2() const
{
	return GetProjectionActor();
}

//------------------------------------------------------------------------------
void UMixedRealityCaptureComponent::SetVidProjectionMat(UMaterialInterface* NewMaterial)
{
	UMaterialInstanceDynamic* MID = Cast<UMaterialInstanceDynamic>(NewMaterial);
	if (MID != nullptr)
	{
		ChromaKeySettings.ApplyToMaterial(MID);
	}
	// else, should we convert it to be a MID?

	VideoProcessingMaterial = NewMaterial;
	if (AMixedRealityProjectionActor* ProjectionTarget = GetProjectionActor())
	{
		ProjectionTarget->SetProjectionMaterial(NewMaterial);
	}
}

//------------------------------------------------------------------------------
void UMixedRealityCaptureComponent::SetChromaSettings(const FChromaKeyParams& NewChromaSettings)
{
	NewChromaSettings.ApplyToMaterial(Cast<UMaterialInstanceDynamic>(VideoProcessingMaterial));
	ChromaKeySettings = NewChromaSettings;
}

//------------------------------------------------------------------------------
void UMixedRealityCaptureComponent::SetUnmaskedPixelHighlightColor(const FLinearColor& NewColor)
{
	UMaterialInstanceDynamic* MID = Cast<UMaterialInstanceDynamic>(VideoProcessingMaterial);
	if (MID != nullptr)
	{
		static FName ParamName("UnmaskedPixelHighlightColor");
		MID->SetVectorParameterValue(ParamName, NewColor);
	}
}

//------------------------------------------------------------------------------
void UMixedRealityCaptureComponent::SetDeviceAttachment(EControllerHand DeviceId)
{
	bAutoTracking = true;
	TrackingDevice = DeviceId;

	RefreshDevicePairing();
}

//------------------------------------------------------------------------------
void UMixedRealityCaptureComponent::DetatchFromDevice()
{
	bAutoTracking = false;
	RefreshDevicePairing();
}

//------------------------------------------------------------------------------
void UMixedRealityCaptureComponent::SetCaptureDevice(const FString& DeviceURL)
{
	const bool bIsInitialized = HasBeenInitialized();
	if (bIsInitialized && MediaSource && MediaSource->GetUrl() != DeviceURL)
	{
		MediaSource->Close();
		if (!DeviceURL.IsEmpty())
		{
			
#if WITH_EDITORONLY_DATA
			AActor* MyOwner = GetOwner();
			UWorld* MyWorld = (MyOwner) ? MyOwner->GetWorld() : nullptr;
			const bool bIsGameInst = MyWorld && MyWorld->WorldType != EWorldType::Editor && MyWorld->WorldType != EWorldType::EditorPreview;

			if (bIsGameInst)
#endif
			{
				if (!MediaSource->OpenUrl(DeviceURL))
				{
					UE_LOG(LogMixedReality, Warning, TEXT("Failed to open the specified capture device ('%s'). Falling back to the default."), *DeviceURL);
					MediaSource->OpenUrl(CaptureDeviceURL);
					return;
				}
			}
		}
	}
	CaptureDeviceURL = DeviceURL;
}

//------------------------------------------------------------------------------
float UMixedRealityCaptureComponent::GetDesiredAspectRatio() const
{
	float DesiredAspectRatio = 0.0f;

	if (MediaSource)
	{
<<<<<<< HEAD
		TSharedPtr<IMediaPlayer, ESPMode::ThreadSafe> MediaPlayer = MediaSource->GetBasePlayer().GetNativePlayer();
		if (MediaPlayer.IsValid())
		{
			IMediaTracks& Tracks = MediaPlayer->GetTracks();
			DesiredAspectRatio = Tracks.GetVideoTrackAspectRatio(0);
		}
=======
		const int32 SelectedTrack = MediaSource->GetSelectedTrack(EMediaPlayerTrack::Video);
		DesiredAspectRatio = MediaSource->GetVideoTrackAspectRatio(SelectedTrack, MediaSource->GetTrackFormat(EMediaPlayerTrack::Video, SelectedTrack));
>>>>>>> 9f6ccf49
	}

	if (DesiredAspectRatio == 0.0f)
	{
		if (TextureTarget)
		{
			DesiredAspectRatio = TextureTarget->GetSurfaceWidth() / TextureTarget->GetSurfaceHeight();
		}
		else
		{
			DesiredAspectRatio = 16.f / 9.f;
		}
	}

	return DesiredAspectRatio;
}

//------------------------------------------------------------------------------
void UMixedRealityCaptureComponent::AttachMediaListeners() const
{
	if (MediaSource)
	{
		MediaSource->OnMediaOpened.AddUniqueDynamic(this, &UMixedRealityCaptureComponent::OnVideoFeedOpened);
	}
}

//------------------------------------------------------------------------------
void UMixedRealityCaptureComponent::DetachMediaListeners() const
{
	if (MediaSource)
	{
		MediaSource->OnMediaOpened.RemoveDynamic(this, &UMixedRealityCaptureComponent::OnVideoFeedOpened);
	}
}

//------------------------------------------------------------------------------
void UMixedRealityCaptureComponent::OnVideoFeedOpened(FString MediaUrl)
{
	RefreshProjectionDimensions();
}

//------------------------------------------------------------------------------
void UMixedRealityCaptureComponent::RefreshProjectionDimensions()
{
	if (AMixedRealityProjectionActor* VidProjection = GetProjectionActor())
	{
		VidProjection->SetProjectionAspectRatio( GetDesiredAspectRatio() );
	}
}

//------------------------------------------------------------------------------
bool UMixedRealityCaptureComponent::SaveAsDefaultConfiguration_K2()
{
	return SaveAsDefaultConfiguration();
}

//------------------------------------------------------------------------------
bool UMixedRealityCaptureComponent::SaveAsDefaultConfiguration() const
{
	FString EmptySlotName;
	return SaveConfiguration(EmptySlotName, INDEX_NONE);
}

//------------------------------------------------------------------------------
bool UMixedRealityCaptureComponent::SaveConfiguration_K2(const FString& SlotName, int32 UserIndex)
{
	return SaveConfiguration(SlotName, UserIndex);
}

//------------------------------------------------------------------------------
bool UMixedRealityCaptureComponent::SaveConfiguration(const FString& SlotName, int32 UserIndex) const
{
	const UMixedRealityConfigurationSaveGame* DefaultSaveData = GetDefault<UMixedRealityConfigurationSaveGame>();
	check(DefaultSaveData);
	const FString& LocalSlotName = SlotName.Len() > 0 ? SlotName : DefaultSaveData->SaveSlotName;
	const uint32 LocalUserIndex = SlotName.Len() > 0 ? UserIndex : DefaultSaveData->UserIndex;

	UMixedRealityConfigurationSaveGame* SaveGameInstance = Cast<UMixedRealityConfigurationSaveGame>(UGameplayStatics::LoadGameFromSlot(LocalSlotName, LocalUserIndex));
	if (SaveGameInstance)
	{
		UE_LOG(LogMixedReality, Log, TEXT("UMixedRealityCaptureComponent::SaveConfiguration to slot %s user %i has loaded the pre-existing save so we can update it."), *SlotName, UserIndex);
	}
	else
	{
		UE_LOG(LogMixedReality, Log, TEXT("UMixedRealityCaptureComponent::SaveConfiguration to slot %s user %i found no pre-existing save.  Creating a new one."), *SlotName, UserIndex);
		SaveGameInstance = Cast<UMixedRealityConfigurationSaveGame>(UGameplayStatics::CreateSaveGameObject(UMixedRealityConfigurationSaveGame::StaticClass()));
	}
	check(SaveGameInstance);

	// Clear as necessary before writing new information into the SaveGameInstance.

	// Write as necessary into the SaveGameInstance.
	// alignment data
	{
		const FTransform RelativeXform = GetRelativeTransform();
		SaveGameInstance->AlignmentData.CameraOrigin = RelativeXform.GetLocation();
		SaveGameInstance->AlignmentData.LookAtDir = RelativeXform.GetUnitAxis(EAxis::X);
		SaveGameInstance->AlignmentData.FOV = FOVAngle;
	}
	// compositing data
	{
		SaveGameInstance->CompositingData.ChromaKeySettings = ChromaKeySettings;
		SaveGameInstance->CompositingData.CaptureDeviceURL  = CaptureDeviceURL; 
	}	
	// garbage matte data is only read by this component.

	const bool Success = UGameplayStatics::SaveGameToSlot(SaveGameInstance, SaveGameInstance->SaveSlotName, SaveGameInstance->UserIndex);
	if (Success)
	{
		UE_LOG(LogMixedReality, Log, TEXT("UMixedRealityCaptureComponent::SaveConfiguration to slot %s user %i Succeeded."), *SlotName, UserIndex);
	} 
	else
	{
		UE_LOG(LogMixedReality, Warning, TEXT("UMixedRealityCaptureComponent::SaveConfiguration to slot %s user %i Failed!"), *SlotName, UserIndex);
	}
	return Success;
}

//------------------------------------------------------------------------------
bool UMixedRealityCaptureComponent::LoadDefaultConfiguration()
{
	FString EmptySlotName;
	return LoadConfiguration(EmptySlotName, INDEX_NONE);
}

//------------------------------------------------------------------------------
bool UMixedRealityCaptureComponent::LoadConfiguration(const FString& SlotName, int32 UserIndex)
{
	const UMixedRealityConfigurationSaveGame* DefaultSaveData = GetDefault<UMixedRealityConfigurationSaveGame>();
	check(DefaultSaveData);
	const FString& LocalSlotName = SlotName.Len() > 0 ? SlotName : DefaultSaveData->SaveSlotName;
	const uint32 LocalUserIndex = SlotName.Len() > 0 ? UserIndex : DefaultSaveData->UserIndex;

	UMixedRealityConfigurationSaveGame* SaveGameInstance = Cast<UMixedRealityConfigurationSaveGame>(UGameplayStatics::LoadGameFromSlot(LocalSlotName, LocalUserIndex));
	if (SaveGameInstance == nullptr)
	{
		UE_LOG(LogMixedReality, Warning, TEXT("UMixedRealityCaptureComponent::LoadConfiguration from slot %s user %i Failed!"), *SlotName, UserIndex);
		return false;
	}

	// Here one applies the information from the SaveGameInstance.
	// alignment data
	{
		SetRelativeLocation(SaveGameInstance->AlignmentData.CameraOrigin);
		SetRelativeRotation(FRotationMatrix::MakeFromX(SaveGameInstance->AlignmentData.LookAtDir).Rotator());
		FOVAngle = SaveGameInstance->AlignmentData.FOV;
	}
	// compositing data
	{
		SetChromaSettings(SaveGameInstance->CompositingData.ChromaKeySettings);
		SetCaptureDevice(SaveGameInstance->CompositingData.CaptureDeviceURL);
	}
	// GarbageMatteCaptureComponent
	{
		GarbageMatteCaptureComponent->ApplyConfiguration(*SaveGameInstance);
	}
	bCalibrated = true;

	UE_LOG(LogMixedReality, Log, TEXT("UMixedRealityCaptureComponent::LoadConfiguration from slot %s user %i Succeeded."), *SlotName, UserIndex);
	return true;
}

void UMixedRealityCaptureComponent::SetExternalGarbageMatteActor(AActor* Actor)
{
	check(GarbageMatteCaptureComponent);
	GarbageMatteCaptureComponent->SetExternalGarbageMatteActor(Actor);
}

void UMixedRealityCaptureComponent::ClearExternalGarbageMatteActor()
{
	check(GarbageMatteCaptureComponent);
	GarbageMatteCaptureComponent->ClearExternalGarbageMatteActor();
}<|MERGE_RESOLUTION|>--- conflicted
+++ resolved
@@ -470,17 +470,8 @@
 
 	if (MediaSource)
 	{
-<<<<<<< HEAD
-		TSharedPtr<IMediaPlayer, ESPMode::ThreadSafe> MediaPlayer = MediaSource->GetBasePlayer().GetNativePlayer();
-		if (MediaPlayer.IsValid())
-		{
-			IMediaTracks& Tracks = MediaPlayer->GetTracks();
-			DesiredAspectRatio = Tracks.GetVideoTrackAspectRatio(0);
-		}
-=======
 		const int32 SelectedTrack = MediaSource->GetSelectedTrack(EMediaPlayerTrack::Video);
 		DesiredAspectRatio = MediaSource->GetVideoTrackAspectRatio(SelectedTrack, MediaSource->GetTrackFormat(EMediaPlayerTrack::Video, SelectedTrack));
->>>>>>> 9f6ccf49
 	}
 
 	if (DesiredAspectRatio == 0.0f)
