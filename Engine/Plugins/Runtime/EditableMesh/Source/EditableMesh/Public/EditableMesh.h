// Copyright 1998-2018 Epic Games, Inc. All Rights Reserved.

#pragma once

#include "CoreMinimal.h"
#include "UObject/Object.h"
#include "MeshDescription.h"
#include "EditableMeshTypes.h"
#include "EditableMesh/EditableMeshCustomVersion.h"
#include "Misc/Change.h"		// For TUniquePtr<FChange>
#include "Logging/LogMacros.h"
#include "Materials/MaterialInterface.h"
#include "GenericOctreePublic.h"	// For FOctreeElementId
#include "EditableMesh.generated.h"

class UEditableMeshAdapter;

#define EDITABLE_MESH_DEBUG_LOG
#ifdef EDITABLE_MESH_DEBUG_LOG
EDITABLEMESH_API DECLARE_LOG_CATEGORY_EXTERN( LogEditableMesh, All, All );
#else
EDITABLEMESH_API DECLARE_LOG_CATEGORY_EXTERN( LogEditableMesh, Log, All );
#endif


// Specify which platforms currently support OpenSubdiv
#if PLATFORM_WINDOWS && PLATFORM_64BITS
#define EDITABLE_MESH_USE_OPENSUBDIV 1
#else
#define EDITABLE_MESH_USE_OPENSUBDIV 0
#endif


// @todo mesheditor: Comment these classes and enums!
#if EDITABLE_MESH_USE_OPENSUBDIV
namespace OpenSubdiv
{
	namespace v3_2_0
	{
		namespace Far
		{
			class TopologyRefiner;
		}
	}
}
#endif


/**
 * Additional mesh attributes required by EditableMesh
 */
namespace MeshAttribute
{
	namespace PolygonGroup
	{
		extern EDITABLEMESH_API const FName MaterialAssetName;
	}
}


UENUM( BlueprintType )
enum class EInsetPolygonsMode : uint8
{
	All,
	CenterPolygonOnly,
	SidePolygonsOnly,
};


UENUM( BlueprintType )
enum class ETriangleTessellationMode : uint8
{
	/** Connect each vertex to a new center vertex, forming three triangles */
	ThreeTriangles,

	/** Split each edge and create a center polygon that connects those new vertices, then three additional polygons for each original corner */
	FourTriangles,
};


UCLASS( BlueprintType )
class EDITABLEMESH_API UEditableMesh : public UObject
{
	GENERATED_BODY()

public:

	/** Default constructor that initializes good defaults for UEditableMesh */
	UEditableMesh();

	// UObject interface
	virtual void Serialize( FArchive& Ar ) override;
	virtual void PostLoad() override;

	/** Compacts mesh element arrays to remove gaps, and fixes up referenced IDs */
	void Compact();

	/** Remaps mesh element arrays according to the provided remappings, in order to undo a compact operation */
	void Uncompact( const FElementIDRemappings& Remappings );

<<<<<<< HEAD
	const FMeshDescription* GetMeshDescription() const { return &MeshDescription; }
	FMeshDescription* GetMeshDescription() { return &MeshDescription; }
=======
	FMeshDescription* GetMeshDescription() const { return MeshDescription; }
	void SetMeshDescription( FMeshDescription* InMeshDescription );
>>>>>>> e48a7484

	UFUNCTION( BlueprintCallable, Category="Editable Mesh" ) void InitializeAdapters();
	UFUNCTION( BlueprintCallable, Category="Editable Mesh" ) void RebuildRenderMesh();
	UFUNCTION( BlueprintCallable, Category="Editable Mesh" ) void StartModification( const EMeshModificationType MeshModificationType, const EMeshTopologyChange MeshTopologyChange );
	UFUNCTION( BlueprintCallable, Category="Editable Mesh" ) void EndModification( const bool bFromUndo = false );
	UFUNCTION( BlueprintPure, Category="Editable Mesh" ) bool IsCommitted() const;
	UFUNCTION( BlueprintPure, Category="Editable Mesh" ) bool IsCommittedAsInstance() const;
	UFUNCTION( BlueprintCallable, Category="Editable Mesh" ) void Commit();
	UFUNCTION( BlueprintCallable, Category="Editable Mesh" ) UEditableMesh* CommitInstance( UPrimitiveComponent* ComponentToInstanceTo );
	UFUNCTION( BlueprintCallable, Category="Editable Mesh" ) void Revert();
	UFUNCTION( BlueprintCallable, Category="Editable Mesh" ) UEditableMesh* RevertInstance();
	UFUNCTION( BlueprintCallable, Category="Editable Mesh" ) void PropagateInstanceChanges();

	/** Returns the number of vertices in this mesh */
	UFUNCTION( BlueprintPure, Category="Editable Mesh" )
	int32 GetVertexCount() const;

	/** Returns whether the given vertex ID is valid */
	UFUNCTION( BlueprintPure, Category="Editable Mesh" )
	bool IsValidVertex( const FVertexID VertexID ) const;

	/** Returns whether the given vertex ID is orphaned */
	UFUNCTION( BlueprintPure, Category="Editable Mesh" )
	bool IsOrphanedVertex( const FVertexID VertexID ) const;

	/** Returns the number of edges connected to this vertex */
	UFUNCTION( BlueprintPure, Category="Editable Mesh" )
	int32 GetVertexConnectedEdgeCount( const FVertexID VertexID ) const;

	/** Returns the requested edge connected to this vertex */
	UFUNCTION( BlueprintPure, Category="Editable Mesh" )
	FEdgeID GetVertexConnectedEdge( const FVertexID VertexID, const int32 ConnectedEdgeNumber ) const;

	/** Returns the number of vertex instances in this mesh */
	UFUNCTION( BlueprintPure, Category="Editable Mesh" )
	int32 GetVertexInstanceCount() const;

	/** Returns the vertex ID which the given vertex instance is instancing */
	UFUNCTION( BlueprintPure, Category="Editable Mesh" )
	FVertexID GetVertexInstanceVertex( const FVertexInstanceID VertexInstanceID ) const;

	/** Returns the number of polygons connected to this vertex instance */
	UFUNCTION( BlueprintPure, Category="Editable Mesh" )
	int32 GetVertexInstanceConnectedPolygonCount( const FVertexInstanceID VertexInstanceID ) const;

	/** Returns the indexed polygon connected to this vertex instance */
	UFUNCTION( BlueprintPure, Category="Editable Mesh" )
	FPolygonID GetVertexInstanceConnectedPolygon( const FVertexInstanceID VertexInstanceID, const int32 ConnectedPolygonNumber ) const;

	/** Returns the number of edges in this mesh */
	UFUNCTION( BlueprintPure, Category="Editable Mesh" )
	int32 GetEdgeCount() const;

	/** Returns whether the given edge ID is valid */
	UFUNCTION( BlueprintPure, Category="Editable Mesh" )
	bool IsValidEdge( const FEdgeID EdgeID ) const;

	/** Returns the given indexed vertex for this edge. EdgeVertexNumber must be 0 or 1. */
	UFUNCTION( BlueprintPure, Category="Editable Mesh" )
	FVertexID GetEdgeVertex( const FEdgeID EdgeID, const int32 EdgeVertexNumber ) const;

	/** Returns the number of polygons connected to this edge */
	UFUNCTION( BlueprintPure, Category="Editable Mesh" )
	int32 GetEdgeConnectedPolygonCount( const FEdgeID EdgeID ) const;

	/** Returns the indexed polygon connected to this edge */
	UFUNCTION( BlueprintPure, Category="Editable Mesh" )
	FPolygonID GetEdgeConnectedPolygon( const FEdgeID EdgeID, const int32 ConnectedPolygonNumber ) const;

	/** Returns the number of polygon groups in this mesh */
	UFUNCTION( BlueprintPure, Category="Editable Mesh" )
	int32 GetPolygonGroupCount() const;

	/** Returns whether the given polygon group ID is valid */
	UFUNCTION( BlueprintPure, Category="Editable Mesh" )
	bool IsValidPolygonGroup( const FPolygonGroupID PolygonGroupID ) const;

	/** Returns the number of polygons in this polygon group */
	UFUNCTION( BlueprintPure, Category="Editable Mesh" )
	int32 GetPolygonCountInGroup( const FPolygonGroupID PolygonGroupID ) const;

	/** Returns the given indexed polygon in this polygon group */
	UFUNCTION( BlueprintPure, Category="Editable Mesh" )
	FPolygonID GetPolygonInGroup( const FPolygonGroupID PolygonGroupID, const int32 PolygonNumber ) const;

	/** Returns the number of polygons in this mesh */
	UFUNCTION( BlueprintPure, Category="Editable Mesh" )
	int32 GetPolygonCount() const;

	/** Returns whether the given polygon ID is valid */
	UFUNCTION( BlueprintPure, Category="Editable Mesh" )
	bool IsValidPolygon( const FPolygonID PolygonID ) const;

	/** Returns the polygon group this polygon is assigned to */
	UFUNCTION( BlueprintPure, Category="Editable Mesh" )
	FPolygonGroupID GetGroupForPolygon( const FPolygonID PolygonID ) const;

	/** Returns the number of vertices on this polygon's perimeter */
	UFUNCTION( BlueprintPure, Category="Editable Mesh" )
	int32 GetPolygonPerimeterVertexCount( const FPolygonID PolygonID ) const;

	/** Returns the indexed vertex on this polygon's perimeter */
	UFUNCTION( BlueprintPure, Category="Editable Mesh" )
	FVertexID GetPolygonPerimeterVertex( const FPolygonID PolygonID, const int32 PolygonVertexNumber ) const;

	/** Returns the indexed vertex instance on this polygon's perimeter */
	UFUNCTION( BlueprintPure, Category="Editable Mesh" )
	FVertexInstanceID GetPolygonPerimeterVertexInstance( const FPolygonID PolygonID, const int32 PolygonVertexNumber ) const;

	/** Returns the number of hole contours this polygon has */
	UFUNCTION( BlueprintPure, Category="Editable Mesh" )
	int32 GetPolygonHoleCount( const FPolygonID PolygonID ) const;

	/** Returns the number of vertices on the indexed hole contour for this polygon */
	UFUNCTION( BlueprintPure, Category="Editable Mesh" )
	int32 GetPolygonHoleVertexCount( const FPolygonID PolygonID, const int32 HoleNumber ) const;

	/** Returns the indexed vertex on the given hole contour of the polygon */
	UFUNCTION( BlueprintPure, Category="Editable Mesh" )
	FVertexID GetPolygonHoleVertex( const FPolygonID PolygonID, const int32 HoleNumber, const int32 PolygonVertexNumber ) const;

	/** Returns the indexed vertex instance on the given hole contour of the polygon */
	UFUNCTION( BlueprintPure, Category="Editable Mesh" )
	FVertexInstanceID GetPolygonHoleVertexInstance( const FPolygonID PolygonID, const int32 HoleNumber, const int32 PolygonVertexNumber ) const;

	/** Returns the number of triangles which make up this polygon */
	UFUNCTION( BlueprintPure, Category="Editable Mesh" )
	int32 GetPolygonTriangulatedTriangleCount( const FPolygonID PolygonID ) const;

	/** Returns the indexed triangle of the triangulated polygon */
	UFUNCTION( BlueprintPure, Category="Editable Mesh" )
	FMeshTriangle GetPolygonTriangulatedTriangle( const FPolygonID PolygonID, int32 PolygonTriangleNumber ) const;

protected:

	/** Given a set of index remappings, fixes up references in the octree */
	void RemapOctreeIDs( const FElementIDRemappings& Remappings );

	void SetVertexAttribute( const FVertexID VertexID, const FMeshElementAttributeData& Attribute );
	void SetVertexInstanceAttribute( const FVertexInstanceID VertexInstanceID, const FMeshElementAttributeData& Attribute );
	void SetEdgeAttribute( const FEdgeID EdgeID, const FMeshElementAttributeData& Attribute );
	void SetPolygonAttribute( const FPolygonID PolygonID, const FMeshElementAttributeData& Attribute );
	void SetPolygonGroupAttribute( const FPolygonGroupID PolygonGroupID, const FMeshElementAttributeData& Attribute );
	FVertexInstanceID CreateVertexInstanceForContourVertex( const FVertexAndAttributes& ContourVertex, const FPolygonID PolygonID );
	void CreatePolygonContour( const TArray<FVertexAndAttributes>& Contour, TArray<FEdgeID>& OutExistingEdgeIDs, TArray<FEdgeID>& OutEdgeIDs, TArray<FMeshDescription::FContourPoint>& OutContourPoints );
	void BackupPolygonContour( const FMeshPolygonContour& Contour, TArray<FVertexAndAttributes>& OutVerticesAndAttributes );
	void GetConnectedSoftEdges( const FVertexID VertexID, TArray<FEdgeID>& OutConnectedSoftEdges ) const;
	void GetVertexConnectedPolygonsInSameSoftEdgedGroup( const FVertexID VertexInstanceID, const FPolygonID PolygonID, TArray<FPolygonID>& OutPolygonIDs ) const;
	FVertexInstanceID GetVertexInstanceInPolygonForVertex( const FPolygonID PolygonID, const FVertexID VertexID ) const;
	void SetPolygonContourVertexAttributes( FMeshPolygonContour& Contour, const FPolygonID PolygonID, const int32 HoleIndex, const TArray<FMeshElementAttributeList>& AttributeLists );
	void SplitVertexInstanceInPolygons( const FVertexInstanceID VertexInstanceID, const TArray<FPolygonID>& PolygonIDs );
	void ReplaceVertexInstanceInPolygons( const FVertexInstanceID OldVertexInstanceID, const FVertexInstanceID NewVertexInstanceID, const TArray<FPolygonID>& PolygonIDs );
	float GetPolygonCornerAngleForVertex( const FPolygonID PolygonID, const FVertexID VertexID ) const;
	void SplitVerticesIfNecessary( const TArray<FVertexID>& VerticesToSplit );
	void GetPolygonsInSameSoftEdgedGroupAsPolygon( const FPolygonID PolygonID, const TArray<FPolygonID>& PolygonIDsToCheck, const TArray<FEdgeID>& SoftEdgeIDs, TArray<FPolygonID>& OutPolygonIDs ) const;

public:

	/**
	 * Called at initialization time to set this mesh's sub-mesh address
	 *
	 * @param	NewSubMeshAddress	The new sub-mesh address for this mesh
	 */
	void SetSubMeshAddress( const FEditableMeshSubMeshAddress& NewSubMeshAddress );

	/**
	 * @return	Returns true if StartModification() was called and the mesh is able to be modified currently.  Remember to call EndModification() when finished.
	 */
	UFUNCTION( BlueprintPure, Category="Editable Mesh" ) virtual bool IsBeingModified() const
	{
		return bIsBeingModified;
	}

	/**
	 * @return	Returns true if undo tracking is enabled on this mesh
	 */
	UFUNCTION( BlueprintPure, Category="Editable Mesh" )
	bool IsUndoAllowed() const
	{
		return bAllowUndo;
	}

	/**
	 * Sets whether undo is allowed on this mesh
	 *
	 * @param	bInAllowUndo	True if undo features are enabled on this mesh.  You're only allowed to call MakeUndo() if this is set to true.
	 */
	UFUNCTION( BlueprintCallable, Category="Editable Mesh" )
	void SetAllowUndo( const bool bInAllowUndo )
	{
		bAllowUndo = bInAllowUndo;
	}

	/**
	 * @return	Returns true if our octree spatial database is enabled for this mesh
	 */
	UFUNCTION( BlueprintPure, Category="Editable Mesh" )
	bool IsSpatialDatabaseAllowed() const
	{
		return bAllowSpatialDatabase;
	}

	/**
	 * Sets whether this mesh should automatically generate and maintain an octree spatial database.  Certain queries may only be
	 * supported when the mesh has an octree generated.  The octree is never saved or loaded, and always generated on demand.  This
	 * feature adds significant overhead to editable mesh initialization and modification, so only use it if you really need to.
	 *
	 * @param	bInAllowSpatialDatabase		True if an octree should be generated and maintained for this mesh.
	 */
	UFUNCTION( BlueprintCallable, Category="Editable Mesh" )
	void SetAllowSpatialDatabase( const bool bInAllowSpatialDatabase );

	/**
	 * @return	Returns true if there are any existing tracked changes that can be undo right now
	 */
	UFUNCTION( BlueprintPure, Category="Editable Mesh" )
	bool AnyChangesToUndo() const;


	/**
	 * @return	Returns true if compaction is enabled on this mesh
	 */
	UFUNCTION( BlueprintPure, Category="Editable Mesh" )
	bool IsCompactAllowed() const
	{
		return bAllowCompact;
	}

	/**
	 * Sets whether the mesh can be sporadically compacted as modifications are performed
	 *
	 * @param	bInAllowCompact		True if compaction is enabled on this mesh.
	 */
	UFUNCTION( BlueprintCallable, Category="Editable Mesh" )
	void SetAllowCompact( const bool bInAllowCompact )
	{
		bAllowCompact = bInAllowCompact;
	}


	DECLARE_EVENT_TwoParams( UEditableMesh, FElementIDsRemapped, UEditableMesh*, const FElementIDRemappings& );
	FElementIDsRemapped& OnElementIDsRemapped()
	{
		return ElementIDsRemappedEvent;
	}

	/**
	 * Gets the sub-mesh address for this mesh which uniquely identifies the mesh among other sub-meshes in the same component
	 *
	 * @return	The sub-mesh address for the mesh
	 */
	const FEditableMeshSubMeshAddress& GetSubMeshAddress() const;

	/** Grabs any outstanding changes to this mesh and returns a change that can be used to undo those changes.  Calling this
	    function will clear the history of changes.  This function will return a null pointer if bAllowUndo is false. */
	// @todo mesheditor script: We might need this to be available for BP editable meshes, in some form at least.  Probably it should just apply the undo right away.
	TUniquePtr<FChange> MakeUndo();


	/**
	 * Statics
	 */

	UFUNCTION( BlueprintPure, Category="Editable Mesh" ) static inline FVertexID InvalidVertexID()
	{
		return FVertexID::Invalid;
	}
	UFUNCTION( BlueprintPure, Category="Editable Mesh" ) static inline FEdgeID InvalidEdgeID()
	{
		return FEdgeID::Invalid;
	}
	UFUNCTION( BlueprintPure, Category="Editable Mesh" ) static inline FPolygonGroupID InvalidPolygonGroupID()
	{
		return FPolygonGroupID::Invalid;
	}
	UFUNCTION( BlueprintPure, Category="Editable Mesh" ) static inline FPolygonID InvalidPolygonID()
	{
		return FPolygonID::Invalid;
	}
	UFUNCTION( BlueprintPure, Category="Editable Mesh" ) static inline FVertexID MakeVertexID( const int32 VertexIndex )
	{
		return FVertexID( VertexIndex );
	}
	UFUNCTION( BlueprintPure, Category="Editable Mesh" ) static inline FEdgeID MakeEdgeID( const int32 EdgeIndex )
	{
		return FEdgeID( EdgeIndex );
	}
	UFUNCTION( BlueprintPure, Category="Editable Mesh" ) static inline FPolygonGroupID MakePolygonGroupID( const int32 PolygonGroupIndex )
	{
		return FPolygonGroupID( PolygonGroupIndex );
	}
	UFUNCTION( BlueprintPure, Category="Editable Mesh" ) static inline FPolygonID MakePolygonID( const int32 PolygonIndex )
	{
		return FPolygonID( PolygonIndex );
	}

	UFUNCTION( BlueprintPure, Category="Editable Mesh" ) FPolygonGroupID GetFirstValidPolygonGroup() const;
	UFUNCTION( BlueprintPure, Category="Editable Mesh" ) int32 GetTextureCoordinateCount() const;
	UFUNCTION( BlueprintPure, Category="Editable Mesh" ) int32 GetSubdivisionCount() const;
	UFUNCTION( BlueprintPure, Category="Editable Mesh" ) bool IsPreviewingSubdivisions() const;
	UFUNCTION( BlueprintPure, Category="Editable Mesh" ) void GetVertexConnectedEdges( const FVertexID VertexID, TArray<FEdgeID>& OutConnectedEdgeIDs ) const;
	UFUNCTION( BlueprintPure, Category="Editable Mesh" ) void GetVertexConnectedPolygons( const FVertexID VertexID, TArray<FPolygonID>& OutConnectedPolygonIDs ) const;
	UFUNCTION( BlueprintPure, Category="Editable Mesh" ) void GetVertexInstanceConnectedPolygons( const FVertexInstanceID VertexInstanceID, TArray<FPolygonID>& OutConnectedPolygonIDs ) const;
	UFUNCTION( BlueprintPure, Category="Editable Mesh" ) void GetVertexAdjacentVertices( const FVertexID VertexID, TArray< FVertexID >& OutAdjacentVertexIDs ) const;
	UFUNCTION( BlueprintPure, Category="Editable Mesh" ) FEdgeID GetVertexPairEdge( const FVertexID VertexID, const FVertexID NextVertexID, bool& bOutEdgeWindingIsReversed ) const;
	UFUNCTION( BlueprintPure, Category="Editable Mesh" ) void GetEdgeVertices( const FEdgeID EdgeID, FVertexID& OutEdgeVertexID0, FVertexID& OutEdgeVertexID1 ) const;
	UFUNCTION( BlueprintPure, Category="Editable Mesh" ) void GetEdgeConnectedPolygons( const FEdgeID EdgeID, TArray<FPolygonID>& OutConnectedPolygonIDs ) const;
	UFUNCTION( BlueprintPure, Category="Editable Mesh" ) void GetEdgeLoopElements( const FEdgeID EdgeID, TArray<FEdgeID>& EdgeLoopIDs ) const;
	UFUNCTION( BlueprintPure, Category="Editable Mesh" ) FEdgeID GetEdgeThatConnectsVertices( const FVertexID VertexID0, const FVertexID VertexID1 ) const;
	UFUNCTION( BlueprintPure, Category="Editable Mesh" ) int32 GetPolygonPerimeterEdgeCount( const FPolygonID PolygonID ) const;
	UFUNCTION( BlueprintPure, Category="Editable Mesh" ) int32 GetPolygonHoleEdgeCount( const FPolygonID PolygonID, const int32 HoleNumber ) const;
	UFUNCTION( BlueprintPure, Category="Editable Mesh" ) void GetPolygonPerimeterVertices( const FPolygonID PolygonID, TArray<FVertexID>& OutPolygonPerimeterVertexIDs ) const;
	UFUNCTION( BlueprintPure, Category="Editable Mesh" ) void GetPolygonPerimeterVertexInstances( const FPolygonID PolygonID, TArray<FVertexInstanceID>& OutPolygonPerimeterVertexInstanceIDs ) const;
	UFUNCTION( BlueprintPure, Category="Editable Mesh" ) void GetPolygonHoleVertices( const FPolygonID PolygonID, const int32 HoleNumber, TArray<FVertexID>& OutHoleVertexIDs ) const;
	UFUNCTION( BlueprintPure, Category="Editable Mesh" ) void GetPolygonHoleVertexInstances( const FPolygonID PolygonID, const int32 HoleNumber, TArray<FVertexInstanceID>& OutHoleVertexInstanceIDs ) const;
	UFUNCTION( BlueprintPure, Category="Editable Mesh" ) FEdgeID GetPolygonPerimeterEdge( const FPolygonID PolygonID, const int32 PerimeterEdgeNumber, bool& bOutEdgeWindingIsReversedForPolygon ) const;
	UFUNCTION( BlueprintPure, Category="Editable Mesh" ) FEdgeID GetPolygonHoleEdge( const FPolygonID PolygonID, const int32 HoleNumber, const int32 HoleEdgeNumber ) const;
	UFUNCTION( BlueprintPure, Category="Editable Mesh" ) void GetPolygonPerimeterEdges( const FPolygonID PolygonID, TArray<FEdgeID>& OutPolygonPerimeterEdgeIDs ) const;
	UFUNCTION( BlueprintPure, Category="Editable Mesh" ) void GetPolygonHoleEdges( const FPolygonID PolygonID, const int32 HoleNumber, TArray<FEdgeID>& OutHoleEdgeIDs ) const;
	UFUNCTION( BlueprintPure, Category="Editable Mesh" ) void GetPolygonAdjacentPolygons( const FPolygonID PolygonID, TArray<FPolygonID>& OutAdjacentPolygons ) const;
	UFUNCTION( BlueprintPure, Category="Editable Mesh" ) int32 FindPolygonPerimeterVertexNumberForVertex( const FPolygonID PolygonID, const FVertexID VertexID ) const;
	UFUNCTION( BlueprintPure, Category="Editable Mesh" ) int32 FindPolygonHoleVertexNumberForVertex( const FPolygonID PolygonID, const int32 HoleNumber, const FVertexID VertexID ) const;
	UFUNCTION( BlueprintPure, Category="Editable Mesh" ) int32 FindPolygonPerimeterEdgeNumberForVertices( const FPolygonID PolygonID, const FVertexID EdgeVertexID0, const FVertexID EdgeVertexID1 ) const;
	UFUNCTION( BlueprintPure, Category="Editable Mesh" ) int32 FindPolygonHoleEdgeNumberForVertices( const FPolygonID PolygonID, const int32 HoleNumber, const FVertexID EdgeVertexID0, const FVertexID EdgeVertexID1 ) const;
	UFUNCTION( BlueprintPure, Category="Editable Mesh" ) FBox ComputeBoundingBox() const;
	UFUNCTION( BlueprintPure, Category="Editable Mesh" ) FBoxSphereBounds ComputeBoundingBoxAndSphere() const;
	UFUNCTION( BlueprintPure, Category="Editable Mesh" ) FVector ComputePolygonCenter( const FPolygonID PolygonID ) const;
	UFUNCTION( BlueprintPure, Category="Editable Mesh" ) FPlane ComputePolygonPlane( const FPolygonID PolygonID ) const;
	UFUNCTION( BlueprintPure, Category="Editable Mesh" ) FVector ComputePolygonNormal( const FPolygonID PolygonID ) const;
	UFUNCTION( BlueprintPure, Category="Editable Mesh" ) const FSubdivisionLimitData& GetSubdivisionLimitData() const;
	UFUNCTION( BlueprintPure, Category="Editable Mesh" ) void ComputePolygonTriangulation( const FPolygonID PolygonID, TArray<FMeshTriangle>& OutTriangles ) const;
	UFUNCTION( BlueprintPure, Category="Editable Mesh" ) bool ComputeBarycentricWeightForPointOnPolygon( const FPolygonID PolygonID, const FVector PointOnPolygon, FMeshTriangle& OutTriangle, FVector& OutTriangleVertexWeights ) const;
	UFUNCTION( BlueprintPure, Category="Editable Mesh" ) void ComputePolygonsSharedEdges( const TArray<FPolygonID>& PolygonIDs, TArray<FEdgeID>& OutSharedEdgeIDs ) const;
	UFUNCTION( BlueprintPure, Category="Editable Mesh" ) void FindPolygonLoop( const FEdgeID EdgeID, TArray<FEdgeID>& OutEdgeLoopEdgeIDs, TArray<FEdgeID>& OutFlippedEdgeIDs, TArray<FEdgeID>& OutReversedEdgeIDPathToTake, TArray<FPolygonID>& OutPolygonIDsToSplit ) const;
	UFUNCTION( BlueprintPure, Category="Editable Mesh" ) void SearchSpatialDatabaseForPolygonsPotentiallyIntersectingLineSegment( const FVector LineSegmentStart, const FVector LineSegmentEnd, TArray<FPolygonID>& OutPolygons ) const;


	UFUNCTION( BlueprintCallable, Category="Editable Mesh" ) void SetSubdivisionCount( const int32 NewSubdivisionCount );
	UFUNCTION( BlueprintCallable, Category="Editable Mesh" ) void MoveVertices( const TArray<FVertexToMove>& VerticesToMove );
	UFUNCTION( BlueprintCallable, Category="Editable Mesh" ) void CreateMissingPolygonPerimeterEdges( const FPolygonID PolygonID, TArray<FEdgeID>& OutNewEdgeIDs );
	UFUNCTION( BlueprintCallable, Category="Editable Mesh" ) void CreateMissingPolygonHoleEdges( const FPolygonID PolygonID, const int32 HoleNumber, TArray<FEdgeID>& OutNewEdgeIDs );
	UFUNCTION( BlueprintCallable, Category="Editable Mesh" ) void SplitEdge( const FEdgeID EdgeID, const TArray<float>& Splits, TArray<FVertexID>& OutNewVertexIDs );
	UFUNCTION( BlueprintCallable, Category="Editable Mesh" ) void InsertEdgeLoop( const FEdgeID EdgeID, const TArray<float>& Splits, TArray<FEdgeID>& OutNewEdgeIDs );
	UFUNCTION( BlueprintCallable, Category="Editable Mesh" ) void SplitPolygons( const TArray<FPolygonToSplit>& PolygonsToSplit, TArray<FEdgeID>& OutNewEdgeIDs );
	UFUNCTION( BlueprintCallable, Category="Editable Mesh" ) void DeleteEdgeAndConnectedPolygons( const FEdgeID EdgeID, const bool bDeleteOrphanedEdges, const bool bDeleteOrphanedVertices, const bool bDeleteOrphanedVertexInstances, const bool bDeleteEmptyPolygonGroups );
	UFUNCTION( BlueprintCallable, Category="Editable Mesh" ) void DeleteVertexAndConnectedEdgesAndPolygons( const FVertexID VertexID, const bool bDeleteOrphanedEdges, const bool bDeleteOrphanedVertices, const bool bDeleteOrphanedVertexInstances, const bool bDeleteEmptyPolygonGroups );
	UFUNCTION( BlueprintCallable, Category="Editable Mesh" ) void DeleteOrphanVertices( const TArray<FVertexID>& VertexIDsToDelete );
	UFUNCTION( BlueprintCallable, Category="Editable Mesh" ) void DeleteVertexInstances( const TArray<FVertexInstanceID>& VertexInstanceIDsToDelete, const bool bDeleteOrphanedVertices );
	UFUNCTION( BlueprintCallable, Category="Editable Mesh" ) void DeleteEdges( const TArray<FEdgeID>& EdgeIDsToDelete, const bool bDeleteOrphanedVertices );
	UFUNCTION( BlueprintCallable, Category="Editable Mesh" ) void CreateEmptyVertexRange( const int32 NumVerticesToCreate, TArray<FVertexID>& OutNewVertexIDs );
	UFUNCTION( BlueprintCallable, Category="Editable Mesh" ) void CreateVertices( const TArray<FVertexToCreate>& VerticesToCreate, TArray<FVertexID>& OutNewVertexIDs );
	UFUNCTION( BlueprintCallable, Category="Editable Mesh" ) void CreateVertexInstances( const TArray<FVertexInstanceToCreate>& VertexInstancesToCreate, TArray<FVertexInstanceID>& OutNewVertexInstanceIDs );
	UFUNCTION( BlueprintCallable, Category="Editable Mesh" ) void CreateEdges( const TArray<FEdgeToCreate>& EdgesToCreate, TArray<FEdgeID>& OutNewEdgeIDs );
	UFUNCTION( BlueprintCallable, Category="Editable Mesh" ) void CreatePolygons( const TArray<FPolygonToCreate>& PolygonsToCreate, TArray<FPolygonID>& OutNewPolygonIDs, TArray<FEdgeID>& OutNewEdgeIDs );
	UFUNCTION( BlueprintCallable, Category="Editable Mesh" ) void DeletePolygons( const TArray<FPolygonID>& PolygonIDsToDelete, const bool bDeleteOrphanedEdges, const bool bDeleteOrphanedVertices, const bool bDeleteOrphanedVertexInstances, const bool bDeleteEmptyPolygonGroups );
	UFUNCTION( BlueprintCallable, Category="Editable Mesh" ) void SetVerticesAttributes( const TArray<FAttributesForVertex>& AttributesForVertices );
	UFUNCTION( BlueprintCallable, Category="Editable Mesh" ) void SetVertexInstancesAttributes( const TArray<FAttributesForVertexInstance>& AttributesForVertexInstances );
	UFUNCTION( BlueprintCallable, Category="Editable Mesh" ) void SetEdgesAttributes( const TArray<FAttributesForEdge>& AttributesForEdges );
	UFUNCTION( BlueprintCallable, Category="Editable Mesh" ) void SetPolygonsVertexAttributes( const TArray<FVertexAttributesForPolygon>& VertexAttributesForPolygons );
	UFUNCTION( BlueprintCallable, Category="Editable Mesh" ) void ChangePolygonsVertexInstances( const TArray<FChangeVertexInstancesForPolygon>& VertexInstancesForPolygons );
	UFUNCTION( BlueprintCallable, Category="Editable Mesh" ) void TryToRemovePolygonEdge( const FEdgeID EdgeID, bool& bOutWasEdgeRemoved, FPolygonID& OutNewPolygonID );
	UFUNCTION( BlueprintCallable, Category="Editable Mesh" ) void TryToRemoveVertex( const FVertexID VertexID, bool& bOutWasVertexRemoved, FEdgeID& OutNewEdgeID );
	UFUNCTION( BlueprintCallable, Category="Editable Mesh" ) void ExtrudePolygons( const TArray<FPolygonID>& Polygons, const float ExtrudeDistance, const bool bKeepNeighborsTogether, TArray<FPolygonID>& OutNewExtrudedFrontPolygons );
	UFUNCTION( BlueprintCallable, Category="Editable Mesh" ) void ExtendEdges( const TArray<FEdgeID>& EdgeIDs, const bool bWeldNeighbors, TArray<FEdgeID>& OutNewExtendedEdgeIDs );
	UFUNCTION( BlueprintCallable, Category="Editable Mesh" ) void ExtendVertices( const TArray<FVertexID>& VertexIDs, const bool bOnlyExtendClosestEdge, const FVector ReferencePosition, TArray<FVertexID>& OutNewExtendedVertexIDs );
	UFUNCTION( BlueprintCallable, Category="Editable Mesh" ) void InsetPolygons( const TArray<FPolygonID>& PolygonIDs, const float InsetFixedDistance, const float InsetProgressTowardCenter, const EInsetPolygonsMode Mode, TArray<FPolygonID>& OutNewCenterPolygonIDs, TArray<FPolygonID>& OutNewSidePolygonIDs );
	UFUNCTION( BlueprintCallable, Category="Editable Mesh" ) void BevelPolygons( const TArray<FPolygonID>& PolygonIDs, const float BevelFixedDistance, const float BevelProgressTowardCenter, TArray<FPolygonID>& OutNewCenterPolygonIDs, TArray<FPolygonID>& OutNewSidePolygonIDs );
	UFUNCTION( BlueprintCallable, Category="Editable Mesh" ) void SetVerticesCornerSharpness( const TArray<FVertexID>& VertexIDs, const TArray<float>& VerticesNewCornerSharpness );
	UFUNCTION( BlueprintCallable, Category="Editable Mesh" ) void SetEdgesCreaseSharpness( const TArray<FEdgeID>& EdgeIDs, const TArray<float>& EdgesNewCreaseSharpness );
	UFUNCTION( BlueprintCallable, Category="Editable Mesh" ) void SetEdgesHardness( const TArray<FEdgeID>& EdgeIDs, const TArray<bool>& EdgesNewIsHard );
	UFUNCTION( BlueprintCallable, Category="Editable Mesh" ) void SetEdgesHardnessAutomatically( const TArray<FEdgeID>& EdgeIDs, const float MaxDotProductForSoftEdge );	// @todo mesheditor: Not used for anything yet.  Remove it?  Use it during import/convert?
	UFUNCTION( BlueprintCallable, Category="Editable Mesh" ) void SetEdgesVertices( const TArray<FVerticesForEdge>& VerticesForEdges );
	UFUNCTION( BlueprintCallable, Category="Editable Mesh" ) void InsertPolygonPerimeterVertices( const FPolygonID PolygonID, const int32 InsertBeforeVertexNumber, const TArray<FVertexAndAttributes>& VerticesToInsert );
	UFUNCTION( BlueprintCallable, Category="Editable Mesh" ) void RemovePolygonPerimeterVertices( const FPolygonID PolygonID, const int32 FirstVertexNumberToRemove, const int32 NumVerticesToRemove, const bool bDeleteOrphanedVertexInstances );
	UFUNCTION( BlueprintCallable, Category="Editable Mesh" ) void FlipPolygons( const TArray<FPolygonID>& PolygonIDs );
	UFUNCTION( BlueprintCallable, Category="Editable Mesh" ) void TriangulatePolygons( const TArray<FPolygonID>& PolygonIDs, TArray<FPolygonID>& OutNewTrianglePolygons );
	UFUNCTION( BlueprintCallable, Category="Editable Mesh" ) void CreatePolygonGroups( const TArray<FPolygonGroupToCreate>& PolygonGroupsToCreate, TArray<FPolygonGroupID>& OutNewPolygonGroupIDs );
	UFUNCTION( BlueprintCallable, Category="Editable Mesh" ) void DeletePolygonGroups( const TArray<FPolygonGroupID>& PolygonGroupIDs );
	UFUNCTION( BlueprintCallable, Category="Editable Mesh" ) void AssignPolygonsToPolygonGroups( const TArray<FPolygonGroupForPolygon>& PolygonGroupForPolygons, const bool bDeleteOrphanedPolygonGroups );
	UFUNCTION( BlueprintCallable, Category="Editable Mesh" ) void WeldVertices( const TArray<FVertexID>& VertexIDs, FVertexID& OutNewVertexID );
	UFUNCTION( BlueprintCallable, Category="Editable Mesh" ) void TessellatePolygons( const TArray<FPolygonID>& PolygonIDs, const ETriangleTessellationMode TriangleTessellationMode, TArray<FPolygonID>& OutNewPolygonIDs );
	UFUNCTION( BlueprintCallable, Category="Editable Mesh" ) void SetTextureCoordinateCount( const int32 NumTexCoords );
	UFUNCTION( BlueprintCallable, Category="Editable Mesh" ) void QuadrangulateMesh( TArray<FPolygonID>& OutNewPolygonIDs );
	UFUNCTION( BlueprintCallable, Category="Editable Mesh" ) void GeneratePolygonTangentsAndNormals( const TArray<FPolygonID>& PolygonIDs );

protected:

	/** Adds a new change that can be used to undo a modification that happened to the mesh.  If bAllowUndo is false, then
	    the undo will not be stored */
	void AddUndo( TUniquePtr<FChange> NewUndo );

public:
	// @todo mesheditor: temporarily changed access to public so the adapter can call it when building the editable mesh from the source static mesh. Think about this some more.
	/** Refreshes the entire OpenSubdiv state for this mesh and generates subdivision geometry (if the mesh is configured to have subdivision levels) */
#if EDITABLE_MESH_USE_OPENSUBDIV
	void RefreshOpenSubdiv();
#endif

protected:

#if EDITABLE_MESH_USE_OPENSUBDIV
	/** Generates new limit surface data and caches it (if the mesh is configured to have subdivision levels).  This can be used to update the
	    limit surface after a non-topology-effective edit has happened */
	void GenerateOpenSubdivLimitSurfaceData();
#endif


private:

	void BevelOrInsetPolygons( const TArray<FPolygonID>& PolygonIDs, const float InsetFixedDistance, const float InsetProgressTowardCenter, const EInsetPolygonsMode Mode, const bool bShouldBevel, TArray<FPolygonID>& OutNewCenterPolygonIDs, TArray<FPolygonID>& OutNewSidePolygonIDs );

	/** Method used internally by the quadrangulate action */
	void QuadrangulatePolygonGroup( const FPolygonGroupID PolygonGroupID, TArray<FPolygonID>& OutNewPolygonIDs );

	/** Called during end modification to generate tangents and normals on the pending polygon list */
	void GenerateTangentsAndNormals();

	/** Called during end modification to retriangulate polygons in the pending polygon list */
	void RetriangulatePolygons();

	/** Called during end modification to merge vertex instances whose mergeable attributes are all equal */
	void MergeVertexInstances();

	/** Tries to incrementally update the octree based off geometry that has changed since last time.  If that's not
	    reasonable to do, then this will rebuild the entire octree from scratch */
	void UpdateOrRebuildOctree();

public:
	// @todo mesheditor: temporarily changed access to public so the adapter can call it when building the editable mesh from the source static mesh. Think about this some more.
	/** Rebuilds the octree */
	void RebuildOctree();


public:

<<<<<<< HEAD
	FMeshDescription MeshDescription;
=======
	/** Pointer to the active mesh description for this editable mesh */
	FMeshDescription* MeshDescription;

	/** Owned mesh description for this editable mesh */
	FMeshDescription OwnedMeshDescription;
>>>>>>> e48a7484

// @todo mesheditor: sort out member access. Currently StaticMesh adapter relies on accessing this stuff directly
//protected:

	/** The sub-mesh we came from */
	FEditableMeshSubMeshAddress SubMeshAddress;

	/** True if undo features are enabled on this mesh.  You're only allowed to call MakeUndo() if this is set to true. */
	bool bAllowUndo;

	/** True if compact is enabled on this mesh. If true, the mesh description will be sporadically compacted and tidied up. */
	bool bAllowCompact;

	/** When bAllowUndo is enabled, this will store the changes that can be applied to revert anything that happened to this
	    mesh since the last time that MakeUndo() was called. */
	TUniquePtr<FCompoundChangeInput> Undo;

	/** Adapters registered with this editable mesh */
	UPROPERTY()
	TArray<UEditableMeshAdapter*> Adapters;

	/** The number of texture coordinates stored on the vertices of this mesh */
	UPROPERTY( BlueprintReadOnly, Category="Editable Mesh" )
	int32 TextureCoordinateCount;

	/** List of polygons which need their tangent basis recalculating (and consequently their associated vertex instances) */
	TSet<FPolygonID> PolygonsPendingNewTangentBasis;

	/** List of polygons requiring retriangulation */
	TSet<FPolygonID> PolygonsPendingTriangulation;

	/** List of candidate vertices for merging instances */
	TSet<FVertexID> VerticesPendingMerging;

	/** True if StartModification() has been called.  Call EndModification() when you've finished changing the mesh. */
	bool bIsBeingModified;

	/** While the mesh is being edited (between calls to StartModification() and EndModification()), this is the type of modification being performed */
	EMeshModificationType CurrentModificationType;

	/** While the mesh is being edited (between calls to StartModification() and EndModification()), stores whether topology could be affected */
	EMeshTopologyChange CurrentToplogyChange;

	/** Counter to determine when we should compact data */
	UPROPERTY()
	int32 PendingCompactCounter;

	/** Data will be compacted after this many topology modifying actions. */
	static const int32 CompactFrequency = 50;

	/** How many levels to subdivide this mesh.  Zero will turn off subdivisions */
	UPROPERTY( BlueprintReadOnly, Category="Editable Mesh" ) 
	int32 SubdivisionCount;

#if EDITABLE_MESH_USE_OPENSUBDIV
	/** OpenSubdiv topology refiner object.  This is generated for meshes that have subdivision levels, and reused to generate new limit surfaces 
	    when geometry is moved.  When the mesh's topology changes, this object is regenerated from scratch. */
	TSharedPtr<OpenSubdiv::v3_2_0::Far::TopologyRefiner> OsdTopologyRefiner;

	/** Various cached arrays of mesh data in the form that OpenSubdiv expects to read it.  Required by GenerateOpenSubdivLimitSurfaceData(). */
	TArray<int> OsdNumVerticesPerFace;
	TArray<int> OsdVertexIndicesPerFace;
	TArray<int> OsdCreaseVertexIndexPairs;
	TArray<float> OsdCreaseWeights;
	TArray<int> OsdCornerVertexIndices;
	TArray<float> OsdCornerWeights;

	TArray<int> OsdFVarIndicesPerFace;
	struct FOsdFVarChannel
	{
		int ValueCount;
		int const* ValueIndices;
	};
	TArray<FOsdFVarChannel> OsdFVarChannels;
#endif

	/** The resulting limit surface geometry after GenerateOpenSubdivLimitSurfaceData() is called */
	FSubdivisionLimitData SubdivisionLimitData;

	/** Broadcast event when element IDs are remapped (for example, following Compact / Uncompact) */
	FElementIDsRemapped ElementIDsRemappedEvent;


	//
	// Spatial database
	//

	/** True if we should generate and maintain an octree spatial database for this mesh. */
	bool bAllowSpatialDatabase;

	/** Octree to accelerate spatial queries against the mesh.  This is never serialized, and only created and maintained if bAllowSpatialDatabase is enabled. */
	TSharedPtr<class FEditableMeshOctree> Octree;

	/** Maps our polygon IDs to octree element IDs */
	TMap<FPolygonID, FOctreeElementId> PolygonIDToOctreeElementIDMap;

	/** Polygons that were deleted since the last time our octree was refreshed */
	TSet<FPolygonID> DeletedOctreePolygonIDs;

	/** Newly-created polygons since the last time our octree was refreshed */
	TSet<FPolygonID> NewOctreePolygonIDs;

	friend struct FEditableMeshOctreeSemantics;	// NOTE: Allows inline access to PolygonIDToOctreeElementIDMap

};<|MERGE_RESOLUTION|>--- conflicted
+++ resolved
@@ -98,13 +98,10 @@
 	/** Remaps mesh element arrays according to the provided remappings, in order to undo a compact operation */
 	void Uncompact( const FElementIDRemappings& Remappings );
 
-<<<<<<< HEAD
-	const FMeshDescription* GetMeshDescription() const { return &MeshDescription; }
-	FMeshDescription* GetMeshDescription() { return &MeshDescription; }
-=======
-	FMeshDescription* GetMeshDescription() const { return MeshDescription; }
 	void SetMeshDescription( FMeshDescription* InMeshDescription );
->>>>>>> e48a7484
+
+	const FMeshDescription* GetMeshDescription() const { return MeshDescription; }
+	FMeshDescription* GetMeshDescription() { return MeshDescription; }
 
 	UFUNCTION( BlueprintCallable, Category="Editable Mesh" ) void InitializeAdapters();
 	UFUNCTION( BlueprintCallable, Category="Editable Mesh" ) void RebuildRenderMesh();
@@ -540,15 +537,11 @@
 
 public:
 
-<<<<<<< HEAD
-	FMeshDescription MeshDescription;
-=======
 	/** Pointer to the active mesh description for this editable mesh */
 	FMeshDescription* MeshDescription;
 
 	/** Owned mesh description for this editable mesh */
 	FMeshDescription OwnedMeshDescription;
->>>>>>> e48a7484
 
 // @todo mesheditor: sort out member access. Currently StaticMesh adapter relies on accessing this stuff directly
 //protected:
