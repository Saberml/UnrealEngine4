--- conflicted
+++ resolved
@@ -373,11 +373,9 @@
 	Super::Serialize( Ar );
 	Ar.UsingCustomVersion( FEditableMeshCustomVersion::GUID );
 
-<<<<<<< HEAD
-	Ar << MeshDescription;
-=======
 	Ar << OwnedMeshDescription;
->>>>>>> e48a7484
+
+	//Ar << MeshDescription;
 
 	// If the array was serialized containing any editor-only transient adapters, they will appear here as null, so remove them.
 	if( Ar.IsLoading() )
