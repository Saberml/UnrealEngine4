--- conflicted
+++ resolved
@@ -4,12 +4,9 @@
 
 /** Name of the current OpenVR SDK version in use (matches directory name) */
 #define OPENVR_SDK_VER TEXT("OpenVRv0_9_12")
-<<<<<<< HEAD
-=======
 
 // for STEAMVR_SUPPORTED_PLATFORMS, keep at top
 #include "ISteamVRPlugin.h"
->>>>>>> e58dcb1b
 
 #include "Engine.h"
 #include "IHeadMountedDisplay.h"
