<<<<<<< HEAD
#include "AppleARKitVideoOverlay.h"
#include "AppleARKitFrame.h"
#include "Materials/Material.h"
#include "MaterialShaderType.h"
#include "MaterialShader.h"
#include "ExternalTexture.h"
#include "Misc/Guid.h"
#include "ExternalTextureGuid.h"
#include "Containers/ResourceArray.h"
#include "MediaShaders.h"
#include "PipelineStateCache.h"
#include "RHIUtilities.h"
#include "RHIStaticStates.h"
#include "EngineModule.h"
#include "SceneUtils.h"
#include "RendererInterface.h"
#include "ScreenRendering.h"
#include "Containers/DynamicRHIResourceArray.h"
#include "PostProcess/SceneFilterRendering.h"
#if ARKIT_SUPPORT && __IPHONE_OS_VERSION_MAX_ALLOWED >= 110000
#include "IOSAppDelegate.h"
#endif

#if ARKIT_SUPPORT && __IPHONE_OS_VERSION_MAX_ALLOWED >= 110000
/**
* Passes a CVMetalTextureRef through to the RHI to wrap in an RHI texture without traversing system memory.
* @see FAvfTexture2DResourceWrapper & FMetalSurface::FMetalSurface
*/
class FAppleARKitCameraTextureResourceWrapper : public FResourceBulkDataInterface
{
public:
	FAppleARKitCameraTextureResourceWrapper(CFTypeRef InImageBuffer)
		: ImageBuffer(InImageBuffer)
	{
		check(ImageBuffer);
		CFRetain(ImageBuffer);
	}

	/**
	* @return ptr to the resource memory which has been preallocated
	*/
	virtual const void* GetResourceBulkData() const override
	{
		return ImageBuffer;
	}

	/**
	* @return size of resource memory
	*/
	virtual uint32 GetResourceBulkDataSize() const override
	{
		return 0;
	}

	/**
	* @return the type of bulk data for special handling
	*/
	virtual EBulkDataType GetResourceType() const override
	{
		return EBulkDataType::MediaTexture;
	}

	/**
	* Free memory after it has been used to initialize RHI resource
	*/
	virtual void Discard() override
	{
		delete this;
	}

	virtual ~FAppleARKitCameraTextureResourceWrapper()
	{
		CFRelease(ImageBuffer);
		ImageBuffer = nullptr;
	}

	CFTypeRef ImageBuffer;
};
#endif // ARKIT_SUPPORT

FAppleARKitVideoOverlay::FAppleARKitVideoOverlay()
	: RenderingOverlayMaterial(nullptr)
	, LastUpdateTimestamp(-1.0)
{
	RenderingOverlayMaterial = LoadObject<UMaterialInterface>(nullptr, TEXT("/AppleARKit/ARKitCameraMaterial.ARKitCameraMaterial"));
	check(RenderingOverlayMaterial != nullptr);
	RenderingOverlayMaterial->AddToRoot();
}

void FAppleARKitVideoOverlay::UpdateVideoTexture_RenderThread(FRHICommandListImmediate& RHICmdList, FAppleARKitFrame& Frame, const FSceneViewFamily& InViewFamily)
{
	// Allocate and register
	if (VideoTextureY == nullptr)
	{
		check(VideoTextureCbCr == nullptr);
		check(OverlayIndexBufferRHI == nullptr);
		check(OverlayVertexBufferRHI[0] == nullptr);

		FRHIResourceCreateInfo CreateInfo;
		VideoTextureY = RHICmdList.CreateTexture2D(1, 1, PF_R8G8B8A8, 1, 1, 0, CreateInfo);
		VideoTextureCbCr = RHICmdList.CreateTexture2D(1, 1, PF_R8G8B8A8, 1, 1, 0, CreateInfo);

		FSamplerStateInitializerRHI SamplerStateInitializer(SF_Bilinear, AM_Wrap, AM_Wrap, AM_Wrap);
		FSamplerStateRHIRef SamplerStateRHI = RHICreateSamplerState(SamplerStateInitializer);

		FExternalTextureRegistry::Get().RegisterExternalTexture(ARKitPassthroughCameraExternalTextureYGuid, VideoTextureY, SamplerStateRHI);
		FExternalTextureRegistry::Get().RegisterExternalTexture(ARKitPassthroughCameraExternalTextureCbCrGuid, VideoTextureCbCr, SamplerStateRHI);

		// Setup index buffer
		const uint16 Indices[] = { 0, 1, 2, 2, 1, 3 };

		TResourceArray<uint16, INDEXBUFFER_ALIGNMENT> IndexBuffer;
		const uint32 NumIndices = ARRAY_COUNT(Indices);
		IndexBuffer.AddUninitialized(NumIndices);
		FMemory::Memcpy(IndexBuffer.GetData(), Indices, NumIndices * sizeof(uint16));

		FRHIResourceCreateInfo CreateInfoIB(&IndexBuffer);
		OverlayIndexBufferRHI = RHICreateIndexBuffer(sizeof(uint16), IndexBuffer.GetResourceDataSize(), BUF_Static, CreateInfoIB);

		check(InViewFamily.Views.Num() > 0);
		const FSceneView& View = *InViewFamily.Views[0];

		const FVector2D ViewSize(View.UnconstrainedViewRect.Max.X, View.UnconstrainedViewRect.Max.Y);
		
		// CameraSize is 1280x720 regardless of the device orientation. We flip it here if needed to make it consistent with the view size
		FVector2D CameraSize = Frame.Camera.ImageResolution;
		if ((ViewSize.X > ViewSize.Y) != (CameraSize.X > CameraSize.Y))
		{
			CameraSize = FVector2D(CameraSize.Y, CameraSize.X);
		}
		
		const float CameraAspectRatio = CameraSize.X / CameraSize.Y;
		const float ViewAspectRatio = ViewSize.X / ViewSize.Y;
		const float ViewAspectRatioLandscape = (ViewSize.X > ViewSize.Y) ? ViewAspectRatio : ViewSize.Y / ViewSize.X;
		
		float UVOffset = 0.0f;
		if (!FMath::IsNearlyEqual(ViewAspectRatio, CameraAspectRatio))
		{
			if (ViewAspectRatio > CameraAspectRatio)
			{
				UVOffset = 0.5f * (1.0f - (CameraAspectRatio / ViewAspectRatio));
			}
			else
			{
				UVOffset = 0.5f * (1.0f - (ViewAspectRatio / CameraAspectRatio));
			}
		}
		
		// Setup vertex buffer
		const FVector4 Positions[] =
		{
			FVector4(0.0f, 1.0f, 0.0f, 1.0f),
			FVector4(0.0f, 0.0f, 0.0f, 1.0f),
			FVector4(1.0f, 1.0f, 0.0f, 1.0f),
			FVector4(1.0f, 0.0f, 0.0f, 1.0f)
		};

		const FVector2D UVsAdjustWidth[] =
		{
			// Landscape left
			FVector2D(UVOffset, 1.0f),
			FVector2D(UVOffset, 0.0f),
			FVector2D(1.0f - UVOffset, 1.0f),
			FVector2D(1.0f - UVOffset, 0.0f),

			// Landscape right
			FVector2D(1.0f - UVOffset, 0.0f),
			FVector2D(1.0f - UVOffset, 1.0f),
			FVector2D(UVOffset, 0.0f),
			FVector2D(UVOffset, 1.0f),

			// Portrait
			FVector2D(1.0f - UVOffset, 1.0f),
			FVector2D(UVOffset, 1.0f),
			FVector2D(1.0f - UVOffset, 0.0f),
			FVector2D(UVOffset, 0.0f),

			// Portrait Upside Down
			FVector2D(UVOffset, 0.0f),
			FVector2D(1.0f - UVOffset, 0.0f),
			FVector2D(UVOffset, 1.0f),
			FVector2D(1.0f - UVOffset, 1.0f)
		};

		const FVector2D UVsAdjustHeight[] =
		{
			// Landscape Left
			FVector2D(0.0f, 1.0f - UVOffset),
			FVector2D(0.0f, UVOffset),
			FVector2D(1.0f, 1.0f - UVOffset),
			FVector2D(1.0f, UVOffset),
			
			// Landscape Right
			FVector2D(1.0f, UVOffset),
			FVector2D(1.0f, 1.0f - UVOffset),
			FVector2D(0.0f, UVOffset),
			FVector2D(0.0f, 1.0f - UVOffset),
			
			// Portrait
			FVector2D(1.0f, 1.0f - UVOffset),
			FVector2D(0.0f, 1.0f - UVOffset),
			FVector2D(1.0f, UVOffset),
			FVector2D(0.0f, UVOffset),
			
			// Portrait Upside Down
			FVector2D(0.0f, UVOffset),
			FVector2D(1.0f, UVOffset),
			FVector2D(0.0f, 1.0f - UVOffset),
			FVector2D(1.0f, 1.0f - UVOffset)
		};

		uint32 UVIndex = 0;
		const FVector2D* const UVs = (ViewAspectRatioLandscape <= Frame.Camera.GetAspectRatio()) ? UVsAdjustWidth : UVsAdjustHeight;
		for (uint32 OrientationIter = 0; OrientationIter < 4; ++OrientationIter)
		{
			TResourceArray<FFilterVertex, VERTEXBUFFER_ALIGNMENT> Vertices;
			Vertices.SetNumUninitialized(4);

			Vertices[0].Position = Positions[0];
			Vertices[0].UV = UVs[UVIndex];

			Vertices[1].Position = Positions[1];
			Vertices[1].UV = UVs[UVIndex + 1];

			Vertices[2].Position = Positions[2];
			Vertices[2].UV = UVs[UVIndex + 2];

			Vertices[3].Position = Positions[3];
			Vertices[3].UV = UVs[UVIndex + 3];

			UVIndex += 4;

			FRHIResourceCreateInfo CreateInfoVB(&Vertices);
			OverlayVertexBufferRHI[OrientationIter] = RHICreateVertexBuffer(Vertices.GetResourceDataSize(), BUF_Static, CreateInfoVB);
		}
	}

#if ARKIT_SUPPORT && __IPHONE_OS_VERSION_MAX_ALLOWED >= 110000
	if ([IOSAppDelegate GetDelegate].OSVersion >= 11.0f)
	{
		check(IsMetalPlatform(GMaxRHIShaderPlatform));

		if (LastUpdateTimestamp != Frame.Timestamp && Frame.CapturedYImage && Frame.CapturedCbCrImage)
		{
			FRHIResourceCreateInfo CreateInfo;
			const uint32 CreateFlags = TexCreate_Dynamic | TexCreate_NoTiling | TexCreate_ShaderResource;
			CreateInfo.BulkData = new FAppleARKitCameraTextureResourceWrapper(Frame.CapturedYImage);
			CreateInfo.ResourceArray = nullptr;

			// pull the Y and CbCr textures out of the captured image planes (format is fake here, it will get the format from the FAppleARKitCameraTextureResourceWrapper)
			VideoTextureY = RHICreateTexture2D(Frame.CapturedYImageWidth, Frame.CapturedYImageHeight, /*Format=*/PF_B8G8R8A8, /*NumMips=*/1, /*NumSamples=*/1, CreateFlags, CreateInfo);

			CreateInfo.BulkData = new FAppleARKitCameraTextureResourceWrapper(Frame.CapturedCbCrImage);
			VideoTextureCbCr = RHICreateTexture2D(Frame.CapturedCbCrImageWidth, Frame.CapturedCbCrImageHeight, /*Format=*/PF_B8G8R8A8, /*NumMips=*/1, /*NumSamples=*/1, CreateFlags, CreateInfo);

			// todo: Add an update call to the registry instead of this unregister/re-register
			FExternalTextureRegistry::Get().UnregisterExternalTexture(ARKitPassthroughCameraExternalTextureYGuid);
			FExternalTextureRegistry::Get().UnregisterExternalTexture(ARKitPassthroughCameraExternalTextureCbCrGuid);

			FSamplerStateInitializerRHI SamplerStateInitializer(SF_Bilinear, AM_Wrap, AM_Wrap, AM_Wrap);
			FSamplerStateRHIRef SamplerStateRHI = RHICreateSamplerState(SamplerStateInitializer);

			FExternalTextureRegistry::Get().RegisterExternalTexture(ARKitPassthroughCameraExternalTextureYGuid, VideoTextureY, SamplerStateRHI);
			FExternalTextureRegistry::Get().RegisterExternalTexture(ARKitPassthroughCameraExternalTextureCbCrGuid, VideoTextureCbCr, SamplerStateRHI);

			CFRelease(Frame.CapturedYImage);
			CFRelease(Frame.CapturedCbCrImage);
			Frame.CapturedYImage = nullptr;
			Frame.CapturedCbCrImage = nullptr;

			LastUpdateTimestamp = Frame.Timestamp;
		}
	}
#endif // ARKIT_SUPPORT
}

// We use something similar to the PostProcessMaterial to render the color camera overlay.
class FARKitCameraOverlayVS : public FMaterialShader
{
	DECLARE_SHADER_TYPE(FARKitCameraOverlayVS, Material);
public:

	static bool ShouldCache(EShaderPlatform Platform, const FMaterial* Material)
	{
		return Material->GetMaterialDomain() == MD_PostProcess && IsMobilePlatform(Platform);
	}

	static void ModifyCompilationEnvironment(EShaderPlatform Platform, const class FMaterial* Material, FShaderCompilerEnvironment& OutEnvironment)
	{
		FMaterialShader::ModifyCompilationEnvironment(Platform, OutEnvironment);

		OutEnvironment.SetDefine(TEXT("POST_PROCESS_MATERIAL"), 1);

		OutEnvironment.SetDefine(TEXT("POST_PROCESS_MATERIAL_BEFORE_TONEMAP"), (Material->GetBlendableLocation() != BL_AfterTonemapping) ? 1 : 0);
	}

	FARKitCameraOverlayVS() { }
	FARKitCameraOverlayVS(const ShaderMetaType::CompiledShaderInitializerType& Initializer)
		: FMaterialShader(Initializer)
	{
	}

	void SetParameters(FRHICommandList& RHICmdList, const FSceneView View)
	{
		const FVertexShaderRHIParamRef ShaderRHI = GetVertexShader();
		FMaterialShader::SetViewParameters(RHICmdList, ShaderRHI, View, View.ViewUniformBuffer);
	}

	virtual bool Serialize(FArchive& Ar) override
	{
		bool bShaderHasOutdatedParameters = FMaterialShader::Serialize(Ar);
		return bShaderHasOutdatedParameters;
	}
};

IMPLEMENT_MATERIAL_SHADER_TYPE(, FARKitCameraOverlayVS, TEXT("/Engine/Private/PostProcessMaterialShaders.usf"), TEXT("MainVS_ES2"), SF_Vertex);

class FARKitCameraOverlayPS : public FMaterialShader
{
	DECLARE_SHADER_TYPE(FARKitCameraOverlayPS, Material);
public:

	static bool ShouldCache(EShaderPlatform Platform, const FMaterial* Material)
	{
		return Material->GetMaterialDomain() == MD_PostProcess && IsMobilePlatform(Platform);
	}

	static void ModifyCompilationEnvironment(EShaderPlatform Platform, const class FMaterial* Material, FShaderCompilerEnvironment& OutEnvironment)
	{
		FMaterialShader::ModifyCompilationEnvironment(Platform, OutEnvironment);

		OutEnvironment.SetDefine(TEXT("POST_PROCESS_MATERIAL"), 1);
		OutEnvironment.SetDefine(TEXT("OUTPUT_GAMMA_SPACE"), IsMobileHDR() ? 0 : 1);
		OutEnvironment.SetDefine(TEXT("POST_PROCESS_MATERIAL_BEFORE_TONEMAP"), (Material->GetBlendableLocation() != BL_AfterTonemapping) ? 1 : 0);
	}

	FARKitCameraOverlayPS() {}
	FARKitCameraOverlayPS(const ShaderMetaType::CompiledShaderInitializerType& Initializer) :
		FMaterialShader(Initializer)
	{
	}

	void SetParameters(FRHICommandList& RHICmdList, const FSceneView View, const FMaterialRenderProxy* Material)
	{
		const FPixelShaderRHIParamRef ShaderRHI = GetPixelShader();

		FMaterialShader::SetParameters(RHICmdList, ShaderRHI, Material, *Material->GetMaterial(View.GetFeatureLevel()), View, View.ViewUniformBuffer, true, ESceneRenderTargetsMode::DontSet);
	}

	virtual bool Serialize(FArchive& Ar) override
	{
		bool bShaderHasOutdatedParameters = FMaterialShader::Serialize(Ar);
		return bShaderHasOutdatedParameters;
	}
};

IMPLEMENT_MATERIAL_SHADER_TYPE(, FARKitCameraOverlayPS, TEXT("/Engine/Private/PostProcessMaterialShaders.usf"), TEXT("MainPS_ES2"), SF_Pixel);

void FAppleARKitVideoOverlay::RenderVideoOverlay_RenderThread(FRHICommandListImmediate& RHICmdList, const FSceneView& InView, const EScreenOrientation::Type DeviceOrientation)
{
#if ARKIT_SUPPORT && __IPHONE_OS_VERSION_MAX_ALLOWED >= 110000

	if ([IOSAppDelegate GetDelegate].OSVersion >= 11.0f)
	{
		// Draw a screen quad?
		if (RenderingOverlayMaterial == nullptr || !RenderingOverlayMaterial->IsValidLowLevel())
		{
			return;
		}

		const auto FeatureLevel = InView.GetFeatureLevel();
		IRendererModule& RendererModule = GetRendererModule();

		if (FeatureLevel <= ERHIFeatureLevel::ES3_1)
		{
			const FMaterial* const CameraMaterial = RenderingOverlayMaterial->GetRenderProxy(false)->GetMaterial(FeatureLevel);
			const FMaterialShaderMap* const MaterialShaderMap = CameraMaterial->GetRenderingThreadShaderMap();

			FARKitCameraOverlayVS* const VertexShader = MaterialShaderMap->GetShader<FARKitCameraOverlayVS>();
			FARKitCameraOverlayPS* const PixelShader = MaterialShaderMap->GetShader<FARKitCameraOverlayPS>();

			FGraphicsPipelineStateInitializer GraphicsPSOInit;
			RHICmdList.ApplyCachedRenderTargets(GraphicsPSOInit);

			GraphicsPSOInit.BlendState = TStaticBlendState<>::GetRHI();
			GraphicsPSOInit.RasterizerState = TStaticRasterizerState<>::GetRHI();
			GraphicsPSOInit.DepthStencilState = TStaticDepthStencilState<false, CF_DepthNearOrEqual>::GetRHI();

			GraphicsPSOInit.BoundShaderState.VertexDeclarationRHI = RendererModule.GetFilterVertexDeclaration().VertexDeclarationRHI;
			GraphicsPSOInit.BoundShaderState.VertexShaderRHI = GETSAFERHISHADER_VERTEX(VertexShader);
			GraphicsPSOInit.BoundShaderState.PixelShaderRHI = GETSAFERHISHADER_PIXEL(PixelShader);
			GraphicsPSOInit.PrimitiveType = PT_TriangleList;

			SetGraphicsPipelineState(RHICmdList, GraphicsPSOInit);

			VertexShader->SetParameters(RHICmdList, InView);
			PixelShader->SetParameters(RHICmdList, InView, RenderingOverlayMaterial->GetRenderProxy(false));

			const FIntPoint ViewSize = InView.ViewRect.Size();

			FDrawRectangleParameters Parameters;
			Parameters.PosScaleBias = FVector4(ViewSize.X, ViewSize.Y, 0, 0);
			Parameters.UVScaleBias = FVector4(1.0f, 1.0f, 0.0f, 0.0f);

			Parameters.InvTargetSizeAndTextureSize = FVector4(
				1.0f / ViewSize.X, 1.0f / ViewSize.Y,
				1.0f, 1.0f);

			SetUniformBufferParameterImmediate(RHICmdList, VertexShader->GetVertexShader(), VertexShader->GetUniformBufferParameter<FDrawRectangleParameters>(), Parameters);

			FVertexBufferRHIParamRef VertexBufferRHI = nullptr;
			switch (DeviceOrientation)
			{
				case EScreenOrientation::Type::LandscapeLeft:
					VertexBufferRHI = OverlayVertexBufferRHI[0];
					break;

				case EScreenOrientation::Type::LandscapeRight:
					VertexBufferRHI = OverlayVertexBufferRHI[1];
					break;

				case EScreenOrientation::Type::Portrait:
					VertexBufferRHI = OverlayVertexBufferRHI[2];
					break;

				case EScreenOrientation::Type::PortraitUpsideDown:
					VertexBufferRHI = OverlayVertexBufferRHI[3];
					break;

				default:
					VertexBufferRHI = OverlayVertexBufferRHI[0];
					break;
			}

			if (VertexBufferRHI && OverlayIndexBufferRHI.IsValid())
			{
				RHICmdList.SetStreamSource(0, VertexBufferRHI, 0);
				RHICmdList.DrawIndexedPrimitive(
					OverlayIndexBufferRHI,
					PT_TriangleList,
					/*BaseVertexIndex=*/ 0,
					/*MinIndex=*/ 0,
					/*NumVertices=*/ 4,
					/*StartIndex=*/ 0,
					/*NumPrimitives=*/ 2,
					/*NumInstances=*/ 1
				);
			}
		}
	}
#endif // ARKIT_SUPPORT
}
=======
// Copyright 1998-2018 Epic Games, Inc. All Rights Reserved.

#include "AppleARKitVideoOverlay.h"
#include "AppleARKitFrame.h"
#include "Materials/Material.h"
#include "MaterialShaderType.h"
#include "MaterialShader.h"
#include "ExternalTexture.h"
#include "Misc/Guid.h"
#include "ExternalTextureGuid.h"
#include "Containers/ResourceArray.h"
#include "MediaShaders.h"
#include "PipelineStateCache.h"
#include "RHIUtilities.h"
#include "RHIStaticStates.h"
#include "EngineModule.h"
#include "SceneUtils.h"
#include "RendererInterface.h"
#include "ScreenRendering.h"
#include "Containers/DynamicRHIResourceArray.h"
#include "PostProcess/SceneFilterRendering.h"
#include "PostProcessParameters.h"
#if ARKIT_SUPPORT && __IPHONE_OS_VERSION_MAX_ALLOWED >= 110000
#include "IOSAppDelegate.h"
#endif

#if ARKIT_SUPPORT && __IPHONE_OS_VERSION_MAX_ALLOWED >= 110000
/**
* Passes a CVMetalTextureRef through to the RHI to wrap in an RHI texture without traversing system memory.
* @see FAvfTexture2DResourceWrapper & FMetalSurface::FMetalSurface
*/
class FAppleARKitCameraTextureResourceWrapper : public FResourceBulkDataInterface
{
public:
	FAppleARKitCameraTextureResourceWrapper(CFTypeRef InImageBuffer)
		: ImageBuffer(InImageBuffer)
	{
		check(ImageBuffer);
		CFRetain(ImageBuffer);
	}

	/**
	* @return ptr to the resource memory which has been preallocated
	*/
	virtual const void* GetResourceBulkData() const override
	{
		return ImageBuffer;
	}

	/**
	* @return size of resource memory
	*/
	virtual uint32 GetResourceBulkDataSize() const override
	{
		return 0;
	}

	/**
	* @return the type of bulk data for special handling
	*/
	virtual EBulkDataType GetResourceType() const override
	{
		return EBulkDataType::MediaTexture;
	}

	/**
	* Free memory after it has been used to initialize RHI resource
	*/
	virtual void Discard() override
	{
		delete this;
	}

	virtual ~FAppleARKitCameraTextureResourceWrapper()
	{
		CFRelease(ImageBuffer);
		ImageBuffer = nullptr;
	}

	CFTypeRef ImageBuffer;
};
#endif // ARKIT_SUPPORT

FAppleARKitVideoOverlay::FAppleARKitVideoOverlay()
	: RenderingOverlayMaterial(nullptr)
	, LastUpdateTimestamp(-1.0)
{
	RenderingOverlayMaterial = LoadObject<UMaterialInterface>(nullptr, TEXT("/AppleARKit/ARKitCameraMaterial.ARKitCameraMaterial"));
	check(RenderingOverlayMaterial != nullptr);
	RenderingOverlayMaterial->AddToRoot();
}

void FAppleARKitVideoOverlay::UpdateVideoTexture_RenderThread(FRHICommandListImmediate& RHICmdList, FAppleARKitFrame& Frame, const FSceneViewFamily& InViewFamily)
{
	// Allocate and register
	if (VideoTextureY == nullptr)
	{
		check(VideoTextureCbCr == nullptr);
		check(OverlayIndexBufferRHI == nullptr);
		check(OverlayVertexBufferRHI[0] == nullptr);

		FRHIResourceCreateInfo CreateInfo;
		VideoTextureY = RHICmdList.CreateTexture2D(1, 1, PF_R8G8B8A8, 1, 1, 0, CreateInfo);
		VideoTextureCbCr = RHICmdList.CreateTexture2D(1, 1, PF_R8G8B8A8, 1, 1, 0, CreateInfo);

		FSamplerStateInitializerRHI SamplerStateInitializer(SF_Bilinear, AM_Wrap, AM_Wrap, AM_Wrap);
		FSamplerStateRHIRef SamplerStateRHI = RHICreateSamplerState(SamplerStateInitializer);

		FExternalTextureRegistry::Get().RegisterExternalTexture(ARKitPassthroughCameraExternalTextureYGuid, VideoTextureY, SamplerStateRHI);
		FExternalTextureRegistry::Get().RegisterExternalTexture(ARKitPassthroughCameraExternalTextureCbCrGuid, VideoTextureCbCr, SamplerStateRHI);

		// Setup index buffer
		const uint16 Indices[] = { 0, 1, 2, 2, 1, 3 };

		TResourceArray<uint16, INDEXBUFFER_ALIGNMENT> IndexBuffer;
		const uint32 NumIndices = ARRAY_COUNT(Indices);
		IndexBuffer.AddUninitialized(NumIndices);
		FMemory::Memcpy(IndexBuffer.GetData(), Indices, NumIndices * sizeof(uint16));

		FRHIResourceCreateInfo CreateInfoIB(&IndexBuffer);
		OverlayIndexBufferRHI = RHICreateIndexBuffer(sizeof(uint16), IndexBuffer.GetResourceDataSize(), BUF_Static, CreateInfoIB);

		check(InViewFamily.Views.Num() > 0);
		const FSceneView& View = *InViewFamily.Views[0];

		const FVector2D ViewSize(View.UnconstrainedViewRect.Max.X, View.UnconstrainedViewRect.Max.Y);
		
		// CameraSize is 1280 x 720 regardless of the device orientation. We flip it here if needed to make it consistent with the view size.
		FVector2D CameraSize = Frame.Camera.ImageResolution;
		if ((ViewSize.X > ViewSize.Y) != (CameraSize.X > CameraSize.Y))
		{
			CameraSize = FVector2D(CameraSize.Y, CameraSize.X);
		}
		
		const float CameraAspectRatio = CameraSize.X / CameraSize.Y;
		const float ViewAspectRatio = ViewSize.X / ViewSize.Y;
		const float ViewAspectRatioLandscape = (ViewSize.X > ViewSize.Y) ? ViewAspectRatio : ViewSize.Y / ViewSize.X;
		
		float UVOffsetAmount = 0.0f;
		if (!FMath::IsNearlyEqual(ViewAspectRatio, CameraAspectRatio))
		{
			if (ViewAspectRatio > CameraAspectRatio)
			{
				UVOffsetAmount = 0.5f * (1.0f - (CameraAspectRatio / ViewAspectRatio));
			}
			else
			{
				UVOffsetAmount = 0.5f * (1.0f - (ViewAspectRatio / CameraAspectRatio));
			}
		}
		
		const FVector2D UVOffset = (ViewAspectRatioLandscape <= Frame.Camera.GetAspectRatio()) ? FVector2D(UVOffsetAmount, 0.0f) : FVector2D(0.0f, UVOffsetAmount);
		
		// Setup vertex buffer
		const FVector4 Positions[] =
		{
			FVector4(0.0f, 1.0f, 0.0f, 1.0f),
			FVector4(0.0f, 0.0f, 0.0f, 1.0f),
			FVector4(1.0f, 1.0f, 0.0f, 1.0f),
			FVector4(1.0f, 0.0f, 0.0f, 1.0f)
		};

		const FVector2D UVs[] =
		{
			// Landscape left
			FVector2D(UVOffset.X, 1.0f - UVOffset.Y),
			FVector2D(UVOffset.X, UVOffset.Y),
			FVector2D(1.0f - UVOffset.X, 1.0f - UVOffset.Y),
			FVector2D(1.0f - UVOffset.X, UVOffset.Y),

			// Landscape right
			FVector2D(1.0f - UVOffset.X, UVOffset.Y),
			FVector2D(1.0f - UVOffset.X, 1.0f - UVOffset.Y),
			FVector2D(UVOffset.X, UVOffset.Y),
			FVector2D(UVOffset.X, 1.0f - UVOffset.Y),

			// Portrait
			FVector2D(1.0f - UVOffset.X, 1.0f - UVOffset.Y),
			FVector2D(UVOffset.X, 1.0f - UVOffset.Y),
			FVector2D(1.0f - UVOffset.X, UVOffset.Y),
			FVector2D(UVOffset.X, UVOffset.Y),

			// Portrait Upside Down
			FVector2D(UVOffset.X, UVOffset.Y),
			FVector2D(1.0f - UVOffset.X, UVOffset.Y),
			FVector2D(UVOffset.X, 1.0f - UVOffset.Y),
			FVector2D(1.0f - UVOffset.X, 1.0f - UVOffset.Y)
		};

		uint32 UVIndex = 0;
		for (uint32 OrientationIter = 0; OrientationIter < 4; ++OrientationIter)
		{
			TResourceArray<FFilterVertex, VERTEXBUFFER_ALIGNMENT> Vertices;
			Vertices.SetNumUninitialized(4);

			Vertices[0].Position = Positions[0];
			Vertices[0].UV = UVs[UVIndex];

			Vertices[1].Position = Positions[1];
			Vertices[1].UV = UVs[UVIndex + 1];

			Vertices[2].Position = Positions[2];
			Vertices[2].UV = UVs[UVIndex + 2];

			Vertices[3].Position = Positions[3];
			Vertices[3].UV = UVs[UVIndex + 3];

			UVIndex += 4;

			FRHIResourceCreateInfo CreateInfoVB(&Vertices);
			OverlayVertexBufferRHI[OrientationIter] = RHICreateVertexBuffer(Vertices.GetResourceDataSize(), BUF_Static, CreateInfoVB);
		}
	}

#if ARKIT_SUPPORT && __IPHONE_OS_VERSION_MAX_ALLOWED >= 110000
	if ([IOSAppDelegate GetDelegate].OSVersion >= 11.0f)
	{
		check(IsMetalPlatform(GMaxRHIShaderPlatform));

		if (LastUpdateTimestamp != Frame.Timestamp && Frame.CapturedYImage && Frame.CapturedCbCrImage)
		{
			FRHIResourceCreateInfo CreateInfo;
			const uint32 CreateFlags = TexCreate_Dynamic | TexCreate_NoTiling | TexCreate_ShaderResource;
			CreateInfo.BulkData = new FAppleARKitCameraTextureResourceWrapper(Frame.CapturedYImage);
			CreateInfo.ResourceArray = nullptr;

			// pull the Y and CbCr textures out of the captured image planes (format is fake here, it will get the format from the FAppleARKitCameraTextureResourceWrapper)
			VideoTextureY = RHICreateTexture2D(Frame.CapturedYImageWidth, Frame.CapturedYImageHeight, /*Format=*/PF_B8G8R8A8, /*NumMips=*/1, /*NumSamples=*/1, CreateFlags, CreateInfo);

			CreateInfo.BulkData = new FAppleARKitCameraTextureResourceWrapper(Frame.CapturedCbCrImage);
			VideoTextureCbCr = RHICreateTexture2D(Frame.CapturedCbCrImageWidth, Frame.CapturedCbCrImageHeight, /*Format=*/PF_B8G8R8A8, /*NumMips=*/1, /*NumSamples=*/1, CreateFlags, CreateInfo);

			// todo: Add an update call to the registry instead of this unregister/re-register
			FExternalTextureRegistry::Get().UnregisterExternalTexture(ARKitPassthroughCameraExternalTextureYGuid);
			FExternalTextureRegistry::Get().UnregisterExternalTexture(ARKitPassthroughCameraExternalTextureCbCrGuid);

			FSamplerStateInitializerRHI SamplerStateInitializer(SF_Bilinear, AM_Wrap, AM_Wrap, AM_Wrap);
			FSamplerStateRHIRef SamplerStateRHI = RHICreateSamplerState(SamplerStateInitializer);

			FExternalTextureRegistry::Get().RegisterExternalTexture(ARKitPassthroughCameraExternalTextureYGuid, VideoTextureY, SamplerStateRHI);
			FExternalTextureRegistry::Get().RegisterExternalTexture(ARKitPassthroughCameraExternalTextureCbCrGuid, VideoTextureCbCr, SamplerStateRHI);

			CFRelease(Frame.CapturedYImage);
			CFRelease(Frame.CapturedCbCrImage);
			Frame.CapturedYImage = nullptr;
			Frame.CapturedCbCrImage = nullptr;

			LastUpdateTimestamp = Frame.Timestamp;
		}
	}
#endif // ARKIT_SUPPORT
}

// We use something similar to the PostProcessMaterial to render the color camera overlay.
template <bool bIsMobileRenderer>
class FARKitCameraOverlayVS : public FMaterialShader
{
	DECLARE_SHADER_TYPE(FARKitCameraOverlayVS, Material);
public:

	static bool ShouldCompilePermutation(EShaderPlatform Platform, const FMaterial* Material)
	{
		if (bIsMobileRenderer)
		{
			return Material->GetMaterialDomain() == MD_PostProcess && IsMobilePlatform(Platform);
		}
		else
		{
			return Material->GetMaterialDomain() == MD_PostProcess && !IsMobilePlatform(Platform);
		}
	}

	static void ModifyCompilationEnvironment(EShaderPlatform Platform, const class FMaterial* Material, FShaderCompilerEnvironment& OutEnvironment)
	{
		FMaterialShader::ModifyCompilationEnvironment(Platform, OutEnvironment);
		OutEnvironment.SetDefine(TEXT("POST_PROCESS_MATERIAL"), 1);
		OutEnvironment.SetDefine(TEXT("POST_PROCESS_MATERIAL_BEFORE_TONEMAP"), (Material->GetBlendableLocation() != BL_AfterTonemapping) ? 1 : 0);
	}

	FARKitCameraOverlayVS() { }
	FARKitCameraOverlayVS(const ShaderMetaType::CompiledShaderInitializerType& Initializer)
		: FMaterialShader(Initializer)
	{
	}

	void SetParameters(FRHICommandList& RHICmdList, const FSceneView View)
	{
		const FVertexShaderRHIParamRef ShaderRHI = GetVertexShader();
		FMaterialShader::SetViewParameters(RHICmdList, ShaderRHI, View, View.ViewUniformBuffer);
	}

	virtual bool Serialize(FArchive& Ar) override
	{
		const bool bShaderHasOutdatedParameters = FMaterialShader::Serialize(Ar);
		return bShaderHasOutdatedParameters;
	}
};

IMPLEMENT_MATERIAL_SHADER_TYPE(template<>, FARKitCameraOverlayVS<true>, TEXT("/Engine/Private/PostProcessMaterialShaders.usf"), TEXT("MainVS_ES2"), SF_Vertex);
IMPLEMENT_MATERIAL_SHADER_TYPE(template<>, FARKitCameraOverlayVS<false>, TEXT("/Engine/Private/PostProcessMaterialShaders.usf"), TEXT("MainVS_VideoOverlay"), SF_Vertex);

template <bool bIsMobileRenderer>
class FARKitCameraOverlayPS : public FMaterialShader
{
	DECLARE_SHADER_TYPE(FARKitCameraOverlayPS, Material);
public:

	static bool ShouldCompilePermutation(EShaderPlatform Platform, const FMaterial* Material)
	{
		if (bIsMobileRenderer)
		{
			return Material->GetMaterialDomain() == MD_PostProcess && IsMobilePlatform(Platform);
		}
		else
		{
			return Material->GetMaterialDomain() == MD_PostProcess && !IsMobilePlatform(Platform);
		}
	}

	static void ModifyCompilationEnvironment(EShaderPlatform Platform, const class FMaterial* Material, FShaderCompilerEnvironment& OutEnvironment)
	{
		FMaterialShader::ModifyCompilationEnvironment(Platform, OutEnvironment);
		OutEnvironment.SetDefine(TEXT("POST_PROCESS_MATERIAL"), 1);
		OutEnvironment.SetDefine(TEXT("OUTPUT_GAMMA_SPACE"), IsMobileHDR() ? 0 : 1);
		OutEnvironment.SetDefine(TEXT("POST_PROCESS_MATERIAL_BEFORE_TONEMAP"), (Material->GetBlendableLocation() != BL_AfterTonemapping) ? 1 : 0);
	}

	FARKitCameraOverlayPS() {}
	FARKitCameraOverlayPS(const ShaderMetaType::CompiledShaderInitializerType& Initializer) :
		FMaterialShader(Initializer)
	{
		for (uint32 InputIter = 0; InputIter < ePId_Input_MAX; ++InputIter)
		{
			PostprocessInputParameter[InputIter].Bind(Initializer.ParameterMap, *FString::Printf(TEXT("PostprocessInput%d"), InputIter));
			PostprocessInputParameterSampler[InputIter].Bind(Initializer.ParameterMap, *FString::Printf(TEXT("PostprocessInput%dSampler"), InputIter));
		}
	}

	void SetParameters(FRHICommandList& RHICmdList, const FSceneView View, const FMaterialRenderProxy* Material)
	{
		const FPixelShaderRHIParamRef ShaderRHI = GetPixelShader();
		FMaterialShader::SetParameters(RHICmdList, ShaderRHI, Material, *Material->GetMaterial(View.GetFeatureLevel()), View, View.ViewUniformBuffer, true, ESceneRenderTargetsMode::DontSet);

		for (uint32 InputIter = 0; InputIter < ePId_Input_MAX; ++InputIter)
		{
			if (PostprocessInputParameter[InputIter].IsBound())
			{
				SetTextureParameter(
					RHICmdList, 
					ShaderRHI, 
					PostprocessInputParameter[InputIter],
					PostprocessInputParameterSampler[InputIter],
					TStaticSamplerState<>::GetRHI(),
					GBlackTexture->TextureRHI);
			}
		}
	}

	virtual bool Serialize(FArchive& Ar) override
	{
		const bool bShaderHasOutdatedParameters = FMaterialShader::Serialize(Ar);
		return bShaderHasOutdatedParameters;
	}

private:
	FShaderResourceParameter PostprocessInputParameter[ePId_Input_MAX];
	FShaderResourceParameter PostprocessInputParameterSampler[ePId_Input_MAX];
};

IMPLEMENT_MATERIAL_SHADER_TYPE(template<>, FARKitCameraOverlayPS<true>, TEXT("/Engine/Private/PostProcessMaterialShaders.usf"), TEXT("MainPS_ES2"), SF_Pixel);
IMPLEMENT_MATERIAL_SHADER_TYPE(template<>, FARKitCameraOverlayPS<false>, TEXT("/Engine/Private/PostProcessMaterialShaders.usf"), TEXT("MainPS_VideoOverlay"), SF_Pixel);

void FAppleARKitVideoOverlay::RenderVideoOverlay_RenderThread(FRHICommandListImmediate& RHICmdList, const FSceneView& InView, const EScreenOrientation::Type DeviceOrientation)
{
#if ARKIT_SUPPORT && __IPHONE_OS_VERSION_MAX_ALLOWED >= 110000

	if ([IOSAppDelegate GetDelegate].OSVersion >= 11.0f)
	{
		if (RenderingOverlayMaterial == nullptr || !RenderingOverlayMaterial->IsValidLowLevel())
		{
			return;
		}

		const auto FeatureLevel = InView.GetFeatureLevel();
		IRendererModule& RendererModule = GetRendererModule();

		const FMaterial* const CameraMaterial = RenderingOverlayMaterial->GetRenderProxy(false)->GetMaterial(FeatureLevel);
		const FMaterialShaderMap* const MaterialShaderMap = CameraMaterial->GetRenderingThreadShaderMap();

		FGraphicsPipelineStateInitializer GraphicsPSOInit;
		RHICmdList.ApplyCachedRenderTargets(GraphicsPSOInit);

		GraphicsPSOInit.BlendState = TStaticBlendState<>::GetRHI();
		GraphicsPSOInit.RasterizerState = TStaticRasterizerState<>::GetRHI();
		GraphicsPSOInit.DepthStencilState = TStaticDepthStencilState<false, CF_DepthNearOrEqual>::GetRHI();
		GraphicsPSOInit.PrimitiveType = PT_TriangleList;
		GraphicsPSOInit.BoundShaderState.VertexDeclarationRHI = RendererModule.GetFilterVertexDeclaration().VertexDeclarationRHI;
		
		const bool bIsMobileRenderer = FeatureLevel <= ERHIFeatureLevel::ES3_1;
		FMaterialShader* VertexShader = nullptr;
		FMaterialShader* PixelShader = nullptr;
		if (bIsMobileRenderer)
		{
			VertexShader = MaterialShaderMap->GetShader<FARKitCameraOverlayVS<true>>();
			PixelShader = MaterialShaderMap->GetShader<FARKitCameraOverlayPS<true>>();
			GraphicsPSOInit.BoundShaderState.VertexShaderRHI = GETSAFERHISHADER_VERTEX(reinterpret_cast<FARKitCameraOverlayVS<true>*>(VertexShader));
			GraphicsPSOInit.BoundShaderState.PixelShaderRHI = GETSAFERHISHADER_PIXEL(reinterpret_cast<FARKitCameraOverlayPS<true>*>(PixelShader));
		}
		else
		{
			VertexShader = MaterialShaderMap->GetShader<FARKitCameraOverlayVS<false>>();
			PixelShader = MaterialShaderMap->GetShader<FARKitCameraOverlayPS<false>>();
			GraphicsPSOInit.BoundShaderState.VertexShaderRHI = GETSAFERHISHADER_VERTEX(reinterpret_cast<FARKitCameraOverlayVS<false>*>(VertexShader));
			GraphicsPSOInit.BoundShaderState.PixelShaderRHI = GETSAFERHISHADER_PIXEL(reinterpret_cast<FARKitCameraOverlayPS<false>*>(PixelShader));
		}
		
		SetGraphicsPipelineState(RHICmdList, GraphicsPSOInit);
		
		const FIntPoint ViewSize = InView.UnconstrainedViewRect.Size();
		FDrawRectangleParameters Parameters;
		Parameters.PosScaleBias = FVector4(ViewSize.X, ViewSize.Y, 0, 0);
		Parameters.UVScaleBias = FVector4(1.0f, 1.0f, 0.0f, 0.0f);
		Parameters.InvTargetSizeAndTextureSize = FVector4(
														  1.0f / ViewSize.X, 1.0f / ViewSize.Y,
														  1.0f, 1.0f);

		if (bIsMobileRenderer)
		{
			FARKitCameraOverlayVS<true>* const VertexShaderPtr = reinterpret_cast<FARKitCameraOverlayVS<true>*>(VertexShader);
			SetUniformBufferParameterImmediate(RHICmdList, VertexShaderPtr->GetVertexShader(), VertexShaderPtr->GetUniformBufferParameter<FDrawRectangleParameters>(), Parameters);
			VertexShaderPtr->SetParameters(RHICmdList, InView);
			reinterpret_cast<FARKitCameraOverlayPS<true>*>(PixelShader)->SetParameters(RHICmdList, InView, RenderingOverlayMaterial->GetRenderProxy(false));
		}
		else
		{
			FARKitCameraOverlayVS<false>* const VertexShaderPtr = reinterpret_cast<FARKitCameraOverlayVS<false>*>(VertexShader);
			SetUniformBufferParameterImmediate(RHICmdList, VertexShaderPtr->GetVertexShader(), VertexShaderPtr->GetUniformBufferParameter<FDrawRectangleParameters>(), Parameters);
			VertexShaderPtr->SetParameters(RHICmdList, InView);
			reinterpret_cast<FARKitCameraOverlayPS<false>*>(PixelShader)->SetParameters(RHICmdList, InView, RenderingOverlayMaterial->GetRenderProxy(false));
		}

		FVertexBufferRHIParamRef VertexBufferRHI = nullptr;
		switch (DeviceOrientation)
		{
			case EScreenOrientation::Type::LandscapeLeft:
				VertexBufferRHI = OverlayVertexBufferRHI[0];
				break;

			case EScreenOrientation::Type::LandscapeRight:
				VertexBufferRHI = OverlayVertexBufferRHI[1];
				break;

			case EScreenOrientation::Type::Portrait:
				VertexBufferRHI = OverlayVertexBufferRHI[2];
				break;

			case EScreenOrientation::Type::PortraitUpsideDown:
				VertexBufferRHI = OverlayVertexBufferRHI[3];
				break;

			default:
				VertexBufferRHI = OverlayVertexBufferRHI[0];
				break;
		}

		if (VertexBufferRHI && OverlayIndexBufferRHI.IsValid())
		{
			RHICmdList.SetStreamSource(0, VertexBufferRHI, 0);
			RHICmdList.DrawIndexedPrimitive(
				OverlayIndexBufferRHI,
				PT_TriangleList,
				/*BaseVertexIndex=*/ 0,
				/*MinIndex=*/ 0,
				/*NumVertices=*/ 4,
				/*StartIndex=*/ 0,
				/*NumPrimitives=*/ 2,
				/*NumInstances=*/ 1
			);
		}
	}
#endif // ARKIT_SUPPORT
}
>>>>>>> e3a25b20
<|MERGE_RESOLUTION|>--- conflicted
+++ resolved
@@ -1,457 +1,3 @@
-<<<<<<< HEAD
-#include "AppleARKitVideoOverlay.h"
-#include "AppleARKitFrame.h"
-#include "Materials/Material.h"
-#include "MaterialShaderType.h"
-#include "MaterialShader.h"
-#include "ExternalTexture.h"
-#include "Misc/Guid.h"
-#include "ExternalTextureGuid.h"
-#include "Containers/ResourceArray.h"
-#include "MediaShaders.h"
-#include "PipelineStateCache.h"
-#include "RHIUtilities.h"
-#include "RHIStaticStates.h"
-#include "EngineModule.h"
-#include "SceneUtils.h"
-#include "RendererInterface.h"
-#include "ScreenRendering.h"
-#include "Containers/DynamicRHIResourceArray.h"
-#include "PostProcess/SceneFilterRendering.h"
-#if ARKIT_SUPPORT && __IPHONE_OS_VERSION_MAX_ALLOWED >= 110000
-#include "IOSAppDelegate.h"
-#endif
-
-#if ARKIT_SUPPORT && __IPHONE_OS_VERSION_MAX_ALLOWED >= 110000
-/**
-* Passes a CVMetalTextureRef through to the RHI to wrap in an RHI texture without traversing system memory.
-* @see FAvfTexture2DResourceWrapper & FMetalSurface::FMetalSurface
-*/
-class FAppleARKitCameraTextureResourceWrapper : public FResourceBulkDataInterface
-{
-public:
-	FAppleARKitCameraTextureResourceWrapper(CFTypeRef InImageBuffer)
-		: ImageBuffer(InImageBuffer)
-	{
-		check(ImageBuffer);
-		CFRetain(ImageBuffer);
-	}
-
-	/**
-	* @return ptr to the resource memory which has been preallocated
-	*/
-	virtual const void* GetResourceBulkData() const override
-	{
-		return ImageBuffer;
-	}
-
-	/**
-	* @return size of resource memory
-	*/
-	virtual uint32 GetResourceBulkDataSize() const override
-	{
-		return 0;
-	}
-
-	/**
-	* @return the type of bulk data for special handling
-	*/
-	virtual EBulkDataType GetResourceType() const override
-	{
-		return EBulkDataType::MediaTexture;
-	}
-
-	/**
-	* Free memory after it has been used to initialize RHI resource
-	*/
-	virtual void Discard() override
-	{
-		delete this;
-	}
-
-	virtual ~FAppleARKitCameraTextureResourceWrapper()
-	{
-		CFRelease(ImageBuffer);
-		ImageBuffer = nullptr;
-	}
-
-	CFTypeRef ImageBuffer;
-};
-#endif // ARKIT_SUPPORT
-
-FAppleARKitVideoOverlay::FAppleARKitVideoOverlay()
-	: RenderingOverlayMaterial(nullptr)
-	, LastUpdateTimestamp(-1.0)
-{
-	RenderingOverlayMaterial = LoadObject<UMaterialInterface>(nullptr, TEXT("/AppleARKit/ARKitCameraMaterial.ARKitCameraMaterial"));
-	check(RenderingOverlayMaterial != nullptr);
-	RenderingOverlayMaterial->AddToRoot();
-}
-
-void FAppleARKitVideoOverlay::UpdateVideoTexture_RenderThread(FRHICommandListImmediate& RHICmdList, FAppleARKitFrame& Frame, const FSceneViewFamily& InViewFamily)
-{
-	// Allocate and register
-	if (VideoTextureY == nullptr)
-	{
-		check(VideoTextureCbCr == nullptr);
-		check(OverlayIndexBufferRHI == nullptr);
-		check(OverlayVertexBufferRHI[0] == nullptr);
-
-		FRHIResourceCreateInfo CreateInfo;
-		VideoTextureY = RHICmdList.CreateTexture2D(1, 1, PF_R8G8B8A8, 1, 1, 0, CreateInfo);
-		VideoTextureCbCr = RHICmdList.CreateTexture2D(1, 1, PF_R8G8B8A8, 1, 1, 0, CreateInfo);
-
-		FSamplerStateInitializerRHI SamplerStateInitializer(SF_Bilinear, AM_Wrap, AM_Wrap, AM_Wrap);
-		FSamplerStateRHIRef SamplerStateRHI = RHICreateSamplerState(SamplerStateInitializer);
-
-		FExternalTextureRegistry::Get().RegisterExternalTexture(ARKitPassthroughCameraExternalTextureYGuid, VideoTextureY, SamplerStateRHI);
-		FExternalTextureRegistry::Get().RegisterExternalTexture(ARKitPassthroughCameraExternalTextureCbCrGuid, VideoTextureCbCr, SamplerStateRHI);
-
-		// Setup index buffer
-		const uint16 Indices[] = { 0, 1, 2, 2, 1, 3 };
-
-		TResourceArray<uint16, INDEXBUFFER_ALIGNMENT> IndexBuffer;
-		const uint32 NumIndices = ARRAY_COUNT(Indices);
-		IndexBuffer.AddUninitialized(NumIndices);
-		FMemory::Memcpy(IndexBuffer.GetData(), Indices, NumIndices * sizeof(uint16));
-
-		FRHIResourceCreateInfo CreateInfoIB(&IndexBuffer);
-		OverlayIndexBufferRHI = RHICreateIndexBuffer(sizeof(uint16), IndexBuffer.GetResourceDataSize(), BUF_Static, CreateInfoIB);
-
-		check(InViewFamily.Views.Num() > 0);
-		const FSceneView& View = *InViewFamily.Views[0];
-
-		const FVector2D ViewSize(View.UnconstrainedViewRect.Max.X, View.UnconstrainedViewRect.Max.Y);
-		
-		// CameraSize is 1280x720 regardless of the device orientation. We flip it here if needed to make it consistent with the view size
-		FVector2D CameraSize = Frame.Camera.ImageResolution;
-		if ((ViewSize.X > ViewSize.Y) != (CameraSize.X > CameraSize.Y))
-		{
-			CameraSize = FVector2D(CameraSize.Y, CameraSize.X);
-		}
-		
-		const float CameraAspectRatio = CameraSize.X / CameraSize.Y;
-		const float ViewAspectRatio = ViewSize.X / ViewSize.Y;
-		const float ViewAspectRatioLandscape = (ViewSize.X > ViewSize.Y) ? ViewAspectRatio : ViewSize.Y / ViewSize.X;
-		
-		float UVOffset = 0.0f;
-		if (!FMath::IsNearlyEqual(ViewAspectRatio, CameraAspectRatio))
-		{
-			if (ViewAspectRatio > CameraAspectRatio)
-			{
-				UVOffset = 0.5f * (1.0f - (CameraAspectRatio / ViewAspectRatio));
-			}
-			else
-			{
-				UVOffset = 0.5f * (1.0f - (ViewAspectRatio / CameraAspectRatio));
-			}
-		}
-		
-		// Setup vertex buffer
-		const FVector4 Positions[] =
-		{
-			FVector4(0.0f, 1.0f, 0.0f, 1.0f),
-			FVector4(0.0f, 0.0f, 0.0f, 1.0f),
-			FVector4(1.0f, 1.0f, 0.0f, 1.0f),
-			FVector4(1.0f, 0.0f, 0.0f, 1.0f)
-		};
-
-		const FVector2D UVsAdjustWidth[] =
-		{
-			// Landscape left
-			FVector2D(UVOffset, 1.0f),
-			FVector2D(UVOffset, 0.0f),
-			FVector2D(1.0f - UVOffset, 1.0f),
-			FVector2D(1.0f - UVOffset, 0.0f),
-
-			// Landscape right
-			FVector2D(1.0f - UVOffset, 0.0f),
-			FVector2D(1.0f - UVOffset, 1.0f),
-			FVector2D(UVOffset, 0.0f),
-			FVector2D(UVOffset, 1.0f),
-
-			// Portrait
-			FVector2D(1.0f - UVOffset, 1.0f),
-			FVector2D(UVOffset, 1.0f),
-			FVector2D(1.0f - UVOffset, 0.0f),
-			FVector2D(UVOffset, 0.0f),
-
-			// Portrait Upside Down
-			FVector2D(UVOffset, 0.0f),
-			FVector2D(1.0f - UVOffset, 0.0f),
-			FVector2D(UVOffset, 1.0f),
-			FVector2D(1.0f - UVOffset, 1.0f)
-		};
-
-		const FVector2D UVsAdjustHeight[] =
-		{
-			// Landscape Left
-			FVector2D(0.0f, 1.0f - UVOffset),
-			FVector2D(0.0f, UVOffset),
-			FVector2D(1.0f, 1.0f - UVOffset),
-			FVector2D(1.0f, UVOffset),
-			
-			// Landscape Right
-			FVector2D(1.0f, UVOffset),
-			FVector2D(1.0f, 1.0f - UVOffset),
-			FVector2D(0.0f, UVOffset),
-			FVector2D(0.0f, 1.0f - UVOffset),
-			
-			// Portrait
-			FVector2D(1.0f, 1.0f - UVOffset),
-			FVector2D(0.0f, 1.0f - UVOffset),
-			FVector2D(1.0f, UVOffset),
-			FVector2D(0.0f, UVOffset),
-			
-			// Portrait Upside Down
-			FVector2D(0.0f, UVOffset),
-			FVector2D(1.0f, UVOffset),
-			FVector2D(0.0f, 1.0f - UVOffset),
-			FVector2D(1.0f, 1.0f - UVOffset)
-		};
-
-		uint32 UVIndex = 0;
-		const FVector2D* const UVs = (ViewAspectRatioLandscape <= Frame.Camera.GetAspectRatio()) ? UVsAdjustWidth : UVsAdjustHeight;
-		for (uint32 OrientationIter = 0; OrientationIter < 4; ++OrientationIter)
-		{
-			TResourceArray<FFilterVertex, VERTEXBUFFER_ALIGNMENT> Vertices;
-			Vertices.SetNumUninitialized(4);
-
-			Vertices[0].Position = Positions[0];
-			Vertices[0].UV = UVs[UVIndex];
-
-			Vertices[1].Position = Positions[1];
-			Vertices[1].UV = UVs[UVIndex + 1];
-
-			Vertices[2].Position = Positions[2];
-			Vertices[2].UV = UVs[UVIndex + 2];
-
-			Vertices[3].Position = Positions[3];
-			Vertices[3].UV = UVs[UVIndex + 3];
-
-			UVIndex += 4;
-
-			FRHIResourceCreateInfo CreateInfoVB(&Vertices);
-			OverlayVertexBufferRHI[OrientationIter] = RHICreateVertexBuffer(Vertices.GetResourceDataSize(), BUF_Static, CreateInfoVB);
-		}
-	}
-
-#if ARKIT_SUPPORT && __IPHONE_OS_VERSION_MAX_ALLOWED >= 110000
-	if ([IOSAppDelegate GetDelegate].OSVersion >= 11.0f)
-	{
-		check(IsMetalPlatform(GMaxRHIShaderPlatform));
-
-		if (LastUpdateTimestamp != Frame.Timestamp && Frame.CapturedYImage && Frame.CapturedCbCrImage)
-		{
-			FRHIResourceCreateInfo CreateInfo;
-			const uint32 CreateFlags = TexCreate_Dynamic | TexCreate_NoTiling | TexCreate_ShaderResource;
-			CreateInfo.BulkData = new FAppleARKitCameraTextureResourceWrapper(Frame.CapturedYImage);
-			CreateInfo.ResourceArray = nullptr;
-
-			// pull the Y and CbCr textures out of the captured image planes (format is fake here, it will get the format from the FAppleARKitCameraTextureResourceWrapper)
-			VideoTextureY = RHICreateTexture2D(Frame.CapturedYImageWidth, Frame.CapturedYImageHeight, /*Format=*/PF_B8G8R8A8, /*NumMips=*/1, /*NumSamples=*/1, CreateFlags, CreateInfo);
-
-			CreateInfo.BulkData = new FAppleARKitCameraTextureResourceWrapper(Frame.CapturedCbCrImage);
-			VideoTextureCbCr = RHICreateTexture2D(Frame.CapturedCbCrImageWidth, Frame.CapturedCbCrImageHeight, /*Format=*/PF_B8G8R8A8, /*NumMips=*/1, /*NumSamples=*/1, CreateFlags, CreateInfo);
-
-			// todo: Add an update call to the registry instead of this unregister/re-register
-			FExternalTextureRegistry::Get().UnregisterExternalTexture(ARKitPassthroughCameraExternalTextureYGuid);
-			FExternalTextureRegistry::Get().UnregisterExternalTexture(ARKitPassthroughCameraExternalTextureCbCrGuid);
-
-			FSamplerStateInitializerRHI SamplerStateInitializer(SF_Bilinear, AM_Wrap, AM_Wrap, AM_Wrap);
-			FSamplerStateRHIRef SamplerStateRHI = RHICreateSamplerState(SamplerStateInitializer);
-
-			FExternalTextureRegistry::Get().RegisterExternalTexture(ARKitPassthroughCameraExternalTextureYGuid, VideoTextureY, SamplerStateRHI);
-			FExternalTextureRegistry::Get().RegisterExternalTexture(ARKitPassthroughCameraExternalTextureCbCrGuid, VideoTextureCbCr, SamplerStateRHI);
-
-			CFRelease(Frame.CapturedYImage);
-			CFRelease(Frame.CapturedCbCrImage);
-			Frame.CapturedYImage = nullptr;
-			Frame.CapturedCbCrImage = nullptr;
-
-			LastUpdateTimestamp = Frame.Timestamp;
-		}
-	}
-#endif // ARKIT_SUPPORT
-}
-
-// We use something similar to the PostProcessMaterial to render the color camera overlay.
-class FARKitCameraOverlayVS : public FMaterialShader
-{
-	DECLARE_SHADER_TYPE(FARKitCameraOverlayVS, Material);
-public:
-
-	static bool ShouldCache(EShaderPlatform Platform, const FMaterial* Material)
-	{
-		return Material->GetMaterialDomain() == MD_PostProcess && IsMobilePlatform(Platform);
-	}
-
-	static void ModifyCompilationEnvironment(EShaderPlatform Platform, const class FMaterial* Material, FShaderCompilerEnvironment& OutEnvironment)
-	{
-		FMaterialShader::ModifyCompilationEnvironment(Platform, OutEnvironment);
-
-		OutEnvironment.SetDefine(TEXT("POST_PROCESS_MATERIAL"), 1);
-
-		OutEnvironment.SetDefine(TEXT("POST_PROCESS_MATERIAL_BEFORE_TONEMAP"), (Material->GetBlendableLocation() != BL_AfterTonemapping) ? 1 : 0);
-	}
-
-	FARKitCameraOverlayVS() { }
-	FARKitCameraOverlayVS(const ShaderMetaType::CompiledShaderInitializerType& Initializer)
-		: FMaterialShader(Initializer)
-	{
-	}
-
-	void SetParameters(FRHICommandList& RHICmdList, const FSceneView View)
-	{
-		const FVertexShaderRHIParamRef ShaderRHI = GetVertexShader();
-		FMaterialShader::SetViewParameters(RHICmdList, ShaderRHI, View, View.ViewUniformBuffer);
-	}
-
-	virtual bool Serialize(FArchive& Ar) override
-	{
-		bool bShaderHasOutdatedParameters = FMaterialShader::Serialize(Ar);
-		return bShaderHasOutdatedParameters;
-	}
-};
-
-IMPLEMENT_MATERIAL_SHADER_TYPE(, FARKitCameraOverlayVS, TEXT("/Engine/Private/PostProcessMaterialShaders.usf"), TEXT("MainVS_ES2"), SF_Vertex);
-
-class FARKitCameraOverlayPS : public FMaterialShader
-{
-	DECLARE_SHADER_TYPE(FARKitCameraOverlayPS, Material);
-public:
-
-	static bool ShouldCache(EShaderPlatform Platform, const FMaterial* Material)
-	{
-		return Material->GetMaterialDomain() == MD_PostProcess && IsMobilePlatform(Platform);
-	}
-
-	static void ModifyCompilationEnvironment(EShaderPlatform Platform, const class FMaterial* Material, FShaderCompilerEnvironment& OutEnvironment)
-	{
-		FMaterialShader::ModifyCompilationEnvironment(Platform, OutEnvironment);
-
-		OutEnvironment.SetDefine(TEXT("POST_PROCESS_MATERIAL"), 1);
-		OutEnvironment.SetDefine(TEXT("OUTPUT_GAMMA_SPACE"), IsMobileHDR() ? 0 : 1);
-		OutEnvironment.SetDefine(TEXT("POST_PROCESS_MATERIAL_BEFORE_TONEMAP"), (Material->GetBlendableLocation() != BL_AfterTonemapping) ? 1 : 0);
-	}
-
-	FARKitCameraOverlayPS() {}
-	FARKitCameraOverlayPS(const ShaderMetaType::CompiledShaderInitializerType& Initializer) :
-		FMaterialShader(Initializer)
-	{
-	}
-
-	void SetParameters(FRHICommandList& RHICmdList, const FSceneView View, const FMaterialRenderProxy* Material)
-	{
-		const FPixelShaderRHIParamRef ShaderRHI = GetPixelShader();
-
-		FMaterialShader::SetParameters(RHICmdList, ShaderRHI, Material, *Material->GetMaterial(View.GetFeatureLevel()), View, View.ViewUniformBuffer, true, ESceneRenderTargetsMode::DontSet);
-	}
-
-	virtual bool Serialize(FArchive& Ar) override
-	{
-		bool bShaderHasOutdatedParameters = FMaterialShader::Serialize(Ar);
-		return bShaderHasOutdatedParameters;
-	}
-};
-
-IMPLEMENT_MATERIAL_SHADER_TYPE(, FARKitCameraOverlayPS, TEXT("/Engine/Private/PostProcessMaterialShaders.usf"), TEXT("MainPS_ES2"), SF_Pixel);
-
-void FAppleARKitVideoOverlay::RenderVideoOverlay_RenderThread(FRHICommandListImmediate& RHICmdList, const FSceneView& InView, const EScreenOrientation::Type DeviceOrientation)
-{
-#if ARKIT_SUPPORT && __IPHONE_OS_VERSION_MAX_ALLOWED >= 110000
-
-	if ([IOSAppDelegate GetDelegate].OSVersion >= 11.0f)
-	{
-		// Draw a screen quad?
-		if (RenderingOverlayMaterial == nullptr || !RenderingOverlayMaterial->IsValidLowLevel())
-		{
-			return;
-		}
-
-		const auto FeatureLevel = InView.GetFeatureLevel();
-		IRendererModule& RendererModule = GetRendererModule();
-
-		if (FeatureLevel <= ERHIFeatureLevel::ES3_1)
-		{
-			const FMaterial* const CameraMaterial = RenderingOverlayMaterial->GetRenderProxy(false)->GetMaterial(FeatureLevel);
-			const FMaterialShaderMap* const MaterialShaderMap = CameraMaterial->GetRenderingThreadShaderMap();
-
-			FARKitCameraOverlayVS* const VertexShader = MaterialShaderMap->GetShader<FARKitCameraOverlayVS>();
-			FARKitCameraOverlayPS* const PixelShader = MaterialShaderMap->GetShader<FARKitCameraOverlayPS>();
-
-			FGraphicsPipelineStateInitializer GraphicsPSOInit;
-			RHICmdList.ApplyCachedRenderTargets(GraphicsPSOInit);
-
-			GraphicsPSOInit.BlendState = TStaticBlendState<>::GetRHI();
-			GraphicsPSOInit.RasterizerState = TStaticRasterizerState<>::GetRHI();
-			GraphicsPSOInit.DepthStencilState = TStaticDepthStencilState<false, CF_DepthNearOrEqual>::GetRHI();
-
-			GraphicsPSOInit.BoundShaderState.VertexDeclarationRHI = RendererModule.GetFilterVertexDeclaration().VertexDeclarationRHI;
-			GraphicsPSOInit.BoundShaderState.VertexShaderRHI = GETSAFERHISHADER_VERTEX(VertexShader);
-			GraphicsPSOInit.BoundShaderState.PixelShaderRHI = GETSAFERHISHADER_PIXEL(PixelShader);
-			GraphicsPSOInit.PrimitiveType = PT_TriangleList;
-
-			SetGraphicsPipelineState(RHICmdList, GraphicsPSOInit);
-
-			VertexShader->SetParameters(RHICmdList, InView);
-			PixelShader->SetParameters(RHICmdList, InView, RenderingOverlayMaterial->GetRenderProxy(false));
-
-			const FIntPoint ViewSize = InView.ViewRect.Size();
-
-			FDrawRectangleParameters Parameters;
-			Parameters.PosScaleBias = FVector4(ViewSize.X, ViewSize.Y, 0, 0);
-			Parameters.UVScaleBias = FVector4(1.0f, 1.0f, 0.0f, 0.0f);
-
-			Parameters.InvTargetSizeAndTextureSize = FVector4(
-				1.0f / ViewSize.X, 1.0f / ViewSize.Y,
-				1.0f, 1.0f);
-
-			SetUniformBufferParameterImmediate(RHICmdList, VertexShader->GetVertexShader(), VertexShader->GetUniformBufferParameter<FDrawRectangleParameters>(), Parameters);
-
-			FVertexBufferRHIParamRef VertexBufferRHI = nullptr;
-			switch (DeviceOrientation)
-			{
-				case EScreenOrientation::Type::LandscapeLeft:
-					VertexBufferRHI = OverlayVertexBufferRHI[0];
-					break;
-
-				case EScreenOrientation::Type::LandscapeRight:
-					VertexBufferRHI = OverlayVertexBufferRHI[1];
-					break;
-
-				case EScreenOrientation::Type::Portrait:
-					VertexBufferRHI = OverlayVertexBufferRHI[2];
-					break;
-
-				case EScreenOrientation::Type::PortraitUpsideDown:
-					VertexBufferRHI = OverlayVertexBufferRHI[3];
-					break;
-
-				default:
-					VertexBufferRHI = OverlayVertexBufferRHI[0];
-					break;
-			}
-
-			if (VertexBufferRHI && OverlayIndexBufferRHI.IsValid())
-			{
-				RHICmdList.SetStreamSource(0, VertexBufferRHI, 0);
-				RHICmdList.DrawIndexedPrimitive(
-					OverlayIndexBufferRHI,
-					PT_TriangleList,
-					/*BaseVertexIndex=*/ 0,
-					/*MinIndex=*/ 0,
-					/*NumVertices=*/ 4,
-					/*StartIndex=*/ 0,
-					/*NumPrimitives=*/ 2,
-					/*NumInstances=*/ 1
-				);
-			}
-		}
-	}
-#endif // ARKIT_SUPPORT
-}
-=======
 // Copyright 1998-2018 Epic Games, Inc. All Rights Reserved.
 
 #include "AppleARKitVideoOverlay.h"
@@ -933,5 +479,4 @@
 		}
 	}
 #endif // ARKIT_SUPPORT
-}
->>>>>>> e3a25b20
+}