--- conflicted
+++ resolved
@@ -20,13 +20,8 @@
 #include "Containers/DynamicRHIResourceArray.h"
 #include "PostProcess/SceneFilterRendering.h"
 #include "PostProcessParameters.h"
-<<<<<<< HEAD
-#if ARKIT_SUPPORT && __IPHONE_OS_VERSION_MAX_ALLOWED >= 110000
-#include "IOSAppDelegate.h"
-=======
 #if SUPPORTS_ARKIT_1_0
 	#include "IOSAppDelegate.h"
->>>>>>> a23640a2
 #endif
 
 #if SUPPORTS_ARKIT_1_0
@@ -253,11 +248,7 @@
 			LastUpdateTimestamp = Frame.Timestamp;
 		}
 	}
-<<<<<<< HEAD
-#endif // ARKIT_SUPPORT
-=======
 #endif
->>>>>>> a23640a2
 }
 
 // We use something similar to the PostProcessMaterial to render the color camera overlay.
@@ -348,11 +339,7 @@
 	void SetParameters(FRHICommandList& RHICmdList, const FSceneView View, const FMaterialRenderProxy* Material)
 	{
 		const FPixelShaderRHIParamRef ShaderRHI = GetPixelShader();
-<<<<<<< HEAD
-		FMaterialShader::SetParameters(RHICmdList, ShaderRHI, Material, *Material->GetMaterial(View.GetFeatureLevel()), View, View.ViewUniformBuffer, true, ESceneRenderTargetsMode::DontSet);
-=======
 		FMaterialShader::SetParameters(RHICmdList, ShaderRHI, Material, *Material->GetMaterial(View.GetFeatureLevel()), View, View.ViewUniformBuffer, ESceneTextureSetupMode::None);
->>>>>>> a23640a2
 
 		for (uint32 InputIter = 0; InputIter < ePId_Input_MAX; ++InputIter)
 		{
@@ -491,9 +478,5 @@
 			);
 		}
 	}
-<<<<<<< HEAD
-#endif // ARKIT_SUPPORT
-=======
 #endif
->>>>>>> a23640a2
 }