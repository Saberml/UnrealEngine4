// Copyright 1998-2015 Epic Games, Inc. All Rights Reserved.

#include "Paper2DPrivatePCH.h"
#include "PaperTileSet.h"
#include "PaperCustomVersion.h"

//////////////////////////////////////////////////////////////////////////
// UPaperTileSet

UPaperTileSet::UPaperTileSet(const FObjectInitializer& ObjectInitializer)
	: Super(ObjectInitializer)
	, TileSize(32, 32)
{
<<<<<<< HEAD
	TileWidth = 32;
	TileHeight = 32;
=======
	TileWidth_DEPRECATED = 32;
	TileHeight_DEPRECATED = 32;
>>>>>>> cce8678d

#if WITH_EDITORONLY_DATA
	BackgroundColor = FColor(0, 0, 127);
#endif
}

int32 UPaperTileSet::GetTileCount() const
{
	if (TileSheet != nullptr)
	{
		checkSlow((TileSize.X > 0) && (TileSize.Y > 0));
		const FIntPoint TextureSize = TileSheet->GetImportedSize();
		const int32 TextureWidth = TextureSize.X;
		const int32 TextureHeight = TextureSize.Y;

		const FIntPoint SumMargin = BorderMargin.GetDesiredSize();

		const int32 CellsX = (TextureWidth - SumMargin.X + PerTileSpacing.X) / (TileSize.X + PerTileSpacing.X);
		const int32 CellsY = (TextureHeight - SumMargin.Y + PerTileSpacing.Y) / (TileSize.Y + PerTileSpacing.Y);

		return CellsX * CellsY;
	}
	else
	{
		return 0;
	}
}

int32 UPaperTileSet::GetTileCountX() const
{
	if (TileSheet != nullptr)
	{
		checkSlow(TileSize.X > 0);
		const int32 TextureWidth = TileSheet->GetImportedSize().X;
		const int32 CellsX = (TextureWidth - (BorderMargin.Left + BorderMargin.Right) + PerTileSpacing.X) / (TileSize.X + PerTileSpacing.X);
		return CellsX;
	}
	else
	{
		return 0;
	}
}

int32 UPaperTileSet::GetTileCountY() const
{
	if (TileSheet != nullptr)
	{
		checkSlow(TileSize.Y > 0);
		const int32 TextureHeight = TileSheet->GetImportedSize().Y;
		const int32 CellsY = (TextureHeight - (BorderMargin.Top + BorderMargin.Bottom) + PerTileSpacing.Y) / (TileSize.Y + PerTileSpacing.Y);
		return CellsY;
	}
	else
	{
		return 0;
	}
}

FPaperTileMetadata* UPaperTileSet::GetMutableTileMetadata(int32 TileIndex)
{
	if (PerTileData.IsValidIndex(TileIndex))
	{
		return &(PerTileData[TileIndex]);
	}
	else
	{
		return nullptr;
	}
}

const FPaperTileMetadata* UPaperTileSet::GetTileMetadata(int32 TileIndex) const
{
	if (PerTileData.IsValidIndex(TileIndex))
	{
		return &(PerTileData[TileIndex]);
	}
	else
	{
		return nullptr;
	}
}

bool UPaperTileSet::GetTileUV(int32 TileIndex, /*out*/ FVector2D& Out_TileUV) const
{
	const int32 NumCells = GetTileCount();

	if ((TileIndex < 0) || (TileIndex >= NumCells))
	{
		return false;
	}
	else
	{
		const int32 CellsX = GetTileCountX();

		const FIntPoint XY(TileIndex % CellsX, TileIndex / CellsX);

		Out_TileUV = GetTileUVFromTileXY(XY);
		return true;
	}
}

FIntPoint UPaperTileSet::GetTileUVFromTileXY(const FIntPoint& TileXY) const
{
	return FIntPoint(TileXY.X * (TileSize.X + PerTileSpacing.X) + BorderMargin.Left, TileXY.Y * (TileSize.Y + PerTileSpacing.Y) + BorderMargin.Top);
}

FIntPoint UPaperTileSet::GetTileXYFromTextureUV(const FVector2D& TextureUV, bool bRoundUp) const
{
	const float DividendX = TextureUV.X - BorderMargin.Left;
	const float DividendY = TextureUV.Y - BorderMargin.Top;
	const int32 DivisorX = TileSize.X + PerTileSpacing.X;
	const int32 DivisorY = TileSize.Y + PerTileSpacing.Y;
	const int32 X = bRoundUp ? FMath::DivideAndRoundUp<int32>(FMath::CeilToInt(DividendX), DivisorX) : FMath::DivideAndRoundDown<int32>(DividendX, DivisorX);
	const int32 Y = bRoundUp ? FMath::DivideAndRoundUp<int32>(FMath::CeilToInt(DividendY), DivisorY) : FMath::DivideAndRoundDown<int32>(DividendY, DivisorY);
	return FIntPoint(X, Y);
}

bool UPaperTileSet::AddTerrainDescription(FPaperTileSetTerrain NewTerrain)
{
	if (Terrains.Num() < 254)
	{
		Terrains.Add(NewTerrain);
		return true;
	}
	else
	{
		return false;
	}
}

int32 UPaperTileSet::GetTerrainMembership(const FPaperTileInfo& TileInfo) const
{
	return INDEX_NONE; //@TODO: TileMapTerrain: Implement this
}

void UPaperTileSet::Serialize(FArchive& Ar)
{
	Super::Serialize(Ar);

	Ar.UsingCustomVersion(FPaperCustomVersion::GUID);
}

void UPaperTileSet::PostLoad()
{
	const int32 PaperVer = GetLinkerCustomVersion(FPaperCustomVersion::GUID);

	if (PaperVer < FPaperCustomVersion::AllowNonUniformPaddingInTileSets)
	{
		BorderMargin = FIntMargin(Margin_DEPRECATED);
		PerTileSpacing = FIntPoint(Spacing_DEPRECATED, Spacing_DEPRECATED);
		TileSize = FIntPoint(TileWidth_DEPRECATED, TileHeight_DEPRECATED);
	}

	if (TileSheet != nullptr)
	{
		TileSheet->ConditionalPostLoad();

		WidthInTiles = GetTileCountX();
		HeightInTiles = GetTileCountY();
		ReallocateAndCopyTileData();
	}

	Super::PostLoad();
}


#if WITH_EDITOR

#include "PaperTileMapComponent.h"
#include "ComponentReregisterContext.h"

void UPaperTileSet::PostEditChangeProperty(FPropertyChangedEvent& PropertyChangedEvent)
{
	const FName PropertyName = (PropertyChangedEvent.Property != nullptr) ? PropertyChangedEvent.Property->GetFName() : NAME_None;

	BorderMargin.Left = FMath::Max<int32>(BorderMargin.Left, 0);
	BorderMargin.Right = FMath::Max<int32>(BorderMargin.Right, 0);
	BorderMargin.Top = FMath::Max<int32>(BorderMargin.Top, 0);
	BorderMargin.Bottom = FMath::Max<int32>(BorderMargin.Bottom, 0);
	PerTileSpacing.X = FMath::Max<int32>(PerTileSpacing.X, 0);
	PerTileSpacing.Y = FMath::Max<int32>(PerTileSpacing.Y, 0);

	TileSize.X = FMath::Max<int32>(TileSize.X, 1);
	TileSize.Y = FMath::Max<int32>(TileSize.Y, 1);

	WidthInTiles = GetTileCountX();
	HeightInTiles = GetTileCountY();
	ReallocateAndCopyTileData();

	// Rebuild any tile map components that may have been relying on us
	if ((PropertyChangedEvent.ChangeType & EPropertyChangeType::Interactive) == 0)
	{
		//@TODO: Currently tile maps have no fast list of referenced tile sets, so we just rebuild all of them
		TComponentReregisterContext<UPaperTileMapComponent> ReregisterAllTileMaps;
	}

	Super::PostEditChangeProperty(PropertyChangedEvent);
}
#endif

void UPaperTileSet::DestructiveAllocateTileData(int32 NewWidth, int32 NewHeight)
{
	const int32 NumCells = NewWidth * NewHeight;
	PerTileData.Empty(NumCells);
	for (int32 Index = 0; Index < NumCells; ++Index)
	{
		PerTileData.Add(FPaperTileMetadata());
	}

	AllocatedWidth = NewWidth;
	AllocatedHeight = NewHeight;
}

void UPaperTileSet::ReallocateAndCopyTileData()
{
	if ((AllocatedWidth == WidthInTiles) && (AllocatedHeight == HeightInTiles))
	{
		return;
	}

	const int32 SavedWidth = AllocatedWidth;
	const int32 SavedHeight = AllocatedHeight;
	TArray<FPaperTileMetadata> SavedDesignedMap(PerTileData);

	DestructiveAllocateTileData(WidthInTiles, HeightInTiles);

	const int32 CopyWidth = FMath::Min<int32>(WidthInTiles, SavedWidth);
	const int32 CopyHeight = FMath::Min<int32>(HeightInTiles, SavedHeight);

	for (int32 Y = 0; Y < CopyHeight; ++Y)
	{
		for (int32 X = 0; X < CopyWidth; ++X)
		{
			const int32 SrcIndex = Y*SavedWidth + X;
			const int32 DstIndex = Y*WidthInTiles + X;

			PerTileData[DstIndex] = SavedDesignedMap[SrcIndex];
		}
	}
}

FName UPaperTileSet::GetTileUserData(int32 TileIndex) const
{
	if (const FPaperTileMetadata* Metadata = GetTileMetadata(TileIndex))
	{
		return Metadata->UserDataName;
	}
	else
	{
		return NAME_None;
	}
}<|MERGE_RESOLUTION|>--- conflicted
+++ resolved
@@ -11,13 +11,8 @@
 	: Super(ObjectInitializer)
 	, TileSize(32, 32)
 {
-<<<<<<< HEAD
-	TileWidth = 32;
-	TileHeight = 32;
-=======
 	TileWidth_DEPRECATED = 32;
 	TileHeight_DEPRECATED = 32;
->>>>>>> cce8678d
 
 #if WITH_EDITORONLY_DATA
 	BackgroundColor = FColor(0, 0, 127);
