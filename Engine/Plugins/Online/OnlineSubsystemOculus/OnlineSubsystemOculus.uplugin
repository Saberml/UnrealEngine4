--- conflicted
+++ resolved
@@ -3,11 +3,7 @@
 	
 	"FriendlyName" : "Online Subsystem Oculus",
 	"Version" : 1,
-<<<<<<< HEAD
-	"VersionName" : "1.7",
-=======
 	"VersionName" : "1.8",
->>>>>>> 92a3597a
 	"EngineVersion" : "4.2.0",
 	"Description" : "Access to Oculus Platform",
 	"Category" : "Online Platform",
