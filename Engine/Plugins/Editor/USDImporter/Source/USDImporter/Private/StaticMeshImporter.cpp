--- conflicted
+++ resolved
@@ -318,11 +318,6 @@
 				// Always recompute tangents as USD files do not contain tangent information
 				SrcModel.BuildSettings.bRecomputeTangents = true;
 
-<<<<<<< HEAD
-				int32 FinalIndex = ImportedMesh->StaticMaterials.AddUnique(ExistingMaterial ? ExistingMaterial : UMaterial::GetDefaultMaterial(MD_Surface));
-				ImportedMesh->SectionInfoMap.Set(LODIndex, FinalIndex, FMeshSectionInfo(FinalIndex));
-				ImportedMesh->OriginalSectionInfoMap.Set(LODIndex, FinalIndex, ImportedMesh->SectionInfoMap.Get(LODIndex, FinalIndex));
-=======
 				// Use mikktSpace if we have normals
 				SrcModel.BuildSettings.bUseMikkTSpace = RawTriangles.WedgeTangentZ.Num() != 0;
 				SrcModel.BuildSettings.bGenerateLightmapUVs = true;
@@ -334,7 +329,6 @@
 				ImportContext.AddErrorMessage(EMessageSeverity::Error, FText::Format(LOCTEXT("StaticMeshesNoValidSourceData","'{0}' does not have valid source data, mesh will not be imported"), FText::FromString(NewMesh->GetName())));
 				NewMesh->ClearFlags(RF_Standalone);
 				NewMesh = nullptr;
->>>>>>> e3a25b20
 			}
 		}
 
