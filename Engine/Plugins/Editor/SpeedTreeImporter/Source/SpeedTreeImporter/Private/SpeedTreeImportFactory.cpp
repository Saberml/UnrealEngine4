--- conflicted
+++ resolved
@@ -476,10 +476,7 @@
 	else
 	{
 		auto TextureFact = NewObject<UTextureFactory>();
-<<<<<<< HEAD
-=======
 		TextureFact->AddToRoot();
->>>>>>> cce8678d
 		TextureFact->SuppressImportOverwriteDialog();
 
 		if (bNormalMap)
@@ -1234,11 +1231,7 @@
 					ExistingMesh->PreEditChange(NULL);
 				}
 				
-<<<<<<< HEAD
-				StaticMesh = NewNamedObject<UStaticMesh>(Package, FName(*MeshName), Flags | RF_Public);
-=======
 				StaticMesh = NewObject<UStaticMesh>(Package, FName(*MeshName), Flags | RF_Public);
->>>>>>> cce8678d
 
 				// @todo AssetImportData make a data class for speed tree assets
 				StaticMesh->AssetImportData = NewObject<UAssetImportData>(StaticMesh);
