{
	"FileVersion": 3,
<<<<<<< HEAD
	"Version": 181,
	"VersionName": "0.181",
	"FriendlyName": "DatasmithContent",
=======
	"Version": 1,
	"VersionName": "1.0",
	"FriendlyName": "Datasmith Content",
>>>>>>> a23640a2
	"Description": "Content for Datasmith Importer.",
	"Category": "Unreal Studio",
	"CreatedBy": "Epic Games, Inc.",
	"CreatedByURL": "http://epicgames.com",
	"DocsURL": "https://docs.unrealengine.com/en-US/Studio/Datasmith",
	"MarketplaceURL": "",
	"SupportURL": "",
	"EnabledByDefault" : true,
	"CanContainContent": true,
	"IsBetaVersion": false,
	"Installed": false,
	"Modules" :
	[
		{
			"Name" : "DatasmithContent",
			"Type" : "Runtime",
			"LoadingPhase" : "Default"
		},
		{
			"Name" : "DatasmithContentEditor",
			"Type" : "Editor",
			"LoadingPhase" : "Default"
		}
	]
}<|MERGE_RESOLUTION|>--- conflicted
+++ resolved
@@ -1,14 +1,8 @@
 {
 	"FileVersion": 3,
-<<<<<<< HEAD
-	"Version": 181,
-	"VersionName": "0.181",
-	"FriendlyName": "DatasmithContent",
-=======
 	"Version": 1,
 	"VersionName": "1.0",
 	"FriendlyName": "Datasmith Content",
->>>>>>> a23640a2
 	"Description": "Content for Datasmith Importer.",
 	"Category": "Unreal Studio",
 	"CreatedBy": "Epic Games, Inc.",
