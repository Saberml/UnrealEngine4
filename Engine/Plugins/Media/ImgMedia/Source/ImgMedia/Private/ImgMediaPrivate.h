--- conflicted
+++ resolved
@@ -8,18 +8,10 @@
 #include "UObject/NameTypes.h"
 
 class FQueuedThreadPool;
-<<<<<<< HEAD
-
-=======
->>>>>>> a23640a2
 
 
 /** The OpenEXR image reader is supported on macOS, Windows, and Linux only. */
 #define IMGMEDIA_EXR_SUPPORTED_PLATFORM (PLATFORM_MAC || PLATFORM_WINDOWS || (PLATFORM_LINUX && PLATFORM_CPU_X86_FAMILY))
-
-/** Whether to use a separate thread pool for image frame deallocations. */
-#define USE_IMGMEDIA_DEALLOC_POOL UE_BUILD_DEBUG
-
 
 /** Whether to use a separate thread pool for image frame deallocations. */
 #define USE_IMGMEDIA_DEALLOC_POOL UE_BUILD_DEBUG
