// Copyright 1998-2018 Epic Games, Inc. All Rights Reserved.

#pragma once

#include "CoreMinimal.h"
#include "Containers/LruCache.h"
#include "Containers/Queue.h"
<<<<<<< HEAD
=======
#include "Misc/FrameRate.h"
>>>>>>> a23640a2
#include "Templates/SharedPointer.h"

class FImgMediaLoaderWork;
class FImgMediaScheduler;
class FImgMediaTextureSample;
class IImageWrapperModule;
class IImgMediaReader;
class IQueuedWork;

struct FImgMediaFrame;


/**
 * Loads image sequence frames from disk.
 */
class FImgMediaLoader
	: public TSharedFromThis<FImgMediaLoader, ESPMode::ThreadSafe>
{
public:

	/**
	 * Create and initialize a new instance.
	 *
	 * @param InScheduler The scheduler for image loading.
	 */
	FImgMediaLoader(const TSharedRef<FImgMediaScheduler, ESPMode::ThreadSafe>& InScheduler);

	/** Virtual destructor. */
	virtual ~FImgMediaLoader();

public:

	/**
	 * Get the data bit rate of the video frames.
	 *
	 * @return Data rate (in bits per second).
	 */
	uint64 GetBitRate() const;

	/**
	 * Get the time ranges of frames that are being loaded right now.
	 *
	 * @param OutRangeSet Will contain the set of time ranges.
	 * @return true on success, false otherwise.
	 * @see GetCompletedTimeRanges, GetPendingTimeRanges
	 */
	void GetBusyTimeRanges(TRangeSet<FTimespan>& OutRangeSet) const;

	/**
	 * Get the time ranges of frames that are are already loaded.
	 *
	 * @param OutRangeSet Will contain the set of time ranges.
	 * @return true on success, false otherwise.
	 * @see GetBusyTimeRanges, GetPendingTimeRanges
	 */
	void GetCompletedTimeRanges(TRangeSet<FTimespan>& OutRangeSet) const;

	/**
	 * Get the image frame at the specified time.
	 *
	 * @param Time The time of the image frame to get (relative to the beginning of the sequence).
	 * @return The frame, or nullptr if the frame wasn't available yet.
	 */
	TSharedPtr<FImgMediaTextureSample, ESPMode::ThreadSafe> GetFrameSample(FTimespan Time);

	/**
	 * Get the information string for the currently loaded image sequence.
	 *
	 * @return Info string.
	 * @see GetSequenceDuration, GetSamples
	 */
	const FString& GetInfo() const
	{
		return Info;
	}

	/**
	 * Get the time ranges of frames that are pending to be loaded.
	 *
	 * @param OutRangeSet Will contain the set of time ranges.
	 * @return true on success, false otherwise.
	 * @see GetBusyTimeRanges, GetCompletedTimeRanges
	 */
	void GetPendingTimeRanges(TRangeSet<FTimespan>& OutRangeSet) const;

	/**
	 * Get the image reader object used by this loader.
	 *
	 * @return The image reader.
	 */
	TSharedRef<IImgMediaReader, ESPMode::ThreadSafe> GetReader() const
	{
		return Reader.ToSharedRef();
	}

	/**
	 * Get the width and height of the image sequence.
	 *
	 * The dimensions of the image sequence are determined by reading the attributes
	 * of the first image. The dimensions of individual image frames in the sequence
	 * are allowed to differ. However, this usually indicates a mistake in the content
	 * creation pipeline and will be logged out as such.
	 *
	 * @return Sequence dimensions.
	 * @see GetSequenceDuration, GetSequenceFps
	 */
	const FIntPoint& GetSequenceDim() const
	{
		return SequenceDim;
	}

	/**
	 * Get the total duration of the image sequence.
	 *
	 * @return Duration.
	 * @see GetSequenceDim, GetSequenceFps
	 */
	FTimespan GetSequenceDuration() const
	{
		return SequenceDuration;
	}

	/**
	 * Get the sequence's frame rate.
	 *
	 * The frame rate of the image sequence is determined by reading the attributes
	 * of the first image. Individual image frames may specify a different frame rate,
	 * but it will be ignored during playback.
	 *
	 * @return The frame rate.
	 * @see GetSequenceDuration, GetSequenceDim
	 */
	FFrameRate GetSequenceFrameRate() const
	{
		return SequenceFrameRate;
	}

	/**
	 * Get the next work item.
	 *
	 * This method is called by the scheduler.
	 *
	 * @return The work item, or nullptr if no work is available.
	 */
	IQueuedWork* GetWork();

	/**
	 * Initialize the image sequence loader.
	 *
	 * @param SequencePath Path to the image sequence.
<<<<<<< HEAD
	 * @param FpsOverride The frames per second to use (0.0 = do not override).
	 * @param Loop Whether the cache should loop around.
	 * @see IsInitialized
	 */
	void Initialize(const FString& SequencePath, const float FpsOverride, bool Loop);
=======
	 * @param FrameRateOverride The frame rate to use (0/0 = do not override).
	 * @param Loop Whether the cache should loop around.
	 * @see IsInitialized
	 */
	void Initialize(const FString& SequencePath, const FFrameRate& FrameRateOverride, bool Loop);
>>>>>>> a23640a2

	/**
	 * Whether this loader has been initialized yet.
	 *
	 * @return true if initialized, false otherwise.
	 * @see Initialize
	 */
	bool IsInitialized() const
	{
		return Initialized;
	}

	/**
	 * Notify the loader that a work item completed.
	 *
	 * @param CompletedWork The work item that completed.
	 * @param FrameNumber Number of the frame that was read.
	 * @param Frame The frame that was read, or nullptr if reading failed.
	 */
	void NotifyWorkComplete(FImgMediaLoaderWork& CompletedWork, int32 FrameNumber, const TSharedPtr<FImgMediaFrame, ESPMode::ThreadSafe>& Frame);

	/**
	 * Asynchronously request the image frame at the specified time.
	 *
	 * @param Time The time of the image frame to request (relative to the beginning of the sequence).
	 * @param PlayRate The current play rate (used by the look-ahead logic).
	 * @param Loop Whether the cache should loop around.
	 * @return bool if the frame will be loaded, false otherwise.
	 */
	bool RequestFrame(FTimespan Time, float PlayRate, bool Loop);

protected:

	/**
	 * Convert a collection of frame numbers to corresponding time ranges.
	 *
	 * @param FrameNumbers The frame numbers to convert.
	 * @param OutRangeSet Will contain the time ranges.
	 */
	void FrameNumbersToTimeRanges(const TArray<int32>& FrameNumbers, TRangeSet<FTimespan>& OutRangeSet) const;

	/**
<<<<<<< HEAD
	 * Initialize the image sequence loader.
	 *
	 * @param SequencePath Path to the image sequence.
	 * @param FpsOverride The frames per second to use (0.0 = do not override).
	 * @param Loop Whether the cache should loop around.
	 */
	void LoadSequence(const FString& SequencePath, const float FpsOverride, bool Loop);
=======
	 * Get the play head time corresponding to the specified frame number.
	 *
	 * @param FrameNumber The frame number.
	 * @return The corresponding time.
	 * @see TimeToFrameNumber
	 */
	FTimespan FrameNumberToTime(uint32 FrameNumber) const;

	/**
	 * Initialize the image sequence loader.
	 *
	 * @param SequencePath Path to the image sequence.
	 * @param FrameRateOverride The frame rate to use (0/0 = do not override).
	 * @param Loop Whether the cache should loop around.
	 */
	void LoadSequence(const FString& SequencePath, const FFrameRate& FrameRateOverride, bool Loop);
>>>>>>> a23640a2

	/**
	 * Get the frame number corresponding to the specified play head time.
	 *
	 * @param Time The play head time.
	 * @return The corresponding frame number, or INDEX_NONE.
	 * @see FrameNumberToTime
	 */
	uint32 TimeToFrameNumber(FTimespan Time) const;

	/**
	 * Update the loader based on the current play position.
	 *
	 * @param PlayHeadFrame Current play head frame number.
	 * @param PlayRate Current play rate.
	 * @param Loop Whether the cache should loop around.
	 */
	void Update(int32 PlayHeadFrame, float PlayRate, bool Loop);

private:

	/** Critical section for synchronizing access to Frames. */
	mutable FCriticalSection CriticalSection;

	/** The currently loaded image sequence frames. */
	TLruCache<int32, TSharedPtr<FImgMediaFrame, ESPMode::ThreadSafe>> Frames;

	/** The image wrapper module to use. */
	IImageWrapperModule& ImageWrapperModule;

	/** Paths to each image in the currently opened sequence. */
	TArray<FString> ImagePaths;

	/** Media information string. */
	FString Info;

	/** Whether this loader has been initialized yet. */
	bool Initialized;

	/** The number of frames to load ahead of the play head. */
	int32 NumLoadAhead;

	/** The number of frames to load behind the play head. */
	int32 NumLoadBehind;

	/** The image sequence reader to use. */
	TSharedPtr<IImgMediaReader, ESPMode::ThreadSafe> Reader;

	/** The scheduler for image loading. */
	TSharedPtr<FImgMediaScheduler, ESPMode::ThreadSafe> Scheduler;

	/** Width and height of the image sequence (in pixels) .*/
	FIntPoint SequenceDim;

	/** Total length of the image sequence. */
	FTimespan SequenceDuration;

	/** Frame rate of the currently loaded sequence. */
	FFrameRate SequenceFrameRate;

private:

	/** Index of the previously requested frame. */
	int32 LastRequestedFrame;

	/** Collection of frame numbers that need to be read. */
	TArray<int32> PendingFrameNumbers;

	/** Collection of frame numbers that are being read. */
	TArray<int32> QueuedFrameNumbers;

	/** Object pool for reusable work items. */
	TArray<FImgMediaLoaderWork*> WorkPool;
};<|MERGE_RESOLUTION|>--- conflicted
+++ resolved
@@ -5,10 +5,7 @@
 #include "CoreMinimal.h"
 #include "Containers/LruCache.h"
 #include "Containers/Queue.h"
-<<<<<<< HEAD
-=======
 #include "Misc/FrameRate.h"
->>>>>>> a23640a2
 #include "Templates/SharedPointer.h"
 
 class FImgMediaLoaderWork;
@@ -159,19 +156,11 @@
 	 * Initialize the image sequence loader.
 	 *
 	 * @param SequencePath Path to the image sequence.
-<<<<<<< HEAD
-	 * @param FpsOverride The frames per second to use (0.0 = do not override).
+	 * @param FrameRateOverride The frame rate to use (0/0 = do not override).
 	 * @param Loop Whether the cache should loop around.
 	 * @see IsInitialized
 	 */
-	void Initialize(const FString& SequencePath, const float FpsOverride, bool Loop);
-=======
-	 * @param FrameRateOverride The frame rate to use (0/0 = do not override).
-	 * @param Loop Whether the cache should loop around.
-	 * @see IsInitialized
-	 */
 	void Initialize(const FString& SequencePath, const FFrameRate& FrameRateOverride, bool Loop);
->>>>>>> a23640a2
 
 	/**
 	 * Whether this loader has been initialized yet.
@@ -214,15 +203,6 @@
 	void FrameNumbersToTimeRanges(const TArray<int32>& FrameNumbers, TRangeSet<FTimespan>& OutRangeSet) const;
 
 	/**
-<<<<<<< HEAD
-	 * Initialize the image sequence loader.
-	 *
-	 * @param SequencePath Path to the image sequence.
-	 * @param FpsOverride The frames per second to use (0.0 = do not override).
-	 * @param Loop Whether the cache should loop around.
-	 */
-	void LoadSequence(const FString& SequencePath, const float FpsOverride, bool Loop);
-=======
 	 * Get the play head time corresponding to the specified frame number.
 	 *
 	 * @param FrameNumber The frame number.
@@ -239,7 +219,6 @@
 	 * @param Loop Whether the cache should loop around.
 	 */
 	void LoadSequence(const FString& SequencePath, const FFrameRate& FrameRateOverride, bool Loop);
->>>>>>> a23640a2
 
 	/**
 	 * Get the frame number corresponding to the specified play head time.
