--- conflicted
+++ resolved
@@ -406,13 +406,8 @@
     data.write(curr)
   data.close()
   # TODO: sha256sum on data_target
-<<<<<<< HEAD
-  # if start > 256*1024*1024:
-  #  print >> sys.stderr, 'warning: file packager is creating an asset bundle of %d MB. this is very large, and browsers might have trouble loading it. see https://hacks.mozilla.org/2015/02/synchronous-execution-and-filesystem-access-in-emscripten/' % (start/(1024*1024))
-=======
   if start > 256*1024*1024:
     print('INFO: file packager is creating an asset bundle of {} MB. this is very large, and browsers might have trouble loading it. see https://hacks.mozilla.org/2015/02/synchronous-execution-and-filesystem-access-in-emscripten/'.format(start/(1024*1024)))
->>>>>>> e3a25b20
 
   create_preloaded = '''
         Module['FS_createPreloadedFile'](this.name, null, byteArray, true, true, function() {
