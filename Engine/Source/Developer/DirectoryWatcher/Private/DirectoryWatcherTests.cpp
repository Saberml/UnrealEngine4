// Copyright 1998-2015 Epic Games, Inc. All Rights Reserved.

#include "DirectoryWatcherPrivatePCH.h"
#include "DirectoryWatcherModule.h"
#include "ModuleManager.h"

DEFINE_LOG_CATEGORY_STATIC(LogDirectoryWatcherTests, Log, All);

struct FDirectoryWatcherTestPayload
{
	FDelegateHandle WatcherDelegate;
	FString WorkingDir;
	TMap<FString, FFileChangeData::EFileChangeAction> ReportedChanges;

<<<<<<< HEAD
	FDirectoryWatcherTestPayload(const FString& InWorkingDir, bool bIncludeDirectoryEvents = false)
=======
	FDirectoryWatcherTestPayload(const FString& InWorkingDir, uint32 Flags = 0)
>>>>>>> a8a797ea
		: WorkingDir(InWorkingDir)
	{
		IFileManager::Get().MakeDirectory(*WorkingDir, true);

		FDirectoryWatcherModule& Module = FModuleManager::LoadModuleChecked<FDirectoryWatcherModule>(TEXT("DirectoryWatcher"));
		if (IDirectoryWatcher* DirectoryWatcher = Module.Get())
		{
			auto Callback = IDirectoryWatcher::FDirectoryChanged::CreateRaw(this, &FDirectoryWatcherTestPayload::OnDirectoryChanged);
<<<<<<< HEAD
			DirectoryWatcher->RegisterDirectoryChangedCallback_Handle(WorkingDir, Callback, WatcherDelegate, bIncludeDirectoryEvents);
=======
			DirectoryWatcher->RegisterDirectoryChangedCallback_Handle(WorkingDir, Callback, WatcherDelegate, Flags);
>>>>>>> a8a797ea
		}
	}
	~FDirectoryWatcherTestPayload()
	{
		IFileManager::Get().DeleteDirectory(*WorkingDir, false, true);

		FDirectoryWatcherModule& Module = FModuleManager::LoadModuleChecked<FDirectoryWatcherModule>(TEXT("DirectoryWatcher"));
		if (IDirectoryWatcher* DirectoryWatcher = Module.Get())
		{
			DirectoryWatcher->UnregisterDirectoryChangedCallback_Handle(WorkingDir, WatcherDelegate);
		}
	}

	void OnDirectoryChanged(const TArray<FFileChangeData>& InFileChanges)
	{
		for (const auto& Change : InFileChanges)
		{
			FString RelativeFilename = *FPaths::ConvertRelativePathToFull(Change.Filename) + WorkingDir.Len();

			UE_LOG(LogDirectoryWatcherTests, Log, TEXT("File '%s'. Code: %d."), *Change.Filename, (uint8)Change.Action);

			FFileChangeData::EFileChangeAction* Existing = ReportedChanges.Find(RelativeFilename);
			if (Existing)
			{
				switch (Change.Action)
				{
				case FFileChangeData::FCA_Added:
					*Existing = FFileChangeData::FCA_Modified;
					break;

				case FFileChangeData::FCA_Modified:
					// We ignore these since added + modified == added, and removed + modified = removed.
					break;

				case FFileChangeData::FCA_Removed:
					*Existing = FFileChangeData::FCA_Removed;
					break;
				}
			}
			else
			{
				ReportedChanges.Add(RelativeFilename, Change.Action);
			}
		}
	}
};

class FDelayedCallbackLatentCommand : public IAutomationLatentCommand
{
public:
	FDelayedCallbackLatentCommand(TFunction<void()> InCallback, float InDelay = 0.1f)
		: Callback(InCallback), Delay(InDelay)
	{}

	virtual bool Update() override
	{
		float NewTime = FPlatformTime::Seconds();
		if (NewTime - StartTime >= Delay)
		{
			Callback();
			return true;
		}
		return false;
	}

private:
	TFunction<void()> Callback;
	float Delay;
};

FString GetWorkingDir()
{
	return FPaths::ConvertRelativePathToFull(FPaths::AutomationTransientDir() / TEXT("DirectoryWatcher")) / TEXT("");
}

static const float TestTickDelay = 0.1f;
IMPLEMENT_SIMPLE_AUTOMATION_TEST(FDirectoryWatcherSimpleCreateTest, "System.Plugins.Directory Watcher.Simple Create", EAutomationTestFlags::ATF_Editor)
bool FDirectoryWatcherSimpleCreateTest::RunTest(const FString& Parameters)
{
	const FString WorkingDir = GetWorkingDir();

	static const TCHAR* Filename = TEXT("created.tmp");

	// Start watching the directory
	TSharedPtr<FDirectoryWatcherTestPayload> Test = MakeShareable(new FDirectoryWatcherTestPayload(WorkingDir));

	// Give the stream time to start up before doing the test
	ADD_LATENT_AUTOMATION_COMMAND(FDelayedCallbackLatentCommand([=]{

		// Create a file and check that it got reported as created
		FFileHelper::SaveStringToFile(TEXT(""), *(WorkingDir / Filename));

		ADD_LATENT_AUTOMATION_COMMAND(FDelayedCallbackLatentCommand([=]{

			FFileChangeData::EFileChangeAction* Action = Test->ReportedChanges.Find(Filename);

			if (!Action || *Action != FFileChangeData::FCA_Added)
			{
				UE_LOG(LogDirectoryWatcherTests, Error, TEXT("New file '%s' was not correctly reported as being added."), Filename);
			}

		}));

	}));

	return true;
}

IMPLEMENT_SIMPLE_AUTOMATION_TEST(FDirectoryWatcherSimpleModifyTest, "System.Plugins.Directory Watcher.Simple Modify", EAutomationTestFlags::ATF_Editor)
bool FDirectoryWatcherSimpleModifyTest::RunTest(const FString& Parameters)
{
	const FString WorkingDir = GetWorkingDir();

	static const TCHAR* Filename = TEXT("modified.tmp");

	// Create a file first
	FFileHelper::SaveStringToFile(TEXT(""), *(WorkingDir / Filename));

#if _MSC_VER >= 1900
 	ADD_LATENT_AUTOMATION_COMMAND(FDelayedCallbackLatentCommand([=]{

		// Start watching the directory
		TSharedPtr<FDirectoryWatcherTestPayload> Test = MakeShareable(new FDirectoryWatcherTestPayload(WorkingDir));
		void* Holder = &Test;

 		ADD_LATENT_AUTOMATION_COMMAND(FDelayedCallbackLatentCommand([=]{

			// Manipulate the file
			FFileHelper::SaveStringToFile(TEXT("Some content"), *(WorkingDir / Filename));

 			ADD_LATENT_AUTOMATION_COMMAND(FDelayedCallbackLatentCommand([=]{

				TSharedPtr<FDirectoryWatcherTestPayload> LocalTest = *(const TSharedPtr<FDirectoryWatcherTestPayload>*)Holder;
				FFileChangeData::EFileChangeAction* Action = LocalTest->ReportedChanges.Find(Filename);

				if (!Action || *Action != FFileChangeData::FCA_Modified)
				{
					UE_LOG(LogDirectoryWatcherTests, Error, TEXT("File '%s' was not correctly reported as being modified."), Filename);
				}

			}));

		}));

	}));
#else
	ADD_LATENT_AUTOMATION_COMMAND(FDelayedCallbackLatentCommand([=]{

		// Start watching the directory
		TSharedPtr<FDirectoryWatcherTestPayload> Test = MakeShareable(new FDirectoryWatcherTestPayload(WorkingDir));

		ADD_LATENT_AUTOMATION_COMMAND(FDelayedCallbackLatentCommand([=]{

			// Manipulate the file
			FFileHelper::SaveStringToFile(TEXT("Some content"), *(WorkingDir / Filename));

			ADD_LATENT_AUTOMATION_COMMAND(FDelayedCallbackLatentCommand([=]{

				FFileChangeData::EFileChangeAction* Action = Test->ReportedChanges.Find(Filename);

				if (!Action || *Action != FFileChangeData::FCA_Modified)
				{
					UE_LOG(LogDirectoryWatcherTests, Error, TEXT("File '%s' was not correctly reported as being modified."), Filename);
				}

			}));

		}));

	}));
#endif

	return true;
}

IMPLEMENT_SIMPLE_AUTOMATION_TEST(FDirectoryWatcherSimpleDeleteTest, "System.Plugins.Directory Watcher.Simple Delete", EAutomationTestFlags::ATF_Editor)
bool FDirectoryWatcherSimpleDeleteTest::RunTest(const FString& Parameters)
{
	const FString WorkingDir = GetWorkingDir();

	static const TCHAR* Filename = TEXT("removed.tmp");

	// Create a file first
	FFileHelper::SaveStringToFile(TEXT(""), *(WorkingDir / Filename));

	// Start watching the directory
	TSharedPtr<FDirectoryWatcherTestPayload> Test = MakeShareable(new FDirectoryWatcherTestPayload(WorkingDir));

	// Give the stream time to start up before doing the test
	ADD_LATENT_AUTOMATION_COMMAND(FDelayedCallbackLatentCommand([=]{

		// Delete the file
		IFileManager::Get().Delete(*(WorkingDir / Filename));

		ADD_LATENT_AUTOMATION_COMMAND(FDelayedCallbackLatentCommand([=]{

			FFileChangeData::EFileChangeAction* Action = Test->ReportedChanges.Find(Filename);

			if (!Action || *Action != FFileChangeData::FCA_Removed)
			{
				UE_LOG(LogDirectoryWatcherTests, Error, TEXT("File '%s' was not correctly reported as being deleted."), Filename);
			}

		}));

	}));

	return true;
}

IMPLEMENT_SIMPLE_AUTOMATION_TEST(FDirectoryWatcherSubFolderTest, "System.Plugins.Directory Watcher.Sub Folder", EAutomationTestFlags::ATF_Editor)
bool FDirectoryWatcherSubFolderTest::RunTest(const FString& Parameters)
{
	const FString WorkingDir = GetWorkingDir();

	static const TCHAR* CreatedFilename = TEXT("sub_folder/created.tmp");
	static const TCHAR* ModifiedFilename = TEXT("sub_folder/modified.tmp");
	static const TCHAR* RemovedFilename = TEXT("sub_folder/removed.tmp");

	// Create the file we wish to modify/delete first
	FFileHelper::SaveStringToFile(TEXT(""), *(WorkingDir / ModifiedFilename));
	FFileHelper::SaveStringToFile(TEXT(""), *(WorkingDir / RemovedFilename));

#if _MSC_VER >= 1900
	// Give the stream time to start up before doing the test
	ADD_LATENT_AUTOMATION_COMMAND(FDelayedCallbackLatentCommand([=]{

		// Start watching the directory
		TSharedPtr<FDirectoryWatcherTestPayload> Test = MakeShareable(new FDirectoryWatcherTestPayload(WorkingDir));
		void* Holder = &Test;

		// Give the stream time to start up before doing the test
		ADD_LATENT_AUTOMATION_COMMAND(FDelayedCallbackLatentCommand([=]{

			// Create a new file
			FFileHelper::SaveStringToFile(TEXT(""), *(WorkingDir / CreatedFilename));
			// Modify another file
			FFileHelper::SaveStringToFile(TEXT("Some content"), *(WorkingDir / ModifiedFilename));
			// Delete a file
			IFileManager::Get().Delete(*(WorkingDir / RemovedFilename));

			ADD_LATENT_AUTOMATION_COMMAND(FDelayedCallbackLatentCommand([=]{

				TSharedPtr<FDirectoryWatcherTestPayload> LocalTest = *(const TSharedPtr<FDirectoryWatcherTestPayload>*)Holder;

				FFileChangeData::EFileChangeAction* Action = LocalTest->ReportedChanges.Find(CreatedFilename);
				if (!Action || *Action != FFileChangeData::FCA_Added)
				{
					UE_LOG(LogDirectoryWatcherTests, Error, TEXT("File '%s' was not correctly reported as being added."), CreatedFilename);
				}

				Action = LocalTest->ReportedChanges.Find(ModifiedFilename);
				if (!Action || *Action != FFileChangeData::FCA_Modified)
				{
					UE_LOG(LogDirectoryWatcherTests, Error, TEXT("File '%s' was not correctly reported as being modified."), ModifiedFilename);
				}

				Action = LocalTest->ReportedChanges.Find(RemovedFilename);
				if (!Action || *Action != FFileChangeData::FCA_Removed)
				{
					UE_LOG(LogDirectoryWatcherTests, Error, TEXT("File '%s' was not correctly reported as being deleted."), RemovedFilename);
				}

			}));

		}));

	}));
#else
	// Give the stream time to start up before doing the test
	ADD_LATENT_AUTOMATION_COMMAND(FDelayedCallbackLatentCommand([=] {

		// Start watching the directory
		TSharedPtr<FDirectoryWatcherTestPayload> Test = MakeShareable(new FDirectoryWatcherTestPayload(WorkingDir));

		// Give the stream time to start up before doing the test
		ADD_LATENT_AUTOMATION_COMMAND(FDelayedCallbackLatentCommand([=] {

			// Create a new file
			FFileHelper::SaveStringToFile(TEXT(""), *(WorkingDir / CreatedFilename));
			// Modify another file
			FFileHelper::SaveStringToFile(TEXT("Some content"), *(WorkingDir / ModifiedFilename));
			// Delete a file
			IFileManager::Get().Delete(*(WorkingDir / RemovedFilename));

			ADD_LATENT_AUTOMATION_COMMAND(FDelayedCallbackLatentCommand([=] {

				FFileChangeData::EFileChangeAction* Action = Test->ReportedChanges.Find(CreatedFilename);
				if (!Action || *Action != FFileChangeData::FCA_Added)
				{
					UE_LOG(LogDirectoryWatcherTests, Error, TEXT("File '%s' was not correctly reported as being added."), CreatedFilename);
				}

				Action = Test->ReportedChanges.Find(ModifiedFilename);
				if (!Action || *Action != FFileChangeData::FCA_Modified)
				{
					UE_LOG(LogDirectoryWatcherTests, Error, TEXT("File '%s' was not correctly reported as being modified."), ModifiedFilename);
				}

				Action = Test->ReportedChanges.Find(RemovedFilename);
				if (!Action || *Action != FFileChangeData::FCA_Removed)
				{
					UE_LOG(LogDirectoryWatcherTests, Error, TEXT("File '%s' was not correctly reported as being deleted."), RemovedFilename);
				}

			}));

		}));

	}));
#endif

	return true;
}

IMPLEMENT_SIMPLE_AUTOMATION_TEST(FDirectoryWatcherNewFolderTest, "System.Plugins.Directory Watcher.New Folder", EAutomationTestFlags::ATF_Editor)
bool FDirectoryWatcherNewFolderTest::RunTest(const FString& Parameters)
{
	const FString WorkingDir = GetWorkingDir();

	static const TCHAR* CreatedDirectory = TEXT("created");
	static const TCHAR* RemovedDirectory = TEXT("removed");

#if _MSC_VER >= 1900
	// Give the stream time to start up before doing the test
	ADD_LATENT_AUTOMATION_COMMAND(FDelayedCallbackLatentCommand([=] {

		IFileManager::Get().MakeDirectory(*(WorkingDir / RemovedDirectory), true);

		// Start watching the directory
		TSharedPtr<FDirectoryWatcherTestPayload> Test = MakeShareable(new FDirectoryWatcherTestPayload(WorkingDir, IDirectoryWatcher::WatchOptions::IncludeDirectoryChanges));
		void* Holder = &Test;

		// Give the stream time to start up before doing the test
		ADD_LATENT_AUTOMATION_COMMAND(FDelayedCallbackLatentCommand([=] {

			IFileManager::Get().MakeDirectory(*(WorkingDir / CreatedDirectory), true);
			IFileManager::Get().DeleteDirectory(*(WorkingDir / RemovedDirectory), true);

			ADD_LATENT_AUTOMATION_COMMAND(FDelayedCallbackLatentCommand([=] {

				TSharedPtr<FDirectoryWatcherTestPayload> LocalTest = *(const TSharedPtr<FDirectoryWatcherTestPayload>*)Holder;

				FFileChangeData::EFileChangeAction* Action = LocalTest->ReportedChanges.Find(CreatedDirectory);
				if (!Action || *Action != FFileChangeData::FCA_Added)
				{
					UE_LOG(LogDirectoryWatcherTests, Error, TEXT("Folder '%s' was not correctly reported as being added."), CreatedDirectory);
				}

				Action = LocalTest->ReportedChanges.Find(RemovedDirectory);
				if (!Action || *Action != FFileChangeData::FCA_Removed)
				{
					UE_LOG(LogDirectoryWatcherTests, Error, TEXT("Folder '%s' was not correctly reported as being removed."), RemovedDirectory);
				}

			}));

		}));

	}));
#else
	// Give the stream time to start up before doing the test
	ADD_LATENT_AUTOMATION_COMMAND(FDelayedCallbackLatentCommand([=]{

		IFileManager::Get().MakeDirectory(*(WorkingDir / RemovedDirectory), true);

		// Start watching the directory
		TSharedPtr<FDirectoryWatcherTestPayload> Test = MakeShareable(new FDirectoryWatcherTestPayload(WorkingDir, IDirectoryWatcher::WatchOptions::IncludeDirectoryChanges));

		// Give the stream time to start up before doing the test
		ADD_LATENT_AUTOMATION_COMMAND(FDelayedCallbackLatentCommand([=]{

			IFileManager::Get().MakeDirectory(*(WorkingDir / CreatedDirectory), true);
			IFileManager::Get().DeleteDirectory(*(WorkingDir / RemovedDirectory), true);

			ADD_LATENT_AUTOMATION_COMMAND(FDelayedCallbackLatentCommand([=]{

				FFileChangeData::EFileChangeAction* Action = Test->ReportedChanges.Find(CreatedDirectory);
				if (!Action || *Action != FFileChangeData::FCA_Added)
				{
					UE_LOG(LogDirectoryWatcherTests, Error, TEXT("Folder '%s' was not correctly reported as being added."), CreatedDirectory);
				}

				Action = Test->ReportedChanges.Find(RemovedDirectory);
				if (!Action || *Action != FFileChangeData::FCA_Removed)
				{
					UE_LOG(LogDirectoryWatcherTests, Error, TEXT("Folder '%s' was not correctly reported as being removed."), RemovedDirectory);
				}

			}));

		}));

	}));
#endif

	return true;
}

<<<<<<< HEAD
IMPLEMENT_SIMPLE_AUTOMATION_TEST(FDirectoryWatcherNewFolderTest, "System.Plugins.Directory Watcher.New Folder", EAutomationTestFlags::ATF_Editor)
bool FDirectoryWatcherNewFolderTest::RunTest(const FString& Parameters)
{
	const FString WorkingDir = GetWorkingDir();

	static const TCHAR* CreatedDirectory = TEXT("created");
	static const TCHAR* RemovedDirectory = TEXT("removed");

	// Give the stream time to start up before doing the test
	ADD_LATENT_AUTOMATION_COMMAND(FDelayedCallbackLatentCommand([=]{

		IFileManager::Get().MakeDirectory(*(WorkingDir / RemovedDirectory), true);

		// Start watching the directory
		TSharedPtr<FDirectoryWatcherTestPayload> Test = MakeShareable(new FDirectoryWatcherTestPayload(WorkingDir, true));

		// Give the stream time to start up before doing the test
		ADD_LATENT_AUTOMATION_COMMAND(FDelayedCallbackLatentCommand([=]{

			IFileManager::Get().MakeDirectory(*(WorkingDir / CreatedDirectory), true);
			IFileManager::Get().DeleteDirectory(*(WorkingDir / RemovedDirectory), true);

			ADD_LATENT_AUTOMATION_COMMAND(FDelayedCallbackLatentCommand([=]{

				FFileChangeData::EFileChangeAction* Action = Test->ReportedChanges.Find(CreatedDirectory);
				if (!Action || *Action != FFileChangeData::FCA_Added)
				{
					UE_LOG(LogDirectoryWatcherTests, Error, TEXT("Folder '%s' was not correctly reported as being added."), CreatedDirectory);
				}

				Action = Test->ReportedChanges.Find(RemovedDirectory);
				if (!Action || *Action != FFileChangeData::FCA_Removed)
				{
					UE_LOG(LogDirectoryWatcherTests, Error, TEXT("Folder '%s' was not correctly reported as being removed."), RemovedDirectory);
				}

			}));

		}));

	}));

	return true;
}
=======
IMPLEMENT_SIMPLE_AUTOMATION_TEST(FDirectoryWatcherIgnoreSubtreeTest, "System.Plugins.Directory Watcher.Ignore Subtree", EAutomationTestFlags::ATF_Editor)
bool FDirectoryWatcherIgnoreSubtreeTest::RunTest(const FString& Parameters)
{
	const FString WorkingDir = GetWorkingDir();
>>>>>>> a8a797ea

	static const TCHAR* ChildDirectory = TEXT("child");
	static const TCHAR* GrandchildDirectory = TEXT("grandchild");

#if _MSC_VER >= 1900
	// Give the stream time to start up before doing the test
	ADD_LATENT_AUTOMATION_COMMAND(FDelayedCallbackLatentCommand([=]{

		// Start watching the directory
		TSharedPtr<FDirectoryWatcherTestPayload> Test = MakeShareable(new FDirectoryWatcherTestPayload(WorkingDir, IDirectoryWatcher::WatchOptions::IgnoreChangesInSubtree | IDirectoryWatcher::WatchOptions::IncludeDirectoryChanges));
		void* Holder = &Test;

		// Give the stream time to start up before doing the test
		ADD_LATENT_AUTOMATION_COMMAND(FDelayedCallbackLatentCommand([=]{

			IFileManager::Get().MakeDirectory(*(WorkingDir / ChildDirectory), true);
			IFileManager::Get().MakeDirectory(*(WorkingDir / ChildDirectory / GrandchildDirectory), true);

			ADD_LATENT_AUTOMATION_COMMAND(FDelayedCallbackLatentCommand([=]{

				TSharedPtr<FDirectoryWatcherTestPayload> LocalTest = *(const TSharedPtr<FDirectoryWatcherTestPayload>*)Holder;

				FFileChangeData::EFileChangeAction* Action = LocalTest->ReportedChanges.Find(ChildDirectory);
				if (!Action || *Action != FFileChangeData::FCA_Added)
				{
					UE_LOG(LogDirectoryWatcherTests, Error, TEXT("Folder '%s' was not correctly reported as being added."), ChildDirectory);
				}

				Action = LocalTest->ReportedChanges.Find(GrandchildDirectory);
				if (Action)
				{
					UE_LOG(LogDirectoryWatcherTests, Error, TEXT("Changes to folder '%s' (creation of subfolder '%s') was reported in spite of us setting the mode 'ignore changes in subtree'."),
						ChildDirectory, GrandchildDirectory);
				}

			}));

		}));

	}));
#else
	// Give the stream time to start up before doing the test
	ADD_LATENT_AUTOMATION_COMMAND(FDelayedCallbackLatentCommand([=] {

		// Start watching the directory
		TSharedPtr<FDirectoryWatcherTestPayload> Test = MakeShareable(new FDirectoryWatcherTestPayload(WorkingDir, IDirectoryWatcher::WatchOptions::IgnoreChangesInSubtree | IDirectoryWatcher::WatchOptions::IncludeDirectoryChanges));

		// Give the stream time to start up before doing the test
		ADD_LATENT_AUTOMATION_COMMAND(FDelayedCallbackLatentCommand([=] {

			IFileManager::Get().MakeDirectory(*(WorkingDir / ChildDirectory), true);
			IFileManager::Get().MakeDirectory(*(WorkingDir / ChildDirectory / GrandchildDirectory), true);

			ADD_LATENT_AUTOMATION_COMMAND(FDelayedCallbackLatentCommand([=] {

				FFileChangeData::EFileChangeAction* Action = Test->ReportedChanges.Find(ChildDirectory);
				if (!Action || *Action != FFileChangeData::FCA_Added)
				{
					UE_LOG(LogDirectoryWatcherTests, Error, TEXT("Folder '%s' was not correctly reported as being added."), ChildDirectory);
				}

				Action = Test->ReportedChanges.Find(GrandchildDirectory);
				if (Action)
				{
					UE_LOG(LogDirectoryWatcherTests, Error, TEXT("Changes to folder '%s' (creation of subfolder '%s') was reported in spite of us setting the mode 'ignore changes in subtree'."),
						ChildDirectory, GrandchildDirectory);
				}

			}));

		}));

	}));
#endif

	return true;
}
<|MERGE_RESOLUTION|>--- conflicted
+++ resolved
@@ -12,11 +12,7 @@
 	FString WorkingDir;
 	TMap<FString, FFileChangeData::EFileChangeAction> ReportedChanges;
 
-<<<<<<< HEAD
-	FDirectoryWatcherTestPayload(const FString& InWorkingDir, bool bIncludeDirectoryEvents = false)
-=======
 	FDirectoryWatcherTestPayload(const FString& InWorkingDir, uint32 Flags = 0)
->>>>>>> a8a797ea
 		: WorkingDir(InWorkingDir)
 	{
 		IFileManager::Get().MakeDirectory(*WorkingDir, true);
@@ -25,11 +21,7 @@
 		if (IDirectoryWatcher* DirectoryWatcher = Module.Get())
 		{
 			auto Callback = IDirectoryWatcher::FDirectoryChanged::CreateRaw(this, &FDirectoryWatcherTestPayload::OnDirectoryChanged);
-<<<<<<< HEAD
-			DirectoryWatcher->RegisterDirectoryChangedCallback_Handle(WorkingDir, Callback, WatcherDelegate, bIncludeDirectoryEvents);
-=======
 			DirectoryWatcher->RegisterDirectoryChangedCallback_Handle(WorkingDir, Callback, WatcherDelegate, Flags);
->>>>>>> a8a797ea
 		}
 	}
 	~FDirectoryWatcherTestPayload()
@@ -429,72 +421,25 @@
 	return true;
 }
 
-<<<<<<< HEAD
-IMPLEMENT_SIMPLE_AUTOMATION_TEST(FDirectoryWatcherNewFolderTest, "System.Plugins.Directory Watcher.New Folder", EAutomationTestFlags::ATF_Editor)
-bool FDirectoryWatcherNewFolderTest::RunTest(const FString& Parameters)
+IMPLEMENT_SIMPLE_AUTOMATION_TEST(FDirectoryWatcherIgnoreSubtreeTest, "System.Plugins.Directory Watcher.Ignore Subtree", EAutomationTestFlags::ATF_Editor)
+bool FDirectoryWatcherIgnoreSubtreeTest::RunTest(const FString& Parameters)
 {
 	const FString WorkingDir = GetWorkingDir();
 
-	static const TCHAR* CreatedDirectory = TEXT("created");
-	static const TCHAR* RemovedDirectory = TEXT("removed");
-
+	static const TCHAR* ChildDirectory = TEXT("child");
+	static const TCHAR* GrandchildDirectory = TEXT("grandchild");
+
+#if _MSC_VER >= 1900
 	// Give the stream time to start up before doing the test
 	ADD_LATENT_AUTOMATION_COMMAND(FDelayedCallbackLatentCommand([=]{
 
-		IFileManager::Get().MakeDirectory(*(WorkingDir / RemovedDirectory), true);
-
-		// Start watching the directory
-		TSharedPtr<FDirectoryWatcherTestPayload> Test = MakeShareable(new FDirectoryWatcherTestPayload(WorkingDir, true));
+		// Start watching the directory
+		TSharedPtr<FDirectoryWatcherTestPayload> Test = MakeShareable(new FDirectoryWatcherTestPayload(WorkingDir, IDirectoryWatcher::WatchOptions::IgnoreChangesInSubtree | IDirectoryWatcher::WatchOptions::IncludeDirectoryChanges));
+		void* Holder = &Test;
 
 		// Give the stream time to start up before doing the test
 		ADD_LATENT_AUTOMATION_COMMAND(FDelayedCallbackLatentCommand([=]{
 
-			IFileManager::Get().MakeDirectory(*(WorkingDir / CreatedDirectory), true);
-			IFileManager::Get().DeleteDirectory(*(WorkingDir / RemovedDirectory), true);
-
-			ADD_LATENT_AUTOMATION_COMMAND(FDelayedCallbackLatentCommand([=]{
-
-				FFileChangeData::EFileChangeAction* Action = Test->ReportedChanges.Find(CreatedDirectory);
-				if (!Action || *Action != FFileChangeData::FCA_Added)
-				{
-					UE_LOG(LogDirectoryWatcherTests, Error, TEXT("Folder '%s' was not correctly reported as being added."), CreatedDirectory);
-				}
-
-				Action = Test->ReportedChanges.Find(RemovedDirectory);
-				if (!Action || *Action != FFileChangeData::FCA_Removed)
-				{
-					UE_LOG(LogDirectoryWatcherTests, Error, TEXT("Folder '%s' was not correctly reported as being removed."), RemovedDirectory);
-				}
-
-			}));
-
-		}));
-
-	}));
-
-	return true;
-}
-=======
-IMPLEMENT_SIMPLE_AUTOMATION_TEST(FDirectoryWatcherIgnoreSubtreeTest, "System.Plugins.Directory Watcher.Ignore Subtree", EAutomationTestFlags::ATF_Editor)
-bool FDirectoryWatcherIgnoreSubtreeTest::RunTest(const FString& Parameters)
-{
-	const FString WorkingDir = GetWorkingDir();
->>>>>>> a8a797ea
-
-	static const TCHAR* ChildDirectory = TEXT("child");
-	static const TCHAR* GrandchildDirectory = TEXT("grandchild");
-
-#if _MSC_VER >= 1900
-	// Give the stream time to start up before doing the test
-	ADD_LATENT_AUTOMATION_COMMAND(FDelayedCallbackLatentCommand([=]{
-
-		// Start watching the directory
-		TSharedPtr<FDirectoryWatcherTestPayload> Test = MakeShareable(new FDirectoryWatcherTestPayload(WorkingDir, IDirectoryWatcher::WatchOptions::IgnoreChangesInSubtree | IDirectoryWatcher::WatchOptions::IncludeDirectoryChanges));
-		void* Holder = &Test;
-
-		// Give the stream time to start up before doing the test
-		ADD_LATENT_AUTOMATION_COMMAND(FDelayedCallbackLatentCommand([=]{
-
 			IFileManager::Get().MakeDirectory(*(WorkingDir / ChildDirectory), true);
 			IFileManager::Get().MakeDirectory(*(WorkingDir / ChildDirectory / GrandchildDirectory), true);
 
