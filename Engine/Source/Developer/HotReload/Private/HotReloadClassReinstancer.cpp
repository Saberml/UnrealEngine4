--- conflicted
+++ resolved
@@ -299,13 +299,10 @@
 	// Make sure the base class does not remove the DuplicatedClass from root, we not always want it.
 	// For example when we're just reconstructing CDOs. Other cases are handled by HotReloadClassReinstancer.
 	DuplicatedClass = nullptr;
-<<<<<<< HEAD
-=======
 
 	ensure(HotReloadedOldClass);
 	HotReloadedOldClass = nullptr;
 	HotReloadedNewClass = nullptr;
->>>>>>> cce8678d
 }
 
 /** Helper for finding subobject in an array. Usually there's not that many subobjects on a class to justify a TMap */
