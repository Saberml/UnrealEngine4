// Copyright 1998-2017 Epic Games, Inc. All Rights Reserved.

#include "BlueprintCompilerCppBackend.h"
#include "UObject/UnrealType.h"
#include "Engine/BlueprintGeneratedClass.h"
#include "UObject/Interface.h"
#include "Engine/LatentActionManager.h"
#include "Engine/UserDefinedEnum.h"
#include "K2Node.h"
#include "K2Node_Event.h"
#include "K2Node_CallFunction.h"
#include "K2Node_ExecutionSequence.h"
#include "K2Node_FunctionEntry.h"
#include "KismetCompilerMisc.h"
#include "KismetCompiler.h"
#include "BlueprintCompilerCppBackendUtils.h"
#include "Kismet/KismetNodeHelperLibrary.h"
#include "Kismet/KismetArrayLibrary.h"
#include "UniquePtr.h"

// Generates single "if" scope. Its condition checks context of given term.
struct FSafeContextScopedEmmitter
{
private:
	FEmitterLocalContext& EmitterContext;
	bool bSafeContextUsed;
public:

	bool IsSafeContextUsed() const
	{
		return bSafeContextUsed;
	}

	static FString ValidationChain(FEmitterLocalContext& EmitterContext, const FBPTerminal* Term, FBlueprintCompilerCppBackend& CppBackend)
	{
		TArray<FString> SafetyConditions;
		for (; Term; Term = Term->Context)
		{
			if (!Term->IsStructContextType() && (Term->Type.PinSubCategory != TEXT("self")))
			{
				SafetyConditions.Add(CppBackend.TermToText(EmitterContext, Term, ENativizedTermUsage::Getter, false));
			}
		}

		FString Result;
		for (int32 Iter = SafetyConditions.Num() - 1; Iter >= 0; --Iter)
		{
			Result += FString(TEXT("IsValid("));
			Result += SafetyConditions[Iter];
			Result += FString(TEXT(")"));
			if (Iter)
			{
				Result += FString(TEXT(" && "));
			}
		}

		return Result;
	}

	FSafeContextScopedEmmitter(FEmitterLocalContext& InEmitterContext, const FBPTerminal* Term, FBlueprintCompilerCppBackend& CppBackend)
		: EmitterContext(InEmitterContext)
		, bSafeContextUsed(false)
	{
		const FString Conditions = ValidationChain(EmitterContext, Term, CppBackend);

		if (!Conditions.IsEmpty())
		{
			bSafeContextUsed = true;
			EmitterContext.AddLine(FString::Printf(TEXT("if(%s)"), *Conditions));
			EmitterContext.AddLine(TEXT("{"));
			EmitterContext.IncreaseIndent();
		}
	}

	~FSafeContextScopedEmmitter()
	{
		if (bSafeContextUsed)
		{
			EmitterContext.DecreaseIndent();
			EmitterContext.AddLine(TEXT("}"));
		}
	}

};

void FBlueprintCompilerCppBackend::EmitCallDelegateStatment(FEmitterLocalContext& EmitterContext, FKismetFunctionContext& FunctionContext, FBlueprintCompiledStatement& Statement)
{
	check(Statement.FunctionContext && Statement.FunctionContext->AssociatedVarProperty);
	FSafeContextScopedEmmitter SafeContextScope(EmitterContext, Statement.FunctionContext->Context, *this);
	EmitterContext.AddLine(FString::Printf(TEXT("%s.Broadcast(%s);"), *TermToText(EmitterContext, Statement.FunctionContext, ENativizedTermUsage::Getter, false), *EmitMethodInputParameterList(EmitterContext, Statement)));
}

void FBlueprintCompilerCppBackend::EmitCallStatment(FEmitterLocalContext& EmitterContext, FKismetFunctionContext& FunctionContext, FBlueprintCompiledStatement& Statement)
{
	const bool bCallOnDifferentObject = Statement.FunctionContext && (Statement.FunctionContext->Name != TEXT("self"));
	const bool bStaticCall = Statement.FunctionToCall->HasAnyFunctionFlags(FUNC_Static);
	const bool bUseSafeContext = bCallOnDifferentObject && !bStaticCall;

	FString CalledNamePostfix;
	if (Statement.TargetLabel && UberGraphContext && (UberGraphContext->Function == Statement.FunctionToCall) && UberGraphContext->UnsortedSeparateExecutionGroups.Num())
	{
		int32* ExecutionGroupIndexPtr = UberGraphStatementToExecutionGroup.Find(Statement.TargetLabel);
		if (ensure(ExecutionGroupIndexPtr))
		{
			CalledNamePostfix = FString::Printf(TEXT("_%d"), *ExecutionGroupIndexPtr);
		}
	}

	{
		FSafeContextScopedEmmitter SafeContextScope(EmitterContext, bUseSafeContext ? Statement.FunctionContext : nullptr, *this);
		FString Result = EmitCallStatmentInner(EmitterContext, Statement, false, CalledNamePostfix);
		EmitterContext.AddLine(Result);
	}
}

struct FSetterExpressionBuilder
{
	FString EndCustomSetExpression;
	FString DestinationExpression;

	FSetterExpressionBuilder(FBlueprintCompilerCppBackend& CppBackend, FEmitterLocalContext& EmitterContext, FBPTerminal* LHS)
	{
		DestinationExpression = CppBackend.TermToText(EmitterContext, LHS, ENativizedTermUsage::Setter, false, &EndCustomSetExpression);
	}

	FString BuildStart() const 
	{
		FString Result = DestinationExpression;
		const bool bCustomExpression = !EndCustomSetExpression.IsEmpty();
		if (!bCustomExpression)
		{
			//It is not use regular = operator
			Result += TEXT(" = ");
		}
		return Result;
	}

	FString BuildEnd(bool bAddSemicolon) const
	{
		FString Result = EndCustomSetExpression;
		if (bAddSemicolon)
		{
			Result += TEXT(";");
		}
		return Result;
	}

	FString BuildFull(const FString& SourceExpression) const
	{
		const FString Start = BuildStart();
		const FString End = BuildEnd(true);
		return FString::Printf(TEXT("%s%s%s"), *Start, *SourceExpression, *End);
	}
};

void FBlueprintCompilerCppBackend::EmitAssignmentStatment(FEmitterLocalContext& EmitterContext, FKismetFunctionContext& FunctionContext, FBlueprintCompiledStatement& Statement)
{
	check(Statement.LHS && Statement.RHS[0]);
	const FString SourceExpression = TermToText(EmitterContext, Statement.RHS[0], ENativizedTermUsage::Getter);
	FSetterExpressionBuilder SetterExpression(*this, EmitterContext, Statement.LHS);
	FSafeContextScopedEmmitter SafeContextScope(EmitterContext, Statement.LHS->Context, *this);

	FString BeginCast;
	FString EndCast;
	FEmitHelper::GenerateAutomaticCast(EmitterContext, Statement.LHS->Type, Statement.RHS[0]->Type, Statement.LHS->AssociatedVarProperty, Statement.RHS[0]->AssociatedVarProperty, BeginCast, EndCast);
	const FString RHS = FString::Printf(TEXT("%s%s%s"), *BeginCast, *SourceExpression, *EndCast);
	EmitterContext.AddLine(SetterExpression.BuildFull(RHS));
}

void FBlueprintCompilerCppBackend::EmitCastObjToInterfaceStatement(FEmitterLocalContext& EmitterContext, FKismetFunctionContext& FunctionContext, FBlueprintCompiledStatement& Statement)
{
	FString InterfaceClass = TermToText(EmitterContext, Statement.RHS[0], ENativizedTermUsage::Getter);
	FString ObjectValue = TermToText(EmitterContext, Statement.RHS[1], ENativizedTermUsage::Getter);
	FString InterfaceValue = TermToText(EmitterContext, Statement.LHS, ENativizedTermUsage::UnspecifiedOrReference);

	// Both here and in UObject::execObjectToInterface IsValid function should be used.
	EmitterContext.AddLine(FString::Printf(TEXT("if ( %s && %s->GetClass()->ImplementsInterface(%s) )"), *ObjectValue, *ObjectValue, *InterfaceClass));
	EmitterContext.AddLine(FString::Printf(TEXT("{")));
	EmitterContext.AddLine(FString::Printf(TEXT("\t%s.SetObject(%s);"), *InterfaceValue, *ObjectValue));
	EmitterContext.AddLine(FString::Printf(TEXT("\tvoid* IAddress = %s->GetInterfaceAddress(%s);"), *ObjectValue, *InterfaceClass));
	EmitterContext.AddLine(FString::Printf(TEXT("\t%s.SetInterface(IAddress);"), *InterfaceValue));
	EmitterContext.AddLine(FString::Printf(TEXT("}")));
	EmitterContext.AddLine(FString::Printf(TEXT("else")));
	EmitterContext.AddLine(FString::Printf(TEXT("{")));
	EmitterContext.AddLine(FString::Printf(TEXT("\t%s.SetObject(nullptr);"), *InterfaceValue));
	EmitterContext.AddLine(FString::Printf(TEXT("}")));
}

void FBlueprintCompilerCppBackend::EmitCastBetweenInterfacesStatement(FEmitterLocalContext& EmitterContext, FKismetFunctionContext& FunctionContext, FBlueprintCompiledStatement& Statement)
{
	FString ClassToCastTo = TermToText(EmitterContext, Statement.RHS[0], ENativizedTermUsage::Getter);
	FString InputInterface = TermToText(EmitterContext, Statement.RHS[1], ENativizedTermUsage::Getter);
	FString ResultInterface = TermToText(EmitterContext, Statement.LHS, ENativizedTermUsage::UnspecifiedOrReference);

	FString InputObject = FString::Printf(TEXT("%s.GetObjectRef()"), *InputInterface);

	EmitterContext.AddLine(FString::Printf(TEXT("if ( %s && %s->GetClass()->IsChildOf(%s) )"), *InputObject, *InputObject, *ClassToCastTo));
	EmitterContext.AddLine(FString::Printf(TEXT("{")));
	EmitterContext.AddLine(FString::Printf(TEXT("\t%s.SetObject(%s);"), *ResultInterface, *InputObject));
	EmitterContext.AddLine(FString::Printf(TEXT("\tvoid* IAddress = %s->GetInterfaceAddress(%s);"), *InputObject, *ClassToCastTo));
	EmitterContext.AddLine(FString::Printf(TEXT("\t%s.SetInterface(IAddress);"), *ResultInterface));
	EmitterContext.AddLine(FString::Printf(TEXT("}")));
	EmitterContext.AddLine(FString::Printf(TEXT("else")));
	EmitterContext.AddLine(FString::Printf(TEXT("{")));
	EmitterContext.AddLine(FString::Printf(TEXT("\t%s.SetObject(nullptr);"), *ResultInterface));
	EmitterContext.AddLine(FString::Printf(TEXT("}")));
}

static FString GenerateCastRHS(FEmitterLocalContext& EmitterContext, UClass* ClassPtr, const FString& ObjectValue)
{
	check(ClassPtr != nullptr);

	auto BPGC = Cast<UBlueprintGeneratedClass>(ClassPtr);
	if (BPGC && !EmitterContext.Dependencies.WillClassBeConverted(BPGC))
	{
		const FString NativeClass = FEmitHelper::GetCppName(EmitterContext.GetFirstNativeOrConvertedClass(ClassPtr));
		const FString TargetClass = EmitterContext.FindGloballyMappedObject(ClassPtr, UClass::StaticClass(), true);
		return FString::Printf(TEXT("NoNativeCast<%s>(%s, %s)"), *NativeClass, *TargetClass, *ObjectValue);
	}
	else
	{
		const FString TargetClass = FEmitHelper::GetCppName(ClassPtr);
		return FString::Printf(TEXT("Cast<%s>(%s)"), *TargetClass, *ObjectValue);
	}
}

void FBlueprintCompilerCppBackend::EmitCastInterfaceToObjStatement(FEmitterLocalContext& EmitterContext, FKismetFunctionContext& FunctionContext, FBlueprintCompiledStatement& Statement)
{
	const FString InputInterface = TermToText(EmitterContext, Statement.RHS[1], ENativizedTermUsage::Getter);
	FSetterExpressionBuilder SetterExpression(*this, EmitterContext, Statement.LHS);
	FSafeContextScopedEmmitter SafeContextScope(EmitterContext, Statement.LHS->Context, *this);

	const FString CastRHS = GenerateCastRHS(EmitterContext, CastChecked<UClass>(Statement.RHS[0]->ObjectLiteral), FString::Printf(TEXT("%s.GetObjectRef()"), *InputInterface));
	EmitterContext.AddLine(SetterExpression.BuildFull(CastRHS));
}

void FBlueprintCompilerCppBackend::EmitDynamicCastStatement(FEmitterLocalContext& EmitterContext, FKismetFunctionContext& FunctionContext, FBlueprintCompiledStatement& Statement)
{
	const FString ObjectValue = TermToText(EmitterContext, Statement.RHS[1], ENativizedTermUsage::Getter);
	FSetterExpressionBuilder SetterExpression(*this, EmitterContext, Statement.LHS);
	FSafeContextScopedEmmitter SafeContextScope(EmitterContext, Statement.LHS->Context, *this);
	
	const FString CastRHS = GenerateCastRHS(EmitterContext, CastChecked<UClass>(Statement.RHS[0]->ObjectLiteral), ObjectValue);
	EmitterContext.AddLine(SetterExpression.BuildFull(CastRHS));
}

void FBlueprintCompilerCppBackend::EmitMetaCastStatement(FEmitterLocalContext& EmitterContext, FKismetFunctionContext& FunctionContext, FBlueprintCompiledStatement& Statement)
{
	const FString DesiredClass = TermToText(EmitterContext, Statement.RHS[0], ENativizedTermUsage::Getter);
	const FString SourceClass = TermToText(EmitterContext, Statement.RHS[1], ENativizedTermUsage::Getter);
	FSetterExpressionBuilder SetterExpression(*this, EmitterContext, Statement.LHS);
	FSafeContextScopedEmmitter SafeContextScope(EmitterContext, Statement.LHS->Context, *this);

	const FString CastRHS = FString::Printf(TEXT("DynamicMetaCast(%s, %s);"), *DesiredClass, *SourceClass);
	EmitterContext.AddLine(SetterExpression.BuildFull(CastRHS));
}

void FBlueprintCompilerCppBackend::EmitObjectToBoolStatement(FEmitterLocalContext& EmitterContext, FKismetFunctionContext& FunctionContext, FBlueprintCompiledStatement& Statement)
{
	const FString ObjectTarget = TermToText(EmitterContext, Statement.RHS[0], ENativizedTermUsage::Getter);
	FSetterExpressionBuilder SetterExpression(*this, EmitterContext, Statement.LHS);
	FSafeContextScopedEmmitter SafeContextScope(EmitterContext, Statement.LHS->Context, *this);

	const FString RHS = FString::Printf(TEXT("(%s != nullptr);"), *ObjectTarget);
	EmitterContext.AddLine(SetterExpression.BuildFull(RHS));
}

void FBlueprintCompilerCppBackend::EmitAddMulticastDelegateStatement(FEmitterLocalContext& EmitterContext, FKismetFunctionContext& FunctionContext, FBlueprintCompiledStatement& Statement)
{
	check(Statement.LHS && Statement.LHS->AssociatedVarProperty);
	FSafeContextScopedEmmitter SafeContextScope(EmitterContext, Statement.LHS->Context, *this);

	const FString Delegate = TermToText(EmitterContext, Statement.LHS, ENativizedTermUsage::UnspecifiedOrReference, false);
	const FString DelegateToAdd = TermToText(EmitterContext, Statement.RHS[0], ENativizedTermUsage::Getter);

	EmitterContext.AddLine(FString::Printf(TEXT("%s.AddUnique(%s);"), *Delegate, *DelegateToAdd));
}

void FBlueprintCompilerCppBackend::EmitRemoveMulticastDelegateStatement(FEmitterLocalContext& EmitterContext, FKismetFunctionContext& FunctionContext, FBlueprintCompiledStatement& Statement)
{
	check(Statement.LHS && Statement.LHS->AssociatedVarProperty);
	FSafeContextScopedEmmitter SafeContextScope(EmitterContext, Statement.LHS->Context, *this);

	const FString Delegate = TermToText(EmitterContext, Statement.LHS, ENativizedTermUsage::UnspecifiedOrReference, false);
	const FString DelegateToAdd = TermToText(EmitterContext, Statement.RHS[0], ENativizedTermUsage::Getter);

	EmitterContext.AddLine(FString::Printf(TEXT("%s.Remove(%s);"), *Delegate, *DelegateToAdd));
}

void FBlueprintCompilerCppBackend::EmitBindDelegateStatement(FEmitterLocalContext& EmitterContext, FKismetFunctionContext& FunctionContext, FBlueprintCompiledStatement& Statement)
{
	check(2 == Statement.RHS.Num());
	check(Statement.LHS);
	FSafeContextScopedEmmitter SafeContextScope(EmitterContext, Statement.LHS->Context, *this);

	const FString Delegate = TermToText(EmitterContext, Statement.LHS, ENativizedTermUsage::UnspecifiedOrReference, false);
	const FString NameTerm = TermToText(EmitterContext, Statement.RHS[0], ENativizedTermUsage::Getter);
	const FString ObjectTerm = TermToText(EmitterContext, Statement.RHS[1], ENativizedTermUsage::Getter);

	EmitterContext.AddLine(FString::Printf(TEXT("%s.BindUFunction(%s,%s);"), *Delegate, *ObjectTerm, *NameTerm));
}

void FBlueprintCompilerCppBackend::EmitClearMulticastDelegateStatement(FEmitterLocalContext& EmitterContext, FKismetFunctionContext& FunctionContext, FBlueprintCompiledStatement& Statement)
{
	check(Statement.LHS);
	FSafeContextScopedEmmitter SafeContextScope(EmitterContext, Statement.LHS->Context, *this);

	const FString Delegate = TermToText(EmitterContext, Statement.LHS, ENativizedTermUsage::UnspecifiedOrReference, false);

	EmitterContext.AddLine(FString::Printf(TEXT("%s.Clear();"), *Delegate));
}

void FBlueprintCompilerCppBackend::EmitCreateArrayStatement(FEmitterLocalContext& EmitterContext, FKismetFunctionContext& FunctionContext, FBlueprintCompiledStatement& Statement)
{
	FBPTerminal* ArrayTerm = Statement.LHS;
	const FString Array = TermToText(EmitterContext, ArrayTerm, ENativizedTermUsage::UnspecifiedOrReference);

	EmitterContext.AddLine(FString::Printf(TEXT("%s.SetNum(%d, true);"), *Array, Statement.RHS.Num()));

	for (int32 i = 0; i < Statement.RHS.Num(); ++i)
	{
		FBPTerminal* CurrentTerminal = Statement.RHS[i];
		EmitterContext.AddLine(FString::Printf(TEXT("%s[%d] = %s;"), *Array, i, *TermToText(EmitterContext, CurrentTerminal, ENativizedTermUsage::Getter)));
	}
}

void FBlueprintCompilerCppBackend::EmitCreateSetStatement(FEmitterLocalContext& EmitterContext, FKismetFunctionContext& FunctionContext, FBlueprintCompiledStatement& Statement)
{
	FBPTerminal* SetTerm = Statement.LHS;
	const FString Set = TermToText(EmitterContext, SetTerm, ENativizedTermUsage::UnspecifiedOrReference);

	EmitterContext.AddLine(FString::Printf(TEXT("%s.Reserve(%d);"), *Set, Statement.RHS.Num()));

	for (int32 i = 0; i < Statement.RHS.Num(); ++i)
	{
		FBPTerminal* CurrentTerminal = Statement.RHS[i];
		EmitterContext.AddLine(FString::Printf(TEXT("%s.Add( %s );"), *Set, i, *TermToText(EmitterContext, CurrentTerminal, ENativizedTermUsage::Getter)));
	}
}

void FBlueprintCompilerCppBackend::EmitCreateMapStatement(FEmitterLocalContext& EmitterContext, FKismetFunctionContext& FunctionContext, FBlueprintCompiledStatement& Statement)
{
	FBPTerminal* MapTerm = Statement.LHS;
	const FString Map = TermToText(EmitterContext, MapTerm, ENativizedTermUsage::UnspecifiedOrReference);

	EmitterContext.AddLine(FString::Printf(TEXT("%s.Reserve(%d);"), *Map, Statement.RHS.Num()));

	for (int32 i = 0; i < Statement.RHS.Num(); ++i)
	{
		FBPTerminal* KeyTerminal = Statement.RHS[i];
		FBPTerminal* ValueTerminal = Statement.RHS[i];
		EmitterContext.AddLine(FString::Printf(TEXT("%s.Add( %s, %s );"), *Map, i, *TermToText(EmitterContext, KeyTerminal, ENativizedTermUsage::Getter), *TermToText(EmitterContext, ValueTerminal, ENativizedTermUsage::Getter)));
	}
}


void FBlueprintCompilerCppBackend::EmitGotoStatement(FEmitterLocalContext& EmitterContext, FKismetFunctionContext& FunctionContext, FBlueprintCompiledStatement& Statement)
{
	if (Statement.Type == KCST_ComputedGoto)
	{
		if (bUseGotoState)
		{
			FString NextStateExpression;
			NextStateExpression = TermToText(EmitterContext, Statement.LHS, ENativizedTermUsage::Getter);

			EmitterContext.AddLine(FString::Printf(TEXT("__CurrentState = %s;"), *NextStateExpression));
			EmitterContext.AddLine(FString::Printf(TEXT("break;\n")));
		}
	}
	else if ((Statement.Type == KCST_GotoIfNot) || (Statement.Type == KCST_EndOfThreadIfNot) || (Statement.Type == KCST_GotoReturnIfNot))
	{
		FString ConditionExpression;
		ConditionExpression = TermToText(EmitterContext, Statement.LHS, ENativizedTermUsage::Getter);

		EmitterContext.AddLine(FString::Printf(TEXT("if (!%s)"), *ConditionExpression));
		EmitterContext.AddLine(FString::Printf(TEXT("{")));
		EmitterContext.IncreaseIndent();
		if (Statement.Type == KCST_EndOfThreadIfNot)
		{
			if (bUseFlowStack)
			{
				EmitterContext.AddLine(TEXT("__CurrentState = (__StateStack.Num() > 0) ? __StateStack.Pop(/*bAllowShrinking=*/ false) : -1;"));
			}
			else if (bUseGotoState)
			{
				EmitterContext.AddLine(TEXT("__CurrentState = -1;"));
			}
			else
			{
				// is it needed?
				EmitterContext.AddLine(TEXT("return; //KCST_EndOfThreadIfNot"));
			}
		}
		else if (Statement.Type == KCST_GotoReturnIfNot)
		{
			if (bUseGotoState)
			{
				EmitterContext.AddLine(TEXT("__CurrentState = -1;"));
			}
			else
			{
				// is it needed?
				EmitterContext.AddLine(TEXT("return; //KCST_GotoReturnIfNot"));
			}
		}
		else
		{
			ensureMsgf(bUseGotoState, TEXT("KCST_GotoIfNot requires bUseGotoState == true class: %s"), *GetPathNameSafe(EmitterContext.GetCurrentlyGeneratedClass()));
			EmitterContext.AddLine(FString::Printf(TEXT("__CurrentState = %d;"), StatementToStateIndex(FunctionContext, Statement.TargetLabel)));
		}

		if (bUseGotoState)
		{
			EmitterContext.AddLine(FString::Printf(TEXT("break;")));
		}
		EmitterContext.DecreaseIndent();
		EmitterContext.AddLine(FString::Printf(TEXT("}")));
	}
	else if (Statement.Type == KCST_GotoReturn)
	{
		if (bUseGotoState)
		{
			EmitterContext.AddLine(TEXT("__CurrentState = -1;"));
			EmitterContext.AddLine(FString::Printf(TEXT("break;")));
		}
		else
		{
			EmitterContext.AddLine(TEXT("return; // KCST_GotoReturn"));
		}
	}
	else if (Statement.Type == KCST_UnconditionalGoto)
	{
		if (bUseGotoState)
		{
			EmitterContext.AddLine(FString::Printf(TEXT("__CurrentState = %d;"), StatementToStateIndex(FunctionContext, Statement.TargetLabel)));
			EmitterContext.AddLine(FString::Printf(TEXT("break;")));
		}
		else
		{
			EmitterContext.AddLine(FString::Printf(TEXT("// optimized KCST_UnconditionalGoto")));
		}
	}
	else
	{
		check(false);
	}
}

void FBlueprintCompilerCppBackend::EmitPushStateStatement(FEmitterLocalContext& EmitterContext, FKismetFunctionContext& FunctionContext, FBlueprintCompiledStatement& Statement)
{
	ensure(bUseFlowStack);
	EmitterContext.AddLine(FString::Printf(TEXT("__StateStack.Push(%d);"), StatementToStateIndex(FunctionContext, Statement.TargetLabel)));
}

void FBlueprintCompilerCppBackend::EmitEndOfThreadStatement(FEmitterLocalContext& EmitterContext, FKismetFunctionContext& FunctionContext)
{
	if (bUseFlowStack)
	{
		EmitterContext.AddLine(TEXT("__CurrentState = (__StateStack.Num() > 0) ? __StateStack.Pop(/*bAllowShrinking=*/ false) : -1;"));
		EmitterContext.AddLine(TEXT("break;"));
	}
	else if (bUseGotoState)
	{
		EmitterContext.AddLine(TEXT("__CurrentState = -1;"));
		EmitterContext.AddLine(TEXT("break;"));
	}
	else
	{
		// is it needed?
		EmitterContext.AddLine(TEXT("return; //KCST_EndOfThread"));
	}
}

FString FBlueprintCompilerCppBackend::EmitSwitchValueStatmentInner(FEmitterLocalContext& EmitterContext, FBlueprintCompiledStatement& Statement)
{
	check(Statement.RHS.Num() >= 2);
	const int32 TermsBeforeCases = 1;
	const int32 TermsPerCase = 2;
	const int32 NumCases = ((Statement.RHS.Num() - 2) / TermsPerCase);
	auto IndexTerm = Statement.RHS[0];
	auto DefaultValueTerm = Statement.RHS.Last();

	const uint32 CppTemplateTypeFlags = EPropertyExportCPPFlags::CPPF_CustomTypeName
		| EPropertyExportCPPFlags::CPPF_NoConst | EPropertyExportCPPFlags::CPPF_NoRef
		| EPropertyExportCPPFlags::CPPF_BlueprintCppBackend;

	check(IndexTerm && IndexTerm->AssociatedVarProperty);
	const FString IndexDeclaration = EmitterContext.ExportCppDeclaration(IndexTerm->AssociatedVarProperty, EExportedDeclaration::Local, CppTemplateTypeFlags, FEmitterLocalContext::EPropertyNameInDeclaration::Skip);

	check(DefaultValueTerm && DefaultValueTerm->AssociatedVarProperty);
	const FString ValueDeclaration = EmitterContext.ExportCppDeclaration(DefaultValueTerm->AssociatedVarProperty, EExportedDeclaration::Local, CppTemplateTypeFlags, FEmitterLocalContext::EPropertyNameInDeclaration::Skip);

	FString Result = FString::Printf(TEXT("TSwitchValue<%s, %s>(%s, %s, %d")
		, *IndexDeclaration
		, *ValueDeclaration
		, *TermToText(EmitterContext, IndexTerm, ENativizedTermUsage::UnspecifiedOrReference) //index
		, *TermToText(EmitterContext, DefaultValueTerm, ENativizedTermUsage::UnspecifiedOrReference) // default
		, NumCases);

	for (int32 TermIndex = TermsBeforeCases; TermIndex < (NumCases * TermsPerCase); TermIndex += TermsPerCase)
	{
		auto TermToRef = [&](const FBPTerminal* Term) -> FString
		{
			const UEdGraphSchema_K2* Schema = GetDefault<UEdGraphSchema_K2>();
			check(Schema);

			FString BeginCast;
			FString EndCast;
			FEdGraphPinType LType;
			if (Schema->ConvertPropertyToPinType(DefaultValueTerm->AssociatedVarProperty, LType))
			{
				FEmitHelper::GenerateAutomaticCast(EmitterContext, LType, Term->Type, DefaultValueTerm->AssociatedVarProperty, Term->AssociatedVarProperty, BeginCast, EndCast, true);
			}

			const FString TermEvaluation = TermToText(EmitterContext, Term, ENativizedTermUsage::UnspecifiedOrReference); //should bGetter be false ?
			const FString CastedTerm = FString::Printf(TEXT("%s%s%s"), *BeginCast, *TermEvaluation, *EndCast);
			if (Term->bIsLiteral) //TODO it should be done for every term, that cannot be handled as reference.
			{
				const FString LocalVarName = EmitterContext.GenerateUniqueLocalName();
				EmitterContext.AddLine(FString::Printf(TEXT("%s %s = %s;"), *ValueDeclaration, *LocalVarName, *CastedTerm));
				return LocalVarName;
			}
			return CastedTerm;
		};

		const FString Term0_Index = TermToText(EmitterContext, Statement.RHS[TermIndex], ENativizedTermUsage::UnspecifiedOrReference);
		const FString Term1_Ref = TermToRef(Statement.RHS[TermIndex + 1]);

		Result += FString::Printf(TEXT(", TSwitchPair<%s, %s>(%s, %s)")
			, *IndexDeclaration
			, *ValueDeclaration
			, *Term0_Index
			, *Term1_Ref);
	}

	Result += TEXT(")");

	return Result;
}

struct FCastWildCard
{
	TArray<FString> TypeDependentPinNames;
	int32 ArrayParamIndex = -1;
	const FBlueprintCompiledStatement& Statement;

	FCastWildCard(const FBlueprintCompiledStatement& InStatement) : ArrayParamIndex(-1), Statement(InStatement)
	{
		const FString DependentPinMetaData = Statement.FunctionToCall->GetMetaData(FBlueprintMetadata::MD_ArrayDependentParam);
		DependentPinMetaData.ParseIntoArray(TypeDependentPinNames, TEXT(","), true);

		FString ArrayPointerMetaData = Statement.FunctionToCall->GetMetaData(FBlueprintMetadata::MD_ArrayParam);
		TArray<FString> ArrayPinComboNames;
		ArrayPointerMetaData.ParseIntoArray(ArrayPinComboNames, TEXT(","), true);

		int32 LocNumParams = 0;
		if (ArrayPinComboNames.Num() == 1)
		{
			for (TFieldIterator<UProperty> PropIt(Statement.FunctionToCall); PropIt && (PropIt->PropertyFlags & CPF_Parm); ++PropIt)
			{
				if (!PropIt->HasAnyPropertyFlags(CPF_ReturnParm))
				{
					if (PropIt->GetName() == ArrayPinComboNames[0])
					{
						ArrayParamIndex = LocNumParams;
						break;
					}
					LocNumParams++;
				}
			}
		}
	}

	bool FillWildcardType(const UProperty* FuncParamProperty, FEdGraphPinType& LType)
	{
		if ((FuncParamProperty->HasAnyPropertyFlags(CPF_ConstParm) || !FuncParamProperty->HasAnyPropertyFlags(CPF_OutParm)) // it's pointless(?) and unsafe(?) to cast Output parameter
			&& (ArrayParamIndex >= 0)
			&& ((LType.PinCategory == UEdGraphSchema_K2::PC_Wildcard) || (LType.PinCategory == UEdGraphSchema_K2::PC_Int))
			&& TypeDependentPinNames.Contains(FuncParamProperty->GetName()))
		{
			FBPTerminal* ArrayTerm = Statement.RHS[ArrayParamIndex];
			check(ArrayTerm);
			LType.PinCategory = ArrayTerm->Type.PinCategory;
			LType.PinSubCategory = ArrayTerm->Type.PinSubCategory;
			LType.PinSubCategoryObject = ArrayTerm->Type.PinSubCategoryObject;
			LType.PinSubCategoryMemberReference = ArrayTerm->Type.PinSubCategoryMemberReference;
			return true;
		}
		return false;
	}
};

FString FBlueprintCompilerCppBackend::EmitMethodInputParameterList(FEmitterLocalContext& EmitterContext, FBlueprintCompiledStatement& Statement)
{
	FCastWildCard CastWildCard(Statement);

	FString Result;
	int32 NumParams = 0;

	for (TFieldIterator<UProperty> PropIt(Statement.FunctionToCall); PropIt && (PropIt->PropertyFlags & CPF_Parm); ++PropIt)
	{
		UProperty* FuncParamProperty = *PropIt;

		if (!FuncParamProperty->HasAnyPropertyFlags(CPF_ReturnParm))
		{
			if (NumParams > 0)
			{
				Result += TEXT(", ");
			}

			FString VarName;

			FBPTerminal* Term = Statement.RHS[NumParams];
			check(Term != nullptr);

			if ((Statement.TargetLabel != nullptr) && (Statement.UbergraphCallIndex == NumParams))
			{
				// The target label will only ever be set on a call function when calling into the Ubergraph or
				// on a latent function that will later call into the ubergraph, either of which requires a patchup
				UStructProperty* StructProp = Cast<UStructProperty>(FuncParamProperty);
				if (StructProp && (StructProp->Struct == FLatentActionInfo::StaticStruct()))
				{
					// Latent function info case
					VarName = LatentFunctionInfoTermToText(EmitterContext, Term, Statement.TargetLabel);
				}
				else
				{
					// Ubergraph entry point case
					VarName = FString::FromInt(StateMapPerFunction[0].StatementToStateIndex(Statement.TargetLabel));
				}
			}
			else
			{
				// Emit a normal parameter term
				FString BeginCast;
				FString CloseCast;
				FEdGraphPinType LType;
				auto Schema = GetDefault<UEdGraphSchema_K2>();
				check(Schema);
				ENativizedTermUsage TermUsage = ENativizedTermUsage::UnspecifiedOrReference;
				if (Schema->ConvertPropertyToPinType(FuncParamProperty, LType))
				{
					CastWildCard.FillWildcardType(FuncParamProperty, LType);

					FEmitHelper::GenerateAutomaticCast(EmitterContext, LType, Term->Type, FuncParamProperty, Term->AssociatedVarProperty, BeginCast, CloseCast);
					TermUsage = LType.bIsReference ? ENativizedTermUsage::UnspecifiedOrReference : ENativizedTermUsage::Getter;
				}
				VarName += BeginCast;
				VarName += TermToText(EmitterContext, Term, TermUsage);
				VarName += CloseCast;
			}

			if (FuncParamProperty->HasAnyPropertyFlags(CPF_OutParm) && !FuncParamProperty->HasAnyPropertyFlags(CPF_ConstParm))
			{
				Result += TEXT("/*out*/ ");
			}
			Result += *VarName;

			NumParams++;
		}
	}

	return Result;
}

static FString CustomThunkFunctionPostfix(FBlueprintCompiledStatement& Statement)
{
	/* Some native structures have no operator==. There are special versions of array functions for them (see GeneratedCodeHelpers.h). */

	check(Statement.FunctionToCall);

	int32 NumParams = 0;
	FBPTerminal* ArrayTerm = nullptr;
	for (TFieldIterator<UProperty> PropIt(Statement.FunctionToCall); PropIt && (PropIt->PropertyFlags & CPF_Parm); ++PropIt)
	{
		UProperty* FuncParamProperty = *PropIt;
		if (!FuncParamProperty->HasAnyPropertyFlags(CPF_ReturnParm))
		{
			if (UArrayProperty* ArrayProperty = Cast<UArrayProperty>(*PropIt))
			{
				ArrayTerm = Statement.RHS[NumParams];
				ensure(ArrayTerm && ArrayTerm->Type.bIsArray);
				break;
			}
			NumParams++;
		}
	}

	const FName FunctionName = Statement.FunctionToCall->GetFName();
	if (ArrayTerm 
		&& ((FunctionName == GET_FUNCTION_NAME_CHECKED(UKismetArrayLibrary, Array_Find))
			|| (FunctionName == GET_FUNCTION_NAME_CHECKED(UKismetArrayLibrary, Array_Contains))
			|| (FunctionName == GET_FUNCTION_NAME_CHECKED(UKismetArrayLibrary, Array_RemoveItem))
			|| (FunctionName == GET_FUNCTION_NAME_CHECKED(UKismetArrayLibrary, Array_AddUnique))
			))
	{
		if (UEdGraphSchema_K2::PC_Text == ArrayTerm->Type.PinCategory)
		{
			return FString(TEXT("_FText"));
		}

		if (UEdGraphSchema_K2::PC_Struct == ArrayTerm->Type.PinCategory)
		{
			UScriptStruct* Struct = Cast<UScriptStruct>(ArrayTerm->Type.PinSubCategoryObject.Get());
			if (Struct && Struct->IsNative() && (0 == (Struct->StructFlags & STRUCT_NoExport)))
			{
				return FString(TEXT("_Struct"));
			}
		}
	}
	return FString();
}

FString FBlueprintCompilerCppBackend::EmitCallStatmentInner(FEmitterLocalContext& EmitterContext, FBlueprintCompiledStatement& Statement, bool bInline, FString PostFix)
{
	const bool bCallOnDifferentObject = Statement.FunctionContext && (Statement.FunctionContext->Name != TEXT("self"));
	const bool bStaticCall = Statement.FunctionToCall->HasAnyFunctionFlags(FUNC_Static);
	const bool bUseSafeContext = bCallOnDifferentObject && !bStaticCall;
	const bool bAnyInterfaceCall = bCallOnDifferentObject && Statement.FunctionContext && (Statement.bIsInterfaceContext || UEdGraphSchema_K2::PC_Interface == Statement.FunctionContext->Type.PinCategory);
	const bool bInterfaceCallExecute = bAnyInterfaceCall && Statement.FunctionToCall && Statement.FunctionToCall->HasAnyFunctionFlags(FUNC_Event | FUNC_BlueprintEvent);
	const bool bNativeEvent = FEmitHelper::ShouldHandleAsNativeEvent(Statement.FunctionToCall, false);

	const UClass* CurrentClass = EmitterContext.GetCurrentlyGeneratedClass();
	const UClass* SuperClass = CurrentClass ? CurrentClass->GetSuperClass() : nullptr;
	const UClass* OriginalSuperClass = SuperClass ? EmitterContext.Dependencies.FindOriginalClass(SuperClass) : nullptr;
	const UFunction* ActualParentFunction = (Statement.bIsParentContext && OriginalSuperClass) ? OriginalSuperClass->FindFunctionByName(Statement.FunctionToCall->GetFName(), EIncludeSuperFlag::IncludeSuper) : nullptr;
	// if(Statement.bIsParentContext && bNativeEvent) then name is constructed from original function with "_Implementation postfix
	const FString FunctionToCallOriginalName = FEmitHelper::GetCppName((ActualParentFunction && !bNativeEvent) ? ActualParentFunction : FEmitHelper::GetOriginalFunction(Statement.FunctionToCall)) + PostFix;
	const bool bIsFunctionValidToCallFromBP = !ActualParentFunction || ActualParentFunction->HasAnyFunctionFlags(FUNC_Native) || (ActualParentFunction->Script.Num() > 0);

	if (!bIsFunctionValidToCallFromBP)
	{
		return TEXT("/*This function cannot be called from BP. See bIsValidFunction in UObject::CallFunction*/");
	}

	if (Statement.FunctionToCall->HasAllFunctionFlags(FUNC_Native))
	{
		// Cloned logic from: FScriptBytecodeWriter::EmitFunctionCall
		// Array output parameters are cleared, in case the native function doesn't clear them before filling.
		int32 NumParams = 0;
		for (TFieldIterator<UProperty> PropIt(Statement.FunctionToCall); PropIt && (PropIt->PropertyFlags & CPF_Parm); ++PropIt)
		{
			UProperty* Param = *PropIt;
			if (ensure(Param) && !Param->HasAnyPropertyFlags(CPF_ReturnParm))
			{
				const bool bShouldParameterBeCleared = Param->IsA<UArrayProperty>()
					&& Param->HasAllPropertyFlags(CPF_Parm | CPF_OutParm)
					&& !Param->HasAnyPropertyFlags(CPF_ReferenceParm | CPF_ConstParm | CPF_ReturnParm);
				if (bShouldParameterBeCleared)
				{
					FBPTerminal* Term = Statement.RHS[NumParams];
					const FString TermStr = ensure(Term != nullptr) ? TermToText(EmitterContext, Term, ENativizedTermUsage::UnspecifiedOrReference) : FString();
					EmitterContext.AddLine(FString::Printf(TEXT("(%s).Reset();"), *TermStr));
				}
				NumParams++;
			}
		}
	}

	FString Result;
	FString CloseCast;
	TUniquePtr<FSetterExpressionBuilder> SetterExpression;
	if (!bInline)
	{
		// Handle the return value of the function being called
		UProperty* FuncToCallReturnProperty = Statement.FunctionToCall->GetReturnProperty();
		if (FuncToCallReturnProperty && ensure(Statement.LHS))
		{
			SetterExpression = MakeUnique<FSetterExpressionBuilder>(*this, EmitterContext, Statement.LHS);
			Result += SetterExpression->BuildStart();

			FString BeginCast;
			FEdGraphPinType RType;
			auto Schema = GetDefault<UEdGraphSchema_K2>();
			check(Schema);
			if (Schema->ConvertPropertyToPinType(FuncToCallReturnProperty, RType))
			{
				FEmitHelper::GenerateAutomaticCast(EmitterContext, Statement.LHS->Type, RType, Statement.LHS->AssociatedVarProperty, FuncToCallReturnProperty, BeginCast, CloseCast);
			}
			Result += BeginCast;
		}
	}

	FNativizationSummaryHelper::FunctionUsed(CurrentClass, Statement.FunctionToCall);

	UClass* FunctionOwner = Statement.FunctionToCall->GetOwnerClass();
	// Emit object to call the method on
	if (bInterfaceCallExecute)
	{
		UClass* ContextInterfaceClass = CastChecked<UClass>(Statement.FunctionContext->Type.PinSubCategoryObject.Get());
		const bool bInputIsInterface = ContextInterfaceClass->IsChildOf<UInterface>();

		FString ExecuteFormat = TEXT("%s::Execute_%s(%s ");
		if (bInputIsInterface)
		{
			ExecuteFormat.InsertAt(ExecuteFormat.Len()-1, TEXT(".GetObject()"));
		}
		else
		{
			ContextInterfaceClass = FunctionOwner;
			ensure(ContextInterfaceClass->IsChildOf<UInterface>());
		}		
		
		Result += FString::Printf(*ExecuteFormat
			, *FEmitHelper::GetCppName(ContextInterfaceClass)
			, *FunctionToCallOriginalName
			, *TermToText(EmitterContext, Statement.FunctionContext, ENativizedTermUsage::Getter, false));
	}
	else
	{
		auto OwnerBPGC = Cast<UBlueprintGeneratedClass>(FunctionOwner);
		const bool bUnconvertedClass = OwnerBPGC && !EmitterContext.Dependencies.WillClassBeConverted(OwnerBPGC);
		const bool bIsCustomThunk = bStaticCall && ( Statement.FunctionToCall->GetBoolMetaData(TEXT("CustomThunk"))
			|| Statement.FunctionToCall->HasMetaData(TEXT("CustomStructureParam"))
			|| Statement.FunctionToCall->HasMetaData(TEXT("ArrayParm")) );
		if (bUnconvertedClass)
		{
			ensure(!Statement.bIsParentContext); //unsupported yet
			ensure(bCallOnDifferentObject); //unexpected
			const FString WrapperName = FString::Printf(TEXT("FUnconvertedWrapper__%s"), *FEmitHelper::GetCppName(OwnerBPGC));
			EmitterContext.MarkUnconvertedClassAsNecessary(OwnerBPGC);
			const FString CalledObject = bCallOnDifferentObject ? TermToText(EmitterContext, Statement.FunctionContext, ENativizedTermUsage::UnspecifiedOrReference, false) : TEXT("this");
			Result += FString::Printf(TEXT("%s(%s)."), *WrapperName, *CalledObject);
		}
		else if (bStaticCall)
		{
			auto OwnerClass = Statement.FunctionToCall->GetOuterUClass();
			Result += bIsCustomThunk ? TEXT("FCustomThunkTemplates::") : FString::Printf(TEXT("%s::"), *FEmitHelper::GetCppName(OwnerClass));
		}
		else if (bCallOnDifferentObject) //@TODO: Badness, could be a self reference wired to another instance!
		{
			Result += FString::Printf(TEXT("%s->"), *TermToText(EmitterContext, Statement.FunctionContext, ENativizedTermUsage::Getter, false));
		}

		if (Statement.bIsParentContext)
		{
			Result += TEXT("Super::");
		}
		else if (!bUnconvertedClass && !bStaticCall && FunctionOwner && !OwnerBPGC && Statement.FunctionToCall->HasAnyFunctionFlags(FUNC_Final))
		{
			Result += FString::Printf(TEXT("%s::"), *FEmitHelper::GetCppName(FunctionOwner));
		}
		Result += FunctionToCallOriginalName;

		if (bIsCustomThunk)
		{
			Result += CustomThunkFunctionPostfix(Statement);
		}

		if ((Statement.bIsParentContext || Statement.bIsInterfaceContext) && bNativeEvent)
		{
			ensure(!bCallOnDifferentObject);
			Result += TEXT("_Implementation");
		}

		// Emit method parameter list
		Result += TEXT("(");
	}
	const FString ParameterList = EmitMethodInputParameterList(EmitterContext, Statement);
	if (bInterfaceCallExecute && !ParameterList.IsEmpty())
	{
		Result += TEXT(", ");
	}
	Result += ParameterList;
	Result += TEXT(")");

	Result += CloseCast;
	if (SetterExpression)
	{
		Result += SetterExpression->BuildEnd(false);
	}
	if (!bInline)
	{
		Result += TEXT(";");
	}

	return Result;
}

FString FBlueprintCompilerCppBackend::EmitArrayGetByRef(FEmitterLocalContext& EmitterContext, FBlueprintCompiledStatement& Statement)
{
	check(Statement.RHS.Num() == 2);

	FString Result;
	Result += TermToText(EmitterContext, Statement.RHS[0], ENativizedTermUsage::UnspecifiedOrReference);
	Result += TEXT("[");
	Result += TermToText(EmitterContext, Statement.RHS[1], ENativizedTermUsage::Getter);
	Result += TEXT("]");
	return Result;
}

FString FBlueprintCompilerCppBackend::TermToText(FEmitterLocalContext& EmitterContext, const FBPTerminal* Term, const ENativizedTermUsage TermUsage, const bool bUseSafeContext, FString* EndCustomSetExpression)
{
	ensure((TermUsage != ENativizedTermUsage::Setter) || !bUseSafeContext);
	ensure((TermUsage == ENativizedTermUsage::Setter) == (EndCustomSetExpression != nullptr));
	if (EndCustomSetExpression)
	{
		EndCustomSetExpression->Reset();
	}

	const bool bGetter = (TermUsage == ENativizedTermUsage::Getter);
	const FString PSC_Self(TEXT("self"));
	if (Term->bIsLiteral)
	{
		return FEmitHelper::LiteralTerm(EmitterContext, Term->Type, Term->Name, Term->ObjectLiteral, &Term->TextLiteral);
	}
	else if (Term->InlineGeneratedParameter)
	{
		if (KCST_SwitchValue == Term->InlineGeneratedParameter->Type)
		{
			return EmitSwitchValueStatmentInner(EmitterContext, *Term->InlineGeneratedParameter);
		}
		else if (KCST_CallFunction == Term->InlineGeneratedParameter->Type)
		{
			return EmitCallStatmentInner(EmitterContext, *Term->InlineGeneratedParameter, true, FString());
		}
		else if (KCST_ArrayGetByRef == Term->InlineGeneratedParameter->Type)
		{
			return EmitArrayGetByRef(EmitterContext, *Term->InlineGeneratedParameter);
		}
		else
		{
			ensureMsgf(false, TEXT("KCST %d is not accepted as inline statement."), Term->InlineGeneratedParameter->Type);
			return FString();
		}
	}
	else
	{
		auto GenerateDefaultLocalVariable = [&](const FBPTerminal* InTerm) -> FString
		{
			const FString DefaultValueVariable = EmitterContext.GenerateUniqueLocalName();
			const uint32 PropertyExportFlags = EPropertyExportCPPFlags::CPPF_CustomTypeName | EPropertyExportCPPFlags::CPPF_BlueprintCppBackend | EPropertyExportCPPFlags::CPPF_NoConst;
			const FString CppType = Term->AssociatedVarProperty
				? EmitterContext.ExportCppDeclaration(Term->AssociatedVarProperty, EExportedDeclaration::Local, PropertyExportFlags, FEmitterLocalContext::EPropertyNameInDeclaration::Skip)
				: FEmitHelper::PinTypeToNativeType(Term->Type);

			const FString DefaultValueConstructor = (!Term->Type.IsContainer())
				? FEmitHelper::LiteralTerm(EmitterContext, Term->Type, FString(), nullptr, &FText::GetEmpty())
				: FString::Printf(TEXT("%s{}"), *CppType);

			EmitterContext.AddLine(*FString::Printf(TEXT("%s %s = %s;"), *CppType, *DefaultValueVariable, *DefaultValueConstructor));

			return DefaultValueVariable;
		};

		if (Term->AssociatedVarProperty && Term->AssociatedVarProperty->HasAnyPropertyFlags(CPF_EditorOnly))
		{
			UE_LOG(LogK2Compiler, Warning, TEXT("C++ backend cannot cannot use EditorOnly property: %s"), *GetPathNameSafe(Term->AssociatedVarProperty));
			EmitterContext.AddLine(*FString::Printf(TEXT("// EDITOR-ONLY Variable: %s"), *FEmitHelper::GetCppName(Term->AssociatedVarProperty)));
			const FString DefaultValueVariable = GenerateDefaultLocalVariable(Term);
			return DefaultValueVariable;
		}

		FString ContextStr;
		if ((Term->Context != nullptr) && (Term->Context->Name != PSC_Self))
		{
			ensure(Term->AssociatedVarProperty);
			const bool bFromDefaultValue = Term->Context->IsClassContextType();
			if (bFromDefaultValue)
			{
				UClass* MinimalClass = Term->AssociatedVarProperty 
					? Term->AssociatedVarProperty->GetOwnerClass()
					: Cast<UClass>(Term->Context->Type.PinSubCategoryObject.Get());
				if (MinimalClass)
				{
					MinimalClass = EmitterContext.GetFirstNativeOrConvertedClass(MinimalClass);
					ContextStr += FString::Printf(TEXT("GetDefaultValueSafe<%s>(")
						, *FEmitHelper::GetCppName(MinimalClass));
				}
				else
				{
					UE_LOG(LogK2Compiler, Error, TEXT("C++ backend cannot find specific class"));
				}
			}

			ContextStr += TermToText(EmitterContext, Term->Context, ENativizedTermUsage::UnspecifiedOrReference, false); // Should we just pass TermUsage?
			ContextStr += bFromDefaultValue ? TEXT(")") : TEXT("");
		}

		FString ResultPath;
		const bool bNativeConst = Term->AssociatedVarProperty && Term->AssociatedVarProperty->HasMetaData(FName(TEXT("NativeConst")));
		bool bIsAccessible = bGetter || !bNativeConst;
		if (Term->Context && Term->Context->IsStructContextType())
		{
			check(Term->AssociatedVarProperty);
			bIsAccessible &= !Term->AssociatedVarProperty->HasAnyPropertyFlags(CPF_NativeAccessSpecifierPrivate | CPF_NativeAccessSpecifierProtected);
			if (!bIsAccessible)
			{
				ResultPath = FEmitHelper::AccessInaccessibleProperty(EmitterContext, Term->AssociatedVarProperty, ContextStr, TEXT("&"), 0, TermUsage, EndCustomSetExpression);
			}
			else
			{
				ResultPath = ContextStr + TEXT(".") + FEmitHelper::GetCppName(Term->AssociatedVarProperty);
			}
		}
		else if (Term->AssociatedVarProperty)
		{
			FNativizationSummaryHelper::PropertyUsed(EmitterContext.GetCurrentlyGeneratedClass(), Term->AssociatedVarProperty);

			const bool bSelfContext = (!Term->Context) || (Term->Context->Name == PSC_Self);
			const bool bPropertyOfParent = EmitterContext.Dependencies.GetActualStruct()->IsChildOf(Term->AssociatedVarProperty->GetOwnerStruct());
			bIsAccessible &= !Term->AssociatedVarProperty->HasAnyPropertyFlags(CPF_NativeAccessSpecifierPrivate)
				&& ((bPropertyOfParent && bSelfContext) || !Term->AssociatedVarProperty->HasAnyPropertyFlags(CPF_NativeAccessSpecifierProtected));

			auto MinimalClass = Term->AssociatedVarProperty->GetOwnerClass();
			auto MinimalBPGC = Cast<UBlueprintGeneratedClass>(MinimalClass);
			if (MinimalBPGC && !EmitterContext.Dependencies.WillClassBeConverted(MinimalBPGC))
			{
				if (bSelfContext)
				{
					ensure(ContextStr.IsEmpty());
					ContextStr = TEXT("this");
				}

				ResultPath = FString::Printf(TEXT("FUnconvertedWrapper__%s(%s).GetRef__%s()")
					, *FEmitHelper::GetCppName(MinimalBPGC)
					, *ContextStr
					, *UnicodeToCPPIdentifier(Term->AssociatedVarProperty->GetName(), false, nullptr));
				EmitterContext.MarkUnconvertedClassAsNecessary(MinimalBPGC);
			}
			else if (!bIsAccessible)
			{
				if (bSelfContext)
				{
					ensure(ContextStr.IsEmpty());
					ContextStr = TEXT("this");
				}
				ResultPath = FEmitHelper::AccessInaccessibleProperty(EmitterContext, Term->AssociatedVarProperty, ContextStr, FString(), 0, TermUsage, EndCustomSetExpression);
			}
			else
			{
				if (!bSelfContext)
				{
					ResultPath = ContextStr + TEXT("->");
				}

				ResultPath += FEmitHelper::GetCppName(Term->AssociatedVarProperty);

				// convert bitfield to bool...
				UBoolProperty* BoolProperty = Cast<UBoolProperty>(Term->AssociatedVarProperty);
				if (bGetter && BoolProperty && !BoolProperty->IsNativeBool())
				{
					//TODO: the result still cannot be used as reference
					ResultPath = FString::Printf(TEXT("(%s != 0)"), *ResultPath);
				}
			}
		}
		else
		{
			ensure(ContextStr.IsEmpty());
			ResultPath = Term->Name;
		}

		const bool bUseWeakPtrGetter = Term->Type.bIsWeakPointer && bGetter;
		const TCHAR* WeakPtrGetter = TEXT(".Get()");
		if (bUseWeakPtrGetter)
		{
			ResultPath += WeakPtrGetter;
		}

		const bool bNativeConstTemplateArg = Term->AssociatedVarProperty && Term->AssociatedVarProperty->HasMetaData(FName(TEXT("NativeConstTemplateArg")));
		if (Term->Type.bIsArray && bNativeConstTemplateArg && bIsAccessible && bGetter)
		{
			FEdGraphPinType InnerType = Term->Type;
			InnerType.bIsArray = false;
			InnerType.bIsConst = false;
			const FString CppType = FEmitHelper::PinTypeToNativeType(InnerType);
			ResultPath = FString::Printf(TEXT("TArrayCaster<const %s>(%s).Get<%s>()"), *CppType, *ResultPath, *CppType);
		}
		else if ((bNativeConst || bNativeConstTemplateArg) && bIsAccessible && bGetter) //Why only getters?
		{
			const FString CppType = FEmitHelper::PinTypeToNativeType(Term->Type);
			ResultPath = FString::Printf(TEXT("const_cast<%s>(%s)"), *CppType, *ResultPath);
		}

		const FString Conditions = bUseSafeContext ? FSafeContextScopedEmmitter::ValidationChain(EmitterContext, Term->Context, *this) : FString();
		if (!Conditions.IsEmpty())
		{
			const FString DefaultValueVariable = GenerateDefaultLocalVariable(Term);
			const FString DefaultExpression = bUseWeakPtrGetter ? (DefaultValueVariable + WeakPtrGetter) : DefaultValueVariable;
			return FString::Printf(TEXT("((%s) ? (%s) : (%s))"), *Conditions, *ResultPath, *DefaultExpression);
		}
		return ResultPath; 
	}
}

FString FBlueprintCompilerCppBackend::LatentFunctionInfoTermToText(FEmitterLocalContext& EmitterContext, FBPTerminal* Term, FBlueprintCompiledStatement* TargetLabel)
{
	auto LatentInfoStruct = FLatentActionInfo::StaticStruct();

	// Find the term name we need to fixup
	FString FixupTermName;
	for (UProperty* Prop = LatentInfoStruct->PropertyLink; Prop; Prop = Prop->PropertyLinkNext)
	{
		static const FName NeedsLatentFixup(TEXT("NeedsLatentFixup"));
		if (Prop->GetBoolMetaData(NeedsLatentFixup))
		{
			FixupTermName = Prop->GetName();
			break;
		}
	}

	check(!FixupTermName.IsEmpty());

	FString StructValues = Term->Name;

	// Index 0 is always the ubergraph
	const int32 TargetStateIndex = StateMapPerFunction[0].StatementToStateIndex(TargetLabel);
	const int32 LinkageTermStartIdx = StructValues.Find(FixupTermName);
	check(LinkageTermStartIdx != INDEX_NONE);
	StructValues = StructValues.Replace(TEXT("-1"), *FString::FromInt(TargetStateIndex));

	int32* ExecutionGroupPtr = UberGraphStatementToExecutionGroup.Find(TargetLabel);
	if (ExecutionGroupPtr && UberGraphContext)
	{
		const FString OldExecutionFunctionName = UEdGraphSchema_K2::FN_ExecuteUbergraphBase.ToString() + TEXT("_") + UberGraphContext->Blueprint->GetName();
		const FString NewExecutionFunctionName = OldExecutionFunctionName + FString::Printf(TEXT("_%d"), *ExecutionGroupPtr);
		StructValues = StructValues.Replace(*OldExecutionFunctionName, *NewExecutionFunctionName);
	}

	return FEmitHelper::LiteralTerm(EmitterContext, Term->Type, StructValues, nullptr);
}

bool FBlueprintCompilerCppBackend::InnerFunctionImplementation(FKismetFunctionContext& FunctionContext, FEmitterLocalContext& EmitterContext, int32 ExecutionGroup)
{
	EmitterContext.ResetPropertiesForInaccessibleStructs();

	bUseExecutionGroup = ExecutionGroup >= 0;
	ensure(FunctionContext.bIsUbergraph || !bUseExecutionGroup); // currently we split only ubergraphs

	auto DoesUseFlowStack = [&]() -> bool
	{
		for (UEdGraphNode* Node : FunctionContext.UnsortedSeparateExecutionGroups[ExecutionGroup])
		{
			TArray<FBlueprintCompiledStatement*>* StatementList = FunctionContext.StatementsPerNode.Find(Node);
			const bool bFlowStackIsRequired = StatementList && StatementList->ContainsByPredicate([](const FBlueprintCompiledStatement* Statement)->bool
			{
				return Statement && (Statement->Type == KCST_PushState);
			});
			if (bFlowStackIsRequired)
			{
				return true;
			}
		}
		return false;
	};
	bUseFlowStack =  bUseExecutionGroup ? DoesUseFlowStack() : FunctionContext.bUseFlowStack;

	UEdGraphNode* TheOnlyEntryPoint = nullptr;
	TArray<UEdGraphNode*> LocalLinearExecutionList;
	//TODO: unify ubergraph and function handling
	if (bUseExecutionGroup)
	{
		const bool bCanUseWithoutGotoState = PrepareToUseExecutionGroupWithoutGoto(FunctionContext, ExecutionGroup, TheOnlyEntryPoint);
		const bool bSortedWithoutCycles = bCanUseWithoutGotoState && SortNodesInUberGraphExecutionGroup(FunctionContext, TheOnlyEntryPoint, ExecutionGroup, LocalLinearExecutionList);
		bUseGotoState = !bSortedWithoutCycles;
	}
	else
	{
		bUseGotoState = FunctionContext.MustUseSwitchState(nullptr) || FunctionContext.bIsUbergraph;
	}
	ensureMsgf(!bUseFlowStack || bUseGotoState, TEXT("FBlueprintCompilerCppBackend::InnerFunctionImplementation - %s"), *GetPathNameSafe(FunctionContext.Function));
	TArray<UEdGraphNode*>* ActualLinearExecutionList = &FunctionContext.LinearExecutionList;
	if (bUseGotoState)
	{
		if (bUseFlowStack)
		{
			EmitterContext.AddLine(TEXT("TArray< int32, TInlineAllocator<8> > __StateStack;\n"));
		}
		if (FunctionContext.bIsUbergraph)
		{
			EmitterContext.AddLine(TEXT("int32 __CurrentState = bpp__EntryPoint__pf;"));
		}
		else
		{
			FBlueprintCompiledStatement* FirstStatement = nullptr;
			for (int32 NodeIndex = 0; (NodeIndex < FunctionContext.LinearExecutionList.Num()) && (!FirstStatement); ++NodeIndex)
			{
				UEdGraphNode* ItNode = FunctionContext.LinearExecutionList[NodeIndex];
				TArray<FBlueprintCompiledStatement*>* FirstStatementList = ItNode ? FunctionContext.StatementsPerNode.Find(ItNode) : nullptr;
				FirstStatement = (FirstStatementList && FirstStatementList->Num()) ? (*FirstStatementList)[0] : nullptr;
			}
			const int32 FirstIndex = FirstStatement ? StatementToStateIndex(FunctionContext, FirstStatement) : 0;
			EmitterContext.AddLine(FString::Printf(TEXT("int32 __CurrentState = %d;"), FirstIndex));
		}
		EmitterContext.AddLine(TEXT("do"));
		EmitterContext.AddLine(TEXT("{"));
		EmitterContext.IncreaseIndent();
		EmitterContext.AddLine(TEXT("switch( __CurrentState )"));
		EmitterContext.AddLine(TEXT("{"));
	}
	else if (FunctionContext.bIsUbergraph)
	{
		if (ensure(TheOnlyEntryPoint))
		{
			TArray<FBlueprintCompiledStatement*>* FirstStatementList = FunctionContext.StatementsPerNode.Find(TheOnlyEntryPoint);
			FBlueprintCompiledStatement* FirstStatement = (FirstStatementList && FirstStatementList->Num()) ? (*FirstStatementList)[0] : nullptr;
			const int32 UberGraphOnlyEntryPoint = ensure(FirstStatement) ? StatementToStateIndex(FunctionContext, FirstStatement) : -1;
			EmitterContext.AddLine(FString::Printf(TEXT("check(bpp__EntryPoint__pf == %d);"), UberGraphOnlyEntryPoint));
			ActualLinearExecutionList = &LocalLinearExecutionList;
		}
	}

	const bool bIsNotReducible = EmitAllStatements(FunctionContext, ExecutionGroup, EmitterContext, *ActualLinearExecutionList);

	if (bUseGotoState)
	{
		EmitterContext.DecreaseIndent();
		EmitterContext.AddLine(TEXT("}"));
		EmitterContext.DecreaseIndent();
		EmitterContext.AddLine(TEXT("default:"));
		EmitterContext.IncreaseIndent();
		if (bUseFlowStack)
		{
			EmitterContext.AddLine(TEXT("check(false); // Invalid state"));
		}
		EmitterContext.AddLine(TEXT("break;"));
		EmitterContext.DecreaseIndent();
		EmitterContext.AddLine(TEXT("}"));
		EmitterContext.DecreaseIndent();
		EmitterContext.AddLine(TEXT("} while( __CurrentState != -1 );"));
	}

	return bIsNotReducible;
}

bool FBlueprintCompilerCppBackend::SortNodesInUberGraphExecutionGroup(FKismetFunctionContext &FunctionContext, UEdGraphNode* TheOnlyEntryPoint, int32 ExecutionGroup, TArray<UEdGraphNode*> &LocalLinearExecutionList)
{	
	ensure(FunctionContext.LinearExecutionList.Contains(TheOnlyEntryPoint));

	TArray<int32> ExecutionIndiceQueue;
	int32 EntryIndiceIndex = INDEX_NONE;
	for (int32 NodeIndex = 0; NodeIndex < FunctionContext.LinearExecutionList.Num(); ++NodeIndex)
	{
		UEdGraphNode* Node = FunctionContext.LinearExecutionList[NodeIndex];
		if (FunctionContext.UnsortedSeparateExecutionGroups[ExecutionGroup].Contains(Node))
		{
			if (Node == TheOnlyEntryPoint)
			{
				EntryIndiceIndex = ExecutionIndiceQueue.Num();
			}
			ExecutionIndiceQueue.Add(NodeIndex);
		}
	}

	bool bFoundComputedGoto = false;
	bool bDetectedCyclicalLogic = false;
	for (int32 IndiceIndex = EntryIndiceIndex; IndiceIndex >= 0 && IndiceIndex < ExecutionIndiceQueue.Num() && !bDetectedCyclicalLogic; )
	{
		int32 NodeIndex = ExecutionIndiceQueue[IndiceIndex];
		// pop this from the execution queue (so we can detect if a separate statement requires a loop, jumping back to this one)
		ExecutionIndiceQueue.RemoveAt(IndiceIndex, /*Count =*/1, /*bAllowShrinking =*/false);

		UEdGraphNode* CurrentNode = FunctionContext.LinearExecutionList[NodeIndex];
		// here we're defining the (possibly new) execution order
		LocalLinearExecutionList.Push(CurrentNode);

		int32 NextIndiceIndex = INDEX_NONE;
		bool  bReturnExpected = false;

		TArray<FBlueprintCompiledStatement*>* StatementList = FunctionContext.StatementsPerNode.Find(CurrentNode);
		if (StatementList)
		{
			for (int32 StatementIndex = 0; StatementIndex < StatementList->Num() && !bDetectedCyclicalLogic; ++StatementIndex)
			{
				FBlueprintCompiledStatement& Statement = *((*StatementList)[StatementIndex]);
				switch (Statement.Type)
				{
				case KCST_ComputedGoto:
<<<<<<< HEAD
					{
						// sanity checking, that is all
						ensure(!bFoundComputedGoto);
						bFoundComputedGoto = true;
						ensure(CurrentNode == TheOnlyEntryPoint);
					}
					break;

				case KCST_UnconditionalGoto:
					{
=======
					{
						// sanity checking, that is all
						ensure(!bFoundComputedGoto);
						bFoundComputedGoto = true;
						ensure(CurrentNode == TheOnlyEntryPoint);
					}
					break;

				case KCST_UnconditionalGoto:
					{
>>>>>>> 50b84fc1
						ensure(StatementIndex == (StatementList->Num() - 1)); // it should be the last statement generated from the node
						ensure(Statement.TargetLabel);

						int32 TargetIndiceIndex = 0;
						for ( ; TargetIndiceIndex < ExecutionIndiceQueue.Num(); ++TargetIndiceIndex)
						{
							int32 TargetNodeIndex = ExecutionIndiceQueue[TargetIndiceIndex];
							UEdGraphNode* RemainingNode = FunctionContext.LinearExecutionList[TargetNodeIndex];
							
							TArray<FBlueprintCompiledStatement*>* TargetStatementList = FunctionContext.StatementsPerNode.Find(RemainingNode);
							// check and see if the statement we're supposed to jump to is contained within this node
							if (TargetStatementList && TargetStatementList->Contains(Statement.TargetLabel))
							{
								break;
							}
						}
						NextIndiceIndex = TargetIndiceIndex;

						// if we couldn't find the target node (it was likely already processed - implying cyclical logic)
						if (TargetIndiceIndex >= ExecutionIndiceQueue.Num())
						{
							bDetectedCyclicalLogic = true;
						}
					}
					break;

<<<<<<< HEAD
				case KCST_GotoReturn: // what about KCST_EndOfThread?
=======
				case KCST_GotoReturn:
				case KCST_EndOfThread:
>>>>>>> 50b84fc1
					{
						ensure(StatementIndex == (StatementList->Num() - 1)); // it should be the last statement generated from the node
						bReturnExpected = true;
					}
					break;

				default:
					break;
				};
			}
		}

		// if there was no goto statement, then we expect the statement to fall through to the next
		if (NextIndiceIndex == INDEX_NONE)
		{
			// the index remains the same, because we popped the current one out of the queue
			NextIndiceIndex = IndiceIndex;
			if (NextIndiceIndex >= ExecutionIndiceQueue.Num())
<<<<<<< HEAD
			{
				NextIndiceIndex = 0;
			}

			if (ExecutionIndiceQueue.Num() == 0 && !bReturnExpected)
			{
				// we've popped a node out of the queue that we were supposed to 
				// fall through to (implying cyclical logic)
				bDetectedCyclicalLogic = true;
			}
			// since we're falling through to the next node, we expect that node 
			// to be what was directly next in the source LinearExecutionList, 
			// if not, we can assume something pulled it out of order (implying cyclical logic)
			else if (ExecutionIndiceQueue.Num() > 0 && ExecutionIndiceQueue[NextIndiceIndex] != NodeIndex+1)
			{
=======
			{
				NextIndiceIndex = 0;
			}

			if (ExecutionIndiceQueue.Num() == 0 && !bReturnExpected)
			{
				// we've popped a node out of the queue that we were supposed to 
				// fall through to (implying cyclical logic)
				bDetectedCyclicalLogic = true;
			}
			// since we're falling through to the next node, we expect that node 
			// to be what was directly next in the source LinearExecutionList, 
			// if not, we can assume something pulled it out of order (implying cyclical logic)
			else if (ExecutionIndiceQueue.Num() > 0 && ExecutionIndiceQueue[NextIndiceIndex] != NodeIndex+1)
			{
>>>>>>> 50b84fc1
				bDetectedCyclicalLogic = true;
			}
		}
		IndiceIndex = NextIndiceIndex;
	}

	// we didn't get through the entire execution queue, meaning we likely found 
	// a cycle that we couldn't resolve (an UnconditionalGoto that looped back
	// on a node we already processed)
	if (ExecutionIndiceQueue.Num() > 0)
	{
		bDetectedCyclicalLogic = true;
	}
	// if we detected cyclical logic, then we cannot compose a sorted/linear execution list
	return !bDetectedCyclicalLogic;
}

void FBlueprintCompilerCppBackend::EmitStatement(FBlueprintCompiledStatement &Statement, FEmitterLocalContext &EmitterContext, FKismetFunctionContext& FunctionContext)
{
	switch (Statement.Type)
	{
	case KCST_Nop:
		EmitterContext.AddLine(TEXT("//No operation."));
		break;
	case KCST_CallFunction:
		EmitCallStatment(EmitterContext, FunctionContext, Statement);
		break;
	case KCST_Assignment:
		EmitAssignmentStatment(EmitterContext, FunctionContext, Statement);
		break;
	case KCST_CompileError:
		UE_LOG(LogK2Compiler, Error, TEXT("C++ backend encountered KCST_CompileError"));
		EmitterContext.AddLine(TEXT("static_assert(false); // KCST_CompileError"));
		break;
	case KCST_PushState:
		EmitPushStateStatement(EmitterContext, FunctionContext, Statement);
		break;
	case KCST_Return:
		UE_LOG(LogK2Compiler, Error, TEXT("C++ backend encountered KCST_Return"));
		EmitterContext.AddLine(TEXT("// Return statement."));
		break;
	case KCST_EndOfThread:
		EmitEndOfThreadStatement(EmitterContext, FunctionContext);
		break;
	case KCST_Comment:
		EmitterContext.AddLine(FString::Printf(TEXT("// %s"), *Statement.Comment.Replace(TEXT("\n"), TEXT(" "))));
		break;
	case KCST_DebugSite:
		break;
	case KCST_CastObjToInterface:
		EmitCastObjToInterfaceStatement(EmitterContext, FunctionContext, Statement);
		break;
	case KCST_DynamicCast:
		EmitDynamicCastStatement(EmitterContext, FunctionContext, Statement);
		break;
	case KCST_ObjectToBool:
		EmitObjectToBoolStatement(EmitterContext, FunctionContext, Statement);
		break;
	case KCST_AddMulticastDelegate:
		EmitAddMulticastDelegateStatement(EmitterContext, FunctionContext, Statement);
		break;
	case KCST_ClearMulticastDelegate:
		EmitClearMulticastDelegateStatement(EmitterContext, FunctionContext, Statement);
		break;
	case KCST_WireTraceSite:
		break;
	case KCST_BindDelegate:
		EmitBindDelegateStatement(EmitterContext, FunctionContext, Statement);
		break;
	case KCST_RemoveMulticastDelegate:
		EmitRemoveMulticastDelegateStatement(EmitterContext, FunctionContext, Statement);
		break;
	case KCST_CallDelegate:
		EmitCallDelegateStatment(EmitterContext, FunctionContext, Statement);
		break;
	case KCST_CreateArray:
		EmitCreateArrayStatement(EmitterContext, FunctionContext, Statement);
		break;
	case KCST_CrossInterfaceCast:
		EmitCastBetweenInterfacesStatement(EmitterContext, FunctionContext, Statement);
		break;
	case KCST_MetaCast:
		EmitMetaCastStatement(EmitterContext, FunctionContext, Statement);
		break;
	case KCST_CastInterfaceToObj:
		EmitCastInterfaceToObjStatement(EmitterContext, FunctionContext, Statement);
		break;
	case KCST_ComputedGoto:
	case KCST_UnconditionalGoto:
	case KCST_GotoIfNot:
	case KCST_EndOfThreadIfNot:
	case KCST_GotoReturn:
	case KCST_GotoReturnIfNot:
		EmitGotoStatement(EmitterContext, FunctionContext, Statement);
		break;
	case KCST_CreateSet:
		EmitCreateSetStatement(EmitterContext, FunctionContext, Statement);
		break;
	case KCST_CreateMap:
		EmitCreateMapStatement(EmitterContext, FunctionContext, Statement);
		break;
	case KCST_SwitchValue:
		// Switch Value should be always an "inline" statement, so there is no point to handle it here
		// case: KCST_AssignmentOnPersistentFrame
	default:
		EmitterContext.AddLine(TEXT("// Warning: Ignoring unsupported statement\n"));
		UE_LOG(LogK2Compiler, Error, TEXT("C++ backend encountered unsupported statement type %d"), (int32)Statement.Type);
		break;
	};
}

bool FBlueprintCompilerCppBackend::EmitAllStatements(FKismetFunctionContext &FunctionContext, int32 ExecutionGroup, FEmitterLocalContext &EmitterContext, const TArray<UEdGraphNode*>& LinearExecutionList)
{
	ensure(!bUseExecutionGroup || FunctionContext.UnsortedSeparateExecutionGroups.IsValidIndex(ExecutionGroup));
	bool bFirsCase = true;

	bool bAnyNonReducableStatement = false;
	// Emit code in the order specified by the linear execution list (the first node is always the entry point for the function)
	for (int32 NodeIndex = 0; NodeIndex < LinearExecutionList.Num(); ++NodeIndex)
	{
		UEdGraphNode* StatementNode = LinearExecutionList[NodeIndex];
		TArray<FBlueprintCompiledStatement*>* StatementList = FunctionContext.StatementsPerNode.Find(StatementNode);
		ensureMsgf(StatementNode && StatementNode->IsA<UK2Node>() && !CastChecked<UK2Node>(StatementNode)->IsNodePure()
			, TEXT("Wrong Statement node %s in function %s")
			, *GetPathNameSafe(StatementNode)
			, *GetPathNameSafe(FunctionContext.Function));

		const bool bIsCurrentExecutionGroup = !bUseExecutionGroup || FunctionContext.UnsortedSeparateExecutionGroups[ExecutionGroup].Contains(StatementNode);
		if (StatementList && bIsCurrentExecutionGroup)
		{
			for (int32 StatementIndex = 0; StatementIndex < StatementList->Num(); ++StatementIndex)
			{
				FBlueprintCompiledStatement& Statement = *((*StatementList)[StatementIndex]);
				if ((Statement.bIsJumpTarget || bFirsCase) && bUseGotoState)
				{
					const int32 StateNum = StatementToStateIndex(FunctionContext, &Statement);
					if (bFirsCase)
					{
						bFirsCase = false;
					}
					else
					{
						EmitterContext.DecreaseIndent();
						EmitterContext.AddLine(TEXT("}"));
						EmitterContext.DecreaseIndent();
					}
					EmitterContext.AddLine(FString::Printf(TEXT("case %d:"), StateNum));
					EmitterContext.IncreaseIndent();
					EmitterContext.AddLine(TEXT("{"));
					EmitterContext.IncreaseIndent();
				}
				EmitStatement(Statement, EmitterContext, FunctionContext);
				bAnyNonReducableStatement |= !FKismetCompilerUtilities::IsStatementReducible(Statement.Type);
			}
		}
	}
	return bAnyNonReducableStatement;
}

bool FBlueprintCompilerCppBackend::PrepareToUseExecutionGroupWithoutGoto(FKismetFunctionContext &FunctionContext, int32 ExecutionGroup, UEdGraphNode* &TheOnlyEntryPoint)
{
	ensure(FunctionContext.bIsUbergraph && bUseExecutionGroup);
	for (UEdGraphNode* Node : FunctionContext.UnsortedSeparateExecutionGroups[ExecutionGroup])
	{
		if (Node && Node->IsA<UK2Node_ExecutionSequence>())
		{
			return false;
		}

		auto RequiresGoto = [](const FBlueprintCompiledStatement* Statement)->bool
		{
			// has no KCST_GotoIfNot state. Other states can be handled without switch
			return Statement && (Statement->Type == KCST_PushState || Statement->Type == KCST_GotoIfNot);
			//Statement->Type == KCST_UnconditionalGoto ||
			//Statement->Type == KCST_ComputedGoto ||
			//Statement->Type == KCST_EndOfThread ||
			//Statement->Type == KCST_EndOfThreadIfNot ||
			//Statement->Type == KCST_GotoReturn ||
			//Statement->Type == KCST_GotoReturnIfNot
		};
		TArray<FBlueprintCompiledStatement*>* StatementList = FunctionContext.StatementsPerNode.Find(Node);
		if (StatementList && StatementList->ContainsByPredicate(RequiresGoto))
		{
			return false;
		}

		// we assume, that only the entry point generates Computed Goto
		if (Node && Node->IsA<UK2Node_FunctionEntry>())
		{
			return false;
		}
		UK2Node_Event* AsEvent = Cast<UK2Node_Event>(Node);
		if (TheOnlyEntryPoint && AsEvent)
		{
			return false;
		}
		if (AsEvent)
		{
			TheOnlyEntryPoint = AsEvent;
		}
	}

	// 2. find latent action calling this group
	for (UEdGraphNode* Node : FunctionContext.LinearExecutionList)
	{
		UK2Node_CallFunction* CallFunctionNode = Cast<UK2Node_CallFunction>(Node);
		if (CallFunctionNode && CallFunctionNode->IsLatentFunction() && CallFunctionNode->GetThenPin())
		{
			for (UEdGraphPin* Link : CallFunctionNode->GetThenPin()->LinkedTo)
			{
				UEdGraphNode* OwnerNode = Link ? Link->GetOwningNodeUnchecked() : nullptr;
				if (OwnerNode && FunctionContext.UnsortedSeparateExecutionGroups[ExecutionGroup].Contains(OwnerNode))
				{
					if (!TheOnlyEntryPoint)
					{
						TheOnlyEntryPoint = OwnerNode;

						TArray<FBlueprintCompiledStatement*>* OwnerStatementList = FunctionContext.StatementsPerNode.Find(OwnerNode);
						FBlueprintCompiledStatement* FirstStatementToCall = (OwnerStatementList && OwnerStatementList->Num()) ? (*OwnerStatementList)[0] : nullptr;
						TArray<FBlueprintCompiledStatement*>* LatentCallStatementList = FunctionContext.StatementsPerNode.Find(CallFunctionNode);
						check(LatentCallStatementList && FirstStatementToCall);
						bool bMatch = false;
						for (FBlueprintCompiledStatement* LatentCallStatement : *LatentCallStatementList)
						{
							if (LatentCallStatement && (KCST_CallFunction == LatentCallStatement->Type))
							{
								if (ensure(LatentCallStatement->TargetLabel == FirstStatementToCall))
								{
									bMatch = true;
								}
							}
						}
						ensure(bMatch);
					}
					else if (TheOnlyEntryPoint && (OwnerNode != TheOnlyEntryPoint))
					{
						return false;
					}
				}
			}

		}
	}
	return true;
}<|MERGE_RESOLUTION|>--- conflicted
+++ resolved
@@ -1267,7 +1267,6 @@
 				switch (Statement.Type)
 				{
 				case KCST_ComputedGoto:
-<<<<<<< HEAD
 					{
 						// sanity checking, that is all
 						ensure(!bFoundComputedGoto);
@@ -1278,18 +1277,6 @@
 
 				case KCST_UnconditionalGoto:
 					{
-=======
-					{
-						// sanity checking, that is all
-						ensure(!bFoundComputedGoto);
-						bFoundComputedGoto = true;
-						ensure(CurrentNode == TheOnlyEntryPoint);
-					}
-					break;
-
-				case KCST_UnconditionalGoto:
-					{
->>>>>>> 50b84fc1
 						ensure(StatementIndex == (StatementList->Num() - 1)); // it should be the last statement generated from the node
 						ensure(Statement.TargetLabel);
 
@@ -1316,12 +1303,8 @@
 					}
 					break;
 
-<<<<<<< HEAD
-				case KCST_GotoReturn: // what about KCST_EndOfThread?
-=======
 				case KCST_GotoReturn:
 				case KCST_EndOfThread:
->>>>>>> 50b84fc1
 					{
 						ensure(StatementIndex == (StatementList->Num() - 1)); // it should be the last statement generated from the node
 						bReturnExpected = true;
@@ -1340,7 +1323,6 @@
 			// the index remains the same, because we popped the current one out of the queue
 			NextIndiceIndex = IndiceIndex;
 			if (NextIndiceIndex >= ExecutionIndiceQueue.Num())
-<<<<<<< HEAD
 			{
 				NextIndiceIndex = 0;
 			}
@@ -1356,23 +1338,6 @@
 			// if not, we can assume something pulled it out of order (implying cyclical logic)
 			else if (ExecutionIndiceQueue.Num() > 0 && ExecutionIndiceQueue[NextIndiceIndex] != NodeIndex+1)
 			{
-=======
-			{
-				NextIndiceIndex = 0;
-			}
-
-			if (ExecutionIndiceQueue.Num() == 0 && !bReturnExpected)
-			{
-				// we've popped a node out of the queue that we were supposed to 
-				// fall through to (implying cyclical logic)
-				bDetectedCyclicalLogic = true;
-			}
-			// since we're falling through to the next node, we expect that node 
-			// to be what was directly next in the source LinearExecutionList, 
-			// if not, we can assume something pulled it out of order (implying cyclical logic)
-			else if (ExecutionIndiceQueue.Num() > 0 && ExecutionIndiceQueue[NextIndiceIndex] != NodeIndex+1)
-			{
->>>>>>> 50b84fc1
 				bDetectedCyclicalLogic = true;
 			}
 		}
