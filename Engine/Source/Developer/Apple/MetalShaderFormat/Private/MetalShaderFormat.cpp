--- conflicted
+++ resolved
@@ -107,11 +107,7 @@
 public:
 	enum
 	{
-<<<<<<< HEAD
-		HEADER_VERSION = 48,
-=======
 		HEADER_VERSION = 53,
->>>>>>> e3a25b20
 	};
 	
 	struct FVersion
