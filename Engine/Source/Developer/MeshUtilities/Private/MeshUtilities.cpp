// Copyright 1998-2016 Epic Games, Inc. All Rights Reserved.

#include "MeshUtilitiesPrivate.h"
#include "StaticMeshResources.h"
#include "SkeletalMeshTypes.h"
#include "MeshBuild.h"
#include "TessellationRendering.h"
#include "NvTriStrip.h"
#include "forsythtriangleorderoptimizer.h"
#include "ThirdParty/nvtesslib/inc/nvtess.h"
#include "SkeletalMeshTools.h"
#include "ImageUtils.h"
#include "Textures/TextureAtlas.h"
#include "LayoutUV.h"
#include "mikktspace.h"
#include "DistanceFieldAtlas.h"
#include "FbxErrors.h"
#include "Components/SplineMeshComponent.h"
#include "PhysicsEngine/BodySetup.h"
#include "MaterialUtilities.h"
#include "HierarchicalLODUtilities.h"
#include "HierarchicalLODUtilitiesModule.h"
#include "MeshBoneReduction.h"
#include "MeshMergeData.h"
#include "Editor/EditorPerProjectUserSettings.h"

#include "Landscape.h"
#include "LandscapeProxy.h"
#include "LandscapeHeightfieldCollisionComponent.h"
#include "Engine/HLODMeshCullingVolume.h"

//@todo - implement required vector intrinsics for other implementations
#if PLATFORM_ENABLE_VECTORINTRINSICS
#include "kDOP.h"
#endif

#if WITH_EDITOR
#include "Editor.h"
#endif

/*------------------------------------------------------------------------------
MeshUtilities module.
------------------------------------------------------------------------------*/

// The version string is a GUID. If you make a change to mesh utilities that
// causes meshes to be rebuilt you MUST generate a new GUID and replace this
// string with it.

#define MESH_UTILITIES_VER TEXT("8C68575CEF434CA8A9E1DA4AED8A47BB")

DEFINE_LOG_CATEGORY_STATIC(LogMeshUtilities, Verbose, All);

#define LOCTEXT_NAMESPACE "MeshUtils"

// CVars
static TAutoConsoleVariable<int32> CVarTriangleOrderOptimization(
	TEXT("r.TriangleOrderOptimization"),
	1,
	TEXT("Controls the algorithm to use when optimizing the triangle order for the post-transform cache.\n")
	TEXT("0: Use NVTriStrip (slower)\n")
	TEXT("1: Use Forsyth algorithm (fastest)(default)")
	TEXT("2: No triangle order optimization. (least efficient, debugging purposes only)"),
	ECVF_Default);

class FMeshUtilities : public IMeshUtilities
{
public:
	/** Default constructor. */
	FMeshUtilities()
		: MeshReduction(NULL)
		, MeshMerging(NULL)
		, DistributedMeshMerging(NULL)
		, Processor(NULL)
	{
	}

private:
	/** Cached pointer to the mesh reduction interface. */
	IMeshReduction* MeshReduction;
	/** Cached pointer to the mesh merging interface. */
	IMeshMerging* MeshMerging;
	/** Cached pointer to the distributed mesh merging interface. */
	IMeshMerging* DistributedMeshMerging;
	/** Cached version string. */
	FString VersionString;
	/** True if Simplygon is being used for mesh reduction. */
	bool bUsingSimplygon;
	/** True if NvTriStrip is being used for tri order optimization. */
	bool bUsingNvTriStrip;
	/** True if we disable triangle order optimization.  For debugging purposes only */
	bool bDisableTriangleOrderOptimization;

	class FProxyGenerationProcessor* Processor;

	// IMeshUtilities interface.
	virtual const FString& GetVersionString() const override
	{
		return VersionString;
	}

	virtual bool BuildStaticMesh(
		FStaticMeshRenderData& OutRenderData,
		TArray<FStaticMeshSourceModel>& SourceModels,
		const FStaticMeshLODGroup& LODGroup
		) override;

	virtual bool GenerateStaticMeshLODs(TArray<FStaticMeshSourceModel>& Models, const FStaticMeshLODGroup& LODGroup) override;

	virtual void GenerateSignedDistanceFieldVolumeData(
		const FStaticMeshLODResources& LODModel,
	class FQueuedThreadPool& ThreadPool,
		const TArray<EBlendMode>& MaterialBlendModes,
		const FBoxSphereBounds& Bounds,
		float DistanceFieldResolutionScale,
		bool bGenerateAsIfTwoSided,
		FDistanceFieldVolumeData& OutData) override;

	virtual bool BuildSkeletalMesh(FStaticLODModel& LODModel, const FReferenceSkeleton& RefSkeleton, const TArray<FVertInfluence>& Influences, const TArray<FMeshWedge>& Wedges, const TArray<FMeshFace>& Faces, const TArray<FVector>& Points, const TArray<int32>& PointToOriginalMap, const MeshBuildOptions& BuildOptions = MeshBuildOptions(), TArray<FText> * OutWarningMessages = NULL, TArray<FName> * OutWarningNames = NULL) override;
	bool BuildSkeletalMesh_Legacy(FStaticLODModel& LODModel, const FReferenceSkeleton& RefSkeleton, const TArray<FVertInfluence>& Influences, const TArray<FMeshWedge>& Wedges, const TArray<FMeshFace>& Faces, const TArray<FVector>& Points, const TArray<int32>& PointToOriginalMap, bool bKeepOverlappingVertices = false, bool bComputeNormals = true, bool bComputeTangents = true, TArray<FText> * OutWarningMessages = NULL, TArray<FName> * OutWarningNames = NULL);

	virtual IMeshReduction* GetMeshReductionInterface() override;
	virtual IMeshMerging* GetMeshMergingInterface() override;
	virtual void CacheOptimizeIndexBuffer(TArray<uint16>& Indices) override;
	virtual void CacheOptimizeIndexBuffer(TArray<uint32>& Indices) override;
	void CacheOptimizeVertexAndIndexBuffer(TArray<FStaticMeshBuildVertex>& Vertices, TArray<TArray<uint32> >& PerSectionIndices, TArray<int32>& WedgeMap);

	virtual void BuildSkeletalAdjacencyIndexBuffer(
		const TArray<FSoftSkinVertex>& VertexBuffer,
		const uint32 TexCoordCount,
		const TArray<uint32>& Indices,
		TArray<uint32>& OutPnAenIndices
		) override;

	virtual void RechunkSkeletalMeshModels(USkeletalMesh* SrcMesh, int32 MaxBonesPerChunk) override;

	virtual void CalcBoneVertInfos(USkeletalMesh* SkeletalMesh, TArray<FBoneVertInfo>& Infos, bool bOnlyDominant) override;

	/**
	* Builds a renderable skeletal mesh LOD model. Note that the array of chunks
	* will be destroyed during this process!
	* @param LODModel				Upon return contains a renderable skeletal mesh LOD model.
	* @param RefSkeleton			The reference skeleton associated with the model.
	* @param Chunks				Skinned mesh chunks from which to build the renderable model.
	* @param PointToOriginalMap	Maps a vertex's RawPointIdx to its index at import time.
	*/
	void BuildSkeletalModelFromChunks(FStaticLODModel& LODModel, const FReferenceSkeleton& RefSkeleton, TArray<FSkinnedMeshChunk*>& Chunks, const TArray<int32>& PointToOriginalMap);

	// IModuleInterface interface.
	virtual void StartupModule() override;
	virtual void ShutdownModule() override;

	DEPRECATED(4.12, "Please use MergeActor with new signature instead")
	virtual void MergeActors(
		const TArray<AActor*>& SourceActors,
		const FMeshMergingSettings& InSettings,
		UPackage* InOuter,
		const FString& InBasePackageName,
		int32 UseLOD, // does not build all LODs but only use this LOD to create base mesh
		TArray<UObject*>& OutAssetsToSync,
		FVector& OutMergedActorLocation,
		bool bSilent = false) const override;

	virtual void MergeActors(
		const TArray<AActor*>& SourceActors,
		const FMeshMergingSettings& InSettings,
		UPackage* InOuter,
		const FString& InBasePackageName,
		TArray<UObject*>& OutAssetsToSync,
		FVector& OutMergedActorLocation,
		bool bSilent = false) const override;


	DEPRECATED(4.12, "Please use MergeStaticMeshComponents with new signature instead") 
	virtual void MergeStaticMeshComponents(
		const TArray<UStaticMeshComponent*>& ComponentsToMerge,
		UWorld* World,
		const FMeshMergingSettings& InSettings,
		UPackage* InOuter,
		const FString& InBasePackageName,
		int32 UseLOD, // does not build all LODs but only use this LOD to create base mesh
		TArray<UObject*>& OutAssetsToSync,
		FVector& OutMergedActorLocation,
		const float ScreenAreaSize,
		bool bSilent = false) const override;

	virtual void MergeStaticMeshComponents(
		const TArray<UStaticMeshComponent*>& ComponentsToMerge,
		UWorld* World,
		const FMeshMergingSettings& InSettings,
		UPackage* InOuter,
		const FString& InBasePackageName,
		TArray<UObject*>& OutAssetsToSync,
		FVector& OutMergedActorLocation,
		const float ScreenAreaSize,
		bool bSilent = false) const override;

	virtual void CreateProxyMesh(const TArray<AActor*>& InActors, const struct FMeshProxySettings& InMeshProxySettings, UPackage* InOuter, const FString& InProxyBasePackageName, const FGuid InGuid, FCreateProxyDelegate InProxyCreatedDelegate, const bool bAllowAsync,
		const float ScreenAreaSize = 1.0f) override;

	DEPRECATED(4.11, "Please use CreateProxyMesh with new signature")
		virtual void CreateProxyMesh(
		const TArray<AActor*>& Actors,
		const struct FMeshProxySettings& InProxySettings,
		UPackage* InOuter,
		const FString& ProxyBasePackageName,
		TArray<UObject*>& OutAssetsToSync,
		FVector& OutProxyLocation
		) override;

	virtual void CreateProxyMesh(
		const TArray<AActor*>& Actors,
		const struct FMeshProxySettings& InProxySettings,
		UPackage* InOuter,
		const FString& ProxyBasePackageName,
		TArray<UObject*>& OutAssetsToSync,
		const float ScreenAreaSize = 1.0f) override;

	virtual void FlattenMaterialsWithMeshData(TArray<UMaterialInterface*>& InMaterials, TArray<FRawMeshExt>& InSourceMeshes, TMap<FMeshIdAndLOD, TArray<int32>>& InMaterialIndexMap, TArray<bool>& InMeshShouldBakeVertexData, const FMaterialProxySettings &InMaterialProxySettings, TArray<FFlattenMaterial> &OutFlattenedMaterials) const override;

	bool ConstructRawMesh(
		const UStaticMeshComponent* InMeshComponent,
		int32 InLODIndex,
		const bool bPropagateVertexColours,
		FRawMesh& OutRawMesh,
		TArray<UMaterialInterface*>& OutUniqueMaterials,
		TArray<int32>& OutGlobalMaterialIndices
		) const;

	virtual void ExtractMeshDataForGeometryCache(FRawMesh& RawMesh, const FMeshBuildSettings& BuildSettings, TArray<FStaticMeshBuildVertex>& OutVertices, TArray<TArray<uint32> >& OutPerSectionIndices);

	virtual bool PropagatePaintedColorsToRawMesh(const UStaticMeshComponent* StaticMeshComponent, int32 LODIndex, FRawMesh& RawMesh) const override;

	virtual void CalculateTextureCoordinateBoundsForRawMesh(const FRawMesh& InRawMesh, TArray<FBox2D>& OutBounds) const override;

	virtual void CalculateTextureCoordinateBoundsForSkeletalMesh(const FStaticLODModel& LODModel, TArray<FBox2D>& OutBounds) const override;

	virtual bool GenerateUniqueUVsForStaticMesh(const FRawMesh& RawMesh, int32 TextureResolution, TArray<FVector2D>& OutTexCoords) const override;
	virtual bool GenerateUniqueUVsForSkeletalMesh(const FStaticLODModel& LODModel, int32 TextureResolution, TArray<FVector2D>& OutTexCoords) const override;

	virtual bool RemoveBonesFromMesh(USkeletalMesh* SkeletalMesh, int32 LODIndex, const TArray<FName>* BoneNamesToRemove) const override;

	// Need to call some members from this class, (which is internal to this module)
	friend class FStaticMeshUtilityBuilder;
};

IMPLEMENT_MODULE(FMeshUtilities, MeshUtilities);


class FProxyGenerationProcessor : FTickerObjectBase
{
public:
	FProxyGenerationProcessor()
	{
#if WITH_EDITOR
		FEditorDelegates::MapChange.AddRaw(this, &FProxyGenerationProcessor::OnMapChange);
		FEditorDelegates::NewCurrentLevel.AddRaw(this, &FProxyGenerationProcessor::OnNewCurrentLevel);
#endif // WITH_EDITOR
	}

	~FProxyGenerationProcessor()
	{
#if WITH_EDITOR
		FEditorDelegates::MapChange.RemoveAll(this);
		FEditorDelegates::NewCurrentLevel.RemoveAll(this);
#endif // WITH_EDITOR
	}

	void AddProxyJob(FGuid InJobGuid, FMergeCompleteData* InCompleteData)
	{
		FScopeLock Lock(&StateLock);
		ProxyMeshJobs.Add(InJobGuid, InCompleteData);
	}

	virtual bool Tick(float DeltaTime) override
	{
		FScopeLock Lock(&StateLock);
		for (const auto& Entry : ToProcessJobDataMap)
		{
			FGuid JobGuid = Entry.Key;
			FProxyGenerationData* Data = Entry.Value;

			// Process the job
			ProcessJob(JobGuid, Data);

			// Data retrieved so can now remove the job from the map
			ProxyMeshJobs.Remove(JobGuid);
			delete Data->MergeData;
			delete Data;
		}

		ToProcessJobDataMap.Reset();

		return true;
	}

	void ProxyGenerationComplete(FRawMesh& OutProxyMesh, struct FFlattenMaterial& OutMaterial, const FGuid OutJobGUID)
	{
		FScopeLock Lock(&StateLock);
		FMergeCompleteData** FindData = ProxyMeshJobs.Find(OutJobGUID);
		if (FindData && *FindData)
		{
			FMergeCompleteData* Data = *FindData;

			FProxyGenerationData* GenerationData = new FProxyGenerationData();
			GenerationData->Material = OutMaterial;
			GenerationData->RawMesh = OutProxyMesh;
			GenerationData->MergeData = Data;

			ToProcessJobDataMap.Add(OutJobGUID, GenerationData);
		}
	}

protected:
	/** Called when the map has changed*/
	void OnMapChange(uint32 MapFlags)
	{
		ClearProcessingData();
	}

	/** Called when the current level has changed */
	void OnNewCurrentLevel()
	{
		ClearProcessingData();
	}

	/** Clears the processing data array/map */
	void ClearProcessingData()
	{
		FScopeLock Lock(&StateLock);
		ProxyMeshJobs.Empty();
		ToProcessJobDataMap.Empty();
	}

protected:
	/** Structure storing the data required during processing */
	struct FProxyGenerationData
	{
		FRawMesh RawMesh;
		FFlattenMaterial Material;
		FMergeCompleteData* MergeData;
	};

	void ProcessJob(const FGuid& JobGuid, FProxyGenerationData* Data)
	{	
		TArray<UObject*> OutAssetsToSync;
		const FString AssetBaseName = FPackageName::GetShortName(Data->MergeData->ProxyBasePackageName);
		const FString AssetBasePath = Data->MergeData->InOuter ? TEXT("") : FPackageName::GetLongPackagePath(Data->MergeData->ProxyBasePackageName) + TEXT("/");
		
		// Resize flattened material
		FMaterialUtilities::ResizeFlattenMaterial(Data->Material, Data->MergeData->InProxySettings);

		// Optimize flattened material
		FMaterialUtilities::OptimizeFlattenMaterial(Data->Material);

		// Construct proxy material
		UMaterial* ProxyMaterial = FMaterialUtilities::CreateMaterial(Data->Material, Data->MergeData->InOuter, Data->MergeData->ProxyBasePackageName, RF_Public | RF_Standalone, Data->MergeData->InProxySettings.MaterialSettings, OutAssetsToSync, TEXTUREGROUP_HierarchicalLOD);

		// Set material static lighting usage flag if project has static lighting enabled
		static const auto AllowStaticLightingVar = IConsoleManager::Get().FindTConsoleVariableDataInt(TEXT("r.AllowStaticLighting"));
		const bool bAllowStaticLighting = (!AllowStaticLightingVar || AllowStaticLightingVar->GetValueOnGameThread() != 0);
		if (bAllowStaticLighting)
		{
			bool bNeedsRecompile;
			ProxyMaterial->SetMaterialUsage(bNeedsRecompile, MATUSAGE_StaticLighting);
		}

		// Construct proxy static mesh
		UPackage* MeshPackage = Data->MergeData->InOuter;
		FString MeshAssetName = TEXT("SM_") + AssetBaseName;
		if (MeshPackage == nullptr)
		{
			MeshPackage = CreatePackage(NULL, *(AssetBasePath + MeshAssetName));
			MeshPackage->FullyLoad();
			MeshPackage->Modify();
		}

		UStaticMesh* StaticMesh = NewObject<UStaticMesh>(MeshPackage, FName(*MeshAssetName), RF_Public | RF_Standalone);
		StaticMesh->InitResources();

		FString OutputPath = StaticMesh->GetPathName();

		// make sure it has a new lighting guid
		StaticMesh->LightingGuid = FGuid::NewGuid();

		// Set it to use textured lightmaps. Note that Build Lighting will do the error-checking (texcoordindex exists for all LODs, etc).
		StaticMesh->LightMapResolution = Data->MergeData->InProxySettings.LightMapResolution;
		StaticMesh->LightMapCoordinateIndex = 1;

		FStaticMeshSourceModel* SrcModel = new (StaticMesh->SourceModels) FStaticMeshSourceModel();
		/*Don't allow the engine to recalculate normals*/
		SrcModel->BuildSettings.bRecomputeNormals = false;
		SrcModel->BuildSettings.bRecomputeTangents = false;
		SrcModel->BuildSettings.bRemoveDegenerates = false;
		SrcModel->BuildSettings.bUseHighPrecisionTangentBasis = false;
		SrcModel->BuildSettings.bUseFullPrecisionUVs = false;
		SrcModel->RawMeshBulkData->SaveRawMesh(Data->RawMesh);

		//Assign the proxy material to the static mesh
		StaticMesh->Materials.Add(ProxyMaterial);

		StaticMesh->Build();
		StaticMesh->PostEditChange();

		OutAssetsToSync.Add(StaticMesh);

		// Execute the delegate received from the user
		Data->MergeData->CallbackDelegate.ExecuteIfBound(JobGuid, OutAssetsToSync);
	}

protected:
	/** Holds Proxy mesh job data together with the job Guid */
	TMap<FGuid, FMergeCompleteData*> ProxyMeshJobs;
	/** Holds Proxy generation data together with the job Guid */
	TMap<FGuid, FProxyGenerationData*> ToProcessJobDataMap;
	/** Critical section to keep ProxyMeshJobs/ToProcessJobDataMap access thread-safe */
	FCriticalSection StateLock;
};

//@todo - implement required vector intrinsics for other implementations
#if PLATFORM_ENABLE_VECTORINTRINSICS

class FMeshBuildDataProvider
{
public:

	/** Initialization constructor. */
	FMeshBuildDataProvider(
		const TkDOPTree<const FMeshBuildDataProvider, uint32>& InkDopTree) :
		kDopTree(InkDopTree)
	{}

	// kDOP data provider interface.

	FORCEINLINE const TkDOPTree<const FMeshBuildDataProvider, uint32>& GetkDOPTree(void) const
	{
		return kDopTree;
	}

	FORCEINLINE const FMatrix& GetLocalToWorld(void) const
	{
		return FMatrix::Identity;
	}

	FORCEINLINE const FMatrix& GetWorldToLocal(void) const
	{
		return FMatrix::Identity;
	}

	FORCEINLINE FMatrix GetLocalToWorldTransposeAdjoint(void) const
	{
		return FMatrix::Identity;
	}

	FORCEINLINE float GetDeterminant(void) const
	{
		return 1.0f;
	}

private:

	const TkDOPTree<const FMeshBuildDataProvider, uint32>& kDopTree;
};

/** Generates unit length, stratified and uniformly distributed direction samples in a hemisphere. */
void GenerateStratifiedUniformHemisphereSamples(int32 NumThetaSteps, int32 NumPhiSteps, FRandomStream& RandomStream, TArray<FVector4>& Samples)
{
	Samples.Empty(NumThetaSteps * NumPhiSteps);
	for (int32 ThetaIndex = 0; ThetaIndex < NumThetaSteps; ThetaIndex++)
	{
		for (int32 PhiIndex = 0; PhiIndex < NumPhiSteps; PhiIndex++)
		{
			const float U1 = RandomStream.GetFraction();
			const float U2 = RandomStream.GetFraction();

			const float Fraction1 = (ThetaIndex + U1) / (float)NumThetaSteps;
			const float Fraction2 = (PhiIndex + U2) / (float)NumPhiSteps;

			const float R = FMath::Sqrt(1.0f - Fraction1 * Fraction1);

			const float Phi = 2.0f * (float)PI * Fraction2;
			// Convert to Cartesian
			Samples.Add(FVector4(FMath::Cos(Phi) * R, FMath::Sin(Phi) * R, Fraction1));
		}
	}
}

class FMeshDistanceFieldAsyncTask : public FNonAbandonableTask
{
public:
	FMeshDistanceFieldAsyncTask(TkDOPTree<const FMeshBuildDataProvider, uint32>* InkDopTree,
		const TArray<FVector4>* InSampleDirections,
		FBox InVolumeBounds,
		FIntVector InVolumeDimensions,
		float InVolumeMaxDistance,
		int32 InZIndex,
		TArray<FFloat16>* DistanceFieldVolume)
		:
		kDopTree(InkDopTree),
		SampleDirections(InSampleDirections),
		VolumeBounds(InVolumeBounds),
		VolumeDimensions(InVolumeDimensions),
		VolumeMaxDistance(InVolumeMaxDistance),
		ZIndex(InZIndex),
		OutDistanceFieldVolume(DistanceFieldVolume),
		bNegativeAtBorder(false)
	{}

	void DoWork();

	FORCEINLINE TStatId GetStatId() const
	{
		RETURN_QUICK_DECLARE_CYCLE_STAT(FMeshDistanceFieldAsyncTask, STATGROUP_ThreadPoolAsyncTasks);
	}

	bool WasNegativeAtBorder() const
	{
		return bNegativeAtBorder;
	}

private:

	// Readonly inputs
	TkDOPTree<const FMeshBuildDataProvider, uint32>* kDopTree;
	const TArray<FVector4>* SampleDirections;
	FBox VolumeBounds;
	FIntVector VolumeDimensions;
	float VolumeMaxDistance;
	int32 ZIndex;

	// Output
	TArray<FFloat16>* OutDistanceFieldVolume;
	bool bNegativeAtBorder;
};

void FMeshDistanceFieldAsyncTask::DoWork()
{
	FMeshBuildDataProvider kDOPDataProvider(*kDopTree);
	const FVector DistanceFieldVoxelSize(VolumeBounds.GetSize() / FVector(VolumeDimensions.X, VolumeDimensions.Y, VolumeDimensions.Z));
	const float VoxelDiameterSqr = DistanceFieldVoxelSize.SizeSquared();

	for (int32 YIndex = 0; YIndex < VolumeDimensions.Y; YIndex++)
	{
		for (int32 XIndex = 0; XIndex < VolumeDimensions.X; XIndex++)
		{
			const FVector VoxelPosition = FVector(XIndex + .5f, YIndex + .5f, ZIndex + .5f) * DistanceFieldVoxelSize + VolumeBounds.Min;
			const int32 Index = (ZIndex * VolumeDimensions.Y * VolumeDimensions.X + YIndex * VolumeDimensions.X + XIndex);

			float MinDistance = VolumeMaxDistance;
			int32 Hit = 0;
			int32 HitBack = 0;

			for (int32 SampleIndex = 0; SampleIndex < SampleDirections->Num(); SampleIndex++)
			{
				const FVector RayDirection = (*SampleDirections)[SampleIndex];

				if (FMath::LineBoxIntersection(VolumeBounds, VoxelPosition, VoxelPosition + RayDirection * VolumeMaxDistance, RayDirection))
				{
					FkHitResult Result;

					TkDOPLineCollisionCheck<const FMeshBuildDataProvider, uint32> kDOPCheck(
						VoxelPosition,
						VoxelPosition + RayDirection * VolumeMaxDistance,
						true,
						kDOPDataProvider,
						&Result);

					bool bHit = kDopTree->LineCheck(kDOPCheck);

					if (bHit)
					{
						Hit++;

						const FVector HitNormal = kDOPCheck.GetHitNormal();

						if (FVector::DotProduct(RayDirection, HitNormal) > 0
							// MaterialIndex on the build triangles was set to 1 if two-sided, or 0 if one-sided
							&& kDOPCheck.Result->Item == 0)
						{
							HitBack++;
						}

						const float CurrentDistance = VolumeMaxDistance * Result.Time;

						if (CurrentDistance < MinDistance)
						{
							MinDistance = CurrentDistance;
						}
					}
				}
			}

			const float UnsignedDistance = MinDistance;

			// Consider this voxel 'inside' an object if more than 50% of the rays hit back faces
			MinDistance *= (Hit == 0 || HitBack < SampleDirections->Num() * .5f) ? 1 : -1;

			// If we are very close to a surface and nearly all of our rays hit backfaces, treat as inside
			// This is important for one sided planes
			if (FMath::Square(UnsignedDistance) < VoxelDiameterSqr && HitBack > .95f * Hit)
			{
				MinDistance = -UnsignedDistance;
			}

			const float VolumeSpaceDistance = MinDistance / VolumeBounds.GetExtent().GetMax();

			if (MinDistance < 0 &&
				(XIndex == 0 || XIndex == VolumeDimensions.X - 1 ||
				YIndex == 0 || YIndex == VolumeDimensions.Y - 1 ||
				ZIndex == 0 || ZIndex == VolumeDimensions.Z - 1))
			{
				bNegativeAtBorder = true;
			}

			(*OutDistanceFieldVolume)[Index] = FFloat16(VolumeSpaceDistance);
		}
	}
}

void FMeshUtilities::GenerateSignedDistanceFieldVolumeData(
	const FStaticMeshLODResources& LODModel,
class FQueuedThreadPool& ThreadPool,
	const TArray<EBlendMode>& MaterialBlendModes,
	const FBoxSphereBounds& Bounds,
	float DistanceFieldResolutionScale,
	bool bGenerateAsIfTwoSided,
	FDistanceFieldVolumeData& OutData)
{
	if (DistanceFieldResolutionScale > 0)
	{
		const double StartTime = FPlatformTime::Seconds();
		const FPositionVertexBuffer& PositionVertexBuffer = LODModel.PositionVertexBuffer;
		FIndexArrayView Indices = LODModel.IndexBuffer.GetArrayView();
		TArray<FkDOPBuildCollisionTriangle<uint32> > BuildTriangles;

		FVector BoundsSize = Bounds.GetBox().GetExtent() * 2;
		float MaxDimension = FMath::Max(FMath::Max(BoundsSize.X, BoundsSize.Y), BoundsSize.Z);

		// Consider the mesh a plane if it is very flat
		const bool bMeshWasPlane = BoundsSize.Z * 100 < MaxDimension
			// And it lies mostly on the origin
			&& Bounds.Origin.Z - Bounds.BoxExtent.Z < KINDA_SMALL_NUMBER
			&& Bounds.Origin.Z + Bounds.BoxExtent.Z > -KINDA_SMALL_NUMBER;

		for (int32 i = 0; i < Indices.Num(); i += 3)
		{
			FVector V0 = PositionVertexBuffer.VertexPosition(Indices[i + 0]);
			FVector V1 = PositionVertexBuffer.VertexPosition(Indices[i + 1]);
			FVector V2 = PositionVertexBuffer.VertexPosition(Indices[i + 2]);

			if (bMeshWasPlane)
			{
				// Flatten out the mesh into an actual plane, this will allow us to manipulate the component's Z scale at runtime without artifacts
				V0.Z = 0;
				V1.Z = 0;
				V2.Z = 0;
			}

			const FVector LocalNormal = ((V1 - V2) ^ (V0 - V2)).GetSafeNormal();

			// No degenerates
			if (LocalNormal.IsUnit())
			{
				bool bTriangleIsOpaqueOrMasked = false;

				for (int32 SectionIndex = 0; SectionIndex < LODModel.Sections.Num(); SectionIndex++)
				{
					const FStaticMeshSection& Section = LODModel.Sections[SectionIndex];

					if ((uint32)i >= Section.FirstIndex && (uint32)i < Section.FirstIndex + Section.NumTriangles * 3)
					{
						if (MaterialBlendModes.IsValidIndex(Section.MaterialIndex))
						{
							bTriangleIsOpaqueOrMasked = !IsTranslucentBlendMode(MaterialBlendModes[Section.MaterialIndex]);
						}

						break;
					}
				}

				if (bTriangleIsOpaqueOrMasked)
				{
					BuildTriangles.Add(FkDOPBuildCollisionTriangle<uint32>(
						bGenerateAsIfTwoSided,
						V0,
						V1,
						V2));
				}
			}
		}

		TkDOPTree<const FMeshBuildDataProvider, uint32> kDopTree;
		kDopTree.Build(BuildTriangles);

		//@todo - project setting
		const int32 NumVoxelDistanceSamples = 1200;
		TArray<FVector4> SampleDirections;
		const int32 NumThetaSteps = FMath::TruncToInt(FMath::Sqrt(NumVoxelDistanceSamples / (2.0f * (float)PI)));
		const int32 NumPhiSteps = FMath::TruncToInt(NumThetaSteps * (float)PI);
		FRandomStream RandomStream(0);
		GenerateStratifiedUniformHemisphereSamples(NumThetaSteps, NumPhiSteps, RandomStream, SampleDirections);
		TArray<FVector4> OtherHemisphereSamples;
		GenerateStratifiedUniformHemisphereSamples(NumThetaSteps, NumPhiSteps, RandomStream, OtherHemisphereSamples);

		for (int32 i = 0; i < OtherHemisphereSamples.Num(); i++)
		{
			FVector4 Sample = OtherHemisphereSamples[i];
			Sample.Z *= -1;
			SampleDirections.Add(Sample);
		}

		static const auto CVar = IConsoleManager::Get().FindTConsoleVariableDataInt(TEXT("r.DistanceFields.MaxPerMeshResolution"));
		const int32 PerMeshMax = CVar->GetValueOnAnyThread();

		// Meshes with explicit artist-specified scale can go higher
		const int32 MaxNumVoxelsOneDim = DistanceFieldResolutionScale <= 1 ? PerMeshMax / 2 : PerMeshMax;
		const int32 MinNumVoxelsOneDim = 8;

		static const auto CVarDensity = IConsoleManager::Get().FindTConsoleVariableDataFloat(TEXT("r.DistanceFields.DefaultVoxelDensity"));
		const float VoxelDensity = CVarDensity->GetValueOnAnyThread();

		const float NumVoxelsPerLocalSpaceUnit = VoxelDensity * DistanceFieldResolutionScale;
		FBox MeshBounds(Bounds.GetBox());

		{
			const float MaxOriginalExtent = MeshBounds.GetExtent().GetMax();
			// Expand so that the edges of the volume are guaranteed to be outside of the mesh
			// Any samples outside the bounds will be clamped to the border, so they must be outside
			const FVector NewExtent(MeshBounds.GetExtent() + FVector(.2f * MaxOriginalExtent).ComponentMax(4 * MeshBounds.GetExtent() / MinNumVoxelsOneDim));
			FBox DistanceFieldVolumeBounds = FBox(MeshBounds.GetCenter() - NewExtent, MeshBounds.GetCenter() + NewExtent);
			const float DistanceFieldVolumeMaxDistance = DistanceFieldVolumeBounds.GetExtent().Size();

			const FVector DesiredDimensions(DistanceFieldVolumeBounds.GetSize() * FVector(NumVoxelsPerLocalSpaceUnit));

			const FIntVector VolumeDimensions(
				FMath::Clamp(FMath::TruncToInt(DesiredDimensions.X), MinNumVoxelsOneDim, MaxNumVoxelsOneDim),
				FMath::Clamp(FMath::TruncToInt(DesiredDimensions.Y), MinNumVoxelsOneDim, MaxNumVoxelsOneDim),
				FMath::Clamp(FMath::TruncToInt(DesiredDimensions.Z), MinNumVoxelsOneDim, MaxNumVoxelsOneDim));

			OutData.Size = VolumeDimensions;
			OutData.LocalBoundingBox = DistanceFieldVolumeBounds;
			OutData.DistanceFieldVolume.AddZeroed(VolumeDimensions.X * VolumeDimensions.Y * VolumeDimensions.Z);

			TIndirectArray<FAsyncTask<FMeshDistanceFieldAsyncTask>> AsyncTasks;

			for (int32 ZIndex = 0; ZIndex < VolumeDimensions.Z; ZIndex++)
			{
				FAsyncTask<FMeshDistanceFieldAsyncTask>* Task = new FAsyncTask<class FMeshDistanceFieldAsyncTask>(
					&kDopTree,
					&SampleDirections,
					DistanceFieldVolumeBounds,
					VolumeDimensions,
					DistanceFieldVolumeMaxDistance,
					ZIndex,
					&OutData.DistanceFieldVolume);

				Task->StartBackgroundTask(&ThreadPool);

				AsyncTasks.Add(Task);
			}

			bool bNegativeAtBorder = false;

			for (int32 TaskIndex = 0; TaskIndex < AsyncTasks.Num(); TaskIndex++)
			{
				FAsyncTask<FMeshDistanceFieldAsyncTask>& Task = AsyncTasks[TaskIndex];
				Task.EnsureCompletion(false);
				bNegativeAtBorder = bNegativeAtBorder || Task.GetTask().WasNegativeAtBorder();
			}

			OutData.bMeshWasClosed = !bNegativeAtBorder;
			OutData.bBuiltAsIfTwoSided = bGenerateAsIfTwoSided;
			OutData.bMeshWasPlane = bMeshWasPlane;

			UE_LOG(LogMeshUtilities, Log, TEXT("Finished distance field build in %.1fs - %ux%ux%u distance field, %u triangles"),
				(float)(FPlatformTime::Seconds() - StartTime),
				VolumeDimensions.X,
				VolumeDimensions.Y,
				VolumeDimensions.Z,
				Indices.Num() / 3);

			// Toss distance field if mesh was not closed
			if (bNegativeAtBorder)
			{
				OutData.Size = FIntVector(0, 0, 0);
				OutData.DistanceFieldVolume.Empty();

				UE_LOG(LogMeshUtilities, Log, TEXT("Discarded distance field as mesh was not closed!  Assign a two-sided material to fix."));
			}
		}
	}
}

#else

void FMeshUtilities::GenerateSignedDistanceFieldVolumeData(
	const FStaticMeshLODResources& LODModel,
class FQueuedThreadPool& ThreadPool,
	const TArray<EBlendMode>& MaterialBlendModes,
	const FBoxSphereBounds& Bounds,
	float DistanceFieldResolutionScale,
	bool bGenerateAsIfTwoSided,
	FDistanceFieldVolumeData& OutData)
{
	if (DistanceFieldResolutionScale > 0)
	{
		UE_LOG(LogMeshUtilities, Error, TEXT("Couldn't generate distance field for mesh, platform is missing required Vector intrinsics."));
	}
}

#endif

/*------------------------------------------------------------------------------
NVTriStrip for cache optimizing index buffers.
------------------------------------------------------------------------------*/

namespace NvTriStrip
{
	/**
	* Converts 16 bit indices to 32 bit prior to passing them into the real GenerateStrips util method
	*/
	void GenerateStrips(
		const uint8* Indices,
		bool Is32Bit,
		const uint32 NumIndices,
		PrimitiveGroup** PrimGroups,
		uint32* NumGroups
		)
	{
		if (Is32Bit)
		{
			GenerateStrips((uint32*)Indices, NumIndices, PrimGroups, NumGroups);
		}
		else
		{
			// convert to 32 bit
			uint32 Idx;
			TArray<uint32> NewIndices;
			NewIndices.AddUninitialized(NumIndices);
			for (Idx = 0; Idx < NumIndices; ++Idx)
			{
				NewIndices[Idx] = ((uint16*)Indices)[Idx];
			}
			GenerateStrips(NewIndices.GetData(), NumIndices, PrimGroups, NumGroups);
		}

	}

	/**
	* Orders a triangle list for better vertex cache coherency.
	*
	* *** WARNING: This is safe to call for multiple threads IF AND ONLY IF all
	* threads call SetListsOnly(true) and SetCacheSize(CACHESIZE_GEFORCE3). If
	* NvTriStrip is ever used with different settings the library will need
	* some modifications to be thread-safe. ***
	*/
	template<typename IndexDataType, typename Allocator>
	void CacheOptimizeIndexBuffer(TArray<IndexDataType, Allocator>& Indices)
	{
		static_assert(sizeof(IndexDataType) == 2 || sizeof(IndexDataType) == 4, "Indices must be short or int.");

		PrimitiveGroup*	PrimitiveGroups = NULL;
		uint32			NumPrimitiveGroups = 0;
		bool Is32Bit = sizeof(IndexDataType) == 4;

		SetListsOnly(true);
		SetCacheSize(CACHESIZE_GEFORCE3);

		GenerateStrips((uint8*)Indices.GetData(), Is32Bit, Indices.Num(), &PrimitiveGroups, &NumPrimitiveGroups);

		Indices.Empty();
		Indices.AddUninitialized(PrimitiveGroups->numIndices);

		if (Is32Bit)
		{
			FMemory::Memcpy(Indices.GetData(), PrimitiveGroups->indices, Indices.Num() * sizeof(IndexDataType));
		}
		else
		{
			for (uint32 I = 0; I < PrimitiveGroups->numIndices; ++I)
			{
				Indices[I] = (uint16)PrimitiveGroups->indices[I];
			}
		}

		delete[] PrimitiveGroups;
	}
}

/*------------------------------------------------------------------------------
Forsyth algorithm for cache optimizing index buffers.
------------------------------------------------------------------------------*/

namespace Forsyth
{
	/**
	* Converts 16 bit indices to 32 bit prior to passing them into the real OptimizeFaces util method
	*/
	void OptimizeFaces(
		const uint8* Indices,
		bool Is32Bit,
		const uint32 NumIndices,
		uint32 NumVertices,
		uint32* OutIndices,
		uint16 CacheSize
		)
	{
		if (Is32Bit)
		{
			OptimizeFaces((uint32*)Indices, NumIndices, NumVertices, OutIndices, CacheSize);
		}
		else
		{
			// convert to 32 bit
			uint32 Idx;
			TArray<uint32> NewIndices;
			NewIndices.AddUninitialized(NumIndices);
			for (Idx = 0; Idx < NumIndices; ++Idx)
			{
				NewIndices[Idx] = ((uint16*)Indices)[Idx];
			}
			OptimizeFaces(NewIndices.GetData(), NumIndices, NumVertices, OutIndices, CacheSize);
		}

	}

	/**
	* Orders a triangle list for better vertex cache coherency.
	*/
	template<typename IndexDataType, typename Allocator>
	void CacheOptimizeIndexBuffer(TArray<IndexDataType, Allocator>& Indices)
	{
		static_assert(sizeof(IndexDataType) == 2 || sizeof(IndexDataType) == 4, "Indices must be short or int.");
		bool Is32Bit = sizeof(IndexDataType) == 4;

		// Count the number of vertices
		uint32 NumVertices = 0;
		for (int32 Index = 0; Index < Indices.Num(); ++Index)
		{
			if (Indices[Index] > NumVertices)
			{
				NumVertices = Indices[Index];
			}
		}
		NumVertices += 1;

		TArray<uint32> OptimizedIndices;
		OptimizedIndices.AddUninitialized(Indices.Num());
		uint16 CacheSize = 32;
		OptimizeFaces((uint8*)Indices.GetData(), Is32Bit, Indices.Num(), NumVertices, OptimizedIndices.GetData(), CacheSize);

		if (Is32Bit)
		{
			FMemory::Memcpy(Indices.GetData(), OptimizedIndices.GetData(), Indices.Num() * sizeof(IndexDataType));
		}
		else
		{
			for (int32 I = 0; I < OptimizedIndices.Num(); ++I)
			{
				Indices[I] = (uint16)OptimizedIndices[I];
			}
		}
	}
}

void FMeshUtilities::CacheOptimizeIndexBuffer(TArray<uint16>& Indices)
{
	if (bUsingNvTriStrip)
	{
		NvTriStrip::CacheOptimizeIndexBuffer(Indices);
	}
	else if (!bDisableTriangleOrderOptimization)
	{
		Forsyth::CacheOptimizeIndexBuffer(Indices);
	}
}

void FMeshUtilities::CacheOptimizeIndexBuffer(TArray<uint32>& Indices)
{
	if (bUsingNvTriStrip)
	{
		NvTriStrip::CacheOptimizeIndexBuffer(Indices);
	}
	else if (!bDisableTriangleOrderOptimization)
	{
		Forsyth::CacheOptimizeIndexBuffer(Indices);
	}
}

/*------------------------------------------------------------------------------
NVTessLib for computing adjacency used for tessellation.
------------------------------------------------------------------------------*/

/**
* Provides static mesh render data to the NVIDIA tessellation library.
*/
class FStaticMeshNvRenderBuffer : public nv::RenderBuffer
{
public:

	/** Construct from static mesh render buffers. */
	FStaticMeshNvRenderBuffer(
		const FPositionVertexBuffer& InPositionVertexBuffer,
		const FStaticMeshVertexBuffer& InVertexBuffer,
		const TArray<uint32>& Indices)
		: PositionVertexBuffer(InPositionVertexBuffer)
		, VertexBuffer(InVertexBuffer)
	{
		check(PositionVertexBuffer.GetNumVertices() == VertexBuffer.GetNumVertices());
		mIb = new nv::IndexBuffer((void*)Indices.GetData(), nv::IBT_U32, Indices.Num(), false);
	}

	/** Retrieve the position and first texture coordinate of the specified index. */
	virtual nv::Vertex getVertex(unsigned int Index) const
	{
		nv::Vertex Vertex;

		check(Index < PositionVertexBuffer.GetNumVertices());

		const FVector& Position = PositionVertexBuffer.VertexPosition(Index);
		Vertex.pos.x = Position.X;
		Vertex.pos.y = Position.Y;
		Vertex.pos.z = Position.Z;

		if (VertexBuffer.GetNumTexCoords())
		{
			const FVector2D UV = VertexBuffer.GetVertexUV(Index, 0);
			Vertex.uv.x = UV.X;
			Vertex.uv.y = UV.Y;
		}
		else
		{
			Vertex.uv.x = 0.0f;
			Vertex.uv.y = 0.0f;
		}

		return Vertex;
	}

private:

	/** The position vertex buffer for the static mesh. */
	const FPositionVertexBuffer& PositionVertexBuffer;

	/** The vertex buffer for the static mesh. */
	const FStaticMeshVertexBuffer& VertexBuffer;

	/** Copying is forbidden. */
	FStaticMeshNvRenderBuffer(const FStaticMeshNvRenderBuffer&);
	FStaticMeshNvRenderBuffer& operator=(const FStaticMeshNvRenderBuffer&);
};

/**
* Provides skeletal mesh render data to the NVIDIA tessellation library.
*/
class FSkeletalMeshNvRenderBuffer : public nv::RenderBuffer
{
public:

	/** Construct from static mesh render buffers. */
	FSkeletalMeshNvRenderBuffer(
		const TArray<FSoftSkinVertex>& InVertexBuffer,
		const uint32 InTexCoordCount,
		const TArray<uint32>& Indices)
		: VertexBuffer(InVertexBuffer)
		, TexCoordCount(InTexCoordCount)
	{
		mIb = new nv::IndexBuffer((void*)Indices.GetData(), nv::IBT_U32, Indices.Num(), false);
	}

	/** Retrieve the position and first texture coordinate of the specified index. */
	virtual nv::Vertex getVertex(unsigned int Index) const
	{
		nv::Vertex Vertex;

		check(Index < (unsigned int)VertexBuffer.Num());

		const FSoftSkinVertex& SrcVertex = VertexBuffer[Index];

		Vertex.pos.x = SrcVertex.Position.X;
		Vertex.pos.y = SrcVertex.Position.Y;
		Vertex.pos.z = SrcVertex.Position.Z;

		if (TexCoordCount > 0)
		{
			Vertex.uv.x = SrcVertex.UVs[0].X;
			Vertex.uv.y = SrcVertex.UVs[0].Y;
		}
		else
		{
			Vertex.uv.x = 0.0f;
			Vertex.uv.y = 0.0f;
		}

		return Vertex;
	}

private:
	/** The vertex buffer for the skeletal mesh. */
	const TArray<FSoftSkinVertex>& VertexBuffer;
	const uint32 TexCoordCount;

	/** Copying is forbidden. */
	FSkeletalMeshNvRenderBuffer(const FSkeletalMeshNvRenderBuffer&);
	FSkeletalMeshNvRenderBuffer& operator=(const FSkeletalMeshNvRenderBuffer&);
};

static void BuildStaticAdjacencyIndexBuffer(
	const FPositionVertexBuffer& PositionVertexBuffer,
	const FStaticMeshVertexBuffer& VertexBuffer,
	const TArray<uint32>& Indices,
	TArray<uint32>& OutPnAenIndices
	)
{
	if (Indices.Num())
	{
		FStaticMeshNvRenderBuffer StaticMeshRenderBuffer(PositionVertexBuffer, VertexBuffer, Indices);
		nv::IndexBuffer* PnAENIndexBuffer = nv::tess::buildTessellationBuffer(&StaticMeshRenderBuffer, nv::DBM_PnAenDominantCorner, true);
		check(PnAENIndexBuffer);
		const int32 IndexCount = (int32)PnAENIndexBuffer->getLength();
		OutPnAenIndices.Empty(IndexCount);
		OutPnAenIndices.AddUninitialized(IndexCount);
		for (int32 Index = 0; Index < IndexCount; ++Index)
		{
			OutPnAenIndices[Index] = (*PnAENIndexBuffer)[Index];
		}
		delete PnAENIndexBuffer;
	}
	else
	{
		OutPnAenIndices.Empty();
	}
}

void FMeshUtilities::BuildSkeletalAdjacencyIndexBuffer(
	const TArray<FSoftSkinVertex>& VertexBuffer,
	const uint32 TexCoordCount,
	const TArray<uint32>& Indices,
	TArray<uint32>& OutPnAenIndices
	)
{
	if (Indices.Num())
	{
		FSkeletalMeshNvRenderBuffer SkeletalMeshRenderBuffer(VertexBuffer, TexCoordCount, Indices);
		nv::IndexBuffer* PnAENIndexBuffer = nv::tess::buildTessellationBuffer(&SkeletalMeshRenderBuffer, nv::DBM_PnAenDominantCorner, true);
		check(PnAENIndexBuffer);
		const int32 IndexCount = (int32)PnAENIndexBuffer->getLength();
		OutPnAenIndices.Empty(IndexCount);
		OutPnAenIndices.AddUninitialized(IndexCount);
		for (int32 Index = 0; Index < IndexCount; ++Index)
		{
			OutPnAenIndices[Index] = (*PnAENIndexBuffer)[Index];
		}
		delete PnAENIndexBuffer;
	}
	else
	{
		OutPnAenIndices.Empty();
	}
}

void FMeshUtilities::RechunkSkeletalMeshModels(USkeletalMesh* SrcMesh, int32 MaxBonesPerChunk)
{
#if WITH_EDITORONLY_DATA
	TIndirectArray<FStaticLODModel> DestModels;
	TIndirectArray<FSkinnedModelData> ModelData;
	FReferenceSkeleton RefSkeleton = SrcMesh->RefSkeleton;
	uint32 VertexBufferBuildFlags = SrcMesh->GetVertexBufferFlags();
	FSkeletalMeshResource* SrcMeshResource = SrcMesh->GetImportedResource();
	FVector TriangleSortCenter;
	bool bHaveTriangleSortCenter = SrcMesh->GetSortCenterPoint(TriangleSortCenter);

	for (int32 ModelIndex = 0; ModelIndex < SrcMeshResource->LODModels.Num(); ++ModelIndex)
	{
		FSkinnedModelData& TmpModelData = *new(ModelData)FSkinnedModelData();
		SkeletalMeshTools::CopySkinnedModelData(TmpModelData, SrcMeshResource->LODModels[ModelIndex]);
	}

	for (int32 ModelIndex = 0; ModelIndex < ModelData.Num(); ++ModelIndex)
	{
		TArray<FSkinnedMeshChunk*> Chunks;
		TArray<int32> PointToOriginalMap;
		TArray<ETriangleSortOption> SectionSortOptions;

		const FSkinnedModelData& SrcModel = ModelData[ModelIndex];
		FStaticLODModel& DestModel = *new(DestModels)FStaticLODModel();

		SkeletalMeshTools::UnchunkSkeletalModel(Chunks, PointToOriginalMap, SrcModel);
		SkeletalMeshTools::ChunkSkinnedVertices(Chunks, MaxBonesPerChunk);

		for (int32 ChunkIndex = 0; ChunkIndex < Chunks.Num(); ++ChunkIndex)
		{
			int32 SectionIndex = Chunks[ChunkIndex]->OriginalSectionIndex;
			SectionSortOptions.Add(SrcModel.Sections[SectionIndex].TriangleSorting);
		}
		check(SectionSortOptions.Num() == Chunks.Num());

		BuildSkeletalModelFromChunks(DestModel, RefSkeleton, Chunks, PointToOriginalMap);
		check(DestModel.Sections.Num() == DestModel.Chunks.Num());
		check(DestModel.Sections.Num() == SectionSortOptions.Num());

		DestModel.NumTexCoords = SrcModel.NumTexCoords;
		DestModel.BuildVertexBuffers(VertexBufferBuildFlags);
		for (int32 SectionIndex = 0; SectionIndex < DestModel.Sections.Num(); ++SectionIndex)
		{
			DestModel.SortTriangles(TriangleSortCenter, bHaveTriangleSortCenter, SectionIndex, SectionSortOptions[SectionIndex]);
		}
	}

	//@todo-rco: Swap() doesn't seem to work
	Exchange(SrcMeshResource->LODModels, DestModels);

	// TODO: Also need to patch bEnableShadowCasting in the LODInfo struct.
#endif // #if WITH_EDITORONLY_DATA
}

void FMeshUtilities::CalcBoneVertInfos(USkeletalMesh* SkeletalMesh, TArray<FBoneVertInfo>& Infos, bool bOnlyDominant)
{
	SkeletalMeshTools::CalcBoneVertInfos(SkeletalMesh, Infos, bOnlyDominant);
}

/**
* Builds a renderable skeletal mesh LOD model. Note that the array of chunks
* will be destroyed during this process!
* @param LODModel				Upon return contains a renderable skeletal mesh LOD model.
* @param RefSkeleton			The reference skeleton associated with the model.
* @param Chunks				Skinned mesh chunks from which to build the renderable model.
* @param PointToOriginalMap	Maps a vertex's RawPointIdx to its index at import time.
*/
void FMeshUtilities::BuildSkeletalModelFromChunks(FStaticLODModel& LODModel, const FReferenceSkeleton& RefSkeleton, TArray<FSkinnedMeshChunk*>& Chunks, const TArray<int32>& PointToOriginalMap)
{
#if WITH_EDITORONLY_DATA
	// Clear out any data currently held in the LOD model.
	LODModel.Sections.Empty();
	LODModel.Chunks.Empty();
	LODModel.NumVertices = 0;
	if (LODModel.MultiSizeIndexContainer.IsIndexBufferValid())
	{
		LODModel.MultiSizeIndexContainer.GetIndexBuffer()->Empty();
	}

	// Setup the section and chunk arrays on the model.
	for (int32 ChunkIndex = 0; ChunkIndex < Chunks.Num(); ++ChunkIndex)
	{
		FSkinnedMeshChunk* SrcChunk = Chunks[ChunkIndex];

		FSkelMeshSection& Section = *new(LODModel.Sections) FSkelMeshSection();
		Section.MaterialIndex = SrcChunk->MaterialIndex;
		Section.ChunkIndex = ChunkIndex;

		FSkelMeshChunk& Chunk = *new(LODModel.Chunks) FSkelMeshChunk();
		Exchange(Chunk.BoneMap, SrcChunk->BoneMap);

		// Update the active bone indices on the LOD model.
		for (int32 BoneIndex = 0; BoneIndex < Chunk.BoneMap.Num(); ++BoneIndex)
		{
			LODModel.ActiveBoneIndices.AddUnique(Chunk.BoneMap[BoneIndex]);
		}
	}

	LODModel.ActiveBoneIndices.Sort();

	// Reset 'final vertex to import vertex' map info
	LODModel.MeshToImportVertexMap.Empty();
	LODModel.MaxImportVertex = 0;

	// Keep track of index mapping to chunk vertex offsets
	TArray< TArray<uint32> > VertexIndexRemap;
	VertexIndexRemap.Empty(LODModel.Sections.Num());
	// Pack the chunk vertices into a single vertex buffer.
	TArray<uint32> RawPointIndices;
	LODModel.NumVertices = 0;

	int32 PrevMaterialIndex = -1;
	int32 CurrentChunkBaseVertexIndex = -1; 	// base vertex index for all chunks of the same material
	int32 CurrentChunkVertexCount = -1; 		// total vertex count for all chunks of the same material
	int32 CurrentVertexIndex = 0; 			// current vertex index added to the index buffer for all chunks of the same material

	// rearrange the vert order to minimize the data fetched by the GPU
	for (int32 SectionIndex = 0; SectionIndex < LODModel.Sections.Num(); SectionIndex++)
	{
		if (IsInGameThread())
		{
			GWarn->StatusUpdate(SectionIndex, LODModel.Sections.Num(), NSLOCTEXT("UnrealEd", "ProcessingSections", "Processing Sections"));
		}

		FSkinnedMeshChunk* SrcChunk = Chunks[SectionIndex];
		FSkelMeshSection& Section = LODModel.Sections[SectionIndex];
		TArray<FSoftSkinBuildVertex>& ChunkVertices = SrcChunk->Vertices;
		TArray<uint32>& ChunkIndices = SrcChunk->Indices;

		// Reorder the section index buffer for better vertex cache efficiency.
		CacheOptimizeIndexBuffer(ChunkIndices);

		// Calculate the number of triangles in the section.  Note that CacheOptimize may change the number of triangles in the index buffer!
		Section.NumTriangles = ChunkIndices.Num() / 3;
		TArray<FSoftSkinBuildVertex> OriginalVertices;
		Exchange(ChunkVertices, OriginalVertices);
		ChunkVertices.AddUninitialized(OriginalVertices.Num());

		TArray<int32> IndexCache;
		IndexCache.AddUninitialized(ChunkVertices.Num());
		FMemory::Memset(IndexCache.GetData(), INDEX_NONE, IndexCache.Num() * IndexCache.GetTypeSize());
		int32 NextAvailableIndex = 0;
		// Go through the indices and assign them new values that are coherent where possible
		for (int32 Index = 0; Index < ChunkIndices.Num(); Index++)
		{
			const int32 OriginalIndex = ChunkIndices[Index];
			const int32 CachedIndex = IndexCache[OriginalIndex];

			if (CachedIndex == INDEX_NONE)
			{
				// No new index has been allocated for this existing index, assign a new one
				ChunkIndices[Index] = NextAvailableIndex;
				// Mark what this index has been assigned to
				IndexCache[OriginalIndex] = NextAvailableIndex;
				NextAvailableIndex++;
			}
			else
			{
				// Reuse an existing index assignment
				ChunkIndices[Index] = CachedIndex;
			}
			// Reorder the vertices based on the new index assignment
			ChunkVertices[ChunkIndices[Index]] = OriginalVertices[OriginalIndex];
		}
	}

	// Build the arrays of rigid and soft vertices on the model's chunks.
	for (int32 SectionIndex = 0; SectionIndex < LODModel.Sections.Num(); SectionIndex++)
	{
		FSkelMeshSection& Section = LODModel.Sections[SectionIndex];
		int32 ChunkIndex = Section.ChunkIndex;
		FSkelMeshChunk& Chunk = LODModel.Chunks[ChunkIndex];
		TArray<FSoftSkinBuildVertex>& ChunkVertices = Chunks[ChunkIndex]->Vertices;

		if (IsInGameThread())
		{
			// Only update status if in the game thread.  When importing morph targets, this function can run in another thread
			GWarn->StatusUpdate(ChunkIndex, LODModel.Chunks.Num(), NSLOCTEXT("UnrealEd", "ProcessingChunks", "Processing Chunks"));
		}

		CurrentVertexIndex = 0;
		CurrentChunkVertexCount = 0;
		PrevMaterialIndex = Section.MaterialIndex;

		// Calculate the offset to this chunk's vertices in the vertex buffer.
		Chunk.BaseVertexIndex = CurrentChunkBaseVertexIndex = LODModel.NumVertices;

		// Update the size of the vertex buffer.
		LODModel.NumVertices += ChunkVertices.Num();

		// Separate the section's vertices into rigid and soft vertices.
		TArray<uint32>& ChunkVertexIndexRemap = *new(VertexIndexRemap)TArray<uint32>();
		ChunkVertexIndexRemap.AddUninitialized(ChunkVertices.Num());
		for (int32 VertexIndex = 0; VertexIndex < ChunkVertices.Num(); VertexIndex++)
		{
			const FSoftSkinBuildVertex& SoftVertex = ChunkVertices[VertexIndex];
			if (SoftVertex.InfluenceWeights[1] == 0)
			{
				FRigidSkinVertex RigidVertex;
				RigidVertex.Position = SoftVertex.Position;
				RigidVertex.TangentX = SoftVertex.TangentX;
				RigidVertex.TangentY = SoftVertex.TangentY;
				RigidVertex.TangentZ = SoftVertex.TangentZ;
				FMemory::Memcpy(RigidVertex.UVs, SoftVertex.UVs, sizeof(FVector2D)*MAX_TEXCOORDS);
				RigidVertex.Color = SoftVertex.Color;
				RigidVertex.Bone = SoftVertex.InfluenceBones[0];
				// make sure it exists in bone map
				check(Chunk.BoneMap.IsValidIndex(SoftVertex.InfluenceBones[0]));
				Chunk.RigidVertices.Add(RigidVertex);
				ChunkVertexIndexRemap[VertexIndex] = (uint32)(Chunk.BaseVertexIndex + CurrentVertexIndex);
				CurrentVertexIndex++;
				// add the index to the original wedge point source of this vertex
				RawPointIndices.Add(SoftVertex.PointWedgeIdx);
				// Also remember import index
				const int32 RawVertIndex = PointToOriginalMap[SoftVertex.PointWedgeIdx];
				LODModel.MeshToImportVertexMap.Add(RawVertIndex);
				LODModel.MaxImportVertex = FMath::Max<float>(LODModel.MaxImportVertex, RawVertIndex);
			}
		}
		for (int32 VertexIndex = 0; VertexIndex < ChunkVertices.Num(); VertexIndex++)
		{
			const FSoftSkinBuildVertex& SoftVertex = ChunkVertices[VertexIndex];
			if (SoftVertex.InfluenceWeights[1] > 0)
			{
				FSoftSkinVertex NewVertex;
				NewVertex.Position = SoftVertex.Position;
				NewVertex.TangentX = SoftVertex.TangentX;
				NewVertex.TangentY = SoftVertex.TangentY;
				NewVertex.TangentZ = SoftVertex.TangentZ;
				FMemory::Memcpy(NewVertex.UVs, SoftVertex.UVs, sizeof(FVector2D)*MAX_TEXCOORDS);
				NewVertex.Color = SoftVertex.Color;
				for (int32 i = 0; i < MAX_TOTAL_INFLUENCES; ++i)
				{
					// it only adds to the bone map if it has weight on it
					// BoneMap contains only the bones that has influence with weight of >0.f
					// so here, just make sure it is included before setting the data
					if (Chunk.BoneMap.IsValidIndex(SoftVertex.InfluenceBones[i]))
					{
						NewVertex.InfluenceBones[i] = SoftVertex.InfluenceBones[i];
						NewVertex.InfluenceWeights[i] = SoftVertex.InfluenceWeights[i];
					}
				}
				Chunk.SoftVertices.Add(NewVertex);
				ChunkVertexIndexRemap[VertexIndex] = (uint32)(Chunk.BaseVertexIndex + CurrentVertexIndex);
				CurrentVertexIndex++;
				// add the index to the original wedge point source of this vertex
				RawPointIndices.Add(SoftVertex.PointWedgeIdx);
				// Also remember import index
				const int32 RawVertIndex = PointToOriginalMap[SoftVertex.PointWedgeIdx];
				LODModel.MeshToImportVertexMap.Add(RawVertIndex);
				LODModel.MaxImportVertex = FMath::Max<float>(LODModel.MaxImportVertex, RawVertIndex);
			}
		}

		// update total num of verts added
		Chunk.NumRigidVertices = Chunk.RigidVertices.Num();
		Chunk.NumSoftVertices = Chunk.SoftVertices.Num();

		// update max bone influences
		Chunk.CalcMaxBoneInfluences();

		// Log info about the chunk.
		UE_LOG(LogSkeletalMesh, Log, TEXT("Chunk %u: %u rigid vertices, %u soft vertices, %u active bones"),
			ChunkIndex,
			Chunk.RigidVertices.Num(),
			Chunk.SoftVertices.Num(),
			Chunk.BoneMap.Num()
			);
	}

	// Copy raw point indices to LOD model.
	LODModel.RawPointIndices.RemoveBulkData();
	if (RawPointIndices.Num())
	{
		LODModel.RawPointIndices.Lock(LOCK_READ_WRITE);
		void* Dest = LODModel.RawPointIndices.Realloc(RawPointIndices.Num());
		FMemory::Memcpy(Dest, RawPointIndices.GetData(), LODModel.RawPointIndices.GetBulkDataSize());
		LODModel.RawPointIndices.Unlock();
	}

#if DISALLOW_32BIT_INDICES
	LODModel.MultiSizeIndexContainer.CreateIndexBuffer(sizeof(uint16));
#else
	LODModel.MultiSizeIndexContainer.CreateIndexBuffer((LODModel.NumVertices < MAX_uint16) ? sizeof(uint16) : sizeof(uint32));
#endif

	// Finish building the sections.
	for (int32 SectionIndex = 0; SectionIndex < LODModel.Sections.Num(); SectionIndex++)
	{
		FSkelMeshSection& Section = LODModel.Sections[SectionIndex];

		const TArray<uint32>& SectionIndices = Chunks[SectionIndex]->Indices;
		FRawStaticIndexBuffer16or32Interface* IndexBuffer = LODModel.MultiSizeIndexContainer.GetIndexBuffer();
		Section.BaseIndex = IndexBuffer->Num();
		const int32 NumIndices = SectionIndices.Num();
		const TArray<uint32>& SectionVertexIndexRemap = VertexIndexRemap[Section.ChunkIndex];
		for (int32 Index = 0; Index < NumIndices; Index++)
		{
			uint32 VertexIndex = SectionVertexIndexRemap[SectionIndices[Index]];
			IndexBuffer->AddItem(VertexIndex);
		}
	}

	// Free the skinned mesh chunks which are no longer needed.
	for (int32 i = 0; i < Chunks.Num(); ++i)
	{
		delete Chunks[i];
		Chunks[i] = NULL;
	}
	Chunks.Empty();

	// Build the adjacency index buffer used for tessellation.
	{
		TArray<FSoftSkinVertex> Vertices;
		LODModel.GetVertices(Vertices);

		FMultiSizeIndexContainerData IndexData;
		LODModel.MultiSizeIndexContainer.GetIndexBufferData(IndexData);

		FMultiSizeIndexContainerData AdjacencyIndexData;
		AdjacencyIndexData.DataTypeSize = IndexData.DataTypeSize;

		BuildSkeletalAdjacencyIndexBuffer(Vertices, LODModel.NumTexCoords, IndexData.Indices, AdjacencyIndexData.Indices);
		LODModel.AdjacencyMultiSizeIndexContainer.RebuildIndexBuffer(AdjacencyIndexData);
	}

	// Compute the required bones for this model.
	USkeletalMesh::CalculateRequiredBones(LODModel, RefSkeleton, NULL);
#endif // #if WITH_EDITORONLY_DATA
}

/*------------------------------------------------------------------------------
Common functionality.
------------------------------------------------------------------------------*/

/** Helper struct for building acceleration structures. */
struct FIndexAndZ
{
	float Z;
	int32 Index;

	/** Default constructor. */
	FIndexAndZ() {}

	/** Initialization constructor. */
	FIndexAndZ(int32 InIndex, FVector V)
	{
		Z = 0.30f * V.X + 0.33f * V.Y + 0.37f * V.Z;
		Index = InIndex;
	}
};

/** Sorting function for vertex Z/index pairs. */
struct FCompareIndexAndZ
{
	FORCEINLINE bool operator()(FIndexAndZ const& A, FIndexAndZ const& B) const { return A.Z < B.Z; }
};

static int32 ComputeNumTexCoords(FRawMesh const& RawMesh, int32 MaxSupportedTexCoords)
{
	int32 NumWedges = RawMesh.WedgeIndices.Num();
	int32 NumTexCoords = 0;
	for (int32 TexCoordIndex = 0; TexCoordIndex < MAX_MESH_TEXTURE_COORDS; ++TexCoordIndex)
	{
		if (RawMesh.WedgeTexCoords[TexCoordIndex].Num() != NumWedges)
		{
			break;
		}
		NumTexCoords++;
	}
	return FMath::Min(NumTexCoords, MaxSupportedTexCoords);
}

/**
* Returns true if the specified points are about equal
*/
inline bool PointsEqual(const FVector& V1, const FVector& V2, float ComparisonThreshold)
{
	if (FMath::Abs(V1.X - V2.X) > ComparisonThreshold
		|| FMath::Abs(V1.Y - V2.Y) > ComparisonThreshold
		|| FMath::Abs(V1.Z - V2.Z) > ComparisonThreshold)
	{
		return false;
	}
	return true;
}

inline bool UVsEqual(const FVector2D& UV1, const FVector2D& UV2)
{
	if (FMath::Abs(UV1.X - UV2.X) > (1.0f / 1024.0f))
		return false;

	if (FMath::Abs(UV1.Y - UV2.Y) > (1.0f / 1024.0f))
		return false;

	return true;
}

static inline FVector GetPositionForWedge(FRawMesh const& Mesh, int32 WedgeIndex)
{
	int32 VertexIndex = Mesh.WedgeIndices[WedgeIndex];
	return Mesh.VertexPositions[VertexIndex];
}

struct FMeshEdge
{
	int32	Vertices[2];
	int32	Faces[2];
};

/**
* This helper class builds the edge list for a mesh. It uses a hash of vertex
* positions to edges sharing that vertex to remove the n^2 searching of all
* previously added edges. This class is templatized so it can be used with
* either static mesh or skeletal mesh vertices
*/
template <class VertexClass> class TEdgeBuilder
{
protected:
	/**
	* The list of indices to build the edge data from
	*/
	const TArray<uint32>& Indices;
	/**
	* The array of verts for vertex position comparison
	*/
	const TArray<VertexClass>& Vertices;
	/**
	* The array of edges to create
	*/
	TArray<FMeshEdge>& Edges;
	/**
	* List of edges that start with a given vertex
	*/
	TMultiMap<FVector, FMeshEdge*> VertexToEdgeList;

	/**
	* This function determines whether a given edge matches or not. It must be
	* provided by derived classes since they have the specific information that
	* this class doesn't know about (vertex info, influences, etc)
	*
	* @param Index1 The first index of the edge being checked
	* @param Index2 The second index of the edge
	* @param OtherEdge The edge to compare. Was found via the map
	*
	* @return true if the edge is a match, false otherwise
	*/
	virtual bool DoesEdgeMatch(int32 Index1, int32 Index2, FMeshEdge* OtherEdge) = 0;

	/**
	* Searches the list of edges to see if this one matches an existing and
	* returns a pointer to it if it does
	*
	* @param Index1 the first index to check for
	* @param Index2 the second index to check for
	*
	* @return NULL if no edge was found, otherwise the edge that was found
	*/
	inline FMeshEdge* FindOppositeEdge(int32 Index1, int32 Index2)
	{
		FMeshEdge* Edge = NULL;
		TArray<FMeshEdge*> EdgeList;
		// Search the hash for a corresponding vertex
		VertexToEdgeList.MultiFind(Vertices[Index2].Position, EdgeList);
		// Now search through the array for a match or not
		for (int32 EdgeIndex = 0; EdgeIndex < EdgeList.Num() && Edge == NULL;
			EdgeIndex++)
		{
			FMeshEdge* OtherEdge = EdgeList[EdgeIndex];
			// See if this edge matches the passed in edge
			if (OtherEdge != NULL && DoesEdgeMatch(Index1, Index2, OtherEdge))
			{
				// We have a match
				Edge = OtherEdge;
			}
		}
		return Edge;
	}

	/**
	* Updates an existing edge if found or adds the new edge to the list
	*
	* @param Index1 the first index in the edge
	* @param Index2 the second index in the edge
	* @param Triangle the triangle that this edge was found in
	*/
	inline void AddEdge(int32 Index1, int32 Index2, int32 Triangle)
	{
		// If this edge matches another then just fill the other triangle
		// otherwise add it
		FMeshEdge* OtherEdge = FindOppositeEdge(Index1, Index2);
		if (OtherEdge == NULL)
		{
			// Add a new edge to the array
			int32 EdgeIndex = Edges.AddZeroed();
			Edges[EdgeIndex].Vertices[0] = Index1;
			Edges[EdgeIndex].Vertices[1] = Index2;
			Edges[EdgeIndex].Faces[0] = Triangle;
			Edges[EdgeIndex].Faces[1] = -1;
			// Also add this edge to the hash for faster searches
			// NOTE: This relies on the array never being realloced!
			VertexToEdgeList.Add(Vertices[Index1].Position, &Edges[EdgeIndex]);
		}
		else
		{
			OtherEdge->Faces[1] = Triangle;
		}
	}

public:
	/**
	* Initializes the values for the code that will build the mesh edge list
	*/
	TEdgeBuilder(const TArray<uint32>& InIndices,
		const TArray<VertexClass>& InVertices,
		TArray<FMeshEdge>& OutEdges) :
		Indices(InIndices), Vertices(InVertices), Edges(OutEdges)
	{
		// Presize the array so that there are no extra copies being done
		// when adding edges to it
		Edges.Empty(Indices.Num());
	}

	/**
	* Virtual dtor
	*/
	virtual ~TEdgeBuilder(){}


	/**
	* Uses a hash of indices to edge lists so that it can avoid the n^2 search
	* through the full edge list
	*/
	void FindEdges(void)
	{
		// @todo Handle something other than trilists when building edges
		int32 TriangleCount = Indices.Num() / 3;
		int32 EdgeCount = 0;
		// Work through all triangles building the edges
		for (int32 Triangle = 0; Triangle < TriangleCount; Triangle++)
		{
			// Determine the starting index
			int32 TriangleIndex = Triangle * 3;
			// Get the indices for the triangle
			int32 Index1 = Indices[TriangleIndex];
			int32 Index2 = Indices[TriangleIndex + 1];
			int32 Index3 = Indices[TriangleIndex + 2];
			// Add the first to second edge
			AddEdge(Index1, Index2, Triangle);
			// Now add the second to third
			AddEdge(Index2, Index3, Triangle);
			// Add the third to first edge
			AddEdge(Index3, Index1, Triangle);
		}
	}
};

/**
* This is the static mesh specific version for finding edges
*/
class FStaticMeshEdgeBuilder : public TEdgeBuilder<FStaticMeshBuildVertex>
{
public:
	/**
	* Constructor that passes all work to the parent class
	*/
	FStaticMeshEdgeBuilder(const TArray<uint32>& InIndices,
		const TArray<FStaticMeshBuildVertex>& InVertices,
		TArray<FMeshEdge>& OutEdges) :
		TEdgeBuilder<FStaticMeshBuildVertex>(InIndices, InVertices, OutEdges)
	{
	}

	/**
	* This function determines whether a given edge matches or not for a static mesh
	*
	* @param Index1 The first index of the edge being checked
	* @param Index2 The second index of the edge
	* @param OtherEdge The edge to compare. Was found via the map
	*
	* @return true if the edge is a match, false otherwise
	*/
	bool DoesEdgeMatch(int32 Index1, int32 Index2, FMeshEdge* OtherEdge)
	{
		return Vertices[OtherEdge->Vertices[1]].Position == Vertices[Index1].Position &&
			OtherEdge->Faces[1] == -1;
	}
};

static void ComputeTriangleTangents(
	TArray<FVector>& TriangleTangentX,
	TArray<FVector>& TriangleTangentY,
	TArray<FVector>& TriangleTangentZ,
	FRawMesh const& RawMesh,
	float ComparisonThreshold
	)
{
	int32 NumTriangles = RawMesh.WedgeIndices.Num() / 3;
	TriangleTangentX.Empty(NumTriangles);
	TriangleTangentY.Empty(NumTriangles);
	TriangleTangentZ.Empty(NumTriangles);

	for (int32 TriangleIndex = 0; TriangleIndex < NumTriangles; TriangleIndex++)
	{
		int32 UVIndex = 0;

		FVector P[3];
		for (int32 i = 0; i < 3; ++i)
		{
			P[i] = GetPositionForWedge(RawMesh, TriangleIndex * 3 + i);
		}

		const FVector Normal = ((P[1] - P[2]) ^ (P[0] - P[2])).GetSafeNormal(ComparisonThreshold);
		FMatrix	ParameterToLocal(
			FPlane(P[1].X - P[0].X, P[1].Y - P[0].Y, P[1].Z - P[0].Z, 0),
			FPlane(P[2].X - P[0].X, P[2].Y - P[0].Y, P[2].Z - P[0].Z, 0),
			FPlane(P[0].X, P[0].Y, P[0].Z, 0),
			FPlane(0, 0, 0, 1)
			);

		FVector2D T1 = RawMesh.WedgeTexCoords[UVIndex][TriangleIndex * 3 + 0];
		FVector2D T2 = RawMesh.WedgeTexCoords[UVIndex][TriangleIndex * 3 + 1];
		FVector2D T3 = RawMesh.WedgeTexCoords[UVIndex][TriangleIndex * 3 + 2];
		FMatrix ParameterToTexture(
			FPlane(T2.X - T1.X, T2.Y - T1.Y, 0, 0),
			FPlane(T3.X - T1.X, T3.Y - T1.Y, 0, 0),
			FPlane(T1.X, T1.Y, 1, 0),
			FPlane(0, 0, 0, 1)
			);

		// Use InverseSlow to catch singular matrices.  Inverse can miss this sometimes.
		const FMatrix TextureToLocal = ParameterToTexture.Inverse() * ParameterToLocal;

		TriangleTangentX.Add(TextureToLocal.TransformVector(FVector(1, 0, 0)).GetSafeNormal());
		TriangleTangentY.Add(TextureToLocal.TransformVector(FVector(0, 1, 0)).GetSafeNormal());
		TriangleTangentZ.Add(Normal);

		FVector::CreateOrthonormalBasis(
			TriangleTangentX[TriangleIndex],
			TriangleTangentY[TriangleIndex],
			TriangleTangentZ[TriangleIndex]
			);
	}

	check(TriangleTangentX.Num() == NumTriangles);
	check(TriangleTangentY.Num() == NumTriangles);
	check(TriangleTangentZ.Num() == NumTriangles);
}

/**
* Create a table that maps the corner of each face to its overlapping corners.
* @param OutOverlappingCorners - Maps a corner index to the indices of all overlapping corners.
* @param RawMesh - The mesh for which to compute overlapping corners.
*/
static void FindOverlappingCorners(
	TMultiMap<int32, int32>& OutOverlappingCorners,
	FRawMesh const& RawMesh,
	float ComparisonThreshold
	)
{
	int32 NumWedges = RawMesh.WedgeIndices.Num();

	// Create a list of vertex Z/index pairs
	TArray<FIndexAndZ> VertIndexAndZ;
	VertIndexAndZ.Empty(NumWedges);
	for (int32 WedgeIndex = 0; WedgeIndex < NumWedges; WedgeIndex++)
	{
		new(VertIndexAndZ)FIndexAndZ(WedgeIndex, GetPositionForWedge(RawMesh, WedgeIndex));
	}

	// Sort the vertices by z value
	VertIndexAndZ.Sort(FCompareIndexAndZ());

	// Search for duplicates, quickly!
	for (int32 i = 0; i < VertIndexAndZ.Num(); i++)
	{
		// only need to search forward, since we add pairs both ways
		for (int32 j = i + 1; j < VertIndexAndZ.Num(); j++)
		{
			if (FMath::Abs(VertIndexAndZ[j].Z - VertIndexAndZ[i].Z) > ComparisonThreshold)
				break; // can't be any more dups

			FVector PositionA = GetPositionForWedge(RawMesh, VertIndexAndZ[i].Index);
			FVector PositionB = GetPositionForWedge(RawMesh, VertIndexAndZ[j].Index);

			if (PointsEqual(PositionA, PositionB, ComparisonThreshold))
			{
				OutOverlappingCorners.Add(VertIndexAndZ[i].Index, VertIndexAndZ[j].Index);
				OutOverlappingCorners.Add(VertIndexAndZ[j].Index, VertIndexAndZ[i].Index);
			}
		}
	}
}

namespace ETangentOptions
{
	enum Type
	{
		None = 0,
		BlendOverlappingNormals = 0x1,
		IgnoreDegenerateTriangles = 0x2,
	};
};

/**
* Smoothing group interpretation helper structure.
*/
struct FFanFace
{
	int32 FaceIndex;
	int32 LinkedVertexIndex;
	bool bFilled;
	bool bBlendTangents;
	bool bBlendNormals;
};

static void ComputeTangents(
	FRawMesh& RawMesh,
	TMultiMap<int32, int32> const& OverlappingCorners,
	uint32 TangentOptions
	)
{
	bool bBlendOverlappingNormals = (TangentOptions & ETangentOptions::BlendOverlappingNormals) != 0;
	bool bIgnoreDegenerateTriangles = (TangentOptions & ETangentOptions::IgnoreDegenerateTriangles) != 0;
	float ComparisonThreshold = bIgnoreDegenerateTriangles ? THRESH_POINTS_ARE_SAME : 0.0f;

	// Compute per-triangle tangents.
	TArray<FVector> TriangleTangentX;
	TArray<FVector> TriangleTangentY;
	TArray<FVector> TriangleTangentZ;

	ComputeTriangleTangents(
		TriangleTangentX,
		TriangleTangentY,
		TriangleTangentZ,
		RawMesh,
		bIgnoreDegenerateTriangles ? SMALL_NUMBER : 0.0f
		);

	// Declare these out here to avoid reallocations.
	TArray<FFanFace> RelevantFacesForCorner[3];
	TArray<int32> AdjacentFaces;
	TArray<int32> DupVerts;

	int32 NumWedges = RawMesh.WedgeIndices.Num();
	int32 NumFaces = NumWedges / 3;

	// Allocate storage for tangents if none were provided.
	if (RawMesh.WedgeTangentX.Num() != NumWedges)
	{
		RawMesh.WedgeTangentX.Empty(NumWedges);
		RawMesh.WedgeTangentX.AddZeroed(NumWedges);
	}
	if (RawMesh.WedgeTangentY.Num() != NumWedges)
	{
		RawMesh.WedgeTangentY.Empty(NumWedges);
		RawMesh.WedgeTangentY.AddZeroed(NumWedges);
	}
	if (RawMesh.WedgeTangentZ.Num() != NumWedges)
	{
		RawMesh.WedgeTangentZ.Empty(NumWedges);
		RawMesh.WedgeTangentZ.AddZeroed(NumWedges);
	}

	for (int32 FaceIndex = 0; FaceIndex < NumFaces; FaceIndex++)
	{
		int32 WedgeOffset = FaceIndex * 3;
		FVector CornerPositions[3];
		FVector CornerTangentX[3];
		FVector CornerTangentY[3];
		FVector CornerTangentZ[3];

		for (int32 CornerIndex = 0; CornerIndex < 3; CornerIndex++)
		{
			CornerTangentX[CornerIndex] = FVector::ZeroVector;
			CornerTangentY[CornerIndex] = FVector::ZeroVector;
			CornerTangentZ[CornerIndex] = FVector::ZeroVector;
			CornerPositions[CornerIndex] = GetPositionForWedge(RawMesh, WedgeOffset + CornerIndex);
			RelevantFacesForCorner[CornerIndex].Reset();
		}

		// Don't process degenerate triangles.
		if (PointsEqual(CornerPositions[0], CornerPositions[1], ComparisonThreshold)
			|| PointsEqual(CornerPositions[0], CornerPositions[2], ComparisonThreshold)
			|| PointsEqual(CornerPositions[1], CornerPositions[2], ComparisonThreshold))
		{
			continue;
		}

		// No need to process triangles if tangents already exist.
		bool bCornerHasTangents[3] = { 0 };
		for (int32 CornerIndex = 0; CornerIndex < 3; CornerIndex++)
		{
			bCornerHasTangents[CornerIndex] = !RawMesh.WedgeTangentX[WedgeOffset + CornerIndex].IsZero()
				&& !RawMesh.WedgeTangentY[WedgeOffset + CornerIndex].IsZero()
				&& !RawMesh.WedgeTangentZ[WedgeOffset + CornerIndex].IsZero();
		}
		if (bCornerHasTangents[0] && bCornerHasTangents[1] && bCornerHasTangents[2])
		{
			continue;
		}

		// Calculate smooth vertex normals.
		float Determinant = FVector::Triple(
			TriangleTangentX[FaceIndex],
			TriangleTangentY[FaceIndex],
			TriangleTangentZ[FaceIndex]
			);

		// Start building a list of faces adjacent to this face.
		AdjacentFaces.Reset();
		for (int32 CornerIndex = 0; CornerIndex < 3; CornerIndex++)
		{
			int32 ThisCornerIndex = WedgeOffset + CornerIndex;
			DupVerts.Reset();
			OverlappingCorners.MultiFind(ThisCornerIndex, DupVerts);
			DupVerts.Add(ThisCornerIndex); // I am a "dup" of myself
			for (int32 k = 0; k < DupVerts.Num(); k++)
			{
				AdjacentFaces.AddUnique(DupVerts[k] / 3);
			}
		}

		// We need to sort these here because the criteria for point equality is
		// exact, so we must ensure the exact same order for all dups.
		AdjacentFaces.Sort();

		// Process adjacent faces
		for (int32 AdjacentFaceIndex = 0; AdjacentFaceIndex < AdjacentFaces.Num(); AdjacentFaceIndex++)
		{
			int32 OtherFaceIndex = AdjacentFaces[AdjacentFaceIndex];
			for (int32 OurCornerIndex = 0; OurCornerIndex < 3; OurCornerIndex++)
			{
				if (bCornerHasTangents[OurCornerIndex])
					continue;

				FFanFace NewFanFace;
				int32 CommonIndexCount = 0;

				// Check for vertices in common.
				if (FaceIndex == OtherFaceIndex)
				{
					CommonIndexCount = 3;
					NewFanFace.LinkedVertexIndex = OurCornerIndex;
				}
				else
				{
					// Check matching vertices against main vertex .
					for (int32 OtherCornerIndex = 0; OtherCornerIndex < 3; OtherCornerIndex++)
					{
						if (PointsEqual(
							CornerPositions[OurCornerIndex],
							GetPositionForWedge(RawMesh, OtherFaceIndex * 3 + OtherCornerIndex),
							ComparisonThreshold
							))
						{
							CommonIndexCount++;
							NewFanFace.LinkedVertexIndex = OtherCornerIndex;
						}
					}
				}

				// Add if connected by at least one point. Smoothing matches are considered later.
				if (CommonIndexCount > 0)
				{
					NewFanFace.FaceIndex = OtherFaceIndex;
					NewFanFace.bFilled = (OtherFaceIndex == FaceIndex); // Starter face for smoothing floodfill.
					NewFanFace.bBlendTangents = NewFanFace.bFilled;
					NewFanFace.bBlendNormals = NewFanFace.bFilled;
					RelevantFacesForCorner[OurCornerIndex].Add(NewFanFace);
				}
			}
		}

		// Find true relevance of faces for a vertex normal by traversing
		// smoothing-group-compatible connected triangle fans around common vertices.
		for (int32 CornerIndex = 0; CornerIndex < 3; CornerIndex++)
		{
			if (bCornerHasTangents[CornerIndex])
				continue;

			int32 NewConnections;
			do
			{
				NewConnections = 0;
				for (int32 OtherFaceIdx = 0; OtherFaceIdx < RelevantFacesForCorner[CornerIndex].Num(); OtherFaceIdx++)
				{
					FFanFace& OtherFace = RelevantFacesForCorner[CornerIndex][OtherFaceIdx];
					// The vertex' own face is initially the only face with bFilled == true.
					if (OtherFace.bFilled)
					{
						for (int32 NextFaceIndex = 0; NextFaceIndex < RelevantFacesForCorner[CornerIndex].Num(); NextFaceIndex++)
						{
							FFanFace& NextFace = RelevantFacesForCorner[CornerIndex][NextFaceIndex];
							if (!NextFace.bFilled) // && !NextFace.bBlendTangents)
							{
								if ((NextFaceIndex != OtherFaceIdx)
									&& (RawMesh.FaceSmoothingMasks[NextFace.FaceIndex] & RawMesh.FaceSmoothingMasks[OtherFace.FaceIndex]))
								{
									int32 CommonVertices = 0;
									int32 CommonTangentVertices = 0;
									int32 CommonNormalVertices = 0;
									for (int32 OtherCornerIndex = 0; OtherCornerIndex < 3; OtherCornerIndex++)
									{
										for (int32 NextCornerIndex = 0; NextCornerIndex < 3; NextCornerIndex++)
										{
											int32 NextVertexIndex = RawMesh.WedgeIndices[NextFace.FaceIndex * 3 + NextCornerIndex];
											int32 OtherVertexIndex = RawMesh.WedgeIndices[OtherFace.FaceIndex * 3 + OtherCornerIndex];
											if (PointsEqual(
												RawMesh.VertexPositions[NextVertexIndex],
												RawMesh.VertexPositions[OtherVertexIndex],
												ComparisonThreshold))
											{
												CommonVertices++;
												if (UVsEqual(
													RawMesh.WedgeTexCoords[0][NextFace.FaceIndex * 3 + NextCornerIndex],
													RawMesh.WedgeTexCoords[0][OtherFace.FaceIndex * 3 + OtherCornerIndex]))
												{
													CommonTangentVertices++;
												}
												if (bBlendOverlappingNormals
													|| NextVertexIndex == OtherVertexIndex)
												{
													CommonNormalVertices++;
												}
											}
										}
									}
									// Flood fill faces with more than one common vertices which must be touching edges.
									if (CommonVertices > 1)
									{
										NextFace.bFilled = true;
										NextFace.bBlendNormals = (CommonNormalVertices > 1);
										NewConnections++;

										// Only blend tangents if there is no UV seam along the edge with this face.
										if (OtherFace.bBlendTangents && CommonTangentVertices > 1)
										{
											float OtherDeterminant = FVector::Triple(
												TriangleTangentX[NextFace.FaceIndex],
												TriangleTangentY[NextFace.FaceIndex],
												TriangleTangentZ[NextFace.FaceIndex]
												);
											if ((Determinant * OtherDeterminant) > 0.0f)
											{
												NextFace.bBlendTangents = true;
											}
										}
									}
								}
							}
						}
					}
				}
			}
			while (NewConnections > 0);
		}

		// Vertex normal construction.
		for (int32 CornerIndex = 0; CornerIndex < 3; CornerIndex++)
		{
			if (bCornerHasTangents[CornerIndex])
			{
				CornerTangentX[CornerIndex] = RawMesh.WedgeTangentX[WedgeOffset + CornerIndex];
				CornerTangentY[CornerIndex] = RawMesh.WedgeTangentY[WedgeOffset + CornerIndex];
				CornerTangentZ[CornerIndex] = RawMesh.WedgeTangentZ[WedgeOffset + CornerIndex];
			}
			else
			{
				for (int32 RelevantFaceIdx = 0; RelevantFaceIdx < RelevantFacesForCorner[CornerIndex].Num(); RelevantFaceIdx++)
				{
					FFanFace const& RelevantFace = RelevantFacesForCorner[CornerIndex][RelevantFaceIdx];
					if (RelevantFace.bFilled)
					{
						int32 OtherFaceIndex = RelevantFace.FaceIndex;
						if (RelevantFace.bBlendTangents)
						{
							CornerTangentX[CornerIndex] += TriangleTangentX[OtherFaceIndex];
							CornerTangentY[CornerIndex] += TriangleTangentY[OtherFaceIndex];
						}
						if (RelevantFace.bBlendNormals)
						{
							CornerTangentZ[CornerIndex] += TriangleTangentZ[OtherFaceIndex];
						}
					}
				}
				if (!RawMesh.WedgeTangentX[WedgeOffset + CornerIndex].IsZero())
				{
					CornerTangentX[CornerIndex] = RawMesh.WedgeTangentX[WedgeOffset + CornerIndex];
				}
				if (!RawMesh.WedgeTangentY[WedgeOffset + CornerIndex].IsZero())
				{
					CornerTangentY[CornerIndex] = RawMesh.WedgeTangentY[WedgeOffset + CornerIndex];
				}
				if (!RawMesh.WedgeTangentZ[WedgeOffset + CornerIndex].IsZero())
				{
					CornerTangentZ[CornerIndex] = RawMesh.WedgeTangentZ[WedgeOffset + CornerIndex];
				}
			}
		}

		// Normalization.
		for (int32 CornerIndex = 0; CornerIndex < 3; CornerIndex++)
		{
			CornerTangentX[CornerIndex].Normalize();
			CornerTangentY[CornerIndex].Normalize();
			CornerTangentZ[CornerIndex].Normalize();

			// Gram-Schmidt orthogonalization
			CornerTangentY[CornerIndex] -= CornerTangentX[CornerIndex] * (CornerTangentX[CornerIndex] | CornerTangentY[CornerIndex]);
			CornerTangentY[CornerIndex].Normalize();

			CornerTangentX[CornerIndex] -= CornerTangentZ[CornerIndex] * (CornerTangentZ[CornerIndex] | CornerTangentX[CornerIndex]);
			CornerTangentX[CornerIndex].Normalize();
			CornerTangentY[CornerIndex] -= CornerTangentZ[CornerIndex] * (CornerTangentZ[CornerIndex] | CornerTangentY[CornerIndex]);
			CornerTangentY[CornerIndex].Normalize();
		}

		// Copy back to the mesh.
		for (int32 CornerIndex = 0; CornerIndex < 3; CornerIndex++)
		{
			RawMesh.WedgeTangentX[WedgeOffset + CornerIndex] = CornerTangentX[CornerIndex];
			RawMesh.WedgeTangentY[WedgeOffset + CornerIndex] = CornerTangentY[CornerIndex];
			RawMesh.WedgeTangentZ[WedgeOffset + CornerIndex] = CornerTangentZ[CornerIndex];
		}
	}

	check(RawMesh.WedgeTangentX.Num() == NumWedges);
	check(RawMesh.WedgeTangentY.Num() == NumWedges);
	check(RawMesh.WedgeTangentZ.Num() == NumWedges);
}

/*------------------------------------------------------------------------------
MikkTSpace for computing tangents.
------------------------------------------------------------------------------*/

static int MikkGetNumFaces(const SMikkTSpaceContext* Context)
{
	FRawMesh *UserData = (FRawMesh*)(Context->m_pUserData);
	return UserData->WedgeIndices.Num() / 3;
}

static int MikkGetNumVertsOfFace(const SMikkTSpaceContext* Context, const int FaceIdx)
{
	// All of our meshes are triangles.
	return 3;
}

static void MikkGetPosition(const SMikkTSpaceContext* Context, float Position[3], const int FaceIdx, const int VertIdx)
{
	FRawMesh *UserData = (FRawMesh*)(Context->m_pUserData);
	FVector VertexPosition = UserData->GetWedgePosition(FaceIdx * 3 + VertIdx);
	Position[0] = VertexPosition.X;
	Position[1] = VertexPosition.Y;
	Position[2] = VertexPosition.Z;
}

static void MikkGetNormal(const SMikkTSpaceContext* Context, float Normal[3], const int FaceIdx, const int VertIdx)
{
	FRawMesh *UserData = (FRawMesh*)(Context->m_pUserData);
	FVector &VertexNormal = UserData->WedgeTangentZ[FaceIdx * 3 + VertIdx];
	for (int32 i = 0; i < 3; ++i)
	{
		Normal[i] = VertexNormal[i];
	}
}

static void MikkSetTSpaceBasic(const SMikkTSpaceContext* Context, const float Tangent[3], const float BitangentSign, const int FaceIdx, const int VertIdx)
{
	FRawMesh *UserData = (FRawMesh*)(Context->m_pUserData);
	FVector &VertexTangent = UserData->WedgeTangentX[FaceIdx * 3 + VertIdx];
	for (int32 i = 0; i < 3; ++i)
	{
		VertexTangent[i] = Tangent[i];
	}
	FVector Bitangent = BitangentSign * FVector::CrossProduct(UserData->WedgeTangentZ[FaceIdx * 3 + VertIdx], VertexTangent);
	FVector &VertexBitangent = UserData->WedgeTangentY[FaceIdx * 3 + VertIdx];
	for (int32 i = 0; i < 3; ++i)
	{
		VertexBitangent[i] = -Bitangent[i];
	}
}

static void MikkGetTexCoord(const SMikkTSpaceContext* Context, float UV[2], const int FaceIdx, const int VertIdx)
{
	FRawMesh *UserData = (FRawMesh*)(Context->m_pUserData);
	FVector2D &TexCoord = UserData->WedgeTexCoords[0][FaceIdx * 3 + VertIdx];
	UV[0] = TexCoord.X;
	UV[1] = TexCoord.Y;
}

// MikkTSpace implementations for skeletal meshes, where tangents/bitangents are ultimately derived from lists of attributes.

// Holder for skeletal data to be passed to MikkTSpace.
// Holds references to the wedge, face and points vectors that BuildSkeletalMesh is given.
// Holds reference to the calculated normals array, which will be fleshed out if they've been calculated.
// Holds reference to the newly created tangent and bitangent arrays, which MikkTSpace will fleshed out if required.
class MikkTSpace_Skeletal_Mesh
{
public:
	const TArray<FMeshWedge>	&wedges;			//Reference to wedge list.
	const TArray<FMeshFace>		&faces;				//Reference to face list.	Also contains normal/tangent/bitanget/UV coords for each vertex of the face.
	const TArray<FVector>		&points;			//Reference to position list.
	bool						bComputeNormals;	//Copy of bComputeNormals.
	TArray<FVector>				&TangentsX;			//Reference to newly created tangents list.
	TArray<FVector>				&TangentsY;			//Reference to newly created bitangents list.
	TArray<FVector>				&TangentsZ;			//Reference to computed normals, will be empty otherwise.

	MikkTSpace_Skeletal_Mesh(
		const TArray<FMeshWedge>	&Wedges,
		const TArray<FMeshFace>		&Faces,
		const TArray<FVector>		&Points,
		bool						bInComputeNormals,
		TArray<FVector>				&VertexTangentsX,
		TArray<FVector>				&VertexTangentsY,
		TArray<FVector>				&VertexTangentsZ
		)
		:
		wedges(Wedges),
		faces(Faces),
		points(Points),
		bComputeNormals(bInComputeNormals),
		TangentsX(VertexTangentsX),
		TangentsY(VertexTangentsY),
		TangentsZ(VertexTangentsZ)
	{
	}
};

static int MikkGetNumFaces_Skeletal(const SMikkTSpaceContext* Context)
{
	MikkTSpace_Skeletal_Mesh *UserData = (MikkTSpace_Skeletal_Mesh*)(Context->m_pUserData);
	return UserData->faces.Num();
}

static int MikkGetNumVertsOfFace_Skeletal(const SMikkTSpaceContext* Context, const int FaceIdx)
{
	// Confirmed?
	return 3;
}

static void MikkGetPosition_Skeletal(const SMikkTSpaceContext* Context, float Position[3], const int FaceIdx, const int VertIdx)
{
	MikkTSpace_Skeletal_Mesh *UserData = (MikkTSpace_Skeletal_Mesh*)(Context->m_pUserData);
	const FVector &VertexPosition = UserData->points[UserData->wedges[UserData->faces[FaceIdx].iWedge[VertIdx]].iVertex];
	Position[0] = VertexPosition.X;
	Position[1] = VertexPosition.Y;
	Position[2] = VertexPosition.Z;
}

static void MikkGetNormal_Skeletal(const SMikkTSpaceContext* Context, float Normal[3], const int FaceIdx, const int VertIdx)
{
	MikkTSpace_Skeletal_Mesh *UserData = (MikkTSpace_Skeletal_Mesh*)(Context->m_pUserData);
	// Get different normals depending on whether they've been calculated or not.
	if (UserData->bComputeNormals) {
		FVector &VertexNormal = UserData->TangentsZ[FaceIdx * 3 + VertIdx];
		Normal[0] = VertexNormal.X;
		Normal[1] = VertexNormal.Y;
		Normal[2] = VertexNormal.Z;
	}
	else
	{
		const FVector &VertexNormal = UserData->faces[FaceIdx].TangentZ[VertIdx];
		Normal[0] = VertexNormal.X;
		Normal[1] = VertexNormal.Y;
		Normal[2] = VertexNormal.Z;
	}
}

static void MikkSetTSpaceBasic_Skeletal(const SMikkTSpaceContext* Context, const float Tangent[3], const float BitangentSign, const int FaceIdx, const int VertIdx)
{
	MikkTSpace_Skeletal_Mesh *UserData = (MikkTSpace_Skeletal_Mesh*)(Context->m_pUserData);
	FVector &VertexTangent = UserData->TangentsX[FaceIdx * 3 + VertIdx];
	VertexTangent.X = Tangent[0];
	VertexTangent.Y = Tangent[1];
	VertexTangent.Z = Tangent[2];

	FVector Bitangent;
	// Get different normals depending on whether they've been calculated or not.
	if (UserData->bComputeNormals) {
		Bitangent = BitangentSign * FVector::CrossProduct(UserData->TangentsZ[UserData->wedges[UserData->faces[FaceIdx].iWedge[VertIdx]].iVertex], VertexTangent);
	}
	else
	{
		Bitangent = BitangentSign * FVector::CrossProduct(UserData->faces[FaceIdx].TangentZ[VertIdx], VertexTangent);
	}
	FVector &VertexBitangent = UserData->TangentsY[FaceIdx * 3 + VertIdx];
	// Switch the tangent space swizzle to X+Y-Z+ for legacy reasons.
	VertexBitangent.X = -Bitangent[0];
	VertexBitangent.Y = -Bitangent[1];
	VertexBitangent.Z = -Bitangent[2];
}

static void MikkGetTexCoord_Skeletal(const SMikkTSpaceContext* Context, float UV[2], const int FaceIdx, const int VertIdx)
{
	MikkTSpace_Skeletal_Mesh *UserData = (MikkTSpace_Skeletal_Mesh*)(Context->m_pUserData);
	const FVector2D &TexCoord = UserData->wedges[UserData->faces[FaceIdx].iWedge[VertIdx]].UVs[0];
	UV[0] = TexCoord.X;
	UV[1] = TexCoord.Y;
}

static void ComputeTangents_MikkTSpace(
	FRawMesh& RawMesh,
	TMultiMap<int32, int32> const& OverlappingCorners,
	uint32 TangentOptions
	)
{
	bool bBlendOverlappingNormals = (TangentOptions & ETangentOptions::BlendOverlappingNormals) != 0;
	bool bIgnoreDegenerateTriangles = (TangentOptions & ETangentOptions::IgnoreDegenerateTriangles) != 0;
	float ComparisonThreshold = bIgnoreDegenerateTriangles ? THRESH_POINTS_ARE_SAME : 0.0f;

	// Compute per-triangle tangents.
	TArray<FVector> TriangleTangentX;
	TArray<FVector> TriangleTangentY;
	TArray<FVector> TriangleTangentZ;

	ComputeTriangleTangents(
		TriangleTangentX,
		TriangleTangentY,
		TriangleTangentZ,
		RawMesh,
		bIgnoreDegenerateTriangles ? SMALL_NUMBER : 0.0f
		);

	// Declare these out here to avoid reallocations.
	TArray<FFanFace> RelevantFacesForCorner[3];
	TArray<int32> AdjacentFaces;
	TArray<int32> DupVerts;

	int32 NumWedges = RawMesh.WedgeIndices.Num();
	int32 NumFaces = NumWedges / 3;

	bool bWedgeNormals = true;
	bool bWedgeTSpace = false;
	for (int32 WedgeIdx = 0; WedgeIdx < RawMesh.WedgeTangentZ.Num(); ++WedgeIdx)
	{
		bWedgeNormals = bWedgeNormals && (!RawMesh.WedgeTangentZ[WedgeIdx].IsNearlyZero());
	}

	if (RawMesh.WedgeTangentX.Num() > 0 && RawMesh.WedgeTangentY.Num() > 0)
	{
		bWedgeTSpace = true;
		for (int32 WedgeIdx = 0; WedgeIdx < RawMesh.WedgeTangentX.Num()
			&& WedgeIdx < RawMesh.WedgeTangentY.Num(); ++WedgeIdx)
		{
			bWedgeTSpace = bWedgeTSpace && (!RawMesh.WedgeTangentX[WedgeIdx].IsNearlyZero()) && (!RawMesh.WedgeTangentY[WedgeIdx].IsNearlyZero());
		}
	}

	// Allocate storage for tangents if none were provided, and calculate normals for MikkTSpace.
	if (RawMesh.WedgeTangentZ.Num() != NumWedges || !bWedgeNormals)
	{
		// normals are not included, so we should calculate them
		RawMesh.WedgeTangentZ.Empty(NumWedges);
		RawMesh.WedgeTangentZ.AddZeroed(NumWedges);

		// we need to calculate normals for MikkTSpace
		UE_LOG(LogMeshUtilities, Warning, TEXT("Invalid vertex normals found for mesh. Forcing recomputation of vertex normals for MikkTSpace. Fix mesh or disable \"Use MikkTSpace Tangent Space\" to avoid forced recomputation of normals."));

		for (int32 FaceIndex = 0; FaceIndex < NumFaces; FaceIndex++)
		{
			int32 WedgeOffset = FaceIndex * 3;
			FVector CornerPositions[3];
			FVector CornerNormal[3];

			for (int32 CornerIndex = 0; CornerIndex < 3; CornerIndex++)
			{
				CornerNormal[CornerIndex] = FVector::ZeroVector;
				CornerPositions[CornerIndex] = GetPositionForWedge(RawMesh, WedgeOffset + CornerIndex);
				RelevantFacesForCorner[CornerIndex].Reset();
			}

			// Don't process degenerate triangles.
			if (PointsEqual(CornerPositions[0], CornerPositions[1], ComparisonThreshold)
				|| PointsEqual(CornerPositions[0], CornerPositions[2], ComparisonThreshold)
				|| PointsEqual(CornerPositions[1], CornerPositions[2], ComparisonThreshold))
			{
				continue;
			}

			// No need to process triangles if tangents already exist.
			bool bCornerHasNormal[3] = { 0 };
			for (int32 CornerIndex = 0; CornerIndex < 3; CornerIndex++)
			{
				bCornerHasNormal[CornerIndex] = !RawMesh.WedgeTangentZ[WedgeOffset + CornerIndex].IsZero();
			}
			if (bCornerHasNormal[0] && bCornerHasNormal[1] && bCornerHasNormal[2])
			{
				continue;
			}

			// Start building a list of faces adjacent to this face.
			AdjacentFaces.Reset();
			for (int32 CornerIndex = 0; CornerIndex < 3; CornerIndex++)
			{
				int32 ThisCornerIndex = WedgeOffset + CornerIndex;
				DupVerts.Reset();
				OverlappingCorners.MultiFind(ThisCornerIndex, DupVerts);
				DupVerts.Add(ThisCornerIndex); // I am a "dup" of myself
				for (int32 k = 0; k < DupVerts.Num(); k++)
				{
					AdjacentFaces.AddUnique(DupVerts[k] / 3);
				}
			}

			// We need to sort these here because the criteria for point equality is
			// exact, so we must ensure the exact same order for all dups.
			AdjacentFaces.Sort();

			// Process adjacent faces
			for (int32 AdjacentFaceIndex = 0; AdjacentFaceIndex < AdjacentFaces.Num(); AdjacentFaceIndex++)
			{
				int32 OtherFaceIndex = AdjacentFaces[AdjacentFaceIndex];
				for (int32 OurCornerIndex = 0; OurCornerIndex < 3; OurCornerIndex++)
				{
					if (bCornerHasNormal[OurCornerIndex])
						continue;

					FFanFace NewFanFace;
					int32 CommonIndexCount = 0;

					// Check for vertices in common.
					if (FaceIndex == OtherFaceIndex)
					{
						CommonIndexCount = 3;
						NewFanFace.LinkedVertexIndex = OurCornerIndex;
					}
					else
					{
						// Check matching vertices against main vertex .
						for (int32 OtherCornerIndex = 0; OtherCornerIndex < 3; OtherCornerIndex++)
						{
							if (PointsEqual(
								CornerPositions[OurCornerIndex],
								GetPositionForWedge(RawMesh, OtherFaceIndex * 3 + OtherCornerIndex),
								ComparisonThreshold
								))
							{
								CommonIndexCount++;
								NewFanFace.LinkedVertexIndex = OtherCornerIndex;
							}
						}
					}

					// Add if connected by at least one point. Smoothing matches are considered later.
					if (CommonIndexCount > 0)
					{
						NewFanFace.FaceIndex = OtherFaceIndex;
						NewFanFace.bFilled = (OtherFaceIndex == FaceIndex); // Starter face for smoothing floodfill.
						NewFanFace.bBlendTangents = NewFanFace.bFilled;
						NewFanFace.bBlendNormals = NewFanFace.bFilled;
						RelevantFacesForCorner[OurCornerIndex].Add(NewFanFace);
					}
				}
			}

			// Find true relevance of faces for a vertex normal by traversing
			// smoothing-group-compatible connected triangle fans around common vertices.
			for (int32 CornerIndex = 0; CornerIndex < 3; CornerIndex++)
			{
				if (bCornerHasNormal[CornerIndex])
					continue;

				int32 NewConnections;
				do
				{
					NewConnections = 0;
					for (int32 OtherFaceIdx = 0; OtherFaceIdx < RelevantFacesForCorner[CornerIndex].Num(); OtherFaceIdx++)
					{
						FFanFace& OtherFace = RelevantFacesForCorner[CornerIndex][OtherFaceIdx];
						// The vertex' own face is initially the only face with bFilled == true.
						if (OtherFace.bFilled)
						{
							for (int32 NextFaceIndex = 0; NextFaceIndex < RelevantFacesForCorner[CornerIndex].Num(); NextFaceIndex++)
							{
								FFanFace& NextFace = RelevantFacesForCorner[CornerIndex][NextFaceIndex];
								if (!NextFace.bFilled) // && !NextFace.bBlendTangents)
								{
									if ((NextFaceIndex != OtherFaceIdx)
										&& (RawMesh.FaceSmoothingMasks[NextFace.FaceIndex] & RawMesh.FaceSmoothingMasks[OtherFace.FaceIndex]))
									{
										int32 CommonVertices = 0;
										int32 CommonNormalVertices = 0;
										for (int32 OtherCornerIndex = 0; OtherCornerIndex < 3; OtherCornerIndex++)
										{
											for (int32 NextCornerIndex = 0; NextCornerIndex < 3; NextCornerIndex++)
											{
												int32 NextVertexIndex = RawMesh.WedgeIndices[NextFace.FaceIndex * 3 + NextCornerIndex];
												int32 OtherVertexIndex = RawMesh.WedgeIndices[OtherFace.FaceIndex * 3 + OtherCornerIndex];
												if (PointsEqual(
													RawMesh.VertexPositions[NextVertexIndex],
													RawMesh.VertexPositions[OtherVertexIndex],
													ComparisonThreshold))
												{
													CommonVertices++;
													if (bBlendOverlappingNormals
														|| NextVertexIndex == OtherVertexIndex)
													{
														CommonNormalVertices++;
													}
												}
											}
										}
										// Flood fill faces with more than one common vertices which must be touching edges.
										if (CommonVertices > 1)
										{
											NextFace.bFilled = true;
											NextFace.bBlendNormals = (CommonNormalVertices > 1);
											NewConnections++;
										}
									}
								}
							}
						}
					}
				} 
				while (NewConnections > 0);
			}


			// Vertex normal construction.
			for (int32 CornerIndex = 0; CornerIndex < 3; CornerIndex++)
			{
				if (bCornerHasNormal[CornerIndex])
				{
					CornerNormal[CornerIndex] = RawMesh.WedgeTangentZ[WedgeOffset + CornerIndex];
				}
				else
				{
					for (int32 RelevantFaceIdx = 0; RelevantFaceIdx < RelevantFacesForCorner[CornerIndex].Num(); RelevantFaceIdx++)
					{
						FFanFace const& RelevantFace = RelevantFacesForCorner[CornerIndex][RelevantFaceIdx];
						if (RelevantFace.bFilled)
						{
							int32 OtherFaceIndex = RelevantFace.FaceIndex;
							if (RelevantFace.bBlendNormals)
							{
								CornerNormal[CornerIndex] += TriangleTangentZ[OtherFaceIndex];
							}
						}
					}
					if (!RawMesh.WedgeTangentZ[WedgeOffset + CornerIndex].IsZero())
					{
						CornerNormal[CornerIndex] = RawMesh.WedgeTangentZ[WedgeOffset + CornerIndex];
					}
				}
			}

			// Normalization.
			for (int32 CornerIndex = 0; CornerIndex < 3; CornerIndex++)
			{
				CornerNormal[CornerIndex].Normalize();
			}

			// Copy back to the mesh.
			for (int32 CornerIndex = 0; CornerIndex < 3; CornerIndex++)
			{
				RawMesh.WedgeTangentZ[WedgeOffset + CornerIndex] = CornerNormal[CornerIndex];
			}
		}
	}

	if (RawMesh.WedgeTangentX.Num() != NumWedges)
	{
		RawMesh.WedgeTangentX.Empty(NumWedges);
		RawMesh.WedgeTangentX.AddZeroed(NumWedges);
	}
	if (RawMesh.WedgeTangentY.Num() != NumWedges)
	{
		RawMesh.WedgeTangentY.Empty(NumWedges);
		RawMesh.WedgeTangentY.AddZeroed(NumWedges);
	}

	if (!bWedgeTSpace)
	{
		// we can use mikktspace to calculate the tangents
		SMikkTSpaceInterface MikkTInterface;
		MikkTInterface.m_getNormal = MikkGetNormal;
		MikkTInterface.m_getNumFaces = MikkGetNumFaces;
		MikkTInterface.m_getNumVerticesOfFace = MikkGetNumVertsOfFace;
		MikkTInterface.m_getPosition = MikkGetPosition;
		MikkTInterface.m_getTexCoord = MikkGetTexCoord;
		MikkTInterface.m_setTSpaceBasic = MikkSetTSpaceBasic;
		MikkTInterface.m_setTSpace = nullptr;

		SMikkTSpaceContext MikkTContext;
		MikkTContext.m_pInterface = &MikkTInterface;
		MikkTContext.m_pUserData = (void*)(&RawMesh);
		MikkTContext.m_bIgnoreDegenerates = bIgnoreDegenerateTriangles;
		genTangSpaceDefault(&MikkTContext);
	}

	check(RawMesh.WedgeTangentX.Num() == NumWedges);
	check(RawMesh.WedgeTangentY.Num() == NumWedges);
	check(RawMesh.WedgeTangentZ.Num() == NumWedges);
}

static void ComputeStreamingTextureFactors(
	float* OutStreamingTextureFactors,
	float* OutMaxStreamingTextureFactor,
	const FRawMesh& Mesh,
	const FVector& BuildScale
	)
{
	int32 NumTexCoords = ComputeNumTexCoords(Mesh, MAX_STATIC_TEXCOORDS);
	int32 NumFaces = Mesh.WedgeIndices.Num() / 3;
	TArray<float> TexelRatios[MAX_STATIC_TEXCOORDS];
	float MaxStreamingTextureFactor = 0.0f;
	for (int32 FaceIndex = 0; FaceIndex < NumFaces; ++FaceIndex)
	{
		int32 Wedge0 = FaceIndex * 3 + 0;
		int32 Wedge1 = FaceIndex * 3 + 1;
		int32 Wedge2 = FaceIndex * 3 + 2;

		const FVector& Pos0 = Mesh.GetWedgePosition(Wedge0) * BuildScale;
		const FVector& Pos1 = Mesh.GetWedgePosition(Wedge1) * BuildScale;
		const FVector& Pos2 = Mesh.GetWedgePosition(Wedge2) * BuildScale;
		float	L1 = (Pos0 - Pos1).Size(),
			L2 = (Pos0 - Pos2).Size();

		for (int32 UVIndex = 0; UVIndex < NumTexCoords; UVIndex++)
		{
			FVector2D UV0 = Mesh.WedgeTexCoords[UVIndex][Wedge0];
			FVector2D UV1 = Mesh.WedgeTexCoords[UVIndex][Wedge1];
			FVector2D UV2 = Mesh.WedgeTexCoords[UVIndex][Wedge2];

			float	T1 = (UV0 - UV1).Size(),
				T2 = (UV0 - UV2).Size();

			if (FMath::Abs(T1 * T2) > FMath::Square(SMALL_NUMBER))
			{
				const float TexelRatio = FMath::Max(L1 / T1, L2 / T2);
				TexelRatios[UVIndex].Add(TexelRatio);

				// Update max texel ratio
				if (TexelRatio > MaxStreamingTextureFactor)
				{
					MaxStreamingTextureFactor = TexelRatio;
				}
			}
		}
	}

	for (int32 UVIndex = 0; UVIndex < MAX_STATIC_TEXCOORDS; UVIndex++)
	{
		OutStreamingTextureFactors[UVIndex] = 0.0f;
		if (TexelRatios[UVIndex].Num())
		{
			// Disregard upper 75% of texel ratios.
			// This is to ignore backfacing surfaces or other non-visible surfaces that tend to map a small number of texels to a large surface.
			TexelRatios[UVIndex].Sort(TGreater<float>());
			float TexelRatio = TexelRatios[UVIndex][FMath::TruncToInt(TexelRatios[UVIndex].Num() * 0.75f)];
			OutStreamingTextureFactors[UVIndex] = TexelRatio;
		}
	}
	*OutMaxStreamingTextureFactor = MaxStreamingTextureFactor;
}

static void BuildDepthOnlyIndexBuffer(
	TArray<uint32>& OutDepthIndices,
	const TArray<FStaticMeshBuildVertex>& InVertices,
	const TArray<uint32>& InIndices,
	const TArray<FStaticMeshSection>& InSections
	)
{
	int32 NumVertices = InVertices.Num();
	if (InIndices.Num() <= 0 || NumVertices <= 0)
	{
		OutDepthIndices.Empty();
		return;
	}

	// Create a mapping of index -> first overlapping index to accelerate the construction of the shadow index buffer.
	TArray<FIndexAndZ> VertIndexAndZ;
	VertIndexAndZ.Empty(NumVertices);
	for (int32 VertIndex = 0; VertIndex < NumVertices; VertIndex++)
	{
		new(VertIndexAndZ)FIndexAndZ(VertIndex, InVertices[VertIndex].Position);
	}
	VertIndexAndZ.Sort(FCompareIndexAndZ());

	// Setup the index map. 0xFFFFFFFF == not set.
	TArray<uint32> IndexMap;
	IndexMap.AddUninitialized(NumVertices);
	FMemory::Memset(IndexMap.GetData(), 0xFF, NumVertices * sizeof(uint32));

	// Search for duplicates, quickly!
	for (int32 i = 0; i < VertIndexAndZ.Num(); i++)
	{
		uint32 SrcIndex = VertIndexAndZ[i].Index;
		float Z = VertIndexAndZ[i].Z;
		IndexMap[SrcIndex] = FMath::Min(IndexMap[SrcIndex], SrcIndex);

		// Search forward since we add pairs both ways.
		for (int32 j = i + 1; j < VertIndexAndZ.Num(); j++)
		{
			if (FMath::Abs(VertIndexAndZ[j].Z - Z) > THRESH_POINTS_ARE_SAME * 4.01f)
				break; // can't be any more dups

			uint32 OtherIndex = VertIndexAndZ[j].Index;
			if (PointsEqual(InVertices[SrcIndex].Position, InVertices[OtherIndex].Position,/*bUseEpsilonCompare=*/ true))
			{
				IndexMap[SrcIndex] = FMath::Min(IndexMap[SrcIndex], OtherIndex);
				IndexMap[OtherIndex] = FMath::Min(IndexMap[OtherIndex], SrcIndex);
			}
		}
	}

	// Build the depth-only index buffer by remapping all indices to the first overlapping
	// vertex in the vertex buffer.
	OutDepthIndices.Empty();
	for (int32 SectionIndex = 0; SectionIndex < InSections.Num(); ++SectionIndex)
	{
		const FStaticMeshSection& Section = InSections[SectionIndex];
		int32 FirstIndex = Section.FirstIndex;
		int32 LastIndex = FirstIndex + Section.NumTriangles * 3;
		for (int32 SrcIndex = FirstIndex; SrcIndex < LastIndex; ++SrcIndex)
		{
			uint32 VertIndex = InIndices[SrcIndex];
			OutDepthIndices.Add(IndexMap[VertIndex]);
		}
	}
}

static float GetComparisonThreshold(FMeshBuildSettings const& BuildSettings)
{
	return BuildSettings.bRemoveDegenerates ? THRESH_POINTS_ARE_SAME : 0.0f;
}

/*------------------------------------------------------------------------------
Static mesh building.
------------------------------------------------------------------------------*/

static FStaticMeshBuildVertex BuildStaticMeshVertex(FRawMesh const& RawMesh, int32 WedgeIndex, FVector BuildScale)
{
	FStaticMeshBuildVertex Vertex;
	Vertex.Position = GetPositionForWedge(RawMesh, WedgeIndex) * BuildScale;

	const FMatrix ScaleMatrix = FScaleMatrix(BuildScale).Inverse().GetTransposed();
	Vertex.TangentX = ScaleMatrix.TransformVector(RawMesh.WedgeTangentX[WedgeIndex]).GetSafeNormal();
	Vertex.TangentY = ScaleMatrix.TransformVector(RawMesh.WedgeTangentY[WedgeIndex]).GetSafeNormal();
	Vertex.TangentZ = ScaleMatrix.TransformVector(RawMesh.WedgeTangentZ[WedgeIndex]).GetSafeNormal();

	if (RawMesh.WedgeColors.IsValidIndex(WedgeIndex))
	{
		Vertex.Color = RawMesh.WedgeColors[WedgeIndex];
	}
	else
	{
		Vertex.Color = FColor::White;
	}

	int32 NumTexCoords = FMath::Min<int32>(MAX_MESH_TEXTURE_COORDS, MAX_STATIC_TEXCOORDS);
	for (int32 i = 0; i < NumTexCoords; ++i)
	{
		if (RawMesh.WedgeTexCoords[i].IsValidIndex(WedgeIndex))
		{
			Vertex.UVs[i] = RawMesh.WedgeTexCoords[i][WedgeIndex];
		}
		else
		{
			Vertex.UVs[i] = FVector2D(0.0f, 0.0f);
		}
	}
	return Vertex;
}

static bool AreVerticesEqual(
	FStaticMeshBuildVertex const& A,
	FStaticMeshBuildVertex const& B,
	float ComparisonThreshold
	)
{
	if (!PointsEqual(A.Position, B.Position, ComparisonThreshold)
		|| !NormalsEqual(A.TangentX, B.TangentX)
		|| !NormalsEqual(A.TangentY, B.TangentY)
		|| !NormalsEqual(A.TangentZ, B.TangentZ)
		|| A.Color != B.Color)
	{
		return false;
	}

	// UVs
	for (int32 UVIndex = 0; UVIndex < MAX_STATIC_TEXCOORDS; UVIndex++)
	{
		if (!UVsEqual(A.UVs[UVIndex], B.UVs[UVIndex]))
		{
			return false;
		}
	}

	return true;
}

static void BuildStaticMeshVertexAndIndexBuffers(
	TArray<FStaticMeshBuildVertex>& OutVertices,
	TArray<TArray<uint32> >& OutPerSectionIndices,
	TArray<int32>& OutWedgeMap,
	const FRawMesh& RawMesh,
	const TMultiMap<int32, int32>& OverlappingCorners,
	float ComparisonThreshold,
	FVector BuildScale
	)
{
	TMap<int32, int32> FinalVerts;
	TArray<int32> DupVerts;
	int32 NumFaces = RawMesh.WedgeIndices.Num() / 3;

	// Process each face, build vertex buffer and per-section index buffers.
	for (int32 FaceIndex = 0; FaceIndex < NumFaces; FaceIndex++)
	{
		int32 VertexIndices[3];
		FVector CornerPositions[3];

		for (int32 CornerIndex = 0; CornerIndex < 3; CornerIndex++)
		{
			CornerPositions[CornerIndex] = GetPositionForWedge(RawMesh, FaceIndex * 3 + CornerIndex);
		}

		// Don't process degenerate triangles.
		if (PointsEqual(CornerPositions[0], CornerPositions[1], ComparisonThreshold)
			|| PointsEqual(CornerPositions[0], CornerPositions[2], ComparisonThreshold)
			|| PointsEqual(CornerPositions[1], CornerPositions[2], ComparisonThreshold))
		{
			for (int32 CornerIndex = 0; CornerIndex < 3; CornerIndex++)
			{
				OutWedgeMap.Add(INDEX_NONE);
			}
			continue;
		}

		for (int32 CornerIndex = 0; CornerIndex < 3; CornerIndex++)
		{
			int32 WedgeIndex = FaceIndex * 3 + CornerIndex;
			FStaticMeshBuildVertex ThisVertex = BuildStaticMeshVertex(RawMesh, WedgeIndex, BuildScale);

			DupVerts.Reset();
			OverlappingCorners.MultiFind(WedgeIndex, DupVerts);
			DupVerts.Sort();

			int32 Index = INDEX_NONE;
			for (int32 k = 0; k < DupVerts.Num(); k++)
			{
				if (DupVerts[k] >= WedgeIndex)
				{
					// the verts beyond me haven't been placed yet, so these duplicates are not relevant
					break;
				}

				int32 *Location = FinalVerts.Find(DupVerts[k]);
				if (Location != NULL
					&& AreVerticesEqual(ThisVertex, OutVertices[*Location], ComparisonThreshold))
				{
					Index = *Location;
					break;
				}
			}
			if (Index == INDEX_NONE)
			{
				Index = OutVertices.Add(ThisVertex);
				FinalVerts.Add(WedgeIndex, Index);
			}
			VertexIndices[CornerIndex] = Index;
		}

		// Reject degenerate triangles.
		if (VertexIndices[0] == VertexIndices[1]
			|| VertexIndices[1] == VertexIndices[2]
			|| VertexIndices[0] == VertexIndices[2])
		{
			for (int32 CornerIndex = 0; CornerIndex < 3; CornerIndex++)
			{
				OutWedgeMap.Add(INDEX_NONE);
			}
			continue;
		}

		// Put the indices in the material index buffer.
		int32 SectionIndex = FMath::Clamp(RawMesh.FaceMaterialIndices[FaceIndex], 0, OutPerSectionIndices.Num() - 1);
		TArray<uint32>& SectionIndices = OutPerSectionIndices[SectionIndex];
		for (int32 CornerIndex = 0; CornerIndex < 3; CornerIndex++)
		{
			SectionIndices.Add(VertexIndices[CornerIndex]);
			OutWedgeMap.Add(VertexIndices[CornerIndex]);
		}
	}
}

void FMeshUtilities::CacheOptimizeVertexAndIndexBuffer(
	TArray<FStaticMeshBuildVertex>& Vertices,
	TArray<TArray<uint32> >& PerSectionIndices,
	TArray<int32>& WedgeMap
	)
{
	// Copy the vertices since we will be reordering them
	TArray<FStaticMeshBuildVertex> OriginalVertices = Vertices;

	// Initialize a cache that stores which indices have been assigned
	TArray<int32> IndexCache;
	IndexCache.AddUninitialized(Vertices.Num());
	FMemory::Memset(IndexCache.GetData(), INDEX_NONE, IndexCache.Num() * IndexCache.GetTypeSize());
	int32 NextAvailableIndex = 0;

	// Iterate through the section index buffers, 
	// Optimizing index order for the post transform cache (minimizes the number of vertices transformed), 
	// And vertex order for the pre transform cache (minimizes the amount of vertex data fetched by the GPU).
	for (int32 SectionIndex = 0; SectionIndex < PerSectionIndices.Num(); SectionIndex++)
	{
		TArray<uint32>& Indices = PerSectionIndices[SectionIndex];

		if (Indices.Num())
		{
			// Optimize the index buffer for the post transform cache with.
			CacheOptimizeIndexBuffer(Indices);

			// Copy the index buffer since we will be reordering it
			TArray<uint32> OriginalIndices = Indices;

			// Go through the indices and assign them new values that are coherent where possible
			for (int32 Index = 0; Index < Indices.Num(); Index++)
			{
				const int32 CachedIndex = IndexCache[OriginalIndices[Index]];

				if (CachedIndex == INDEX_NONE)
				{
					// No new index has been allocated for this existing index, assign a new one
					Indices[Index] = NextAvailableIndex;
					// Mark what this index has been assigned to
					IndexCache[OriginalIndices[Index]] = NextAvailableIndex;
					NextAvailableIndex++;
				}
				else
				{
					// Reuse an existing index assignment
					Indices[Index] = CachedIndex;
				}
				// Reorder the vertices based on the new index assignment
				Vertices[Indices[Index]] = OriginalVertices[OriginalIndices[Index]];
			}
		}
	}

	for (int32 i = 0; i < WedgeMap.Num(); i++)
	{
		int32 MappedIndex = WedgeMap[i];
		if (MappedIndex != INDEX_NONE)
		{
			WedgeMap[i] = IndexCache[MappedIndex];
		}
	}
}

class FStaticMeshUtilityBuilder
{
public:
	FStaticMeshUtilityBuilder() : Stage(EStage::Uninit), NumValidLODs(0) {}

	bool GatherSourceMeshesPerLOD(TArray<FStaticMeshSourceModel>& SourceModels, IMeshReduction* MeshReduction)
	{
		check(Stage == EStage::Uninit);

		// Gather source meshes for each LOD.
		for (int32 LODIndex = 0; LODIndex < SourceModels.Num(); ++LODIndex)
		{
			FStaticMeshSourceModel& SrcModel = SourceModels[LODIndex];
			FRawMesh& RawMesh = *new(LODMeshes)FRawMesh;
			TMultiMap<int32, int32>& OverlappingCorners = *new(LODOverlappingCorners)TMultiMap<int32, int32>;

			if (!SrcModel.RawMeshBulkData->IsEmpty())
			{
				SrcModel.RawMeshBulkData->LoadRawMesh(RawMesh);
				// Make sure the raw mesh is not irreparably malformed.
				if (!RawMesh.IsValidOrFixable())
				{
					UE_LOG(LogMeshUtilities, Error, TEXT("Raw mesh is corrupt for LOD%d."), LODIndex);
					return false;
				}
				LODBuildSettings[LODIndex] = SrcModel.BuildSettings;

				float ComparisonThreshold = GetComparisonThreshold(LODBuildSettings[LODIndex]);
				int32 NumWedges = RawMesh.WedgeIndices.Num();

				// Find overlapping corners to accelerate adjacency.
				FindOverlappingCorners(OverlappingCorners, RawMesh, ComparisonThreshold);

				// Figure out if we should recompute normals and tangents.
				bool bRecomputeNormals = SrcModel.BuildSettings.bRecomputeNormals || RawMesh.WedgeTangentZ.Num() != NumWedges;
				bool bRecomputeTangents = SrcModel.BuildSettings.bRecomputeTangents || RawMesh.WedgeTangentX.Num() != NumWedges || RawMesh.WedgeTangentY.Num() != NumWedges;

				// Dump normals and tangents if we are recomputing them.
				if (bRecomputeTangents)
				{
					RawMesh.WedgeTangentX.Empty(NumWedges);
					RawMesh.WedgeTangentX.AddZeroed(NumWedges);
					RawMesh.WedgeTangentY.Empty(NumWedges);
					RawMesh.WedgeTangentY.AddZeroed(NumWedges);
				}
				if (bRecomputeNormals)
				{
					RawMesh.WedgeTangentZ.Empty(NumWedges);
					RawMesh.WedgeTangentZ.AddZeroed(NumWedges);
				}

				// Compute any missing tangents.
				{
					// Static meshes always blend normals of overlapping corners.
					uint32 TangentOptions = ETangentOptions::BlendOverlappingNormals;
					if (SrcModel.BuildSettings.bRemoveDegenerates)
					{
						// If removing degenerate triangles, ignore them when computing tangents.
						TangentOptions |= ETangentOptions::IgnoreDegenerateTriangles;
					}

					//MikkTSpace should be use only when the user want to recompute the normals or tangents otherwise should always fallback on builtin
					if (SrcModel.BuildSettings.bUseMikkTSpace && (SrcModel.BuildSettings.bRecomputeNormals || SrcModel.BuildSettings.bRecomputeTangents))
					{
						ComputeTangents_MikkTSpace(RawMesh, OverlappingCorners, TangentOptions);
					}
					else
					{
						ComputeTangents(RawMesh, OverlappingCorners, TangentOptions);
					}
				}

				// At this point the mesh will have valid tangents.
				check(RawMesh.WedgeTangentX.Num() == NumWedges);
				check(RawMesh.WedgeTangentY.Num() == NumWedges);
				check(RawMesh.WedgeTangentZ.Num() == NumWedges);

				// Generate lightmap UVs
				if (SrcModel.BuildSettings.bGenerateLightmapUVs)
				{
					if (RawMesh.WedgeTexCoords[SrcModel.BuildSettings.SrcLightmapIndex].Num() == 0)
					{
						SrcModel.BuildSettings.SrcLightmapIndex = 0;
					}

					FLayoutUV Packer(&RawMesh, SrcModel.BuildSettings.SrcLightmapIndex, SrcModel.BuildSettings.DstLightmapIndex, SrcModel.BuildSettings.MinLightmapResolution);

					Packer.FindCharts(OverlappingCorners);
					bool bPackSuccess = Packer.FindBestPacking();
					if (bPackSuccess)
					{
						Packer.CommitPackedUVs();
					}
				}
				HasRawMesh[LODIndex] = true;
			}
			else if (LODIndex > 0 && MeshReduction)
			{
				// If a raw mesh is not explicitly provided, use the raw mesh of the
				// next highest LOD.
				RawMesh = LODMeshes[LODIndex - 1];
				OverlappingCorners = LODOverlappingCorners[LODIndex - 1];
				LODBuildSettings[LODIndex] = LODBuildSettings[LODIndex - 1];
				HasRawMesh[LODIndex] = false;
			}
		}
		check(LODMeshes.Num() == SourceModels.Num());
		check(LODOverlappingCorners.Num() == SourceModels.Num());

		// Bail if there is no raw mesh data from which to build a renderable mesh.
		if (LODMeshes.Num() == 0 || LODMeshes[0].WedgeIndices.Num() == 0)
		{
			return false;
		}

		Stage = EStage::Gathered;
		return true;
	}

	bool ReduceLODs(TArray<FStaticMeshSourceModel>& SourceModels, const FStaticMeshLODGroup& LODGroup, IMeshReduction* MeshReduction, bool& bOutWasReduced)
	{
		check(Stage == EStage::Gathered);

		// Reduce each LOD mesh according to its reduction settings.
		for (int32 LODIndex = 0; LODIndex < SourceModels.Num(); ++LODIndex)
		{
			const FStaticMeshSourceModel& SrcModel = SourceModels[LODIndex];
			FMeshReductionSettings ReductionSettings = LODGroup.GetSettings(SrcModel.ReductionSettings, LODIndex);
			LODMaxDeviation[NumValidLODs] = 0.0f;
			if (LODIndex != NumValidLODs)
			{
				LODBuildSettings[NumValidLODs] = LODBuildSettings[LODIndex];
				LODOverlappingCorners[NumValidLODs] = LODOverlappingCorners[LODIndex];
			}

			if (MeshReduction && (ReductionSettings.PercentTriangles < 1.0f || ReductionSettings.MaxDeviation > 0.0f))
			{
				FRawMesh InMesh = LODMeshes[ReductionSettings.BaseLODModel];
				FRawMesh& DestMesh = LODMeshes[NumValidLODs];
				TMultiMap<int32, int32>& DestOverlappingCorners = LODOverlappingCorners[NumValidLODs];

				MeshReduction->Reduce(DestMesh, LODMaxDeviation[NumValidLODs], InMesh, ReductionSettings);
				if (DestMesh.WedgeIndices.Num() > 0 && !DestMesh.IsValid())
				{
					UE_LOG(LogMeshUtilities, Error, TEXT("Mesh reduction produced a corrupt mesh for LOD%d"), LODIndex);
					return false;
				}
				bOutWasReduced = true;

				// Recompute adjacency information.
				DestOverlappingCorners.Reset();
				float ComparisonThreshold = GetComparisonThreshold(LODBuildSettings[NumValidLODs]);
				FindOverlappingCorners(DestOverlappingCorners, DestMesh, ComparisonThreshold);
			}

			if (LODMeshes[NumValidLODs].WedgeIndices.Num() > 0)
			{
				NumValidLODs++;
			}
		}

		if (NumValidLODs < 1)
		{
			return false;
		}
		Stage = EStage::Reduce;
		return true;
	}

	bool GenerateRenderingMeshes(FMeshUtilities& MeshUtilities, FStaticMeshRenderData& OutRenderData, TArray<FStaticMeshSourceModel>& InOutModels)
	{
		check(Stage == EStage::Reduce);
		// Generate per-LOD rendering data.
		OutRenderData.AllocateLODResources(NumValidLODs);
		for (int32 LODIndex = 0; LODIndex < NumValidLODs; ++LODIndex)
		{
			FStaticMeshLODResources& LODModel = OutRenderData.LODResources[LODIndex];
			FRawMesh& RawMesh = LODMeshes[LODIndex];
			LODModel.MaxDeviation = LODMaxDeviation[LODIndex];

			TArray<FStaticMeshBuildVertex> Vertices;
			TArray<TArray<uint32> > PerSectionIndices;

			// Find out how many sections are in the mesh.
			int32 MaxMaterialIndex = -1;
			for (int32 FaceIndex = 0; FaceIndex < RawMesh.FaceMaterialIndices.Num(); FaceIndex++)
			{
				MaxMaterialIndex = FMath::Max<int32>(RawMesh.FaceMaterialIndices[FaceIndex], MaxMaterialIndex);
			}

			while (MaxMaterialIndex >= LODModel.Sections.Num())
			{
				FStaticMeshSection* Section = new(LODModel.Sections) FStaticMeshSection();
				Section->MaterialIndex = LODModel.Sections.Num() - 1;
				new(PerSectionIndices)TArray<uint32>;
			}

			// Build and cache optimize vertex and index buffers.
			{
				// TODO_STATICMESH: The wedge map is only valid for LODIndex 0 if no reduction has been performed.
				// We can compute an approximate one instead for other LODs.
				TArray<int32> TempWedgeMap;
				TArray<int32>& WedgeMap = (LODIndex == 0 && InOutModels[0].ReductionSettings.PercentTriangles >= 1.0f) ? OutRenderData.WedgeMap : TempWedgeMap;
				float ComparisonThreshold = GetComparisonThreshold(LODBuildSettings[LODIndex]);
				BuildStaticMeshVertexAndIndexBuffers(Vertices, PerSectionIndices, WedgeMap, RawMesh, LODOverlappingCorners[LODIndex], ComparisonThreshold, LODBuildSettings[LODIndex].BuildScale3D);
				check(WedgeMap.Num() == RawMesh.WedgeIndices.Num());

				if (RawMesh.WedgeIndices.Num() < 100000 * 3)
				{
					MeshUtilities.CacheOptimizeVertexAndIndexBuffer(Vertices, PerSectionIndices, WedgeMap);
					check(WedgeMap.Num() == RawMesh.WedgeIndices.Num());
				}
			}

			// Initialize the vertex buffer.
			int32 NumTexCoords = ComputeNumTexCoords(RawMesh, MAX_STATIC_TEXCOORDS);
			LODModel.VertexBuffer.SetUseHighPrecisionTangentBasis(LODBuildSettings[LODIndex].bUseHighPrecisionTangentBasis);
			LODModel.VertexBuffer.SetUseFullPrecisionUVs(LODBuildSettings[LODIndex].bUseFullPrecisionUVs);
			LODModel.VertexBuffer.Init(Vertices, NumTexCoords);
			LODModel.PositionVertexBuffer.Init(Vertices);
			LODModel.ColorVertexBuffer.Init(Vertices);

			// Concatenate the per-section index buffers.
			TArray<uint32> CombinedIndices;
			bool bNeeds32BitIndices = false;
			for (int32 SectionIndex = 0; SectionIndex < LODModel.Sections.Num(); SectionIndex++)
			{
				FStaticMeshSection& Section = LODModel.Sections[SectionIndex];
				TArray<uint32> const& SectionIndices = PerSectionIndices[SectionIndex];
				Section.FirstIndex = 0;
				Section.NumTriangles = 0;
				Section.MinVertexIndex = 0;
				Section.MaxVertexIndex = 0;

				if (SectionIndices.Num())
				{
					Section.FirstIndex = CombinedIndices.Num();
					Section.NumTriangles = SectionIndices.Num() / 3;

					CombinedIndices.AddUninitialized(SectionIndices.Num());
					uint32* DestPtr = &CombinedIndices[Section.FirstIndex];
					uint32 const* SrcPtr = SectionIndices.GetData();

					Section.MinVertexIndex = *SrcPtr;
					Section.MaxVertexIndex = *SrcPtr;

					for (int32 Index = 0; Index < SectionIndices.Num(); Index++)
					{
						uint32 VertIndex = *SrcPtr++;

						bNeeds32BitIndices |= (VertIndex > MAX_uint16);
						Section.MinVertexIndex = FMath::Min<uint32>(VertIndex, Section.MinVertexIndex);
						Section.MaxVertexIndex = FMath::Max<uint32>(VertIndex, Section.MaxVertexIndex);
						*DestPtr++ = VertIndex;
					}
				}
			}
			LODModel.IndexBuffer.SetIndices(CombinedIndices, bNeeds32BitIndices ? EIndexBufferStride::Force32Bit : EIndexBufferStride::Force16Bit);

			if (LODIndex == 0)
			{
				ComputeStreamingTextureFactors(
					OutRenderData.StreamingTextureFactors,
					&OutRenderData.MaxStreamingTextureFactor,
					RawMesh,
					LODBuildSettings[LODIndex].BuildScale3D
					);
			}

			// Build the reversed index buffer.
			if (InOutModels[0].BuildSettings.bBuildReversedIndexBuffer)
			{
				TArray<uint32> InversedIndices;
				const int32 IndexCount = CombinedIndices.Num();
				InversedIndices.AddUninitialized(IndexCount);

				for (int32 SectionIndex = 0; SectionIndex < LODModel.Sections.Num(); ++SectionIndex)
				{
					const FStaticMeshSection& SectionInfo = LODModel.Sections[SectionIndex];
					const int32 SectionIndexCount = SectionInfo.NumTriangles * 3;

					for (int32 i = 0; i < SectionIndexCount; ++i)
					{
						InversedIndices[SectionInfo.FirstIndex + i] = CombinedIndices[SectionInfo.FirstIndex + SectionIndexCount - 1 - i];
					}
				}
				LODModel.ReversedIndexBuffer.SetIndices(InversedIndices, bNeeds32BitIndices ? EIndexBufferStride::Force32Bit : EIndexBufferStride::Force16Bit);
			}

			// Build the depth-only index buffer.
			TArray<uint32> DepthOnlyIndices;
			{
				BuildDepthOnlyIndexBuffer(
					DepthOnlyIndices,
					Vertices,
					CombinedIndices,
					LODModel.Sections
					);

				if (DepthOnlyIndices.Num() < 50000 * 3)
				{
					MeshUtilities.CacheOptimizeIndexBuffer(DepthOnlyIndices);
				}

				LODModel.DepthOnlyIndexBuffer.SetIndices(DepthOnlyIndices, bNeeds32BitIndices ? EIndexBufferStride::Force32Bit : EIndexBufferStride::Force16Bit);
			}

			// Build the inversed depth only index buffer.
			if (InOutModels[0].BuildSettings.bBuildReversedIndexBuffer)
			{
				TArray<uint32> ReversedDepthOnlyIndices;
				const int32 IndexCount = DepthOnlyIndices.Num();
				ReversedDepthOnlyIndices.AddUninitialized(IndexCount);
				for (int32 i = 0; i < IndexCount; ++i)
				{
					ReversedDepthOnlyIndices[i] = DepthOnlyIndices[IndexCount - 1 - i];
				}
				LODModel.ReversedDepthOnlyIndexBuffer.SetIndices(ReversedDepthOnlyIndices, bNeeds32BitIndices ? EIndexBufferStride::Force32Bit : EIndexBufferStride::Force16Bit);
			}

			// Build a list of wireframe edges in the static mesh.
			{
				TArray<FMeshEdge> Edges;
				TArray<uint32> WireframeIndices;

				FStaticMeshEdgeBuilder(CombinedIndices, Vertices, Edges).FindEdges();
				WireframeIndices.Empty(2 * Edges.Num());
				for (int32 EdgeIndex = 0; EdgeIndex < Edges.Num(); EdgeIndex++)
				{
					FMeshEdge&	Edge = Edges[EdgeIndex];
					WireframeIndices.Add(Edge.Vertices[0]);
					WireframeIndices.Add(Edge.Vertices[1]);
				}
				LODModel.WireframeIndexBuffer.SetIndices(WireframeIndices, bNeeds32BitIndices ? EIndexBufferStride::Force32Bit : EIndexBufferStride::Force16Bit);
			}

			// Build the adjacency index buffer used for tessellation.
			if (InOutModels[0].BuildSettings.bBuildAdjacencyBuffer)
			{
				TArray<uint32> AdjacencyIndices;

				BuildStaticAdjacencyIndexBuffer(
					LODModel.PositionVertexBuffer,
					LODModel.VertexBuffer,
					CombinedIndices,
					AdjacencyIndices
					);
				LODModel.AdjacencyIndexBuffer.SetIndices(AdjacencyIndices, bNeeds32BitIndices ? EIndexBufferStride::Force32Bit : EIndexBufferStride::Force16Bit);
			}
		}

		// Copy the original material indices to fixup meshes before compacting of materials was done.
		if (NumValidLODs > 0)
		{
			OutRenderData.MaterialIndexToImportIndex = LODMeshes[0].MaterialIndexToImportIndex;
		}

		// Calculate the bounding box.
		FBox BoundingBox(0);
		FPositionVertexBuffer& BasePositionVertexBuffer = OutRenderData.LODResources[0].PositionVertexBuffer;
		for (uint32 VertexIndex = 0; VertexIndex < BasePositionVertexBuffer.GetNumVertices(); VertexIndex++)
		{
			BoundingBox += BasePositionVertexBuffer.VertexPosition(VertexIndex);
		}
		BoundingBox.GetCenterAndExtents(OutRenderData.Bounds.Origin, OutRenderData.Bounds.BoxExtent);

		// Calculate the bounding sphere, using the center of the bounding box as the origin.
		OutRenderData.Bounds.SphereRadius = 0.0f;
		for (uint32 VertexIndex = 0; VertexIndex < BasePositionVertexBuffer.GetNumVertices(); VertexIndex++)
		{
			OutRenderData.Bounds.SphereRadius = FMath::Max(
				(BasePositionVertexBuffer.VertexPosition(VertexIndex) - OutRenderData.Bounds.Origin).Size(),
				OutRenderData.Bounds.SphereRadius
				);
		}

		Stage = EStage::GenerateRendering;
		return true;
	}

	bool ReplaceRawMeshModels(TArray<FStaticMeshSourceModel>& SourceModels)
	{
		check(Stage == EStage::Reduce);

		check(HasRawMesh[0]);
		check(SourceModels.Num() >= NumValidLODs);
		bool bDirty = false;
		for (int32 Index = 1; Index < NumValidLODs; ++Index)
		{
			if (!HasRawMesh[Index])
			{
				SourceModels[Index].RawMeshBulkData->SaveRawMesh(LODMeshes[Index]);
				bDirty = true;
			}
		}

		Stage = EStage::ReplaceRaw;
		return true;
	}

private:
	enum class EStage
	{
		Uninit,
		Gathered,
		Reduce,
		GenerateRendering,
		ReplaceRaw,
	};

	EStage Stage;

	int32 NumValidLODs;

	TIndirectArray<FRawMesh> LODMeshes;
	TIndirectArray<TMultiMap<int32, int32> > LODOverlappingCorners;
	float LODMaxDeviation[MAX_STATIC_MESH_LODS];
	FMeshBuildSettings LODBuildSettings[MAX_STATIC_MESH_LODS];
	bool HasRawMesh[MAX_STATIC_MESH_LODS];
};

bool FMeshUtilities::BuildStaticMesh(FStaticMeshRenderData& OutRenderData, TArray<FStaticMeshSourceModel>& SourceModels, const FStaticMeshLODGroup& LODGroup)
{
	FStaticMeshUtilityBuilder Builder;
	if (!Builder.GatherSourceMeshesPerLOD(SourceModels, MeshReduction))
	{
		return false;
	}

	OutRenderData.bReducedBySimplygon = false;
	bool bWasReduced = false;
	if (!Builder.ReduceLODs(SourceModels, LODGroup, MeshReduction, bWasReduced))
	{
		return false;
	}
	OutRenderData.bReducedBySimplygon = (bWasReduced && bUsingSimplygon);

	return Builder.GenerateRenderingMeshes(*this, OutRenderData, SourceModels);
}

bool FMeshUtilities::GenerateStaticMeshLODs(TArray<FStaticMeshSourceModel>& Models, const FStaticMeshLODGroup& LODGroup)
{
	FStaticMeshUtilityBuilder Builder;
	if (!Builder.GatherSourceMeshesPerLOD(Models, MeshReduction))
	{
		return false;
	}

	bool bWasReduced = false;
	if (!Builder.ReduceLODs(Models, LODGroup, MeshReduction, bWasReduced))
	{
		return false;
	}

	if (bWasReduced)
	{
		return Builder.ReplaceRawMeshModels(Models);
	}

	return false;
}

class IMeshBuildData
{
public:
	virtual uint32 GetWedgeIndex(uint32 FaceIndex, uint32 TriIndex) = 0;
	virtual uint32 GetVertexIndex(uint32 WedgeIndex) = 0;
	virtual uint32 GetVertexIndex(uint32 FaceIndex, uint32 TriIndex) = 0;
	virtual FVector GetVertexPosition(uint32 WedgeIndex) = 0;
	virtual FVector GetVertexPosition(uint32 FaceIndex, uint32 TriIndex) = 0;
	virtual FVector2D GetVertexUV(uint32 FaceIndex, uint32 TriIndex, uint32 UVIndex) = 0;
	virtual uint32 GetFaceSmoothingGroups(uint32 FaceIndex) = 0;

	virtual uint32 GetNumFaces() = 0;
	virtual uint32 GetNumWedges() = 0;

	virtual TArray<FVector>& GetTangentArray(uint32 Axis) = 0;
	virtual void ValidateTangentArraySize() = 0;

	virtual SMikkTSpaceInterface* GetMikkTInterface() = 0;
	virtual void* GetMikkTUserData() = 0;

	const IMeshUtilities::MeshBuildOptions& BuildOptions;
	TArray<FText>* OutWarningMessages;
	TArray<FName>* OutWarningNames;
	bool bTooManyVerts;

protected:
	IMeshBuildData(
		const IMeshUtilities::MeshBuildOptions& InBuildOptions,
		TArray<FText>* InWarningMessages,
		TArray<FName>* InWarningNames)
		: BuildOptions(InBuildOptions)
		, OutWarningMessages(InWarningMessages)
		, OutWarningNames(InWarningNames)
		, bTooManyVerts(false)
	{
	}
};

class SkeletalMeshBuildData : public IMeshBuildData
{
public:
	SkeletalMeshBuildData(
		FStaticLODModel& InLODModel,
		const FReferenceSkeleton& InRefSkeleton,
		const TArray<FVertInfluence>& InInfluences,
		const TArray<FMeshWedge>& InWedges,
		const TArray<FMeshFace>& InFaces,
		const TArray<FVector>& InPoints,
		const TArray<int32>& InPointToOriginalMap,
		const IMeshUtilities::MeshBuildOptions& InBuildOptions,
		TArray<FText>* InWarningMessages,
		TArray<FName>* InWarningNames)
		: IMeshBuildData(InBuildOptions, InWarningMessages, InWarningNames)
		, MikkTUserData(InWedges, InFaces, InPoints, InBuildOptions.bComputeNormals, TangentX, TangentY, TangentZ)
		, LODModel(InLODModel)
		, RefSkeleton(InRefSkeleton)
		, Influences(InInfluences)
		, Wedges(InWedges)
		, Faces(InFaces)
		, Points(InPoints)
		, PointToOriginalMap(InPointToOriginalMap)
	{
		MikkTInterface.m_getNormal = MikkGetNormal_Skeletal;
		MikkTInterface.m_getNumFaces = MikkGetNumFaces_Skeletal;
		MikkTInterface.m_getNumVerticesOfFace = MikkGetNumVertsOfFace_Skeletal;
		MikkTInterface.m_getPosition = MikkGetPosition_Skeletal;
		MikkTInterface.m_getTexCoord = MikkGetTexCoord_Skeletal;
		MikkTInterface.m_setTSpaceBasic = MikkSetTSpaceBasic_Skeletal;
		MikkTInterface.m_setTSpace = nullptr;
	}

	virtual uint32 GetWedgeIndex(uint32 FaceIndex, uint32 TriIndex) override
	{
		return Faces[FaceIndex].iWedge[TriIndex];
	}

	virtual uint32 GetVertexIndex(uint32 WedgeIndex) override
	{
		return Wedges[WedgeIndex].iVertex;
	}

	virtual uint32 GetVertexIndex(uint32 FaceIndex, uint32 TriIndex) override
	{
		return Wedges[Faces[FaceIndex].iWedge[TriIndex]].iVertex;
	}

	virtual FVector GetVertexPosition(uint32 WedgeIndex) override
	{
		return Points[Wedges[WedgeIndex].iVertex];
	}

	virtual FVector GetVertexPosition(uint32 FaceIndex, uint32 TriIndex) override
	{
		return Points[Wedges[Faces[FaceIndex].iWedge[TriIndex]].iVertex];
	}

	virtual FVector2D GetVertexUV(uint32 FaceIndex, uint32 TriIndex, uint32 UVIndex) override
	{
		return Wedges[Faces[FaceIndex].iWedge[TriIndex]].UVs[UVIndex];
	}

	virtual uint32 GetFaceSmoothingGroups(uint32 FaceIndex)
	{
		return Faces[FaceIndex].SmoothingGroups;
	}

	virtual uint32 GetNumFaces() override
	{
		return Faces.Num();
	}

	virtual uint32 GetNumWedges() override
	{
		return Wedges.Num();
	}

	virtual TArray<FVector>& GetTangentArray(uint32 Axis) override
	{
		if (Axis == 0)
		{
			return TangentX;
		}
		else if (Axis == 1)
		{
			return TangentY;
		}

		return TangentZ;
	}

	virtual void ValidateTangentArraySize() override
	{
		check(TangentX.Num() == Wedges.Num());
		check(TangentY.Num() == Wedges.Num());
		check(TangentZ.Num() == Wedges.Num());
	}

	virtual SMikkTSpaceInterface* GetMikkTInterface() override
	{
		return &MikkTInterface;
	}

	virtual void* GetMikkTUserData() override
	{
		return (void*)&MikkTUserData;
	}

	TArray<FVector> TangentX;
	TArray<FVector> TangentY;
	TArray<FVector> TangentZ;
	TArray<FSkinnedMeshChunk*> Chunks;

	SMikkTSpaceInterface MikkTInterface;
	MikkTSpace_Skeletal_Mesh MikkTUserData;

	FStaticLODModel& LODModel;
	const FReferenceSkeleton& RefSkeleton;
	const TArray<FVertInfluence>& Influences;
	const TArray<FMeshWedge>& Wedges;
	const TArray<FMeshFace>& Faces;
	const TArray<FVector>& Points;
	const TArray<int32>& PointToOriginalMap;
};

class FSkeletalMeshUtilityBuilder
{
public:
	FSkeletalMeshUtilityBuilder()
		: Stage(EStage::Uninit)
	{
	}

public:
	void Skeletal_FindOverlappingCorners(
		TMultiMap<int32, int32>& OutOverlappingCorners,
		IMeshBuildData* BuildData,
		float ComparisonThreshold
		)
	{
		int32 NumFaces = BuildData->GetNumFaces();
		int32 NumWedges = BuildData->GetNumWedges();
		check(NumFaces * 3 <= NumWedges);

		// Create a list of vertex Z/index pairs
		TArray<FIndexAndZ> VertIndexAndZ;
		VertIndexAndZ.Empty(NumWedges);
		for (int32 FaceIndex = 0; FaceIndex < NumFaces; FaceIndex++)
		{
			for (int32 TriIndex = 0; TriIndex < 3; ++TriIndex)
			{
				uint32 Index = BuildData->GetWedgeIndex(FaceIndex, TriIndex);
				new(VertIndexAndZ)FIndexAndZ(Index, BuildData->GetVertexPosition(Index));
			}
		}

		// Sort the vertices by z value
		VertIndexAndZ.Sort(FCompareIndexAndZ());

		// Search for duplicates, quickly!
		for (int32 i = 0; i < VertIndexAndZ.Num(); i++)
		{
			// only need to search forward, since we add pairs both ways
			for (int32 j = i + 1; j < VertIndexAndZ.Num(); j++)
			{
				if (FMath::Abs(VertIndexAndZ[j].Z - VertIndexAndZ[i].Z) > ComparisonThreshold)
					break; // can't be any more dups

				FVector PositionA = BuildData->GetVertexPosition(VertIndexAndZ[i].Index);
				FVector PositionB = BuildData->GetVertexPosition(VertIndexAndZ[j].Index);

				if (PointsEqual(PositionA, PositionB, ComparisonThreshold))
				{
					OutOverlappingCorners.Add(VertIndexAndZ[i].Index, VertIndexAndZ[j].Index);
					OutOverlappingCorners.Add(VertIndexAndZ[j].Index, VertIndexAndZ[i].Index);
				}
			}
		}
	}

	void Skeletal_ComputeTriangleTangents(
		TArray<FVector>& TriangleTangentX,
		TArray<FVector>& TriangleTangentY,
		TArray<FVector>& TriangleTangentZ,
		IMeshBuildData* BuildData,
		float ComparisonThreshold
		)
	{
		int32 NumTriangles = BuildData->GetNumFaces();
		TriangleTangentX.Empty(NumTriangles);
		TriangleTangentY.Empty(NumTriangles);
		TriangleTangentZ.Empty(NumTriangles);

		for (int32 TriangleIndex = 0; TriangleIndex < NumTriangles; TriangleIndex++)
		{
			const int32 UVIndex = 0;
			FVector P[3];

			for (int32 i = 0; i < 3; ++i)
			{
				P[i] = BuildData->GetVertexPosition(TriangleIndex, i);
			}

			const FVector Normal = ((P[1] - P[2]) ^ (P[0] - P[2])).GetSafeNormal(ComparisonThreshold);
			FMatrix	ParameterToLocal(
				FPlane(P[1].X - P[0].X, P[1].Y - P[0].Y, P[1].Z - P[0].Z, 0),
				FPlane(P[2].X - P[0].X, P[2].Y - P[0].Y, P[2].Z - P[0].Z, 0),
				FPlane(P[0].X, P[0].Y, P[0].Z, 0),
				FPlane(0, 0, 0, 1)
				);

			FVector2D T1 = BuildData->GetVertexUV(TriangleIndex, 0, UVIndex);
			FVector2D T2 = BuildData->GetVertexUV(TriangleIndex, 1, UVIndex);
			FVector2D T3 = BuildData->GetVertexUV(TriangleIndex, 2, UVIndex);
			FMatrix ParameterToTexture(
				FPlane(T2.X - T1.X, T2.Y - T1.Y, 0, 0),
				FPlane(T3.X - T1.X, T3.Y - T1.Y, 0, 0),
				FPlane(T1.X, T1.Y, 1, 0),
				FPlane(0, 0, 0, 1)
				);

			// Use InverseSlow to catch singular matrices.  Inverse can miss this sometimes.
			const FMatrix TextureToLocal = ParameterToTexture.Inverse() * ParameterToLocal;

			TriangleTangentX.Add(TextureToLocal.TransformVector(FVector(1, 0, 0)).GetSafeNormal());
			TriangleTangentY.Add(TextureToLocal.TransformVector(FVector(0, 1, 0)).GetSafeNormal());
			TriangleTangentZ.Add(Normal);

			FVector::CreateOrthonormalBasis(
				TriangleTangentX[TriangleIndex],
				TriangleTangentY[TriangleIndex],
				TriangleTangentZ[TriangleIndex]
				);
		}
	}

	void Skeletal_ComputeTangents(
		IMeshBuildData* BuildData,
		TMultiMap<int32, int32> const& OverlappingCorners
		)
	{
		bool bBlendOverlappingNormals = true;
		bool bIgnoreDegenerateTriangles = BuildData->BuildOptions.bRemoveDegenerateTriangles;
		float ComparisonThreshold = bIgnoreDegenerateTriangles ? THRESH_POINTS_ARE_SAME : 0.0f;

		// Compute per-triangle tangents.
		TArray<FVector> TriangleTangentX;
		TArray<FVector> TriangleTangentY;
		TArray<FVector> TriangleTangentZ;

		Skeletal_ComputeTriangleTangents(
			TriangleTangentX,
			TriangleTangentY,
			TriangleTangentZ,
			BuildData,
			bIgnoreDegenerateTriangles ? SMALL_NUMBER : 0.0f
			);

		TArray<FVector>& WedgeTangentX = BuildData->GetTangentArray(0);
		TArray<FVector>& WedgeTangentY = BuildData->GetTangentArray(1);
		TArray<FVector>& WedgeTangentZ = BuildData->GetTangentArray(2);

		// Declare these out here to avoid reallocations.
		TArray<FFanFace> RelevantFacesForCorner[3];
		TArray<int32> AdjacentFaces;
		TArray<int32> DupVerts;

		int32 NumFaces = BuildData->GetNumFaces();
		int32 NumWedges = BuildData->GetNumWedges();
		check(NumFaces * 3 <= NumWedges);

		// Allocate storage for tangents if none were provided.
		if (WedgeTangentX.Num() != NumWedges)
		{
			WedgeTangentX.Empty(NumWedges);
			WedgeTangentX.AddZeroed(NumWedges);
		}
		if (WedgeTangentY.Num() != NumWedges)
		{
			WedgeTangentY.Empty(NumWedges);
			WedgeTangentY.AddZeroed(NumWedges);
		}
		if (WedgeTangentZ.Num() != NumWedges)
		{
			WedgeTangentZ.Empty(NumWedges);
			WedgeTangentZ.AddZeroed(NumWedges);
		}

		for (int32 FaceIndex = 0; FaceIndex < NumFaces; FaceIndex++)
		{
			int32 WedgeOffset = FaceIndex * 3;
			FVector CornerPositions[3];
			FVector CornerTangentX[3];
			FVector CornerTangentY[3];
			FVector CornerTangentZ[3];

			for (int32 CornerIndex = 0; CornerIndex < 3; CornerIndex++)
			{
				CornerTangentX[CornerIndex] = FVector::ZeroVector;
				CornerTangentY[CornerIndex] = FVector::ZeroVector;
				CornerTangentZ[CornerIndex] = FVector::ZeroVector;
				CornerPositions[CornerIndex] = BuildData->GetVertexPosition(FaceIndex, CornerIndex);
				RelevantFacesForCorner[CornerIndex].Reset();
			}

			// Don't process degenerate triangles.
			if (PointsEqual(CornerPositions[0], CornerPositions[1], ComparisonThreshold)
				|| PointsEqual(CornerPositions[0], CornerPositions[2], ComparisonThreshold)
				|| PointsEqual(CornerPositions[1], CornerPositions[2], ComparisonThreshold))
			{
				continue;
			}

			// No need to process triangles if tangents already exist.
			bool bCornerHasTangents[3] = { 0 };
			for (int32 CornerIndex = 0; CornerIndex < 3; CornerIndex++)
			{
				bCornerHasTangents[CornerIndex] = !WedgeTangentX[WedgeOffset + CornerIndex].IsZero()
					&& !WedgeTangentY[WedgeOffset + CornerIndex].IsZero()
					&& !WedgeTangentZ[WedgeOffset + CornerIndex].IsZero();
			}
			if (bCornerHasTangents[0] && bCornerHasTangents[1] && bCornerHasTangents[2])
			{
				continue;
			}

			// Calculate smooth vertex normals.
			float Determinant = FVector::Triple(
				TriangleTangentX[FaceIndex],
				TriangleTangentY[FaceIndex],
				TriangleTangentZ[FaceIndex]
				);

			// Start building a list of faces adjacent to this face.
			AdjacentFaces.Reset();
			for (int32 CornerIndex = 0; CornerIndex < 3; CornerIndex++)
			{
				int32 ThisCornerIndex = WedgeOffset + CornerIndex;
				DupVerts.Reset();
				OverlappingCorners.MultiFind(ThisCornerIndex, DupVerts);
				DupVerts.Add(ThisCornerIndex); // I am a "dup" of myself
				for (int32 k = 0; k < DupVerts.Num(); k++)
				{
					AdjacentFaces.AddUnique(DupVerts[k] / 3);
				}
			}

			// We need to sort these here because the criteria for point equality is
			// exact, so we must ensure the exact same order for all dups.
			AdjacentFaces.Sort();

			// Process adjacent faces
			for (int32 AdjacentFaceIndex = 0; AdjacentFaceIndex < AdjacentFaces.Num(); AdjacentFaceIndex++)
			{
				int32 OtherFaceIndex = AdjacentFaces[AdjacentFaceIndex];
				for (int32 OurCornerIndex = 0; OurCornerIndex < 3; OurCornerIndex++)
				{
					if (bCornerHasTangents[OurCornerIndex])
						continue;

					FFanFace NewFanFace;
					int32 CommonIndexCount = 0;

					// Check for vertices in common.
					if (FaceIndex == OtherFaceIndex)
					{
						CommonIndexCount = 3;
						NewFanFace.LinkedVertexIndex = OurCornerIndex;
					}
					else
					{
						// Check matching vertices against main vertex .
						for (int32 OtherCornerIndex = 0; OtherCornerIndex < 3; OtherCornerIndex++)
						{
							if (PointsEqual(
								CornerPositions[OurCornerIndex],
								BuildData->GetVertexPosition(OtherFaceIndex, OtherCornerIndex),
								ComparisonThreshold
								))
							{
								CommonIndexCount++;
								NewFanFace.LinkedVertexIndex = OtherCornerIndex;
							}
						}
					}

					// Add if connected by at least one point. Smoothing matches are considered later.
					if (CommonIndexCount > 0)
					{
						NewFanFace.FaceIndex = OtherFaceIndex;
						NewFanFace.bFilled = (OtherFaceIndex == FaceIndex); // Starter face for smoothing floodfill.
						NewFanFace.bBlendTangents = NewFanFace.bFilled;
						NewFanFace.bBlendNormals = NewFanFace.bFilled;
						RelevantFacesForCorner[OurCornerIndex].Add(NewFanFace);
					}
				}
			}

			// Find true relevance of faces for a vertex normal by traversing
			// smoothing-group-compatible connected triangle fans around common vertices.
			for (int32 CornerIndex = 0; CornerIndex < 3; CornerIndex++)
			{
				if (bCornerHasTangents[CornerIndex])
					continue;

				int32 NewConnections;
				do
				{
					NewConnections = 0;
					for (int32 OtherFaceIdx = 0; OtherFaceIdx < RelevantFacesForCorner[CornerIndex].Num(); OtherFaceIdx++)
					{
						FFanFace& OtherFace = RelevantFacesForCorner[CornerIndex][OtherFaceIdx];
						// The vertex' own face is initially the only face with bFilled == true.
						if (OtherFace.bFilled)
						{
							for (int32 NextFaceIndex = 0; NextFaceIndex < RelevantFacesForCorner[CornerIndex].Num(); NextFaceIndex++)
							{
								FFanFace& NextFace = RelevantFacesForCorner[CornerIndex][NextFaceIndex];
								if (!NextFace.bFilled) // && !NextFace.bBlendTangents)
								{
									if (NextFaceIndex != OtherFaceIdx)
										//&& (RawMesh.FaceSmoothingMasks[NextFace.FaceIndex] & RawMesh.FaceSmoothingMasks[OtherFace.FaceIndex]))
									{
										int32 CommonVertices = 0;
										int32 CommonTangentVertices = 0;
										int32 CommonNormalVertices = 0;
										for (int32 OtherCornerIndex = 0; OtherCornerIndex < 3; OtherCornerIndex++)
										{
											for (int32 NextCornerIndex = 0; NextCornerIndex < 3; NextCornerIndex++)
											{
												int32 NextVertexIndex = BuildData->GetVertexIndex(NextFace.FaceIndex, NextCornerIndex);
												int32 OtherVertexIndex = BuildData->GetVertexIndex(OtherFace.FaceIndex, OtherCornerIndex);
												if (PointsEqual(
													BuildData->GetVertexPosition(NextFace.FaceIndex, NextCornerIndex),
													BuildData->GetVertexPosition(OtherFace.FaceIndex, OtherCornerIndex),
													ComparisonThreshold))
												{
													CommonVertices++;


													if (UVsEqual(
														BuildData->GetVertexUV(NextFace.FaceIndex, NextCornerIndex, 0),
														BuildData->GetVertexUV(OtherFace.FaceIndex, OtherCornerIndex, 0)))
													{
														CommonTangentVertices++;
													}
													if (bBlendOverlappingNormals
														|| NextVertexIndex == OtherVertexIndex)
													{
														CommonNormalVertices++;
													}
												}
											}
										}
										// Flood fill faces with more than one common vertices which must be touching edges.
										if (CommonVertices > 1)
										{
											NextFace.bFilled = true;
											NextFace.bBlendNormals = (CommonNormalVertices > 1);
											NewConnections++;

											// Only blend tangents if there is no UV seam along the edge with this face.
											if (OtherFace.bBlendTangents && CommonTangentVertices > 1)
											{
												float OtherDeterminant = FVector::Triple(
													TriangleTangentX[NextFace.FaceIndex],
													TriangleTangentY[NextFace.FaceIndex],
													TriangleTangentZ[NextFace.FaceIndex]
													);
												if ((Determinant * OtherDeterminant) > 0.0f)
												{
													NextFace.bBlendTangents = true;
												}
											}
										}
									}
								}
							}
						}
					}
				}
				while (NewConnections > 0);
			}

			// Vertex normal construction.
			for (int32 CornerIndex = 0; CornerIndex < 3; CornerIndex++)
			{
				if (bCornerHasTangents[CornerIndex])
				{
					CornerTangentX[CornerIndex] = WedgeTangentX[WedgeOffset + CornerIndex];
					CornerTangentY[CornerIndex] = WedgeTangentY[WedgeOffset + CornerIndex];
					CornerTangentZ[CornerIndex] = WedgeTangentZ[WedgeOffset + CornerIndex];
				}
				else
				{
					for (int32 RelevantFaceIdx = 0; RelevantFaceIdx < RelevantFacesForCorner[CornerIndex].Num(); RelevantFaceIdx++)
					{
						FFanFace const& RelevantFace = RelevantFacesForCorner[CornerIndex][RelevantFaceIdx];
						if (RelevantFace.bFilled)
						{
							int32 OtherFaceIndex = RelevantFace.FaceIndex;
							if (RelevantFace.bBlendTangents)
							{
								CornerTangentX[CornerIndex] += TriangleTangentX[OtherFaceIndex];
								CornerTangentY[CornerIndex] += TriangleTangentY[OtherFaceIndex];
							}
							if (RelevantFace.bBlendNormals)
							{
								CornerTangentZ[CornerIndex] += TriangleTangentZ[OtherFaceIndex];
							}
						}
					}
					if (!WedgeTangentX[WedgeOffset + CornerIndex].IsZero())
					{
						CornerTangentX[CornerIndex] = WedgeTangentX[WedgeOffset + CornerIndex];
					}
					if (!WedgeTangentY[WedgeOffset + CornerIndex].IsZero())
					{
						CornerTangentY[CornerIndex] = WedgeTangentY[WedgeOffset + CornerIndex];
					}
					if (!WedgeTangentZ[WedgeOffset + CornerIndex].IsZero())
					{
						CornerTangentZ[CornerIndex] = WedgeTangentZ[WedgeOffset + CornerIndex];
					}
				}
			}

			// Normalization.
			for (int32 CornerIndex = 0; CornerIndex < 3; CornerIndex++)
			{
				CornerTangentX[CornerIndex].Normalize();
				CornerTangentY[CornerIndex].Normalize();
				CornerTangentZ[CornerIndex].Normalize();

				// Gram-Schmidt orthogonalization
				CornerTangentY[CornerIndex] -= CornerTangentX[CornerIndex] * (CornerTangentX[CornerIndex] | CornerTangentY[CornerIndex]);
				CornerTangentY[CornerIndex].Normalize();

				CornerTangentX[CornerIndex] -= CornerTangentZ[CornerIndex] * (CornerTangentZ[CornerIndex] | CornerTangentX[CornerIndex]);
				CornerTangentX[CornerIndex].Normalize();
				CornerTangentY[CornerIndex] -= CornerTangentZ[CornerIndex] * (CornerTangentZ[CornerIndex] | CornerTangentY[CornerIndex]);
				CornerTangentY[CornerIndex].Normalize();
			}

			// Copy back to the mesh.
			for (int32 CornerIndex = 0; CornerIndex < 3; CornerIndex++)
			{
				WedgeTangentX[WedgeOffset + CornerIndex] = CornerTangentX[CornerIndex];
				WedgeTangentY[WedgeOffset + CornerIndex] = CornerTangentY[CornerIndex];
				WedgeTangentZ[WedgeOffset + CornerIndex] = CornerTangentZ[CornerIndex];
			}
		}

		check(WedgeTangentX.Num() == NumWedges);
		check(WedgeTangentY.Num() == NumWedges);
		check(WedgeTangentZ.Num() == NumWedges);
	}

	void Skeletal_ComputeTangents_MikkTSpace(
		IMeshBuildData* BuildData,
		TMultiMap<int32, int32> const& OverlappingCorners
		)
	{
		bool bBlendOverlappingNormals = true;
		bool bIgnoreDegenerateTriangles = BuildData->BuildOptions.bRemoveDegenerateTriangles;
		float ComparisonThreshold = bIgnoreDegenerateTriangles ? THRESH_POINTS_ARE_SAME : 0.0f;

		// Compute per-triangle tangents.
		TArray<FVector> TriangleTangentX;
		TArray<FVector> TriangleTangentY;
		TArray<FVector> TriangleTangentZ;

		Skeletal_ComputeTriangleTangents(
			TriangleTangentX,
			TriangleTangentY,
			TriangleTangentZ,
			BuildData,
			bIgnoreDegenerateTriangles ? SMALL_NUMBER : 0.0f
			);

		TArray<FVector>& WedgeTangentX = BuildData->GetTangentArray(0);
		TArray<FVector>& WedgeTangentY = BuildData->GetTangentArray(1);
		TArray<FVector>& WedgeTangentZ = BuildData->GetTangentArray(2);

		// Declare these out here to avoid reallocations.
		TArray<FFanFace> RelevantFacesForCorner[3];
		TArray<int32> AdjacentFaces;
		TArray<int32> DupVerts;

		int32 NumFaces = BuildData->GetNumFaces();
		int32 NumWedges = BuildData->GetNumWedges();
		check(NumFaces * 3 == NumWedges);

		bool bWedgeNormals = true;
		bool bWedgeTSpace = false;
		for (int32 WedgeIdx = 0; WedgeIdx < WedgeTangentZ.Num(); ++WedgeIdx)
		{
			for (int32 VertexIndex = 0; VertexIndex < 3; VertexIndex++)
				bWedgeNormals = bWedgeNormals && (!WedgeTangentZ[WedgeIdx].IsNearlyZero());
		}

		if (WedgeTangentX.Num() > 0 && WedgeTangentY.Num() > 0)
		{
			bWedgeTSpace = true;
			for (int32 WedgeIdx = 0; WedgeIdx < WedgeTangentX.Num()
				&& WedgeIdx < WedgeTangentY.Num(); ++WedgeIdx)
			{
				bWedgeTSpace = bWedgeTSpace && (!WedgeTangentX[WedgeIdx].IsNearlyZero()) && (!WedgeTangentY[WedgeIdx].IsNearlyZero());
			}
		}

		// Allocate storage for tangents if none were provided, and calculate normals for MikkTSpace.
		if (WedgeTangentZ.Num() != NumWedges || !bWedgeNormals)
		{
			// normals are not included, so we should calculate them
			WedgeTangentZ.Empty(NumWedges);
			WedgeTangentZ.AddZeroed(NumWedges);
			// we need to calculate normals for MikkTSpace

			for (int32 FaceIndex = 0; FaceIndex < NumFaces; FaceIndex++)
			{
				int32 WedgeOffset = FaceIndex * 3;
				FVector CornerPositions[3];
				FVector CornerNormal[3];

				for (int32 CornerIndex = 0; CornerIndex < 3; CornerIndex++)
				{
					CornerNormal[CornerIndex] = FVector::ZeroVector;
					CornerPositions[CornerIndex] = BuildData->GetVertexPosition(FaceIndex, CornerIndex);
					RelevantFacesForCorner[CornerIndex].Reset();
				}

				// Don't process degenerate triangles.
				if (PointsEqual(CornerPositions[0], CornerPositions[1], ComparisonThreshold)
					|| PointsEqual(CornerPositions[0], CornerPositions[2], ComparisonThreshold)
					|| PointsEqual(CornerPositions[1], CornerPositions[2], ComparisonThreshold))
				{
					continue;
				}

				// No need to process triangles if tangents already exist.
				bool bCornerHasNormal[3] = { 0 };
				for (int32 CornerIndex = 0; CornerIndex < 3; CornerIndex++)
				{
					bCornerHasNormal[CornerIndex] = !WedgeTangentZ[WedgeOffset + CornerIndex].IsZero();
				}
				if (bCornerHasNormal[0] && bCornerHasNormal[1] && bCornerHasNormal[2])
				{
					continue;
				}

				// Start building a list of faces adjacent to this face.
				AdjacentFaces.Reset();
				for (int32 CornerIndex = 0; CornerIndex < 3; CornerIndex++)
				{
					int32 ThisCornerIndex = WedgeOffset + CornerIndex;
					DupVerts.Reset();
					OverlappingCorners.MultiFind(ThisCornerIndex, DupVerts);
					DupVerts.Add(ThisCornerIndex); // I am a "dup" of myself
					for (int32 k = 0; k < DupVerts.Num(); k++)
					{
						AdjacentFaces.AddUnique(DupVerts[k] / 3);
					}
				}

				// We need to sort these here because the criteria for point equality is
				// exact, so we must ensure the exact same order for all dups.
				AdjacentFaces.Sort();

				// Process adjacent faces
				for (int32 AdjacentFaceIndex = 0; AdjacentFaceIndex < AdjacentFaces.Num(); AdjacentFaceIndex++)
				{
					int32 OtherFaceIndex = AdjacentFaces[AdjacentFaceIndex];
					for (int32 OurCornerIndex = 0; OurCornerIndex < 3; OurCornerIndex++)
					{
						if (bCornerHasNormal[OurCornerIndex])
							continue;

						FFanFace NewFanFace;
						int32 CommonIndexCount = 0;

						// Check for vertices in common.
						if (FaceIndex == OtherFaceIndex)
						{
							CommonIndexCount = 3;
							NewFanFace.LinkedVertexIndex = OurCornerIndex;
						}
						else
						{
							// Check matching vertices against main vertex .
							for (int32 OtherCornerIndex = 0; OtherCornerIndex < 3; OtherCornerIndex++)
							{
								if (PointsEqual(
									CornerPositions[OurCornerIndex],
									BuildData->GetVertexPosition(OtherFaceIndex, OtherCornerIndex),
									ComparisonThreshold
									))
								{
									CommonIndexCount++;
									NewFanFace.LinkedVertexIndex = OtherCornerIndex;
								}
							}
						}

						// Add if connected by at least one point. Smoothing matches are considered later.
						if (CommonIndexCount > 0)
						{
							NewFanFace.FaceIndex = OtherFaceIndex;
							NewFanFace.bFilled = (OtherFaceIndex == FaceIndex); // Starter face for smoothing floodfill.
							NewFanFace.bBlendTangents = NewFanFace.bFilled;
							NewFanFace.bBlendNormals = NewFanFace.bFilled;
							RelevantFacesForCorner[OurCornerIndex].Add(NewFanFace);
						}
					}
				}

				// Find true relevance of faces for a vertex normal by traversing
				// smoothing-group-compatible connected triangle fans around common vertices.
				for (int32 CornerIndex = 0; CornerIndex < 3; CornerIndex++)
				{
					if (bCornerHasNormal[CornerIndex])
						continue;

					int32 NewConnections;
					do
					{
						NewConnections = 0;
						for (int32 OtherFaceIdx = 0; OtherFaceIdx < RelevantFacesForCorner[CornerIndex].Num(); OtherFaceIdx++)
						{
							FFanFace& OtherFace = RelevantFacesForCorner[CornerIndex][OtherFaceIdx];
							// The vertex' own face is initially the only face with bFilled == true.
							if (OtherFace.bFilled)
							{
								for (int32 NextFaceIndex = 0; NextFaceIndex < RelevantFacesForCorner[CornerIndex].Num(); NextFaceIndex++)
								{
									FFanFace& NextFace = RelevantFacesForCorner[CornerIndex][NextFaceIndex];
									if (!NextFace.bFilled) // && !NextFace.bBlendTangents)
									{
										if ((NextFaceIndex != OtherFaceIdx)
											 && (BuildData->GetFaceSmoothingGroups(NextFace.FaceIndex) & BuildData->GetFaceSmoothingGroups(OtherFace.FaceIndex)))
										{
											int32 CommonVertices = 0;
											int32 CommonNormalVertices = 0;
											for (int32 OtherCornerIndex = 0; OtherCornerIndex < 3; OtherCornerIndex++)
											{
												for (int32 NextCornerIndex = 0; NextCornerIndex < 3; NextCornerIndex++)
												{
													int32 NextVertexIndex = BuildData->GetVertexIndex(NextFace.FaceIndex, NextCornerIndex);
													int32 OtherVertexIndex = BuildData->GetVertexIndex(OtherFace.FaceIndex, OtherCornerIndex);
													if (PointsEqual(
														BuildData->GetVertexPosition(NextFace.FaceIndex, NextCornerIndex),
														BuildData->GetVertexPosition(OtherFace.FaceIndex, OtherCornerIndex),
														ComparisonThreshold))
													{
														CommonVertices++;
														if (bBlendOverlappingNormals
															|| NextVertexIndex == OtherVertexIndex)
														{
															CommonNormalVertices++;
														}
													}
												}
											}
											// Flood fill faces with more than one common vertices which must be touching edges.
											if (CommonVertices > 1)
											{
												NextFace.bFilled = true;
												NextFace.bBlendNormals = (CommonNormalVertices > 1);
												NewConnections++;
											}
										}
									}
								}
							}
						}
					} 
					while (NewConnections > 0);
				}

				// Vertex normal construction.
				for (int32 CornerIndex = 0; CornerIndex < 3; CornerIndex++)
				{
					if (bCornerHasNormal[CornerIndex])
					{
						CornerNormal[CornerIndex] = WedgeTangentZ[WedgeOffset + CornerIndex];
					}
					else
					{
						for (int32 RelevantFaceIdx = 0; RelevantFaceIdx < RelevantFacesForCorner[CornerIndex].Num(); RelevantFaceIdx++)
						{
							FFanFace const& RelevantFace = RelevantFacesForCorner[CornerIndex][RelevantFaceIdx];
							if (RelevantFace.bFilled)
							{
								int32 OtherFaceIndex = RelevantFace.FaceIndex;
								if (RelevantFace.bBlendNormals)
								{
									CornerNormal[CornerIndex] += TriangleTangentZ[OtherFaceIndex];
								}
							}
						}
						if (!WedgeTangentZ[WedgeOffset + CornerIndex].IsZero())
						{
							CornerNormal[CornerIndex] = WedgeTangentZ[WedgeOffset + CornerIndex];
						}
					}
				}

				// Normalization.
				for (int32 CornerIndex = 0; CornerIndex < 3; CornerIndex++)
				{
					CornerNormal[CornerIndex].Normalize();
				}

				// Copy back to the mesh.
				for (int32 CornerIndex = 0; CornerIndex < 3; CornerIndex++)
				{
					WedgeTangentZ[WedgeOffset + CornerIndex] = CornerNormal[CornerIndex];
				}
			}
		}

		if (WedgeTangentX.Num() != NumWedges)
		{
			WedgeTangentX.Empty(NumWedges);
			WedgeTangentX.AddZeroed(NumWedges);
		}
		if (WedgeTangentY.Num() != NumWedges)
		{
			WedgeTangentY.Empty(NumWedges);
			WedgeTangentY.AddZeroed(NumWedges);
		}

		//if (!bWedgeTSpace)
		{
			// we can use mikktspace to calculate the tangents		
			SMikkTSpaceContext MikkTContext;
			MikkTContext.m_pInterface = BuildData->GetMikkTInterface();
			MikkTContext.m_pUserData = BuildData->GetMikkTUserData();
			//MikkTContext.m_bIgnoreDegenerates = bIgnoreDegenerateTriangles;

			genTangSpaceDefault(&MikkTContext);
		}

		check(WedgeTangentX.Num() == NumWedges);
		check(WedgeTangentY.Num() == NumWedges);
		check(WedgeTangentZ.Num() == NumWedges);
	}

	bool PrepareSourceMesh(IMeshBuildData* BuildData)
	{
		check(Stage == EStage::Uninit);

		BeginSlowTask();

		TMultiMap<int32, int32>& OverlappingCorners = *new(LODOverlappingCorners)TMultiMap<int32, int32>;

		float ComparisonThreshold = THRESH_POINTS_ARE_SAME;//GetComparisonThreshold(LODBuildSettings[LODIndex]);
		int32 NumWedges = BuildData->GetNumWedges();

		// Find overlapping corners to accelerate adjacency.
		Skeletal_FindOverlappingCorners(OverlappingCorners, BuildData, ComparisonThreshold);

		// Figure out if we should recompute normals and tangents.
		bool bRecomputeNormals = BuildData->BuildOptions.bComputeNormals;
		bool bRecomputeTangents = BuildData->BuildOptions.bComputeTangents;

		// Dump normals and tangents if we are recomputing them.
		if (bRecomputeTangents)
		{
			TArray<FVector>& TangentX = BuildData->GetTangentArray(0);
			TArray<FVector>& TangentY = BuildData->GetTangentArray(1);

			TangentX.Empty(NumWedges);
			TangentX.AddZeroed(NumWedges);
			TangentY.Empty(NumWedges);
			TangentY.AddZeroed(NumWedges);
		}
		if (bRecomputeNormals)
		{
			TArray<FVector>& TangentZ = BuildData->GetTangentArray(2);
			TangentZ.Empty(NumWedges);
			TangentZ.AddZeroed(NumWedges);
		}

		// Compute any missing tangents. MikkTSpace should be use only when the user want to recompute the normals or tangents otherwise should always fallback on builtin
		if (BuildData->BuildOptions.bUseMikkTSpace && (BuildData->BuildOptions.bComputeNormals || BuildData->BuildOptions.bComputeTangents))
		{
			Skeletal_ComputeTangents_MikkTSpace(BuildData, OverlappingCorners);
		}
		else
		{
			Skeletal_ComputeTangents(BuildData, OverlappingCorners);
		}

		// At this point the mesh will have valid tangents.
		BuildData->ValidateTangentArraySize();
		check(LODOverlappingCorners.Num() == 1);

		EndSlowTask();

		Stage = EStage::Prepared;
		return true;
	}

	bool GenerateSkeletalRenderMesh(IMeshBuildData* InBuildData)
	{
		check(Stage == EStage::Prepared);

		SkeletalMeshBuildData& BuildData = *(SkeletalMeshBuildData*)InBuildData;

		BeginSlowTask();

		// Find wedge influences.
		TArray<int32>	WedgeInfluenceIndices;
		TMap<uint32, uint32> VertexIndexToInfluenceIndexMap;

		for (uint32 LookIdx = 0; LookIdx < (uint32)BuildData.Influences.Num(); LookIdx++)
		{
			// Order matters do not allow the map to overwrite an existing value.
			if (!VertexIndexToInfluenceIndexMap.Find(BuildData.Influences[LookIdx].VertIndex))
			{
				VertexIndexToInfluenceIndexMap.Add(BuildData.Influences[LookIdx].VertIndex, LookIdx);
			}
		}

		for (int32 WedgeIndex = 0; WedgeIndex < BuildData.Wedges.Num(); WedgeIndex++)
		{
			uint32* InfluenceIndex = VertexIndexToInfluenceIndexMap.Find(BuildData.Wedges[WedgeIndex].iVertex);

			if (InfluenceIndex)
			{
				WedgeInfluenceIndices.Add(*InfluenceIndex);
			}
			else
			{
				// we have missing influence vert,  we weight to root
				WedgeInfluenceIndices.Add(0);

				// add warning message
				if (BuildData.OutWarningMessages)
				{
					BuildData.OutWarningMessages->Add(FText::Format(FText::FromString("Missing influence on vert {0}. Weighting it to root."), FText::FromString(FString::FromInt(BuildData.Wedges[WedgeIndex].iVertex))));
					if (BuildData.OutWarningNames)
					{
						BuildData.OutWarningNames->Add(FFbxErrors::SkeletalMesh_VertMissingInfluences);
					}
				}
			}
		}

		check(BuildData.Wedges.Num() == WedgeInfluenceIndices.Num());

		TArray<FSkeletalMeshVertIndexAndZ> VertIndexAndZ;
		TArray<FSoftSkinBuildVertex> RawVertices;

		VertIndexAndZ.Empty(BuildData.Points.Num());
		RawVertices.Reserve(BuildData.Points.Num());

		for (int32 FaceIndex = 0; FaceIndex < BuildData.Faces.Num(); FaceIndex++)
		{
			// Only update the status progress bar if we are in the game thread and every thousand faces. 
			// Updating status is extremely slow
			if (FaceIndex % 5000 == 0)
			{
				UpdateSlowTask(FaceIndex, BuildData.Faces.Num());
			}

			const FMeshFace& Face = BuildData.Faces[FaceIndex];

			for (int32 VertexIndex = 0; VertexIndex < 3; VertexIndex++)
			{
				FSoftSkinBuildVertex Vertex;
				const uint32 WedgeIndex = BuildData.GetWedgeIndex(FaceIndex, VertexIndex);
				const FMeshWedge& Wedge = BuildData.Wedges[WedgeIndex];

				Vertex.Position = BuildData.GetVertexPosition(FaceIndex, VertexIndex);

				FVector TangentX, TangentY, TangentZ;
				TangentX = BuildData.TangentX[WedgeIndex].GetSafeNormal();
				TangentY = BuildData.TangentY[WedgeIndex].GetSafeNormal();
				TangentZ = BuildData.TangentZ[WedgeIndex].GetSafeNormal();

				/*if (BuildData.BuildOptions.bComputeNormals || BuildData.BuildOptions.bComputeTangents)
				{
				TangentX = BuildData.TangentX[VertexIndex].GetSafeNormal();
				TangentY = BuildData.TangentY[VertexIndex].GetSafeNormal();

				if( BuildData.BuildOptions.bComputeNormals )
				{
				TangentZ = BuildData.TangentZ[VertexIndex].GetSafeNormal();
				}
				else
				{
				//TangentZ = Face.TangentZ[VertexIndex];
				}

				TangentY -= TangentX * (TangentX | TangentY);
				TangentY.Normalize();

				TangentX -= TangentZ * (TangentZ | TangentX);
				TangentY -= TangentZ * (TangentZ | TangentY);

				TangentX.Normalize();
				TangentY.Normalize();
				}
				else*/
				{
					//TangentX = Face.TangentX[VertexIndex];
					//TangentY = Face.TangentY[VertexIndex];
					//TangentZ = Face.TangentZ[VertexIndex];

					// Normalize overridden tangents.  Its possible for them to import un-normalized.
					TangentX.Normalize();
					TangentY.Normalize();
					TangentZ.Normalize();
				}

				Vertex.TangentX = TangentX;
				Vertex.TangentY = TangentY;
				Vertex.TangentZ = TangentZ;

				FMemory::Memcpy(Vertex.UVs, Wedge.UVs, sizeof(FVector2D)*MAX_TEXCOORDS);
				Vertex.Color = Wedge.Color;

				{
					// Count the influences.
					int32 InfIdx = WedgeInfluenceIndices[Face.iWedge[VertexIndex]];
					int32 LookIdx = InfIdx;

					uint32 InfluenceCount = 0;
					while (BuildData.Influences.IsValidIndex(LookIdx) && (BuildData.Influences[LookIdx].VertIndex == Wedge.iVertex))
					{
						InfluenceCount++;
						LookIdx++;
					}
					InfluenceCount = FMath::Min<uint32>(InfluenceCount, MAX_TOTAL_INFLUENCES);

					// Setup the vertex influences.
					Vertex.InfluenceBones[0] = 0;
					Vertex.InfluenceWeights[0] = 255;
					for (uint32 i = 1; i < MAX_TOTAL_INFLUENCES; i++)
					{
						Vertex.InfluenceBones[i] = 0;
						Vertex.InfluenceWeights[i] = 0;
					}

					uint32	TotalInfluenceWeight = 0;
					for (uint32 i = 0; i < InfluenceCount; i++)
					{
						FBoneIndexType BoneIndex = (FBoneIndexType)BuildData.Influences[InfIdx + i].BoneIndex;
						if (BoneIndex >= BuildData.RefSkeleton.GetNum())
							continue;

						Vertex.InfluenceBones[i] = BoneIndex;
						Vertex.InfluenceWeights[i] = (uint8)(BuildData.Influences[InfIdx + i].Weight * 255.0f);
						TotalInfluenceWeight += Vertex.InfluenceWeights[i];
					}
					Vertex.InfluenceWeights[0] += 255 - TotalInfluenceWeight;
				}

				// Add the vertex as well as its original index in the points array
				Vertex.PointWedgeIdx = Wedge.iVertex;

				int32 RawIndex = RawVertices.Add(Vertex);

				// Add an efficient way to find dupes of this vertex later for fast combining of vertices
				FSkeletalMeshVertIndexAndZ IAndZ;
				IAndZ.Index = RawIndex;
				IAndZ.Z = Vertex.Position.Z;

				VertIndexAndZ.Add(IAndZ);
			}
		}

		// Generate chunks and their vertices and indices
		SkeletalMeshTools::BuildSkeletalMeshChunks(BuildData.Faces, RawVertices, VertIndexAndZ, BuildData.BuildOptions.bKeepOverlappingVertices, BuildData.Chunks, BuildData.bTooManyVerts);

		// Chunk vertices to satisfy the requested limit.
		static const auto MaxBonesVar = IConsoleManager::Get().FindTConsoleVariableDataInt(TEXT("Compat.MAX_GPUSKIN_BONES"));
		const int32 MaxGPUSkinBones = MaxBonesVar->GetValueOnAnyThread();
		SkeletalMeshTools::ChunkSkinnedVertices(BuildData.Chunks, MaxGPUSkinBones);

		EndSlowTask();

		Stage = EStage::GenerateRendering;
		return true;
	}

	void BeginSlowTask()
	{
		if (IsInGameThread())
		{
			GWarn->BeginSlowTask(NSLOCTEXT("UnrealEd", "ProcessingSkeletalTriangles", "Processing Mesh Triangles"), true);
		}
	}

	void UpdateSlowTask(int32 Numerator, int32 Denominator)
	{
		if (IsInGameThread())
		{
			GWarn->StatusUpdate(Numerator, Denominator, NSLOCTEXT("UnrealEd", "ProcessingSkeletalTriangles", "Processing Mesh Triangles"));
		}
	}

	void EndSlowTask()
	{
		if (IsInGameThread())
		{
			GWarn->EndSlowTask();
		}
	}

private:
	enum class EStage
	{
		Uninit,
		Prepared,
		GenerateRendering,
	};

	TIndirectArray<TMultiMap<int32, int32> > LODOverlappingCorners;
	EStage Stage;
};

bool FMeshUtilities::BuildSkeletalMesh(FStaticLODModel& LODModel, const FReferenceSkeleton& RefSkeleton, const TArray<FVertInfluence>& Influences, const TArray<FMeshWedge>& Wedges, const TArray<FMeshFace>& Faces, const TArray<FVector>& Points, const TArray<int32>& PointToOriginalMap, const MeshBuildOptions& BuildOptions, TArray<FText> * OutWarningMessages, TArray<FName> * OutWarningNames)
{
#if WITH_EDITORONLY_DATA
	// Temporarily supporting both import paths
	if (!BuildOptions.bUseMikkTSpace)
	{
		return BuildSkeletalMesh_Legacy(LODModel, RefSkeleton, Influences, Wedges, Faces, Points, PointToOriginalMap, BuildOptions.bKeepOverlappingVertices, BuildOptions.bComputeNormals, BuildOptions.bComputeTangents, OutWarningMessages, OutWarningNames);
	}

	SkeletalMeshBuildData BuildData(
		LODModel,
		RefSkeleton,
		Influences,
		Wedges,
		Faces,
		Points,
		PointToOriginalMap,
		BuildOptions,
		OutWarningMessages,
		OutWarningNames);

	FSkeletalMeshUtilityBuilder Builder;
	if (!Builder.PrepareSourceMesh(&BuildData))
	{
		return false;
	}

	if (!Builder.GenerateSkeletalRenderMesh(&BuildData))
	{
		return false;
	}

	// Build the skeletal model from chunks.
	Builder.BeginSlowTask();
	BuildSkeletalModelFromChunks(BuildData.LODModel, BuildData.RefSkeleton, BuildData.Chunks, BuildData.PointToOriginalMap);
	Builder.EndSlowTask();

	// Only show these warnings if in the game thread.  When importing morph targets, this function can run in another thread and these warnings dont prevent the mesh from importing
	if (IsInGameThread())
	{
		bool bHasBadSections = false;
		for (int32 SectionIndex = 0; SectionIndex < BuildData.LODModel.Sections.Num(); SectionIndex++)
		{
			FSkelMeshSection& Section = BuildData.LODModel.Sections[SectionIndex];
			bHasBadSections |= (Section.NumTriangles == 0);

			// Log info about the section.
			UE_LOG(LogSkeletalMesh, Log, TEXT("Section %u: Material=%u, Chunk=%u, %u triangles"),
				SectionIndex,
				Section.MaterialIndex,
				Section.ChunkIndex,
				Section.NumTriangles
				);
		}
		if (bHasBadSections)
		{
			FText BadSectionMessage(NSLOCTEXT("UnrealEd", "Error_SkeletalMeshHasBadSections", "Input mesh has a section with no triangles.  This mesh may not render properly."));
			if (BuildData.OutWarningMessages)
			{
				BuildData.OutWarningMessages->Add(BadSectionMessage);
				if (BuildData.OutWarningNames)
				{
					BuildData.OutWarningNames->Add(FFbxErrors::SkeletalMesh_SectionWithNoTriangle);
				}
			}
			else
			{
				FMessageDialog::Open(EAppMsgType::Ok, BadSectionMessage);
			}
		}

		if (BuildData.bTooManyVerts)
		{
			FText TooManyVertsMessage(NSLOCTEXT("UnrealEd", "Error_SkeletalMeshTooManyVertices", "Input mesh has too many vertices.  The generated mesh will be corrupt!  Consider adding extra materials to split up the source mesh into smaller chunks."));

			if (BuildData.OutWarningMessages)
			{
				BuildData.OutWarningMessages->Add(TooManyVertsMessage);
				if (BuildData.OutWarningNames)
				{
					BuildData.OutWarningNames->Add(FFbxErrors::SkeletalMesh_TooManyVertices);
				}
			}
			else
			{
				FMessageDialog::Open(EAppMsgType::Ok, TooManyVertsMessage);
			}
		}
	}

	return true;
#else
	if (OutWarningMessages)
	{
		OutWarningMessages->Add(FText::FromString(TEXT("Cannot call FMeshUtilities::BuildSkeletalMesh on a console!")));
	}
	else
	{
		UE_LOG(LogSkeletalMesh, Fatal, TEXT("Cannot call FMeshUtilities::BuildSkeletalMesh on a console!"));
	}
	return false;
#endif
}

//@TODO: The OutMessages has to be a struct that contains FText/FName, or make it Token and add that as error. Needs re-work. Temporary workaround for now. 
bool FMeshUtilities::BuildSkeletalMesh_Legacy(FStaticLODModel& LODModel, const FReferenceSkeleton& RefSkeleton, const TArray<FVertInfluence>& Influences, const TArray<FMeshWedge>& Wedges, const TArray<FMeshFace>& Faces, const TArray<FVector>& Points, const TArray<int32>& PointToOriginalMap, bool bKeepOverlappingVertices, bool bComputeNormals, bool bComputeTangents, TArray<FText> * OutWarningMessages, TArray<FName> * OutWarningNames)
{
	bool bTooManyVerts = false;

	check(PointToOriginalMap.Num() == Points.Num());

	// Calculate face tangent vectors.
	TArray<FVector>	FaceTangentX;
	TArray<FVector>	FaceTangentY;
	FaceTangentX.AddUninitialized(Faces.Num());
	FaceTangentY.AddUninitialized(Faces.Num());

	if (bComputeNormals || bComputeTangents)
	{
		for (int32 FaceIndex = 0; FaceIndex < Faces.Num(); FaceIndex++)
		{
			FVector	P1 = Points[Wedges[Faces[FaceIndex].iWedge[0]].iVertex],
				P2 = Points[Wedges[Faces[FaceIndex].iWedge[1]].iVertex],
				P3 = Points[Wedges[Faces[FaceIndex].iWedge[2]].iVertex];
			FVector	TriangleNormal = FPlane(P3, P2, P1);
			FMatrix	ParameterToLocal(
				FPlane(P2.X - P1.X, P2.Y - P1.Y, P2.Z - P1.Z, 0),
				FPlane(P3.X - P1.X, P3.Y - P1.Y, P3.Z - P1.Z, 0),
				FPlane(P1.X, P1.Y, P1.Z, 0),
				FPlane(0, 0, 0, 1)
				);

			float	U1 = Wedges[Faces[FaceIndex].iWedge[0]].UVs[0].X,
				U2 = Wedges[Faces[FaceIndex].iWedge[1]].UVs[0].X,
				U3 = Wedges[Faces[FaceIndex].iWedge[2]].UVs[0].X,
				V1 = Wedges[Faces[FaceIndex].iWedge[0]].UVs[0].Y,
				V2 = Wedges[Faces[FaceIndex].iWedge[1]].UVs[0].Y,
				V3 = Wedges[Faces[FaceIndex].iWedge[2]].UVs[0].Y;

			FMatrix	ParameterToTexture(
				FPlane(U2 - U1, V2 - V1, 0, 0),
				FPlane(U3 - U1, V3 - V1, 0, 0),
				FPlane(U1, V1, 1, 0),
				FPlane(0, 0, 0, 1)
				);

			FMatrix	TextureToLocal = ParameterToTexture.Inverse() * ParameterToLocal;
			FVector	TangentX = TextureToLocal.TransformVector(FVector(1, 0, 0)).GetSafeNormal(),
				TangentY = TextureToLocal.TransformVector(FVector(0, 1, 0)).GetSafeNormal(),
				TangentZ;

			TangentX = TangentX - TriangleNormal * (TangentX | TriangleNormal);
			TangentY = TangentY - TriangleNormal * (TangentY | TriangleNormal);

			FaceTangentX[FaceIndex] = TangentX.GetSafeNormal();
			FaceTangentY[FaceIndex] = TangentY.GetSafeNormal();
		}
	}

	TArray<int32>	WedgeInfluenceIndices;

	// Find wedge influences.
	TMap<uint32, uint32> VertexIndexToInfluenceIndexMap;

	for (uint32 LookIdx = 0; LookIdx < (uint32)Influences.Num(); LookIdx++)
	{
		// Order matters do not allow the map to overwrite an existing value.
		if (!VertexIndexToInfluenceIndexMap.Find(Influences[LookIdx].VertIndex))
		{
			VertexIndexToInfluenceIndexMap.Add(Influences[LookIdx].VertIndex, LookIdx);
		}
	}

	for (int32 WedgeIndex = 0; WedgeIndex < Wedges.Num(); WedgeIndex++)
	{
		uint32* InfluenceIndex = VertexIndexToInfluenceIndexMap.Find(Wedges[WedgeIndex].iVertex);

		if (InfluenceIndex)
		{
			WedgeInfluenceIndices.Add(*InfluenceIndex);
		}
		else
		{
			// we have missing influence vert,  we weight to root
			WedgeInfluenceIndices.Add(0);

			// add warning message
			if (OutWarningMessages)
			{
				OutWarningMessages->Add(FText::Format(FText::FromString("Missing influence on vert {0}. Weighting it to root."), FText::FromString(FString::FromInt(Wedges[WedgeIndex].iVertex))));
				if (OutWarningNames)
				{
					OutWarningNames->Add(FFbxErrors::SkeletalMesh_VertMissingInfluences);
				}
			}
		}
	}

	check(Wedges.Num() == WedgeInfluenceIndices.Num());

	// Calculate smooth wedge tangent vectors.

	if (IsInGameThread())
	{
		// Only update status if in the game thread.  When importing morph targets, this function can run in another thread
		GWarn->BeginSlowTask(NSLOCTEXT("UnrealEd", "ProcessingSkeletalTriangles", "Processing Mesh Triangles"), true);
	}


	// To accelerate generation of adjacency, we'll create a table that maps each vertex index
	// to its overlapping vertices, and a table that maps a vertex to the its influenced faces
	TMultiMap<int32, int32> Vert2Duplicates;
	TMultiMap<int32, int32> Vert2Faces;
	TArray<FSkeletalMeshVertIndexAndZ> VertIndexAndZ;
	{
		// Create a list of vertex Z/index pairs
		VertIndexAndZ.Empty(Points.Num());
		for (int32 i = 0; i < Points.Num(); i++)
		{
			FSkeletalMeshVertIndexAndZ iandz;
			iandz.Index = i;
			iandz.Z = Points[i].Z;
			VertIndexAndZ.Add(iandz);
		}

		// Sorting function for vertex Z/index pairs
		struct FCompareFSkeletalMeshVertIndexAndZ
		{
			FORCEINLINE bool operator()(const FSkeletalMeshVertIndexAndZ& A, const FSkeletalMeshVertIndexAndZ& B) const
			{
				return A.Z < B.Z;
			}
		};

		// Sort the vertices by z value
		VertIndexAndZ.Sort(FCompareFSkeletalMeshVertIndexAndZ());

		// Search for duplicates, quickly!
		for (int32 i = 0; i < VertIndexAndZ.Num(); i++)
		{
			// only need to search forward, since we add pairs both ways
			for (int32 j = i + 1; j < VertIndexAndZ.Num(); j++)
			{
				if (FMath::Abs(VertIndexAndZ[j].Z - VertIndexAndZ[i].Z) > THRESH_POINTS_ARE_SAME)
				{
					// our list is sorted, so there can't be any more dupes
					break;
				}

				// check to see if the points are really overlapping
				if (PointsEqual(
					Points[VertIndexAndZ[i].Index],
					Points[VertIndexAndZ[j].Index]))
				{
					Vert2Duplicates.Add(VertIndexAndZ[i].Index, VertIndexAndZ[j].Index);
					Vert2Duplicates.Add(VertIndexAndZ[j].Index, VertIndexAndZ[i].Index);
				}
			}
		}

		// we are done with this
		VertIndexAndZ.Reset();

		// now create a map from vert indices to faces
		for (int32 FaceIndex = 0; FaceIndex < Faces.Num(); FaceIndex++)
		{
			const FMeshFace&	Face = Faces[FaceIndex];
			for (int32 VertexIndex = 0; VertexIndex < 3; VertexIndex++)
			{
				Vert2Faces.AddUnique(Wedges[Face.iWedge[VertexIndex]].iVertex, FaceIndex);
			}
		}
	}

	TArray<FSkinnedMeshChunk*> Chunks;
	TArray<int32> AdjacentFaces;
	TArray<int32> DupVerts;
	TArray<int32> DupFaces;

	// List of raw calculated vertices that will be merged later
	TArray<FSoftSkinBuildVertex> RawVertices;
	RawVertices.Reserve(Points.Num());

	// Create a list of vertex Z/index pairs

	for (int32 FaceIndex = 0; FaceIndex < Faces.Num(); FaceIndex++)
	{
		// Only update the status progress bar if we are in the gamethread and every thousand faces. 
		// Updating status is extremely slow
		if (FaceIndex % 5000 == 0 && IsInGameThread())
		{
			// Only update status if in the game thread.  When importing morph targets, this function can run in another thread
			GWarn->StatusUpdate(FaceIndex, Faces.Num(), NSLOCTEXT("UnrealEd", "ProcessingSkeletalTriangles", "Processing Mesh Triangles"));
		}

		const FMeshFace&	Face = Faces[FaceIndex];

		FVector	VertexTangentX[3],
			VertexTangentY[3],
			VertexTangentZ[3];

		if (bComputeNormals || bComputeTangents)
		{
			for (int32 VertexIndex = 0; VertexIndex < 3; VertexIndex++)
			{
				VertexTangentX[VertexIndex] = FVector::ZeroVector;
				VertexTangentY[VertexIndex] = FVector::ZeroVector;
				VertexTangentZ[VertexIndex] = FVector::ZeroVector;
			}

			FVector	TriangleNormal = FPlane(
				Points[Wedges[Face.iWedge[2]].iVertex],
				Points[Wedges[Face.iWedge[1]].iVertex],
				Points[Wedges[Face.iWedge[0]].iVertex]
				);
			float	Determinant = FVector::Triple(FaceTangentX[FaceIndex], FaceTangentY[FaceIndex], TriangleNormal);

			// Start building a list of faces adjacent to this triangle
			AdjacentFaces.Reset();
			for (int32 VertexIndex = 0; VertexIndex < 3; VertexIndex++)
			{
				int32 vert = Wedges[Face.iWedge[VertexIndex]].iVertex;
				DupVerts.Reset();
				Vert2Duplicates.MultiFind(vert, DupVerts);
				DupVerts.Add(vert); // I am a "dupe" of myself
				for (int32 k = 0; k < DupVerts.Num(); k++)
				{
					DupFaces.Reset();
					Vert2Faces.MultiFind(DupVerts[k], DupFaces);
					for (int32 l = 0; l < DupFaces.Num(); l++)
					{
						AdjacentFaces.AddUnique(DupFaces[l]);
					}
				}
			}

			// Process adjacent faces
			for (int32 AdjacentFaceIndex = 0; AdjacentFaceIndex < AdjacentFaces.Num(); AdjacentFaceIndex++)
			{
				int32 OtherFaceIndex = AdjacentFaces[AdjacentFaceIndex];
				const FMeshFace&	OtherFace = Faces[OtherFaceIndex];
				FVector		OtherTriangleNormal = FPlane(
					Points[Wedges[OtherFace.iWedge[2]].iVertex],
					Points[Wedges[OtherFace.iWedge[1]].iVertex],
					Points[Wedges[OtherFace.iWedge[0]].iVertex]
					);
				float		OtherFaceDeterminant = FVector::Triple(FaceTangentX[OtherFaceIndex], FaceTangentY[OtherFaceIndex], OtherTriangleNormal);

				for (int32 VertexIndex = 0; VertexIndex < 3; VertexIndex++)
				{
					for (int32 OtherVertexIndex = 0; OtherVertexIndex < 3; OtherVertexIndex++)
					{
						if (PointsEqual(
							Points[Wedges[OtherFace.iWedge[OtherVertexIndex]].iVertex],
							Points[Wedges[Face.iWedge[VertexIndex]].iVertex]
							))
						{
							if (Determinant * OtherFaceDeterminant > 0.0f && SkeletalMeshTools::SkeletalMesh_UVsEqual(Wedges[OtherFace.iWedge[OtherVertexIndex]], Wedges[Face.iWedge[VertexIndex]]))
							{
								VertexTangentX[VertexIndex] += FaceTangentX[OtherFaceIndex];
								VertexTangentY[VertexIndex] += FaceTangentY[OtherFaceIndex];
							}

							// Only contribute 'normal' if the vertices are truly one and the same to obey hard "smoothing" edges baked into 
							// the mesh by vertex duplication
							if (Wedges[OtherFace.iWedge[OtherVertexIndex]].iVertex == Wedges[Face.iWedge[VertexIndex]].iVertex)
							{
								VertexTangentZ[VertexIndex] += OtherTriangleNormal;
							}
						}
					}
				}
			}
		}

		for (int32 VertexIndex = 0; VertexIndex < 3; VertexIndex++)
		{
			FSoftSkinBuildVertex	Vertex;

			Vertex.Position = Points[Wedges[Face.iWedge[VertexIndex]].iVertex];

			FVector TangentX, TangentY, TangentZ;

			if (bComputeNormals || bComputeTangents)
			{
				TangentX = VertexTangentX[VertexIndex].GetSafeNormal();
				TangentY = VertexTangentY[VertexIndex].GetSafeNormal();

				if (bComputeNormals)
				{
					TangentZ = VertexTangentZ[VertexIndex].GetSafeNormal();
				}
				else
				{
					TangentZ = Face.TangentZ[VertexIndex];
				}

				TangentY -= TangentX * (TangentX | TangentY);
				TangentY.Normalize();

				TangentX -= TangentZ * (TangentZ | TangentX);
				TangentY -= TangentZ * (TangentZ | TangentY);

				TangentX.Normalize();
				TangentY.Normalize();
			}
			else
			{
				TangentX = Face.TangentX[VertexIndex];
				TangentY = Face.TangentY[VertexIndex];
				TangentZ = Face.TangentZ[VertexIndex];

				// Normalize overridden tangents.  Its possible for them to import un-normalized.
				TangentX.Normalize();
				TangentY.Normalize();
				TangentZ.Normalize();
			}

			Vertex.TangentX = TangentX;
			Vertex.TangentY = TangentY;
			Vertex.TangentZ = TangentZ;

			FMemory::Memcpy(Vertex.UVs, Wedges[Face.iWedge[VertexIndex]].UVs, sizeof(FVector2D)*MAX_TEXCOORDS);
			Vertex.Color = Wedges[Face.iWedge[VertexIndex]].Color;

			{
				// Count the influences.

				int32 InfIdx = WedgeInfluenceIndices[Face.iWedge[VertexIndex]];
				int32 LookIdx = InfIdx;

				uint32 InfluenceCount = 0;
				while (Influences.IsValidIndex(LookIdx) && (Influences[LookIdx].VertIndex == Wedges[Face.iWedge[VertexIndex]].iVertex))
				{
					InfluenceCount++;
					LookIdx++;
				}
				InfluenceCount = FMath::Min<uint32>(InfluenceCount, MAX_TOTAL_INFLUENCES);

				// Setup the vertex influences.

				Vertex.InfluenceBones[0] = 0;
				Vertex.InfluenceWeights[0] = 255;
				for (uint32 i = 1; i < MAX_TOTAL_INFLUENCES; i++)
				{
					Vertex.InfluenceBones[i] = 0;
					Vertex.InfluenceWeights[i] = 0;
				}

				uint32	TotalInfluenceWeight = 0;
				for (uint32 i = 0; i < InfluenceCount; i++)
				{
					FBoneIndexType BoneIndex = (FBoneIndexType)Influences[InfIdx + i].BoneIndex;
					if (BoneIndex >= RefSkeleton.GetNum())
						continue;

					Vertex.InfluenceBones[i] = BoneIndex;
					Vertex.InfluenceWeights[i] = (uint8)(Influences[InfIdx + i].Weight * 255.0f);
					TotalInfluenceWeight += Vertex.InfluenceWeights[i];
				}
				Vertex.InfluenceWeights[0] += 255 - TotalInfluenceWeight;
			}

			// Add the vertex as well as its original index in the points array
			Vertex.PointWedgeIdx = Wedges[Face.iWedge[VertexIndex]].iVertex;

			int32 RawIndex = RawVertices.Add(Vertex);

			// Add an efficient way to find dupes of this vertex later for fast combining of vertices
			FSkeletalMeshVertIndexAndZ IAndZ;
			IAndZ.Index = RawIndex;
			IAndZ.Z = Vertex.Position.Z;

			VertIndexAndZ.Add(IAndZ);
		}
	}

	// Generate chunks and their vertices and indices
	SkeletalMeshTools::BuildSkeletalMeshChunks(Faces, RawVertices, VertIndexAndZ, bKeepOverlappingVertices, Chunks, bTooManyVerts);

	// Chunk vertices to satisfy the requested limit.
	static const auto MaxBonesVar = IConsoleManager::Get().FindTConsoleVariableDataInt(TEXT("Compat.MAX_GPUSKIN_BONES"));
	const int32 MaxGPUSkinBones = MaxBonesVar->GetValueOnAnyThread();
	SkeletalMeshTools::ChunkSkinnedVertices(Chunks, MaxGPUSkinBones);

	// Build the skeletal model from chunks.
	BuildSkeletalModelFromChunks(LODModel, RefSkeleton, Chunks, PointToOriginalMap);

	if (IsInGameThread())
	{
		// Only update status if in the game thread.  When importing morph targets, this function can run in another thread
		GWarn->EndSlowTask();
	}

	// Only show these warnings if in the game thread.  When importing morph targets, this function can run in another thread and these warnings dont prevent the mesh from importing
	if (IsInGameThread())
	{
		bool bHasBadSections = false;
		for (int32 SectionIndex = 0; SectionIndex < LODModel.Sections.Num(); SectionIndex++)
		{
			FSkelMeshSection& Section = LODModel.Sections[SectionIndex];
			bHasBadSections |= (Section.NumTriangles == 0);

			// Log info about the section.
			UE_LOG(LogSkeletalMesh, Log, TEXT("Section %u: Material=%u, Chunk=%u, %u triangles"),
				SectionIndex,
				Section.MaterialIndex,
				Section.ChunkIndex,
				Section.NumTriangles
				);
		}
		if (bHasBadSections)
		{
			FText BadSectionMessage(NSLOCTEXT("UnrealEd", "Error_SkeletalMeshHasBadSections", "Input mesh has a section with no triangles.  This mesh may not render properly."));
			if (OutWarningMessages)
			{
				OutWarningMessages->Add(BadSectionMessage);
				if (OutWarningNames)
				{
					OutWarningNames->Add(FFbxErrors::SkeletalMesh_SectionWithNoTriangle);
				}
			}
			else
			{
				FMessageDialog::Open(EAppMsgType::Ok, BadSectionMessage);
			}
		}

		if (bTooManyVerts)
		{
			FText TooManyVertsMessage(NSLOCTEXT("UnrealEd", "Error_SkeletalMeshTooManyVertices", "Input mesh has too many vertices.  The generated mesh will be corrupt!  Consider adding extra materials to split up the source mesh into smaller chunks."));

			if (OutWarningMessages)
			{
				OutWarningMessages->Add(TooManyVertsMessage);
				if (OutWarningNames)
				{
					OutWarningNames->Add(FFbxErrors::SkeletalMesh_TooManyVertices);
				}
			}
			else
			{
				FMessageDialog::Open(EAppMsgType::Ok, TooManyVertsMessage);
			}
		}
	}

	return true;
}

static bool NonOpaqueMaterialPredicate(UStaticMeshComponent* InMesh)
{
	TArray<UMaterialInterface*> OutMaterials;
	InMesh->GetUsedMaterials(OutMaterials);
	for (auto Material : OutMaterials)
	{
		if (Material == nullptr || Material->GetBlendMode() != BLEND_Opaque)
		{
			return true;
		}
	}

	return false;
}

static FIntPoint ConditionalImageResize(const FIntPoint& SrcSize, const FIntPoint& DesiredSize, TArray<FColor>& InOutImage, bool bLinearSpace)
{
	const int32 NumDesiredSamples = DesiredSize.X*DesiredSize.Y;
	if (InOutImage.Num() && InOutImage.Num() != NumDesiredSamples)
	{
		check(InOutImage.Num() == SrcSize.X*SrcSize.Y);
		TArray<FColor> OutImage;
		if (NumDesiredSamples > 0)
		{
			FImageUtils::ImageResize(SrcSize.X, SrcSize.Y, InOutImage, DesiredSize.X, DesiredSize.Y, OutImage, bLinearSpace);
		}
		Exchange(InOutImage, OutImage);
		return DesiredSize;
	}

	return SrcSize;
}

static void RetrieveValidStaticMeshComponentsForMerging(AActor* InActor, TArray<UStaticMeshComponent*>& OutComponents)
{
	TInlineComponentArray<UStaticMeshComponent*> Components;
	InActor->GetComponents<UStaticMeshComponent>(Components);
	// TODO: support derived classes from static component
	Components.RemoveAll([](UStaticMeshComponent* Val){ return !(Val->GetClass() == UStaticMeshComponent::StaticClass() || Val->IsA(USplineMeshComponent::StaticClass())); });

	// TODO: support non-opaque materials
	//Components.RemoveAll(&NonOpaqueMaterialPredicate);
	OutComponents.Append(Components);
}

void FMeshUtilities::CreateProxyMesh(const TArray<AActor*>& InActors, const struct FMeshProxySettings& InMeshProxySettings, UPackage* InOuter, const FString& InProxyBasePackageName, const FGuid InGuid, FCreateProxyDelegate InProxyCreatedDelegate, const bool bAllowAsync, const float ScreenAreaSize)
{
	FScopedSlowTask MainTask(100, (LOCTEXT("MeshUtilities_CreateProxyMesh", "Creating Proxy Mesh")));
	MainTask.MakeDialog();

	// Error/warning checking for input
	if (MeshMerging == NULL)
	{
		UE_LOG(LogMeshUtilities, Log, TEXT("No automatic mesh merging module available"));
		return;
	}

	// Check that the delegate has a func-ptr bound to it
	if (!InProxyCreatedDelegate.IsBound())
	{
		UE_LOG(LogMeshUtilities, Log, TEXT("Invalid (unbound) delegate for returning generated proxy mesh"));
		return;
	}

	// No actors given as input
	if (InActors.Num() == 0)
	{
		UE_LOG(LogMeshUtilities, Log, TEXT("No actors specified to generate a proxy mesh for"));
		return;
	}

	// Base asset name for a new assets
	// In case outer is null ProxyBasePackageName has to be long package name
	if (InOuter == nullptr && FPackageName::IsShortPackageName(InProxyBasePackageName))
	{
		UE_LOG(LogMeshUtilities, Warning, TEXT("Invalid long package name: '%s'."), *InProxyBasePackageName);
		return;
	}
	
	MainTask.EnterProgressFrame(10.0f);

	// Retrieve static mesh components valid for merging from the given set of actors	
	TArray<UStaticMeshComponent*> ComponentsToMerge;
	{
		FScopedSlowTask SubTask(InActors.Num(), (LOCTEXT("MeshUtilities_CreateProxyMesh_CollectStaticMeshComponents", "Collecting StaticMeshComponents")));
		// Collect components to merge
		for (AActor* Actor : InActors)
		{
<<<<<<< HEAD
			TInlineComponentArray<UStaticMeshComponent*> Components;
			Actor->GetComponents<UStaticMeshComponent>(Components);
			// TODO: support derived classes from static component
			Components.RemoveAll([](UStaticMeshComponent* Val){ return !(Val->GetClass() == UStaticMeshComponent::StaticClass() || Val->IsA(USplineMeshComponent::StaticClass())); });

			// TODO: support non-opaque materials
			//Components.RemoveAll(&NonOpaqueMaterialPredicate);
			//
			ComponentsToMerge.Append(Components);

=======
			RetrieveValidStaticMeshComponentsForMerging(Actor, ComponentsToMerge);
>>>>>>> e58dcb1b
			SubTask.EnterProgressFrame(1.0f);
		}
	}

	MainTask.EnterProgressFrame(10.0f);

	// Check if there are actually any static mesh components to merge
	if (ComponentsToMerge.Num() == 0)
	{
		UE_LOG(LogMeshUtilities, Log, TEXT("No valid static mesh components found in given set of Actors"));
		return;
	}

	
	typedef FIntPoint FMeshIdAndLOD;
	TArray<FRawMeshExt> SourceMeshes;
	TArray<UMaterialInterface*> GlobalUniqueMaterialList;
	TMap<FMeshIdAndLOD, TArray<int32>> GlobalMaterialMap;
	static const int32 ProxyMeshTargetLODLevel = 0;

	FBoxSphereBounds EstimatedBounds(ForceInitToZero);
	for (const UStaticMeshComponent* StaticMeshComponent : ComponentsToMerge)
	{
		EstimatedBounds = EstimatedBounds + StaticMeshComponent->Bounds;
	}

	static const float FOVRad = 90.0f * (float)PI / 360.0f;
	static const FMatrix ProjectionMatrix = FPerspectiveMatrix(FOVRad, 1920, 1080, 0.01f);
	FHierarchicalLODUtilitiesModule& Module = FModuleManager::LoadModuleChecked<FHierarchicalLODUtilitiesModule>("HierarchicalLODUtilities");
	IHierarchicalLODUtilities* Utilities = Module.GetUtilities();
	float EstimatedDistance = Utilities->CalculateDrawDistanceFromScreenSize(EstimatedBounds.SphereRadius, ScreenAreaSize, ProjectionMatrix);
	
	// Retrieve mesh / material data
	for (const UStaticMeshComponent* StaticMeshComponent : ComponentsToMerge)
	{
		TArray<int32> StaticMeshGlobalMaterialMap;
		FRawMesh RawMesh;		
		
		const int32 ProxyMeshSourceLODLevel = InMeshProxySettings.bCalculateCorrectLODModel ? Utilities->GetLODLevelForScreenAreaSize(StaticMeshComponent, Utilities->CalculateScreenSizeFromDrawDistance(StaticMeshComponent->Bounds.SphereRadius, ProjectionMatrix, EstimatedDistance)) : 0;
		// Proxy meshes should always propagate vertex colours for material baking
		static const bool bPropagateVertexColours = true;

		const bool bValidRawMesh = ConstructRawMesh(StaticMeshComponent, ProxyMeshSourceLODLevel, bPropagateVertexColours, RawMesh, GlobalUniqueMaterialList, StaticMeshGlobalMaterialMap);

		if ( bValidRawMesh )
		{
			// Add constructed raw mesh to source mesh array
			const int32 SourceMeshIndex = SourceMeshes.AddZeroed();
			SourceMeshes[SourceMeshIndex].MeshLODData[ProxyMeshTargetLODLevel].RawMesh = RawMesh;

			// Append retrieved materials for this static mesh component to the global material map
			GlobalMaterialMap.Add(FMeshIdAndLOD(SourceMeshIndex, ProxyMeshTargetLODLevel), StaticMeshGlobalMaterialMap);
		}
	}

	if (SourceMeshes.Num() == 0)
	{
		UE_LOG(LogMeshUtilities, Log, TEXT("No valid (or completely culled) raw meshes constructed from static mesh components"));
		return;
	}

	TArray<bool> MeshShouldBakeVertexData;
	TMap<FMeshIdAndLOD, TArray<int32> > NewGlobalMaterialMap;
	TArray<UMaterialInterface*> NewGlobalUniqueMaterialList;
	FMaterialUtilities::RemapUniqueMaterialIndices(
		GlobalUniqueMaterialList,
		SourceMeshes,
		GlobalMaterialMap,
		InMeshProxySettings.MaterialSettings,
		true,
		true,
		MeshShouldBakeVertexData,
		NewGlobalMaterialMap,
		NewGlobalUniqueMaterialList);
	// Use shared material data.
	Exchange(GlobalMaterialMap, NewGlobalMaterialMap);
	Exchange(GlobalUniqueMaterialList, NewGlobalUniqueMaterialList);

	// Flatten Materials
	TArray<FFlattenMaterial> FlattenedMaterials;
	FlattenMaterialsWithMeshData(GlobalUniqueMaterialList, SourceMeshes, GlobalMaterialMap, MeshShouldBakeVertexData, InMeshProxySettings.MaterialSettings, FlattenedMaterials);

	//For each raw mesh, re-map the material indices from Local to Global material indices space
	for (int32 RawMeshIndex = 0; RawMeshIndex < SourceMeshes.Num(); ++RawMeshIndex)
	{
		const TArray<int32>& GlobalMaterialIndices = *GlobalMaterialMap.Find(FMeshIdAndLOD(RawMeshIndex, ProxyMeshTargetLODLevel));
		TArray<int32>& MaterialIndices = SourceMeshes[RawMeshIndex].MeshLODData[ProxyMeshTargetLODLevel].RawMesh.FaceMaterialIndices;
		int32 MaterialIndicesCount = MaterialIndices.Num();

		for (int32 TriangleIndex = 0; TriangleIndex < MaterialIndicesCount; ++TriangleIndex)
		{
			int32 LocalMaterialIndex = MaterialIndices[TriangleIndex];
			int32 GlobalMaterialIndex = GlobalMaterialIndices[LocalMaterialIndex];

			//Assign the new material index to the raw mesh
			MaterialIndices[TriangleIndex] = GlobalMaterialIndex;
		}
	}

	// Build proxy mesh
	MainTask.EnterProgressFrame(10.0f);

	// Allocate merge complete data
	FMergeCompleteData* Data = new FMergeCompleteData();
	Data->InOuter = InOuter;
	Data->InProxySettings = InMeshProxySettings;
	Data->ProxyBasePackageName = InProxyBasePackageName;
	Data->CallbackDelegate = InProxyCreatedDelegate;
	
	// Add this proxy job to map	
	Processor->AddProxyJob(InGuid, Data);

	// We are only using LOD level 0 (ProxyMeshTargetLODLevel)
	TArray<FMeshMergeData> MergeData;
	for (FRawMeshExt& SourceMesh : SourceMeshes)
	{
		MergeData.Add(SourceMesh.MeshLODData[ProxyMeshTargetLODLevel]);
	}

	// Choose Simplygon Swarm (if available) or local proxy lod method
	if (DistributedMeshMerging != nullptr && GetDefault<UEditorPerProjectUserSettings>()->bUseSimplygonSwarm && bAllowAsync)
	{
		DistributedMeshMerging->ProxyLOD(MergeData, Data->InProxySettings, FlattenedMaterials, InGuid);
	}
	else
	{
<<<<<<< HEAD
		MeshMerging->ProxyLOD(MergeData, InMeshProxySettings, FlattenedMaterials, InGuid);
=======
		MeshMerging->ProxyLOD(MergeData, Data->InProxySettings, FlattenedMaterials, InGuid);
>>>>>>> e58dcb1b
		Processor->Tick(0); // make sure caller gets merging results
	}
}

void FMeshUtilities::CreateProxyMesh(const TArray<AActor*>& Actors, const struct FMeshProxySettings& InProxySettings, UPackage* InOuter, const FString& ProxyBasePackageName, TArray<UObject*>& OutAssetsToSync, FVector& OutProxyLocation)
{
	CreateProxyMesh(Actors, InProxySettings, InOuter, ProxyBasePackageName, OutAssetsToSync);
}

void FMeshUtilities::CreateProxyMesh(const TArray<AActor*>& Actors, const struct FMeshProxySettings& InProxySettings, UPackage* InOuter, const FString& ProxyBasePackageName, TArray<UObject*>& OutAssetsToSync, const float ScreenAreaSize)
{
	FCreateProxyDelegate Delegate;

	FGuid JobGuid = FGuid::NewGuid();
	Delegate.BindLambda(
		[&](const FGuid Guid, TArray<UObject*>& InAssetsToSync)
	{
		if (JobGuid == Guid)
		{
			OutAssetsToSync.Append(InAssetsToSync);
		}
	}
	);

	CreateProxyMesh(Actors, InProxySettings, InOuter, ProxyBasePackageName, JobGuid, Delegate, false, ScreenAreaSize);
}

void FMeshUtilities::FlattenMaterialsWithMeshData(TArray<UMaterialInterface*>& InMaterials, TArray<FRawMeshExt>& InSourceMeshes, TMap<FMeshIdAndLOD, TArray<int32>>& InMaterialIndexMap, TArray<bool>& InMeshShouldBakeVertexData, const FMaterialProxySettings &InMaterialProxySettings, TArray<FFlattenMaterial> &OutFlattenedMaterials) const
{
	// Prepare container for cached shaders.
	TMap<UMaterialInterface*, FExportMaterialProxyCache> CachedShaders;
	CachedShaders.Empty(InMaterials.Num());

	bool bDitheredLODTransition = false;

	for (int32 MaterialIndex = 0; MaterialIndex < InMaterials.Num(); MaterialIndex++)
	{
		UMaterialInterface* CurrentMaterial = InMaterials[MaterialIndex];

		// Store if any material uses dithered transitions
		bDitheredLODTransition |= CurrentMaterial->IsDitheredLODTransition();

		// Check if we already have cached compiled shader for this material.
		FExportMaterialProxyCache* CachedShader = CachedShaders.Find(CurrentMaterial);
		if (CachedShader == nullptr)
		{
			CachedShader = &CachedShaders.Add(CurrentMaterial);
		}

		FFlattenMaterial FlattenMaterial = FMaterialUtilities::CreateFlattenMaterialWithSettings(InMaterialProxySettings);

		/* Find a mesh which uses the current material. Materials using vertex data are added for each individual mesh using it,
		which is why baking down the materials like this works. :) */
		int32 UsedMeshIndex = 0;
		int32 LocalMaterialIndex = 0;
		int32 LocalTextureBoundIndex = 0;
		FMeshMergeData* MergeData = nullptr;
		for (int32 MeshIndex = 0; MeshIndex < InSourceMeshes.Num() && MergeData == nullptr; MeshIndex++)
		{
			const int32 LODIndex = InSourceMeshes[MeshIndex].ExportLODIndex;
			if (InSourceMeshes[MeshIndex].MeshLODData[LODIndex].RawMesh.VertexPositions.Num())
			{
				const TArray<int32>& GlobalMaterialIndices = *InMaterialIndexMap.Find(FMeshIdAndLOD(MeshIndex, LODIndex));
				for (LocalMaterialIndex = 0; LocalMaterialIndex < GlobalMaterialIndices.Num(); LocalMaterialIndex++)
				{
					if (GlobalMaterialIndices[LocalMaterialIndex] == MaterialIndex)
					{
						UsedMeshIndex = MeshIndex;
						MergeData = &InSourceMeshes[MeshIndex].MeshLODData[LODIndex];
						LocalTextureBoundIndex = LocalMaterialIndex;		
						break;
					}
				}
			}
			else
			{
				break;
			}
		}

		// If there is specific vertex data available and used in the material we should generate non-overlapping UVs
		if (MergeData && InMeshShouldBakeVertexData[UsedMeshIndex])
		{
			// Generate new non-overlapping texture coordinates for mesh
			if (MergeData->TexCoordBounds.Num() == 0)
			{
				// Calculate the max bounds for this raw mesh 
				CalculateTextureCoordinateBoundsForRawMesh(MergeData->RawMesh, MergeData->TexCoordBounds);

				// Generate unique UVs
				GenerateUniqueUVsForStaticMesh(MergeData->RawMesh, InMaterialProxySettings.TextureSize.GetMax(), MergeData->NewUVs);
			}

			// Export the material using mesh data to support vertex based material properties
			FMaterialUtilities::ExportMaterial(
				CurrentMaterial,
				&MergeData->RawMesh,
				LocalMaterialIndex,
				MergeData->TexCoordBounds[LocalTextureBoundIndex],
				MergeData->NewUVs,
				FlattenMaterial,
				CachedShader);
		}
		else
		{		
			// Export the material without vertex data
			FMaterialUtilities::ExportMaterial(
				CurrentMaterial,
				FlattenMaterial,
				CachedShader);
		}

		// Fill flatten material samples alpha values with 255 (for saving out textures correctly for Simplygon Swarm)
		FlattenMaterial.FillAlphaValues(255);

		// Add flattened material to outgoing array
		OutFlattenedMaterials.Add(FlattenMaterial);

		// Check if this material will be used later. If not - release shader.
		bool bMaterialStillUsed = false;
		for (int32 Index = MaterialIndex + 1; Index < InMaterials.Num(); Index++)
		{
			if (InMaterials[Index] == CurrentMaterial)
			{
				bMaterialStillUsed = true;
				break;
			}
		}
		if (!bMaterialStillUsed)
		{
			CachedShader->Release();
		}
	}

	if (OutFlattenedMaterials.Num() > 1)
	{
		// Dither transition fix-up
		for (FFlattenMaterial& FlatMaterial : OutFlattenedMaterials)
		{
			FlatMaterial.bDitheredLODTransition = bDitheredLODTransition;
		}

		// Start with determining maximum emissive scale	
		float MaxEmissiveScale = 0.0f;
		for (FFlattenMaterial& FlatMaterial : OutFlattenedMaterials)
		{
			if (FlatMaterial.EmissiveSamples.Num())
			{
				if (FlatMaterial.EmissiveScale > MaxEmissiveScale)
				{
					MaxEmissiveScale = FlatMaterial.EmissiveScale;
				}
			}
		}

		if (MaxEmissiveScale > 0.001f)
		{
			// Rescale all materials.
			for (FFlattenMaterial& FlatMaterial : OutFlattenedMaterials)
			{
				const float Scale = FlatMaterial.EmissiveScale / MaxEmissiveScale;
				if (FMath::Abs(Scale - 1.0f) < 0.01f)
				{
					// Difference is not noticeable for this material, or this material has maximal emissive level.
					continue;
				}
				// Rescale emissive data.
				for (int32 PixelIndex = 0; PixelIndex < FlatMaterial.EmissiveSamples.Num(); PixelIndex++)
				{
					FColor& C = FlatMaterial.EmissiveSamples[PixelIndex];
					C.R = FMath::RoundToInt(C.R * Scale);
					C.G = FMath::RoundToInt(C.G * Scale);
					C.B = FMath::RoundToInt(C.B * Scale);
				}

				// Update emissive scale to maximum 
				FlatMaterial.EmissiveScale = MaxEmissiveScale;
			}
		}
	}
}

// Exports static mesh LOD render data to a RawMesh
static void ExportStaticMeshLOD(const FStaticMeshLODResources& StaticMeshLOD, FRawMesh& OutRawMesh)
{
	const int32 NumWedges = StaticMeshLOD.IndexBuffer.GetNumIndices();
	const int32 NumVertexPositions = StaticMeshLOD.PositionVertexBuffer.GetNumVertices();
	const int32 NumFaces = NumWedges / 3;

	// Indices
	StaticMeshLOD.IndexBuffer.GetCopy(OutRawMesh.WedgeIndices);

	// Vertex positions
	if (NumVertexPositions > 0)
	{
		OutRawMesh.VertexPositions.Empty(NumVertexPositions);
		for (int32 PosIdx = 0; PosIdx < NumVertexPositions; ++PosIdx)
		{
			FVector Pos = StaticMeshLOD.PositionVertexBuffer.VertexPosition(PosIdx);
			OutRawMesh.VertexPositions.Add(Pos);
		}
	}

	// Vertex data
	if (StaticMeshLOD.VertexBuffer.GetNumVertices() > 0)
	{
		OutRawMesh.WedgeTangentX.Empty(NumWedges);
		OutRawMesh.WedgeTangentY.Empty(NumWedges);
		OutRawMesh.WedgeTangentZ.Empty(NumWedges);

		const int32 NumTexCoords = StaticMeshLOD.VertexBuffer.GetNumTexCoords();
		for (int32 TexCoodIdx = 0; TexCoodIdx < NumTexCoords; ++TexCoodIdx)
		{
			OutRawMesh.WedgeTexCoords[TexCoodIdx].Empty(NumWedges);
		}

		for (int32 WedgeIndex : OutRawMesh.WedgeIndices)
		{
			FVector WedgeTangentX = StaticMeshLOD.VertexBuffer.VertexTangentX(WedgeIndex);
			FVector WedgeTangentY = StaticMeshLOD.VertexBuffer.VertexTangentY(WedgeIndex);
			FVector WedgeTangentZ = StaticMeshLOD.VertexBuffer.VertexTangentZ(WedgeIndex);
			OutRawMesh.WedgeTangentX.Add(WedgeTangentX);
			OutRawMesh.WedgeTangentY.Add(WedgeTangentY);
			OutRawMesh.WedgeTangentZ.Add(WedgeTangentZ);

			for (int32 TexCoodIdx = 0; TexCoodIdx < NumTexCoords; ++TexCoodIdx)
			{
				FVector2D WedgeTexCoord = StaticMeshLOD.VertexBuffer.GetVertexUV(WedgeIndex, TexCoodIdx);
				OutRawMesh.WedgeTexCoords[TexCoodIdx].Add(WedgeTexCoord);
			}
		}
	}

	// Vertex colors
	if (StaticMeshLOD.ColorVertexBuffer.GetNumVertices() > 0)
	{
		OutRawMesh.WedgeColors.Empty(NumWedges);
		for (int32 WedgeIndex : OutRawMesh.WedgeIndices)
		{
			FColor VertexColor = StaticMeshLOD.ColorVertexBuffer.VertexColor(WedgeIndex);
			OutRawMesh.WedgeColors.Add(VertexColor);
		}
	}

	// Materials
	{
		OutRawMesh.FaceMaterialIndices.Empty(NumFaces);
		OutRawMesh.FaceMaterialIndices.SetNumZeroed(NumFaces);

		for (const FStaticMeshSection& Section : StaticMeshLOD.Sections)
		{
			uint32 FirstTriangle = Section.FirstIndex / 3;
			for (uint32 TriangleIndex = 0; TriangleIndex < Section.NumTriangles; ++TriangleIndex)
			{
				OutRawMesh.FaceMaterialIndices[FirstTriangle + TriangleIndex] = Section.MaterialIndex;
			}
		}
	}

	// Smoothing masks
	{
		OutRawMesh.FaceSmoothingMasks.Empty(NumFaces);
		OutRawMesh.FaceSmoothingMasks.SetNumUninitialized(NumFaces);

		for (auto& SmoothingMask : OutRawMesh.FaceSmoothingMasks)
		{
			SmoothingMask = 1;
		}
	}
}



const bool IsLandscapeHit(const FVector& RayOrigin, const FVector& RayEndPoint, const UWorld* World, const TArray<ALandscapeProxy*>& LandscapeProxies, FVector& OutHitLocation)
{
	static FName TraceTag = FName(TEXT("LandscapeTrace"));
	TArray<FHitResult> Results;
	// Each landscape component has 2 collision shapes, 1 of them is specific to landscape editor
	// Trace only ECC_Visibility channel, so we do hit only Editor specific shape
	World->LineTraceMultiByObjectType(Results, RayOrigin, RayEndPoint, FCollisionObjectQueryParams(ECollisionChannel::ECC_Visibility), FCollisionQueryParams(TraceTag, true));

	bool bHitLandscape = false;

	for (const FHitResult& HitResult : Results)
	{
		ULandscapeHeightfieldCollisionComponent* CollisionComponent = Cast<ULandscapeHeightfieldCollisionComponent>(HitResult.Component.Get());
		if (CollisionComponent)
		{
			ALandscapeProxy* HitLandscape = CollisionComponent->GetLandscapeProxy();
			if (HitLandscape && LandscapeProxies.Contains(HitLandscape))
			{
				// Could write a correct clipping algorithm, that clips the triangle to hit location
				OutHitLocation = HitLandscape->LandscapeActorToWorld().InverseTransformPosition(HitResult.Location);
				// Above landscape so visible
				bHitLandscape = true;
			}
		}
	}

	return bHitLandscape;
}


void CullTrianglesFromVolumesAndUnderLandscapes(const UStaticMeshComponent* InMeshComponent, FRawMesh &OutRawMesh)
{
	UWorld* World = InMeshComponent->GetWorld();
	TArray<ALandscapeProxy*> Landscapes;
	TArray<AHLODMeshCullingVolume*> CullVolumes;

	FBox ComponentBox(InMeshComponent->Bounds.Origin - InMeshComponent->Bounds.BoxExtent, InMeshComponent->Bounds.Origin + InMeshComponent->Bounds.BoxExtent);

	for (ULevel* Level : World->GetLevels())
	{
		for (AActor* Actor : Level->Actors)
		{
			ALandscape* Proxy = Cast<ALandscape>(Actor);
			if (Proxy && Proxy->bUseLandscapeForCullingInvisibleHLODVertices)
			{
				FVector Origin, Extent;
				Proxy->GetActorBounds(false, Origin, Extent);
				FBox LandscapeBox(Origin - Extent, Origin + Extent);

				// Ignore Z axis for 2d bounds check
				if (LandscapeBox.IntersectXY(ComponentBox))
				{
					Landscapes.Add(Proxy->GetLandscapeActor());
				}
			}

			// Check for culling volumes
			AHLODMeshCullingVolume* Volume = Cast<AHLODMeshCullingVolume>(Actor);
			if (Volume)
			{
				// If the mesh's bounds intersect with the volume there is a possibility of culling
				const bool bIntersecting = Volume->EncompassesPoint(InMeshComponent->Bounds.Origin, InMeshComponent->Bounds.SphereRadius, nullptr);
				if (bIntersecting)
				{
					CullVolumes.Add(Volume);
				}
			}

		}
	}

	TArray<bool> VertexVisible;
	VertexVisible.AddZeroed(OutRawMesh.VertexPositions.Num());
	int32 Index = 0;

	for (const FVector& Position : OutRawMesh.VertexPositions)
	{
		// Start with setting visibility to true on all vertices
		VertexVisible[Index] = true;

		// Check if this vertex is culled due to being underneath a landscape
		if (Landscapes.Num() > 0)
		{
			bool bVertexWithinLandscapeBounds = false;

			for (ALandscapeProxy* Proxy : Landscapes)
			{
				FVector Origin, Extent;
				Proxy->GetActorBounds(false, Origin, Extent);
				FBox LandscapeBox(Origin - Extent, Origin + Extent);
				bVertexWithinLandscapeBounds |= LandscapeBox.IsInsideXY(Position);
			}

			if (bVertexWithinLandscapeBounds)
			{
				const FVector Start = Position;
				FVector End = Position - (WORLD_MAX * FVector::UpVector);
				FVector OutHit;
				const bool IsAboveLandscape = IsLandscapeHit(Start, End, World, Landscapes, OutHit);

				End = Position + (WORLD_MAX * FVector::UpVector);
				const bool IsUnderneathLandscape = IsLandscapeHit(Start, End, World, Landscapes, OutHit);

				// Vertex is visible when above landscape (with actual landscape underneath) or if there is no landscape beneath or above the vertex (falls outside of landscape bounds)
				VertexVisible[Index] = (IsAboveLandscape && !IsUnderneathLandscape) || (!IsAboveLandscape && !IsUnderneathLandscape);
			}
		}

		// Volume culling	
		for (AHLODMeshCullingVolume* Volume : CullVolumes)
		{
			const bool bVertexIsInsideVolume = Volume->EncompassesPoint(Position, 0.0f, nullptr);
			if (bVertexIsInsideVolume)
			{
				// Inside a culling volume so invisible
				VertexVisible[Index] = false;
			}
		}

		Index++;
	}


	// We now know which vertices are below the landscape
	TArray<bool> TriangleVisible;
	int32 NumTriangles = OutRawMesh.WedgeIndices.Num() / 3;
	TriangleVisible.AddZeroed(NumTriangles);

	bool bCreateNewMesh = false;

	// Determine which triangles of the mesh are visible
	for (int32 TriangleIndex = 0; TriangleIndex < NumTriangles; TriangleIndex++)
	{
		bool AboveLandscape = false;

		for (int32 WedgeIndex = 0; WedgeIndex < 3; ++WedgeIndex)
		{
			AboveLandscape |= VertexVisible[OutRawMesh.WedgeIndices[(TriangleIndex * 3) + WedgeIndex]];
		}
		TriangleVisible[TriangleIndex] = AboveLandscape;
		bCreateNewMesh |= !AboveLandscape;

	}

	// Check whether or not we have to create a new mesh
	if (bCreateNewMesh)
	{
		FRawMesh NewRawMesh;
		TMap<int32, int32> VertexRemapping;

		// Fill new mesh with data only from visible triangles
		for (int32 TriangleIndex = 0; TriangleIndex < NumTriangles; ++TriangleIndex)
		{
			if (!TriangleVisible[TriangleIndex])
				continue;

			for (int32 WedgeIndex = 0; WedgeIndex < 3; ++WedgeIndex)
			{
				int32 OldIndex = OutRawMesh.WedgeIndices[(TriangleIndex * 3) + WedgeIndex];

				int32 NewIndex;

				int32* RemappedIndex = VertexRemapping.Find(Index);
				if (RemappedIndex)
				{
					NewIndex = *RemappedIndex;
				}
				else
				{
					NewIndex = NewRawMesh.VertexPositions.Add(OutRawMesh.VertexPositions[OldIndex]);
					VertexRemapping.Add(OldIndex, NewIndex);
				}

				NewRawMesh.WedgeIndices.Add(NewIndex);
				if (OutRawMesh.WedgeColors.Num()) NewRawMesh.WedgeColors.Add(OutRawMesh.WedgeColors[(TriangleIndex * 3) + WedgeIndex]);
				if (OutRawMesh.WedgeTangentX.Num()) NewRawMesh.WedgeTangentX.Add(OutRawMesh.WedgeTangentX[(TriangleIndex * 3) + WedgeIndex]);
				if (OutRawMesh.WedgeTangentY.Num()) NewRawMesh.WedgeTangentY.Add(OutRawMesh.WedgeTangentY[(TriangleIndex * 3) + WedgeIndex]);
				if (OutRawMesh.WedgeTangentZ.Num()) NewRawMesh.WedgeTangentZ.Add(OutRawMesh.WedgeTangentZ[(TriangleIndex * 3) + WedgeIndex]);

				for (int32 UVIndex = 0; UVIndex < MAX_MESH_TEXTURE_COORDS; ++UVIndex)
				{
					if (OutRawMesh.WedgeTexCoords[UVIndex].Num())
					{
						NewRawMesh.WedgeTexCoords[UVIndex].Add(OutRawMesh.WedgeTexCoords[UVIndex][(TriangleIndex * 3) + WedgeIndex]);
					}
				}
			}

			NewRawMesh.FaceMaterialIndices.Add(OutRawMesh.FaceMaterialIndices[TriangleIndex]);
			NewRawMesh.FaceSmoothingMasks.Add(OutRawMesh.FaceSmoothingMasks[TriangleIndex]);
		}

		OutRawMesh = NewRawMesh;
	}
}

void PropagateSplineDeformationToRawMesh(const USplineMeshComponent* InSplineMeshComponent, FRawMesh &OutRawMesh) 
{
	// Apply spline deformation for each vertex's tangents
	for (int32 iVert = 0; iVert < OutRawMesh.WedgeIndices.Num(); ++iVert)
	{
		uint32 Index = OutRawMesh.WedgeIndices[iVert];
		float& AxisValue = USplineMeshComponent::GetAxisValue(OutRawMesh.VertexPositions[Index], InSplineMeshComponent->ForwardAxis);
		FTransform SliceTransform = InSplineMeshComponent->CalcSliceTransform(AxisValue);

		// Transform tangents first
		if (OutRawMesh.WedgeTangentX.Num())
		{
			OutRawMesh.WedgeTangentX[iVert] = SliceTransform.TransformVector(OutRawMesh.WedgeTangentX[iVert]);
		}

		if (OutRawMesh.WedgeTangentY.Num())
		{
			OutRawMesh.WedgeTangentY[iVert] = SliceTransform.TransformVector(OutRawMesh.WedgeTangentY[iVert]);
		}

		if (OutRawMesh.WedgeTangentZ.Num())
		{
			OutRawMesh.WedgeTangentZ[iVert] = SliceTransform.TransformVector(OutRawMesh.WedgeTangentZ[iVert]);
		}
	}

	// Apply spline deformation for each vertex position
	for (int32 iVert = 0; iVert < OutRawMesh.VertexPositions.Num(); ++iVert)
	{
		float& AxisValue = USplineMeshComponent::GetAxisValue(OutRawMesh.VertexPositions[iVert], InSplineMeshComponent->ForwardAxis);
		FTransform SliceTransform = InSplineMeshComponent->CalcSliceTransform(AxisValue);
		AxisValue = 0.0f;
		OutRawMesh.VertexPositions[iVert] = SliceTransform.TransformPosition(OutRawMesh.VertexPositions[iVert]);
	}
}


void TransformRawMeshVertexData(const FTransform& InTransform, FRawMesh &OutRawMesh )
{
	for (FVector& Vertex : OutRawMesh.VertexPositions)
	{
		Vertex = InTransform.TransformPosition(Vertex);
	}

	for (FVector& TangentX : OutRawMesh.WedgeTangentX)
	{
		TangentX = InTransform.TransformVectorNoScale(TangentX);
	}

	for (FVector& TangentY : OutRawMesh.WedgeTangentY)
	{
		TangentY = InTransform.TransformVectorNoScale(TangentY);
	}

	for (FVector& TangentZ : OutRawMesh.WedgeTangentZ)
	{
		TangentZ = InTransform.TransformVectorNoScale(TangentZ);
	}
	
	const bool bIsMirrored = InTransform.GetDeterminant() < 0.f;
	if (bIsMirrored)
	{
		// Flip faces
		for (int32 FaceIdx = 0; FaceIdx < OutRawMesh.WedgeIndices.Num() / 3; FaceIdx++)
		{
			int32 I0 = FaceIdx * 3 + 0;
			int32 I2 = FaceIdx * 3 + 2;
			Swap(OutRawMesh.WedgeIndices[I0], OutRawMesh.WedgeIndices[I2]);

			// seems like vertex colors and UVs are not indexed, so swap values instead
			if (OutRawMesh.WedgeColors.Num())
			{
				Swap(OutRawMesh.WedgeColors[I0], OutRawMesh.WedgeColors[I2]);
			}

			for (int32 i = 0; i < MAX_MESH_TEXTURE_COORDS; ++i)
			{
				if (OutRawMesh.WedgeTexCoords[i].Num())
				{
					Swap(OutRawMesh.WedgeTexCoords[i][I0], OutRawMesh.WedgeTexCoords[i][I2]);
				}
			}
		}
	}
}


void RecomputeTangentsAndNormalsForRawMesh(bool bRecomputeTangents, bool bRecomputeNormals, const FMeshBuildSettings& InBuildSettings, FRawMesh &OutRawMesh )
{
	const int32 NumWedges = OutRawMesh.WedgeIndices.Num();

	// Dump normals and tangents if we are recomputing them.
	if (bRecomputeTangents)
	{
		OutRawMesh.WedgeTangentX.Empty(NumWedges);
		OutRawMesh.WedgeTangentX.AddZeroed(NumWedges);
		OutRawMesh.WedgeTangentY.Empty(NumWedges);
		OutRawMesh.WedgeTangentY.AddZeroed(NumWedges);
	}

	if (bRecomputeNormals)
	{
		OutRawMesh.WedgeTangentZ.Empty(NumWedges);
		OutRawMesh.WedgeTangentZ.AddZeroed(NumWedges);
	}

	// Compute any missing tangents.
	if (bRecomputeNormals || bRecomputeTangents)
	{
		float ComparisonThreshold = GetComparisonThreshold(InBuildSettings);
		TMultiMap<int32, int32> OverlappingCorners;
		FindOverlappingCorners(OverlappingCorners, OutRawMesh, ComparisonThreshold);

		// Static meshes always blend normals of overlapping corners.
		uint32 TangentOptions = ETangentOptions::BlendOverlappingNormals;
		if (InBuildSettings.bRemoveDegenerates)
		{
			// If removing degenerate triangles, ignore them when computing tangents.
			TangentOptions |= ETangentOptions::IgnoreDegenerateTriangles;
		}
		if (InBuildSettings.bUseMikkTSpace)
		{
			ComputeTangents_MikkTSpace(OutRawMesh, OverlappingCorners, TangentOptions);
		}
		else
		{
			ComputeTangents(OutRawMesh, OverlappingCorners, TangentOptions);
		}
	}

	// At this point the mesh will have valid tangents.
	check(OutRawMesh.WedgeTangentX.Num() == NumWedges);
	check(OutRawMesh.WedgeTangentY.Num() == NumWedges);
	check(OutRawMesh.WedgeTangentZ.Num() == NumWedges);
}

bool FMeshUtilities::ConstructRawMesh(
	const UStaticMeshComponent* InMeshComponent,
	int32 InLODIndex,
	const bool bPropagateVertexColours,
	FRawMesh& OutRawMesh,
	TArray<UMaterialInterface*>& OutUniqueMaterials,
	TArray<int32>& OutGlobalMaterialIndices) const
{
	// Retrieve source static mesh 
	const UStaticMesh* SourceStaticMesh = InMeshComponent->StaticMesh;
	
	if (SourceStaticMesh == NULL)
	{
		UE_LOG(LogMeshUtilities, Warning, TEXT("No static mesh actor found in component %s."), *InMeshComponent->GetName());
		return false;
	}

	if (!SourceStaticMesh->SourceModels.IsValidIndex(InLODIndex))
	{
		UE_LOG(LogMeshUtilities, Log, TEXT("No mesh data found for LOD%d %s."), InLODIndex, *SourceStaticMesh->GetName());
		return false;
	}

	if (!SourceStaticMesh->RenderData->LODResources.IsValidIndex(InLODIndex))
	{
		UE_LOG(LogMeshUtilities, Warning, TEXT("No mesh render data found for LOD%d %s."), InLODIndex, *SourceStaticMesh->GetName());
		return false;
	}

	const FStaticMeshSourceModel& SourceStaticMeshModel = SourceStaticMesh->SourceModels[InLODIndex];

	// Imported meshes will have a filled RawMeshBulkData set
	const bool bImportedMesh = !SourceStaticMeshModel.RawMeshBulkData->IsEmpty();
	// Check whether or not this mesh has been reduced in-engine
	const bool bReducedMesh = (SourceStaticMeshModel.ReductionSettings.PercentTriangles < 1.0f);
	// rying to retrieve rawmesh from SourceStaticMeshModel was giving issues, which causes a mismatch
	const bool bRenderDataMismatch = (InLODIndex > 0);
	
	// Determine whether we load the raw mesh data from (original) import data or from the generated render data resources
	if (bImportedMesh && !InMeshComponent->IsA<USplineMeshComponent>() && !bReducedMesh && !bRenderDataMismatch)
	{
		SourceStaticMeshModel.RawMeshBulkData->LoadRawMesh(OutRawMesh);
	}
	else
	{		
		ExportStaticMeshLOD(SourceStaticMesh->RenderData->LODResources[InLODIndex], OutRawMesh);
	}

	// Make sure the raw mesh is not irreparably malformed.
	if (!OutRawMesh.IsValidOrFixable())
	{
		UE_LOG(LogMeshUtilities, Error, TEXT("Raw mesh (%s) is corrupt for LOD%d."), *SourceStaticMesh->GetName(), InLODIndex);
		return false;
	}
	
	// Handle spline mesh deformation
	if (InMeshComponent->IsA<USplineMeshComponent>())
	{
		const USplineMeshComponent* SplineMeshComponent = Cast<USplineMeshComponent>(InMeshComponent);
		// Deform raw mesh data according to the Spline Mesh Component's data
		PropagateSplineDeformationToRawMesh(SplineMeshComponent, OutRawMesh);
	}

	// Use build settings from base mesh for LOD entries that was generated inside Editor.
	const FMeshBuildSettings& BuildSettings = bImportedMesh ? SourceStaticMeshModel.BuildSettings : SourceStaticMesh->SourceModels[0].BuildSettings;

	// Transform raw mesh to world space
	FTransform ComponentToWorldTransform = InMeshComponent->ComponentToWorld;
	// Take into account build scale settings only for meshes imported from raw data
	// meshes reconstructed from render data already have build scale applied
	if (bImportedMesh)
	{
		ComponentToWorldTransform.SetScale3D(ComponentToWorldTransform.GetScale3D()*BuildSettings.BuildScale3D);
	}

	// If specified propagate painted vertex colors into our raw mesh
	if (bPropagateVertexColours)
	{
		PropagatePaintedColorsToRawMesh(InMeshComponent, InLODIndex, OutRawMesh);
	}

	// Transform raw mesh vertex data by the Static Mesh Component's component to world transformation	
	TransformRawMeshVertexData(ComponentToWorldTransform, OutRawMesh);	

	// Culling triangles could lead to an entirely empty RawMesh (all vertices culled)
	if (!OutRawMesh.IsValid())
	{
		return false;
	}

	// Figure out if we should recompute normals and tangents. By default generated LODs should not recompute normals
	const bool bIsMirrored = ComponentToWorldTransform.GetDeterminant() < 0.f;
	bool bRecomputeNormals = (bImportedMesh && BuildSettings.bRecomputeNormals) || OutRawMesh.WedgeTangentZ.Num() == 0 || bIsMirrored;
	bool bRecomputeTangents = (bImportedMesh && BuildSettings.bRecomputeTangents) || OutRawMesh.WedgeTangentX.Num() == 0 || OutRawMesh.WedgeTangentY.Num() == 0 || bIsMirrored;

	if (bRecomputeNormals || bRecomputeTangents)
	{
		RecomputeTangentsAndNormalsForRawMesh(bRecomputeTangents, bRecomputeNormals, BuildSettings, OutRawMesh);
	}

	// Retrieving materials
	UMaterialInterface* DefaultMaterial = Cast<UMaterialInterface>(UMaterial::GetDefaultMaterial(MD_Surface));

	//Need to store the unique material indices in order to re-map the material indices in each rawmesh	
	for (const FStaticMeshSection& Section : SourceStaticMesh->RenderData->LODResources[InLODIndex].Sections)
	{
		// Add material and store the material ID
		UMaterialInterface* MaterialToAdd = InMeshComponent->GetMaterial(Section.MaterialIndex);

		if (MaterialToAdd)
		{
			//Need to check if the resource exists			
			FMaterialResource* Resource = MaterialToAdd->GetMaterialResource(GMaxRHIFeatureLevel);
			if (!Resource)
			{
				MaterialToAdd = DefaultMaterial;
			}
		}
		else
		{
			MaterialToAdd = DefaultMaterial;
		}

		const int32 MaterialIdx = OutUniqueMaterials.Add(MaterialToAdd);
		const int32 MaterialMapIdx = OutGlobalMaterialIndices.Add(MaterialIdx);
		
		// Update face material indices?
		if (OutRawMesh.FaceMaterialIndices.Num())
		{
			for (int32& MaterialIndex : OutRawMesh.FaceMaterialIndices)
			{
				if (MaterialIndex == Section.MaterialIndex)
				{
					MaterialIndex = MaterialMapIdx;
				}
			}
		}
	}

	return true;
}

void FMeshUtilities::ExtractMeshDataForGeometryCache(FRawMesh& RawMesh, const FMeshBuildSettings& BuildSettings, TArray<FStaticMeshBuildVertex>& OutVertices, TArray<TArray<uint32> >& OutPerSectionIndices)
{
	int32 NumWedges = RawMesh.WedgeIndices.Num();

	// Figure out if we should recompute normals and tangents. By default generated LODs should not recompute normals
	bool bRecomputeNormals = (BuildSettings.bRecomputeNormals) || RawMesh.WedgeTangentZ.Num() == 0;
	bool bRecomputeTangents = (BuildSettings.bRecomputeTangents) || RawMesh.WedgeTangentX.Num() == 0 || RawMesh.WedgeTangentY.Num() == 0;

	// Dump normals and tangents if we are recomputing them.
	if (bRecomputeTangents)
	{
		RawMesh.WedgeTangentX.Empty(NumWedges);
		RawMesh.WedgeTangentX.AddZeroed(NumWedges);
		RawMesh.WedgeTangentY.Empty(NumWedges);
		RawMesh.WedgeTangentY.AddZeroed(NumWedges);
	}

	if (bRecomputeNormals)
	{
		RawMesh.WedgeTangentZ.Empty(NumWedges);
		RawMesh.WedgeTangentZ.AddZeroed(NumWedges);
	}

	// Compute any missing tangents.
	TMultiMap<int32, int32> OverlappingCorners;
	if (bRecomputeNormals || bRecomputeTangents)
	{
		float ComparisonThreshold = GetComparisonThreshold(BuildSettings);
		FindOverlappingCorners(OverlappingCorners, RawMesh, ComparisonThreshold);

		// Static meshes always blend normals of overlapping corners.
		uint32 TangentOptions = ETangentOptions::BlendOverlappingNormals;
		if (BuildSettings.bRemoveDegenerates)
		{
			// If removing degenerate triangles, ignore them when computing tangents.
			TangentOptions |= ETangentOptions::IgnoreDegenerateTriangles;
		}
		if (BuildSettings.bUseMikkTSpace)
		{
			ComputeTangents_MikkTSpace(RawMesh, OverlappingCorners, TangentOptions);
		}
		else
		{
			ComputeTangents(RawMesh, OverlappingCorners, TangentOptions);
		}
	}

	// At this point the mesh will have valid tangents.
	check(RawMesh.WedgeTangentX.Num() == NumWedges);
	check(RawMesh.WedgeTangentY.Num() == NumWedges);
	check(RawMesh.WedgeTangentZ.Num() == NumWedges);

	TArray<int32> OutWedgeMap;

	int32 MaxMaterialIndex = 1;
	for (int32 FaceIndex = 0; FaceIndex < RawMesh.FaceMaterialIndices.Num(); FaceIndex++)
	{
		MaxMaterialIndex = FMath::Max<int32>(RawMesh.FaceMaterialIndices[FaceIndex], MaxMaterialIndex);
	}

	for (int32 i = 0; i <= MaxMaterialIndex; ++i)
	{
		OutPerSectionIndices.Push(TArray<uint32>());
	}

	BuildStaticMeshVertexAndIndexBuffers(OutVertices, OutPerSectionIndices, OutWedgeMap, RawMesh, OverlappingCorners, KINDA_SMALL_NUMBER, BuildSettings.BuildScale3D);

	if (RawMesh.WedgeIndices.Num() < 100000 * 3)
	{
		CacheOptimizeVertexAndIndexBuffer(OutVertices, OutPerSectionIndices, OutWedgeMap);
		check(OutWedgeMap.Num() == RawMesh.WedgeIndices.Num());
	}
}

/*------------------------------------------------------------------------------
Mesh merging
------------------------------------------------------------------------------*/
bool FMeshUtilities::PropagatePaintedColorsToRawMesh(const UStaticMeshComponent* StaticMeshComponent, int32 LODIndex, FRawMesh& RawMesh) const
{
	UStaticMesh* StaticMesh = StaticMeshComponent->StaticMesh;

	if (StaticMesh->SourceModels.IsValidIndex(LODIndex) &&
		StaticMeshComponent->LODData.IsValidIndex(LODIndex) &&
		StaticMeshComponent->LODData[LODIndex].OverrideVertexColors != nullptr)
	{
		FColorVertexBuffer& ColorVertexBuffer = *StaticMeshComponent->LODData[LODIndex].OverrideVertexColors;
		FStaticMeshSourceModel& SrcModel = StaticMesh->SourceModels[LODIndex];
		FStaticMeshRenderData& RenderData = *StaticMesh->RenderData;
		FStaticMeshLODResources& RenderModel = RenderData.LODResources[LODIndex];

		if (ColorVertexBuffer.GetNumVertices() == RenderModel.GetNumVertices())
		{	
			int32 NumWedges = RawMesh.WedgeIndices.Num();
			const bool bUseWedgeMap = RenderData.WedgeMap.Num() > 0 && RenderData.WedgeMap.Num() == NumWedges;
			// If we have a wedge map
			if (bUseWedgeMap)
			{
				if (RenderData.WedgeMap.Num() == NumWedges)
				{
					int32 NumExistingColors = RawMesh.WedgeColors.Num();
					if (NumExistingColors < NumWedges)
					{
						RawMesh.WedgeColors.AddUninitialized(NumWedges - NumExistingColors);
					}

					for (int32 i = 0; i < NumWedges; ++i)
					{
						FColor WedgeColor = FColor::White;
						int32 Index = RenderData.WedgeMap[i];
						if (Index != INDEX_NONE)
						{
							WedgeColor = ColorVertexBuffer.VertexColor(Index);
						}

						RawMesh.WedgeColors[i] = WedgeColor;
					}

					return true;
				}
			}
			// No wedge map (this can happen when we poly reduce the LOD for example)
			// Use index buffer directly
			else 
			{
				UE_LOG(LogMeshUtilities, Warning, TEXT("{%s} Wedge map size %d is wrong or empty. Expected %d. Falling back on using index buffer for propagating vertex painting"), *StaticMesh->GetName(), RenderData.WedgeMap.Num(), RawMesh.WedgeIndices.Num());

				RawMesh.WedgeColors.SetNumUninitialized(NumWedges);
				
				if (RawMesh.VertexPositions.Num() == ColorVertexBuffer.GetNumVertices())
				{
					for (int32 i = 0; i < NumWedges; ++i)
					{
						FColor WedgeColor = FColor::White;
						uint32 VertIndex = RawMesh.WedgeIndices[i]; 
						
						if (VertIndex < ColorVertexBuffer.GetNumVertices())
						{
							WedgeColor = ColorVertexBuffer.VertexColor(VertIndex);
						}
						RawMesh.WedgeColors[i] = WedgeColor;
					}

					return true;
				}
			}
		}	
	}

	return false;
}

static void TransformPhysicsGeometry(const FTransform& InTransform, FKAggregateGeom& AggGeom)
{
	for (auto& Elem : AggGeom.SphereElems)
	{
		FTransform ElemTM = Elem.GetTransform();
		Elem.SetTransform(ElemTM*InTransform);
	}

	for (auto& Elem : AggGeom.BoxElems)
	{
		FTransform ElemTM = Elem.GetTransform();
		Elem.SetTransform(ElemTM*InTransform);
	}

	for (auto& Elem : AggGeom.SphylElems)
	{
		FTransform ElemTM = Elem.GetTransform();
		Elem.SetTransform(ElemTM*InTransform);
	}

	for (auto& Elem : AggGeom.ConvexElems)
	{
		FTransform ElemTM = Elem.GetTransform();
		Elem.SetTransform(ElemTM*InTransform);
	}

	// seems like all primitives except Convex need separate scaling pass		
	const FVector Scale3D = InTransform.GetScale3D();
	if (!Scale3D.Equals(FVector(1.f)))
	{
		const float MinPrimSize = KINDA_SMALL_NUMBER;

		for (auto& Elem : AggGeom.SphereElems)
		{
			Elem.ScaleElem(Scale3D, MinPrimSize);
		}

		for (auto& Elem : AggGeom.BoxElems)
		{
			Elem.ScaleElem(Scale3D, MinPrimSize);
		}

		for (auto& Elem : AggGeom.SphylElems)
		{
			Elem.ScaleElem(Scale3D, MinPrimSize);
		}
	}
}

static void ExtractPhysicsGeometry(UStaticMeshComponent* InMeshComponent, FKAggregateGeom& OutAggGeom)
{
	UStaticMesh* SrcMesh = InMeshComponent->StaticMesh;
	if (SrcMesh == nullptr)
	{
		return;
	}

	if (!SrcMesh->BodySetup)
	{
		return;
	}

	OutAggGeom = SrcMesh->BodySetup->AggGeom;

	// we are not owner of this stuff
	OutAggGeom.RenderInfo = nullptr;
	for (auto& Elem : OutAggGeom.ConvexElems)
	{
		Elem.ConvexMesh = nullptr;
		Elem.ConvexMeshNegX = nullptr;
	}

	// Transform geometry to world space
	FTransform CtoM = InMeshComponent->ComponentToWorld;
	TransformPhysicsGeometry(CtoM, OutAggGeom);
}

void FMeshUtilities::CalculateTextureCoordinateBoundsForRawMesh(const FRawMesh& InRawMesh, TArray<FBox2D>& OutBounds) const
{
	const int32 NumWedges = InRawMesh.WedgeIndices.Num();
	const int32 NumTris = NumWedges / 3;

	OutBounds.Empty();
	int32 WedgeIndex = 0;
	for (int32 TriIndex = 0; TriIndex < NumTris; TriIndex++)
	{
		int MaterialIndex = InRawMesh.FaceMaterialIndices[TriIndex];
		if (OutBounds.Num() <= MaterialIndex)
			OutBounds.SetNumZeroed(MaterialIndex + 1);
		{
			for (int32 CornerIndex = 0; CornerIndex < 3; CornerIndex++, WedgeIndex++)
			{
				OutBounds[MaterialIndex] += InRawMesh.WedgeTexCoords[0][WedgeIndex];
			}
		}
	}
}

void FMeshUtilities::CalculateTextureCoordinateBoundsForSkeletalMesh(const FStaticLODModel& LODModel, TArray<FBox2D>& OutBounds) const
{
	TArray<FSoftSkinVertex> Vertices;
	FMultiSizeIndexContainerData IndexData;
	LODModel.GetVertices(Vertices);
	LODModel.MultiSizeIndexContainer.GetIndexBufferData(IndexData);

#if WITH_APEX_CLOTHING
	const uint32 SectionCount = (uint32)LODModel.NumNonClothingSections();
#else
	const uint32 SectionCount = LODModel.Sections.Num();
#endif // #if WITH_APEX_CLOTHING

	check(OutBounds.Num() != 0);

	for (uint32 SectionIndex = 0; SectionIndex < SectionCount; ++SectionIndex)
	{
		const FSkelMeshSection& Section = LODModel.Sections[SectionIndex];
		const uint32 FirstIndex = Section.BaseIndex;
		const uint32 LastIndex = FirstIndex + Section.NumTriangles * 3;
		const int32 MaterialIndex = Section.MaterialIndex;

		if (OutBounds.Num() <= MaterialIndex)
			OutBounds.SetNumZeroed(MaterialIndex + 1);

		for (uint32 Index = FirstIndex; Index < LastIndex; ++Index)
		{
			uint32 VertexIndex = IndexData.Indices[Index];
			FSoftSkinVertex& Vertex = Vertices[VertexIndex];

			FVector2D TexCoord = Vertex.UVs[0];
			OutBounds[MaterialIndex] += TexCoord;
		}
	}
}

static void CopyTextureRect(const FColor* Src, const FIntPoint& SrcSize, FColor* Dst, const FIntPoint& DstSize, const FIntPoint& DstPos)
{
	int32 RowLength = SrcSize.X*sizeof(FColor);
	FColor* RowDst = Dst + DstSize.X*DstPos.Y;
	const FColor* RowSrc = Src;

	for (int32 RowIdx = 0; RowIdx < SrcSize.Y; ++RowIdx)
	{
		FMemory::Memcpy(RowDst + DstPos.X, RowSrc, RowLength);

		RowDst += DstSize.X;
		RowSrc += SrcSize.X;
	}
}

static void SetTextureRect(const FColor& ColorValue, const FIntPoint& SrcSize, FColor* Dst, const FIntPoint& DstSize, const FIntPoint& DstPos)
{
	FColor* RowDst = Dst + DstSize.X*DstPos.Y;

	for (int32 RowIdx = 0; RowIdx < SrcSize.Y; ++RowIdx)
	{
		for (int32 ColIdx = 0; ColIdx < SrcSize.X; ++ColIdx)
		{
			RowDst[ColIdx] = ColorValue;
		}

		RowDst += DstSize.X;
	}
}



struct FRawMeshUVTransform
{
	FVector2D Offset;
	FVector2D Scale;

	bool IsValid() const
	{
		return (Scale != FVector2D::ZeroVector);
	}
};

static FVector2D GetValidUV(const FVector2D& UV)
{
	FVector2D NewUV = UV;
	// first make sure they're positive
	if (UV.X < 0.0f)
	{
		NewUV.X = UV.X + FMath::CeilToInt(FMath::Abs(UV.X));
	}

	if (UV.Y < 0.0f)
	{
		NewUV.Y = UV.Y + FMath::CeilToInt(FMath::Abs(UV.Y));
	}

	// now make sure they're within [0, 1]
	if (UV.X > 1.0f)
	{
		NewUV.X = FMath::Fmod(NewUV.X, 1.0f);
	}

	if (UV.Y > 1.0f)
	{
		NewUV.Y = FMath::Fmod(NewUV.Y, 1.0f);
	}

	return NewUV;
}

static void MergeMaterials(UWorld* InWorld, const TArray<UMaterialInterface*>& InMaterialList, FFlattenMaterial& OutMergedMaterial, TArray<FRawMeshUVTransform>& OutUVTransforms)
{
	OutUVTransforms.Reserve(InMaterialList.Num());

#if !(UE_BUILD_SHIPPING || UE_BUILD_TEST)
	// add log to warn which material it
	UE_LOG(LogMeshUtilities, Log, TEXT("Merging Material: Merge Material count %d"), InMaterialList.Num());

	int32 Index = 0;
	for (auto& MaterialIter : InMaterialList)
	{
		if (MaterialIter)
		{
			UE_LOG(LogMeshUtilities, Log, TEXT("Material List %d - %s"), ++Index, *MaterialIter->GetName());
		}
		else
		{
			UE_LOG(LogMeshUtilities, Log, TEXT("Material List %d - null material"), ++Index);
		}
	}

#endif
	// We support merging only for opaque materials
	int32 NumOpaqueMaterials = 0;
	// Fill output UV transforms with invalid values
	for (auto Material : InMaterialList)
	{
		if (Material->GetBlendMode() == BLEND_Opaque)
		{
			NumOpaqueMaterials++;
		}

		// Invalid UV transform
		FRawMeshUVTransform UVTransform;
		UVTransform.Offset = FVector2D::ZeroVector;
		UVTransform.Scale = FVector2D::ZeroVector;
		OutUVTransforms.Add(UVTransform);
	}

	if (NumOpaqueMaterials == 0)
	{
		// Nothing to merge
		return;
	}

	int32 AtlasGridSize = FMath::CeilToInt(FMath::Sqrt(NumOpaqueMaterials));
	FIntPoint AtlasTextureSize = OutMergedMaterial.DiffuseSize;
	FIntPoint ExportTextureSize = AtlasTextureSize / AtlasGridSize;
	int32 AtlasNumSamples = AtlasTextureSize.X*AtlasTextureSize.Y;

	bool bExportNormal = (OutMergedMaterial.NormalSize != FIntPoint::ZeroValue);
	bool bExportMetallic = (OutMergedMaterial.MetallicSize != FIntPoint::ZeroValue);
	bool bExportRoughness = (OutMergedMaterial.RoughnessSize != FIntPoint::ZeroValue);
	bool bExportSpecular = (OutMergedMaterial.SpecularSize != FIntPoint::ZeroValue);

	// Pre-allocate buffers for texture atlas
	OutMergedMaterial.DiffuseSamples.Reserve(AtlasNumSamples);
	OutMergedMaterial.DiffuseSamples.SetNumZeroed(AtlasNumSamples);
	if (bExportNormal)
	{
		check(OutMergedMaterial.NormalSize == OutMergedMaterial.DiffuseSize);
		OutMergedMaterial.NormalSamples.Reserve(AtlasNumSamples);
		OutMergedMaterial.NormalSamples.SetNumZeroed(AtlasNumSamples);
	}
	if (bExportMetallic)
	{
		check(OutMergedMaterial.MetallicSize == OutMergedMaterial.DiffuseSize);
		OutMergedMaterial.MetallicSamples.Reserve(AtlasNumSamples);
		OutMergedMaterial.MetallicSamples.SetNumZeroed(AtlasNumSamples);
	}
	if (bExportRoughness)
	{
		check(OutMergedMaterial.RoughnessSize == OutMergedMaterial.DiffuseSize);
		OutMergedMaterial.RoughnessSamples.Reserve(AtlasNumSamples);
		OutMergedMaterial.RoughnessSamples.SetNumZeroed(AtlasNumSamples);
	}
	if (bExportSpecular)
	{
		check(OutMergedMaterial.SpecularSize == OutMergedMaterial.DiffuseSize);
		OutMergedMaterial.SpecularSamples.Reserve(AtlasNumSamples);
		OutMergedMaterial.SpecularSamples.SetNumZeroed(AtlasNumSamples);
	}

	int32 AtlasRowIdx = 0;
	int32 AtlasColIdx = 0;
	FIntPoint AtlasTargetPos = FIntPoint(0, 0);

	// Flatten all materials and merge them into one material using texture atlases
	for (int32 MatIdx = 0; MatIdx < InMaterialList.Num(); ++MatIdx)
	{
		UMaterialInterface* Material = InMaterialList[MatIdx];
		if (Material->GetBlendMode() != BLEND_Opaque)
		{
			continue;
		}

		FFlattenMaterial FlatMaterial;
		FlatMaterial.DiffuseSize = ExportTextureSize;
		FlatMaterial.NormalSize = bExportNormal ? ExportTextureSize : FIntPoint::ZeroValue;
		FlatMaterial.MetallicSize = bExportMetallic ? ExportTextureSize : FIntPoint::ZeroValue;
		FlatMaterial.RoughnessSize = bExportRoughness ? ExportTextureSize : FIntPoint::ZeroValue;
		FlatMaterial.SpecularSize = bExportSpecular ? ExportTextureSize : FIntPoint::ZeroValue;
		int32 ExportNumSamples = ExportTextureSize.X*ExportTextureSize.Y;

		FMaterialUtilities::ExportMaterial(Material, FlatMaterial);

		if (FlatMaterial.DiffuseSamples.Num() == ExportNumSamples)
		{
			CopyTextureRect(FlatMaterial.DiffuseSamples.GetData(), ExportTextureSize, OutMergedMaterial.DiffuseSamples.GetData(), AtlasTextureSize, AtlasTargetPos);
		}
		else if (FlatMaterial.DiffuseSamples.Num() == 1)
		{
			SetTextureRect(FlatMaterial.DiffuseSamples[0], ExportTextureSize, OutMergedMaterial.DiffuseSamples.GetData(), AtlasTextureSize, AtlasTargetPos);
		}

		if (FlatMaterial.NormalSamples.Num() == ExportNumSamples)
		{
			CopyTextureRect(FlatMaterial.NormalSamples.GetData(), ExportTextureSize, OutMergedMaterial.NormalSamples.GetData(), AtlasTextureSize, AtlasTargetPos);
		}
		else if (FlatMaterial.NormalSamples.Num() == 1)
		{
			SetTextureRect(FlatMaterial.NormalSamples[0], ExportTextureSize, OutMergedMaterial.NormalSamples.GetData(), AtlasTextureSize, AtlasTargetPos);
		}

		if (FlatMaterial.MetallicSamples.Num() == ExportNumSamples)
		{
			CopyTextureRect(FlatMaterial.MetallicSamples.GetData(), ExportTextureSize, OutMergedMaterial.MetallicSamples.GetData(), AtlasTextureSize, AtlasTargetPos);
		}
		else if (FlatMaterial.MetallicSamples.Num() == 1)
		{
			SetTextureRect(FlatMaterial.MetallicSamples[0], ExportTextureSize, OutMergedMaterial.MetallicSamples.GetData(), AtlasTextureSize, AtlasTargetPos);
		}

		if (FlatMaterial.RoughnessSamples.Num() == ExportNumSamples)
		{
			CopyTextureRect(FlatMaterial.RoughnessSamples.GetData(), ExportTextureSize, OutMergedMaterial.RoughnessSamples.GetData(), AtlasTextureSize, AtlasTargetPos);
		}
		else if (FlatMaterial.RoughnessSamples.Num() == 1)
		{
			SetTextureRect(FlatMaterial.RoughnessSamples[0], ExportTextureSize, OutMergedMaterial.RoughnessSamples.GetData(), AtlasTextureSize, AtlasTargetPos);
		}

		if (FlatMaterial.SpecularSamples.Num() == ExportNumSamples)
		{
			CopyTextureRect(FlatMaterial.SpecularSamples.GetData(), ExportTextureSize, OutMergedMaterial.SpecularSamples.GetData(), AtlasTextureSize, AtlasTargetPos);
		}
		else if (FlatMaterial.SpecularSamples.Num() == 1)
		{
			SetTextureRect(FlatMaterial.SpecularSamples[0], ExportTextureSize, OutMergedMaterial.SpecularSamples.GetData(), AtlasTextureSize, AtlasTargetPos);
		}

		check(OutUVTransforms.IsValidIndex(MatIdx));

		OutUVTransforms[MatIdx].Offset = FVector2D(
			(float)AtlasTargetPos.X / AtlasTextureSize.X,
			(float)AtlasTargetPos.Y / AtlasTextureSize.Y);

		OutUVTransforms[MatIdx].Scale = FVector2D(
			(float)ExportTextureSize.X / AtlasTextureSize.X,
			(float)ExportTextureSize.Y / AtlasTextureSize.Y);

		AtlasColIdx++;
		if (AtlasColIdx >= AtlasGridSize)
		{
			AtlasColIdx = 0;
			AtlasRowIdx++;
		}

		AtlasTargetPos = FIntPoint(AtlasColIdx*ExportTextureSize.X, AtlasRowIdx*ExportTextureSize.Y);
	}
}


static void MergeFlattenedMaterials(TArray<struct FFlattenMaterial>& InMaterialList, FFlattenMaterial& OutMergedMaterial, TArray<FRawMeshUVTransform>& OutUVTransforms)
{
	OutUVTransforms.Reserve(InMaterialList.Num());

#if !(UE_BUILD_SHIPPING || UE_BUILD_TEST)
	//// add log to warn which material it
	//UE_LOG(LogMeshUtilities, Log, TEXT("Merging Material: Merge Material count %d"), InMaterialList.Num());

	//int32 Index = 0;
	//for (auto& MaterialIter : InMaterialList)
	//{
	//	if (MaterialIter)
	//	{
	//		UE_LOG(LogMeshUtilities, Log, TEXT("Material List %d - %s"), ++Index, *MaterialIter->GetName());
	//	}
	//	else
	//	{
	//		UE_LOG(LogMeshUtilities, Log, TEXT("Material List %d - null material"), ++Index);
	//	}
	//}

#endif
	// We support merging only for opaque materials
	// Fill output UV transforms with invalid values
	for (auto Material : InMaterialList)
	{
		// Invalid UV transform
		FRawMeshUVTransform UVTransform;
		UVTransform.Offset = FVector2D::ZeroVector;
		UVTransform.Scale = FVector2D::ZeroVector;
		OutUVTransforms.Add(UVTransform);
	}

	int32 AtlasGridSize = FMath::CeilToInt(FMath::Sqrt(InMaterialList.Num()));
	FIntPoint AtlasTextureSize = OutMergedMaterial.DiffuseSize;
	FIntPoint ExportTextureSize = AtlasTextureSize / AtlasGridSize;
	int32 AtlasNumSamples = AtlasTextureSize.X*AtlasTextureSize.Y;

	bool bExportNormal = (OutMergedMaterial.NormalSize != FIntPoint::ZeroValue);
	bool bExportMetallic = (OutMergedMaterial.MetallicSize != FIntPoint::ZeroValue);
	bool bExportRoughness = (OutMergedMaterial.RoughnessSize != FIntPoint::ZeroValue);
	bool bExportSpecular = (OutMergedMaterial.SpecularSize != FIntPoint::ZeroValue);
	bool bExportEmissive = (OutMergedMaterial.EmissiveSize != FIntPoint::ZeroValue);
	bool bExportOpacity = (OutMergedMaterial.OpacitySize != FIntPoint::ZeroValue);

	// Pre-allocate buffers for texture atlas
	OutMergedMaterial.DiffuseSamples.Reserve(AtlasNumSamples);
	OutMergedMaterial.DiffuseSamples.SetNumZeroed(AtlasNumSamples);
	if (bExportNormal)
	{
		check(OutMergedMaterial.NormalSize == OutMergedMaterial.DiffuseSize);
		OutMergedMaterial.NormalSamples.Reserve(AtlasNumSamples);
		OutMergedMaterial.NormalSamples.SetNumZeroed(AtlasNumSamples);
	}
	if (bExportMetallic)
	{
		check(OutMergedMaterial.MetallicSize == OutMergedMaterial.DiffuseSize);
		OutMergedMaterial.MetallicSamples.Reserve(AtlasNumSamples);
		OutMergedMaterial.MetallicSamples.SetNumZeroed(AtlasNumSamples);
	}
	if (bExportRoughness)
	{
		check(OutMergedMaterial.RoughnessSize == OutMergedMaterial.DiffuseSize);
		OutMergedMaterial.RoughnessSamples.Reserve(AtlasNumSamples);
		OutMergedMaterial.RoughnessSamples.SetNumZeroed(AtlasNumSamples);
	}
	if (bExportSpecular)
	{
		check(OutMergedMaterial.SpecularSize == OutMergedMaterial.DiffuseSize);
		OutMergedMaterial.SpecularSamples.Reserve(AtlasNumSamples);
		OutMergedMaterial.SpecularSamples.SetNumZeroed(AtlasNumSamples);
	}
	if (bExportEmissive)
	{
		check(OutMergedMaterial.EmissiveSize == OutMergedMaterial.EmissiveSize);
		OutMergedMaterial.EmissiveSamples.Reserve(AtlasNumSamples);
		OutMergedMaterial.EmissiveSamples.SetNumZeroed(AtlasNumSamples);
	}

	if (bExportOpacity)
	{
		check(OutMergedMaterial.OpacitySize == OutMergedMaterial.OpacitySize);
		OutMergedMaterial.OpacitySamples.Reserve(AtlasNumSamples);
		OutMergedMaterial.OpacitySamples.SetNumZeroed(AtlasNumSamples);
	}


	int32 AtlasRowIdx = 0;
	int32 AtlasColIdx = 0;
	FIntPoint AtlasTargetPos = FIntPoint(0, 0);

	// Flatten all materials and merge them into one material using texture atlases
	for (int32 MatIdx = 0; MatIdx < InMaterialList.Num(); ++MatIdx)
	{
		FFlattenMaterial& FlatMaterial = InMaterialList[MatIdx];

		if (FlatMaterial.DiffuseSamples.Num() >= 1)
		{
			FlatMaterial.DiffuseSize = ConditionalImageResize(FlatMaterial.DiffuseSize, ExportTextureSize, FlatMaterial.DiffuseSamples, false);
			CopyTextureRect(FlatMaterial.DiffuseSamples.GetData(), ExportTextureSize, OutMergedMaterial.DiffuseSamples.GetData(), AtlasTextureSize, AtlasTargetPos);
		}
		else if (FlatMaterial.DiffuseSamples.Num() == 1)
		{
			SetTextureRect(FlatMaterial.DiffuseSamples[0], ExportTextureSize, OutMergedMaterial.DiffuseSamples.GetData(), AtlasTextureSize, AtlasTargetPos);
		}

		if (FlatMaterial.NormalSamples.Num() >= 1 && bExportNormal)
		{
			FlatMaterial.NormalSize = ConditionalImageResize(FlatMaterial.NormalSize, ExportTextureSize, FlatMaterial.NormalSamples, false);
			CopyTextureRect(FlatMaterial.NormalSamples.GetData(), ExportTextureSize, OutMergedMaterial.NormalSamples.GetData(), AtlasTextureSize, AtlasTargetPos);
		}
		else if (FlatMaterial.NormalSamples.Num() == 1 && bExportNormal)
		{
			SetTextureRect(FlatMaterial.NormalSamples[0], ExportTextureSize, OutMergedMaterial.NormalSamples.GetData(), AtlasTextureSize, AtlasTargetPos);
		}

		if (FlatMaterial.MetallicSamples.Num() >= 1 && bExportMetallic)
		{
			FlatMaterial.MetallicSize = ConditionalImageResize(FlatMaterial.MetallicSize, ExportTextureSize, FlatMaterial.MetallicSamples, false);
			CopyTextureRect(FlatMaterial.MetallicSamples.GetData(), ExportTextureSize, OutMergedMaterial.MetallicSamples.GetData(), AtlasTextureSize, AtlasTargetPos);
		}
		else if (FlatMaterial.MetallicSamples.Num() == 1 && bExportMetallic)
		{
			SetTextureRect(FlatMaterial.MetallicSamples[0], ExportTextureSize, OutMergedMaterial.MetallicSamples.GetData(), AtlasTextureSize, AtlasTargetPos);
		}

		if (FlatMaterial.RoughnessSamples.Num() >= 1 && bExportRoughness)
		{
			FlatMaterial.RoughnessSize = ConditionalImageResize(FlatMaterial.RoughnessSize, ExportTextureSize, FlatMaterial.RoughnessSamples, false);
			CopyTextureRect(FlatMaterial.RoughnessSamples.GetData(), ExportTextureSize, OutMergedMaterial.RoughnessSamples.GetData(), AtlasTextureSize, AtlasTargetPos);
		}
		else if (FlatMaterial.RoughnessSamples.Num() == 1 && bExportRoughness)
		{
			SetTextureRect(FlatMaterial.RoughnessSamples[0], ExportTextureSize, OutMergedMaterial.RoughnessSamples.GetData(), AtlasTextureSize, AtlasTargetPos);
		}

		if (FlatMaterial.SpecularSamples.Num() >= 1 && bExportSpecular)
		{
			FlatMaterial.SpecularSize = ConditionalImageResize(FlatMaterial.SpecularSize, ExportTextureSize, FlatMaterial.SpecularSamples, false);
			CopyTextureRect(FlatMaterial.SpecularSamples.GetData(), ExportTextureSize, OutMergedMaterial.SpecularSamples.GetData(), AtlasTextureSize, AtlasTargetPos);
		}
		else if (FlatMaterial.SpecularSamples.Num() == 1 && bExportSpecular)
		{
			SetTextureRect(FlatMaterial.SpecularSamples[0], ExportTextureSize, OutMergedMaterial.SpecularSamples.GetData(), AtlasTextureSize, AtlasTargetPos);
		}

		if (FlatMaterial.EmissiveSamples.Num() >= 1)
		{
			FlatMaterial.SpecularSize = bExportEmissive ? ConditionalImageResize(FlatMaterial.EmissiveSize, ExportTextureSize, FlatMaterial.EmissiveSamples, false) : FIntPoint::ZeroValue;
			CopyTextureRect(FlatMaterial.EmissiveSamples.GetData(), ExportTextureSize, OutMergedMaterial.EmissiveSamples.GetData(), AtlasTextureSize, AtlasTargetPos);
		}
		else if (FlatMaterial.EmissiveSamples.Num() == 1)
		{
			SetTextureRect(FlatMaterial.EmissiveSamples[0], ExportTextureSize, OutMergedMaterial.EmissiveSamples.GetData(), AtlasTextureSize, AtlasTargetPos);
		}

		if (FlatMaterial.OpacitySamples.Num() >= 1)
		{
			FlatMaterial.SpecularSize = bExportOpacity ? ConditionalImageResize(FlatMaterial.OpacitySize, ExportTextureSize, FlatMaterial.OpacitySamples, false) : FIntPoint::ZeroValue;
			CopyTextureRect(FlatMaterial.OpacitySamples.GetData(), ExportTextureSize, OutMergedMaterial.OpacitySamples.GetData(), AtlasTextureSize, AtlasTargetPos);
		}
		else if (FlatMaterial.OpacitySamples.Num() == 1)
		{
			SetTextureRect(FlatMaterial.OpacitySamples[0], ExportTextureSize, OutMergedMaterial.OpacitySamples.GetData(), AtlasTextureSize, AtlasTargetPos);
		}


		check(OutUVTransforms.IsValidIndex(MatIdx));

		OutUVTransforms[MatIdx].Offset = FVector2D(
			(float)AtlasTargetPos.X / AtlasTextureSize.X,
			(float)AtlasTargetPos.Y / AtlasTextureSize.Y);

		OutUVTransforms[MatIdx].Scale = FVector2D(
			(float)ExportTextureSize.X / AtlasTextureSize.X,
			(float)ExportTextureSize.Y / AtlasTextureSize.Y);

		AtlasColIdx++;
		if (AtlasColIdx >= AtlasGridSize)
		{
			AtlasColIdx = 0;
			AtlasRowIdx++;
		}

		AtlasTargetPos = FIntPoint(AtlasColIdx*ExportTextureSize.X, AtlasRowIdx*ExportTextureSize.Y);
	}
}

void FMeshUtilities::MergeActors(
	const TArray<AActor*>& SourceActors,
	const FMeshMergingSettings& InSettings,
	UPackage* InOuter,
	const FString& InBasePackageName,
	int32 UseLOD, // does not build all LODs but only use this LOD to create base mesh
	TArray<UObject*>& OutAssetsToSync,
	FVector& OutMergedActorLocation,
	bool bSilent) const
{
	MergeActors(SourceActors, InSettings, InOuter, InBasePackageName, OutAssetsToSync, OutMergedActorLocation, bSilent);
}

void FMeshUtilities::MergeActors(
	const TArray<AActor*>& SourceActors,
	const FMeshMergingSettings& InSettings,
	UPackage* InOuter,
	const FString& InBasePackageName,
	TArray<UObject*>& OutAssetsToSync,
	FVector& OutMergedActorLocation,
	bool bSilent) const
{
	checkf(SourceActors.Num(), TEXT("No actors supplied for merging"));
	
	TArray<UStaticMeshComponent*> ComponentsToMerge;
	ComponentsToMerge.Reserve(SourceActors.Num());
	// Collect static mesh components
	for (AActor* Actor : SourceActors)
	{
		TInlineComponentArray<UStaticMeshComponent*> Components;
		Actor->GetComponents<UStaticMeshComponent>(Components);

		// Filter out bad components
		for (UStaticMeshComponent* MeshComponent : Components)
		{
			if (MeshComponent->StaticMesh != nullptr &&
				MeshComponent->StaticMesh->SourceModels.Num() > 0)
			{
				ComponentsToMerge.Add(MeshComponent);
			}
		}
	}

	checkf(SourceActors.Num(), TEXT("No valid components found in actors supplied for merging"));

	UWorld* World = SourceActors[0]->GetWorld();
	checkf(World != nullptr, TEXT("Invalid world retrieved from Actor"));
	const float ScreenAreaSize = TNumericLimits<float>::Max();
	MergeStaticMeshComponents(ComponentsToMerge, World, InSettings, InOuter, InBasePackageName, OutAssetsToSync, OutMergedActorLocation, ScreenAreaSize, bSilent);
}

void FMeshUtilities::MergeStaticMeshComponents(const TArray<UStaticMeshComponent*>& ComponentsToMerge, UWorld* World, const FMeshMergingSettings& InSettings, UPackage* InOuter, const FString& InBasePackageName, TArray<UObject*>& OutAssetsToSync, FVector& OutMergedActorLocation, const float ScreenAreaSize, bool bSilent /*= false*/) const
{
	TArray<UMaterialInterface*>						UniqueMaterials;
	TMap<FMeshIdAndLOD, TArray<int32>>				MaterialMap;
	TArray<FRawMeshExt>								SourceMeshes;
	bool											bWithVertexColors[MAX_STATIC_MESH_LODS] = {};
	bool											bOcuppiedUVChannels[MAX_STATIC_MESH_LODS][MAX_MESH_TEXTURE_COORDS] = {};
	UBodySetup*										BodySetupSource = nullptr;
	
	checkf(ComponentsToMerge.Num(), TEXT("No valid components supplied for merging"));

	SourceMeshes.AddZeroed(ComponentsToMerge.Num());

	FScopedSlowTask MainTask(100, LOCTEXT("MeshUtilities_MergeStaticMeshComponents", "Merging StaticMesh Components"));
	MainTask.MakeDialog();

	// Use first mesh for naming and pivot
	FString MergedAssetPackageName;
	FVector MergedAssetPivot;

	int32 NumMaxLOD = 0;	
	for (int32 MeshId = 0; MeshId < ComponentsToMerge.Num(); ++MeshId)
	{
		UStaticMeshComponent* MeshComponent = ComponentsToMerge[MeshId];
	
		// Determine the maximum number of LOD levels found in the source meshes
		NumMaxLOD = FMath::Max(NumMaxLOD, MeshComponent->StaticMesh->SourceModels.Num());

		// Save the pivot and asset package name of the first mesh, will later be used for creating merged mesh asset 
		if (MeshId == 0)
		{
			// Mesh component pivot point
			MergedAssetPivot = InSettings.bPivotPointAtZero ? FVector::ZeroVector : MeshComponent->ComponentToWorld.GetLocation();
			// Source mesh asset package name
			MergedAssetPackageName = MeshComponent->StaticMesh->GetOutermost()->GetName();
		}
	}

	// Cap the number of LOD levels to the max
	NumMaxLOD = FMath::Min(NumMaxLOD, MAX_STATIC_MESH_LODS);

	int32 BaseLODIndex = 0;
	// Are we going to export a single LOD or not	
	if (InSettings.ExportSpecificLOD >= 0)
	{
		// Will export only one specified LOD as LOD0 for the merged mesh
		BaseLODIndex = FMath::Max(0, FMath::Min(InSettings.ExportSpecificLOD, MAX_STATIC_MESH_LODS));
	}

	MainTask.EnterProgressFrame(10, LOCTEXT("MeshUtilities_MergeStaticMeshComponents_RetrievingRawMesh", "Retrieving Raw Meshes"));
		
	for (int32 MeshId = 0; MeshId < ComponentsToMerge.Num(); ++MeshId)
	{
		UStaticMeshComponent* StaticMeshComponent = ComponentsToMerge[MeshId];

		// Retrieve the lowest available LOD level from the mesh 
		int32 LODIndex = FMath::Min(BaseLODIndex, StaticMeshComponent->StaticMesh->SourceModels.Num() - 1);
		// LOD index will be overridden if the user has chosen to pick it according to the viewing distance
		if (InSettings.bCalculateCorrectLODModel && ScreenAreaSize > 0.0f && ScreenAreaSize < 1.0f)
		{
			FHierarchicalLODUtilitiesModule& Module = FModuleManager::LoadModuleChecked<FHierarchicalLODUtilitiesModule>("HierarchicalLODUtilities");
			IHierarchicalLODUtilities* Utilities = Module.GetUtilities();
			LODIndex = Utilities->GetLODLevelForScreenAreaSize(StaticMeshComponent, ScreenAreaSize);
		}
		
		// Store source static mesh and export LOD index
		SourceMeshes[MeshId].SourceStaticMesh = StaticMeshComponent->StaticMesh;
		SourceMeshes[MeshId].ExportLODIndex = LODIndex;

		TArray<int32> MeshMaterialMap;
		// Retrieve and construct raw mesh from source meshes
		FRawMesh& RawMeshLOD = SourceMeshes[MeshId].MeshLODData[LODIndex].RawMesh;
		if (ConstructRawMesh(StaticMeshComponent, LODIndex, InSettings.bBakeVertexData, RawMeshLOD, UniqueMaterials, MeshMaterialMap))
		{
			MaterialMap.Add(FMeshIdAndLOD(MeshId, LODIndex), MeshMaterialMap);

			// Check if vertex colours should be propagated
			if (InSettings.bBakeVertexData)
			{
				// Whether at least one of the meshes has vertex colors
				bWithVertexColors[LODIndex] |= (RawMeshLOD.WedgeColors.Num() != 0);
			}

			// Which UV channels has data at least in one mesh
			for (int32 ChannelIdx = 0; ChannelIdx < MAX_MESH_TEXTURE_COORDS; ++ChannelIdx)
			{
				bOcuppiedUVChannels[LODIndex][ChannelIdx] |= (RawMeshLOD.WedgeTexCoords[ChannelIdx].Num() != 0);
			}
		}

	}
	

	if (InSettings.bMergePhysicsData)
	{
		for (int32 MeshId = 0; MeshId < ComponentsToMerge.Num(); ++MeshId)
		{
			UStaticMeshComponent* MeshComponent = ComponentsToMerge[MeshId];
			ExtractPhysicsGeometry(MeshComponent, SourceMeshes[MeshId].AggGeom);

			// We will use first valid BodySetup as a source of physics settings
			if (BodySetupSource == nullptr)
			{
				BodySetupSource = MeshComponent->StaticMesh->BodySetup;
			}
		}
	}

	MainTask.EnterProgressFrame(20);

	FRawMeshExt MergedMesh;
	FMemory::Memset(&MergedMesh, 0, sizeof(MergedMesh));

	// Remap material indices regardless of baking out materials or not (could give a draw call decrease)
	TArray<bool> MeshShouldBakeVertexData;
	TMap<FMeshIdAndLOD, TArray<int32> > NewMaterialMap;
	TArray<UMaterialInterface*> NewStaticMeshMaterials;
	FMaterialUtilities::RemapUniqueMaterialIndices(
		UniqueMaterials,
		SourceMeshes,
		MaterialMap,
		InSettings.MaterialSettings,
		InSettings.bBakeVertexData,
		InSettings.bMergeMaterials,
		MeshShouldBakeVertexData,
		NewMaterialMap,
		NewStaticMeshMaterials);
	// Use shared material data.
	Exchange(MaterialMap, NewMaterialMap);
	Exchange(UniqueMaterials, NewStaticMeshMaterials);

	if (InSettings.bMergeMaterials)
	{
		// Should merge flattened materials into one texture
		MainTask.EnterProgressFrame(20, LOCTEXT("MeshUtilities_MergeStaticMeshComponents_MergingMaterials", "Merging Materials"));
		
		// Flatten Materials
		TArray<FFlattenMaterial> FlattenedMaterials;
		FlattenMaterialsWithMeshData(UniqueMaterials, SourceMeshes, MaterialMap, MeshShouldBakeVertexData, InSettings.MaterialSettings, FlattenedMaterials);

		FIntPoint AtlasTextureSize = InSettings.MaterialSettings.TextureSize;
		FFlattenMaterial MergedFlatMaterial;
		MergedFlatMaterial.DiffuseSize = AtlasTextureSize;
		MergedFlatMaterial.NormalSize = InSettings.MaterialSettings.bNormalMap ? AtlasTextureSize : FIntPoint::ZeroValue;
		MergedFlatMaterial.MetallicSize = InSettings.MaterialSettings.bMetallicMap ? AtlasTextureSize : FIntPoint::ZeroValue;
		MergedFlatMaterial.RoughnessSize = InSettings.MaterialSettings.bRoughnessMap ? AtlasTextureSize : FIntPoint::ZeroValue;
		MergedFlatMaterial.SpecularSize = InSettings.MaterialSettings.bSpecularMap ? AtlasTextureSize : FIntPoint::ZeroValue;
		MergedFlatMaterial.EmissiveSize = InSettings.MaterialSettings.bEmissiveMap ? AtlasTextureSize : FIntPoint::ZeroValue;
		MergedFlatMaterial.OpacitySize = InSettings.MaterialSettings.bOpacityMap ? AtlasTextureSize : FIntPoint::ZeroValue;

		TArray<FRawMeshUVTransform> UVTransforms;

		MergeFlattenedMaterials(FlattenedMaterials, MergedFlatMaterial, UVTransforms);

		// Adjust UVs and remap material indices
		for (int32 MeshIndex = 0; MeshIndex < SourceMeshes.Num(); ++MeshIndex)
		{
			const int32 LODIndex = SourceMeshes[MeshIndex].ExportLODIndex;
			FRawMesh& RawMesh = SourceMeshes[MeshIndex].MeshLODData[LODIndex].RawMesh;
			if (RawMesh.VertexPositions.Num())
			{
				const TArray<int32> MaterialIndices = MaterialMap[FMeshIdAndLOD(MeshIndex, LODIndex)];

				for (int32 UVChannelIdx = 0; UVChannelIdx < MAX_MESH_TEXTURE_COORDS; ++UVChannelIdx)
				{
					// Determine if we should use original or non-overlapping generated UVs
					TArray<FVector2D>& UVs = SourceMeshes[MeshIndex].MeshLODData[LODIndex].NewUVs.Num() ? SourceMeshes[MeshIndex].MeshLODData[LODIndex].NewUVs : RawMesh.WedgeTexCoords[UVChannelIdx];
					if (RawMesh.WedgeTexCoords[UVChannelIdx].Num() > 0)
					{
						int32 UVIdx = 0;
						for (int32 FaceMaterialIndex : RawMesh.FaceMaterialIndices)
						{
							const FRawMeshUVTransform& UVTransform = UVTransforms[MaterialIndices[FaceMaterialIndex]];
							if (UVTransform.IsValid())
							{
								FVector2D UV0 = GetValidUV(UVs[UVIdx + 0]);
								FVector2D UV1 = GetValidUV(UVs[UVIdx + 1]);
								FVector2D UV2 = GetValidUV(UVs[UVIdx + 2]);
								RawMesh.WedgeTexCoords[UVChannelIdx][UVIdx + 0] = UV0 * UVTransform.Scale + UVTransform.Offset;
								RawMesh.WedgeTexCoords[UVChannelIdx][UVIdx + 1] = UV1 * UVTransform.Scale + UVTransform.Offset;
								RawMesh.WedgeTexCoords[UVChannelIdx][UVIdx + 2] = UV2 * UVTransform.Scale + UVTransform.Offset;
							}

							UVIdx += 3;
						}
					} 
				}

				// Reset material indexes
				for (int32& FaceMaterialIndex : RawMesh.FaceMaterialIndices)
				{
					FaceMaterialIndex = 0;
				}
			}
			else
			{
				break;
			}
		}

		// Create merged material asset
		FString MaterialAssetName;
		FString MaterialPackageName;
		if (InBasePackageName.IsEmpty())
		{
			MaterialAssetName = TEXT("M_MERGED_") + FPackageName::GetShortName(MergedAssetPackageName);
			MaterialPackageName = FPackageName::GetLongPackagePath(MergedAssetPackageName) + TEXT("/") + MaterialAssetName;
		}
		else
		{
			MaterialAssetName = TEXT("M_") + FPackageName::GetShortName(InBasePackageName);
			MaterialPackageName = FPackageName::GetLongPackagePath(InBasePackageName) + TEXT("/") + MaterialAssetName;
		}

		UPackage* MaterialPackage = InOuter;
		if (MaterialPackage == nullptr)
		{
			MaterialPackage = CreatePackage(nullptr, *MaterialPackageName);
			check(MaterialPackage);
			MaterialPackage->FullyLoad();
			MaterialPackage->Modify();
		}

		UMaterial* MergedMaterial = FMaterialUtilities::CreateMaterial(MergedFlatMaterial, MaterialPackage, MaterialAssetName, RF_Public | RF_Standalone, InSettings.MaterialSettings, OutAssetsToSync);

		// Set material static lighting usage flag if project has static lighting enabled
		static const auto AllowStaticLightingVar = IConsoleManager::Get().FindTConsoleVariableDataInt(TEXT("r.AllowStaticLighting"));
		const bool bAllowStaticLighting = (!AllowStaticLightingVar || AllowStaticLightingVar->GetValueOnGameThread() != 0);
		if (bAllowStaticLighting)
		{
			bool bNeedsRecompile;
			MergedMaterial->SetMaterialUsage(bNeedsRecompile, MATUSAGE_StaticLighting);
		}

		// Only end up with one material so clear array first
		UniqueMaterials.Empty();
		UniqueMaterials.Add(MergedMaterial);
	}

	MainTask.EnterProgressFrame(20, LOCTEXT("MeshUtilities_MergeStaticMeshComponents_MergingMeshes", "Merging Meshes"));


	// Merge meshes into single mesh
	for (int32 SourceMeshIdx = 0; SourceMeshIdx < SourceMeshes.Num(); ++SourceMeshIdx)
	{	
		const int32 ExportLODIndex = SourceMeshes[SourceMeshIdx].ExportLODIndex;
		// Merge vertex data from source mesh list into single mesh
		const FRawMesh& SourceRawMesh = SourceMeshes[SourceMeshIdx].MeshLODData[ExportLODIndex].RawMesh;

		if (SourceRawMesh.VertexPositions.Num() == 0)
		{
			continue;
		}

		const TArray<int32> MaterialIndices = MaterialMap[FMeshIdAndLOD(SourceMeshIdx, ExportLODIndex)];
		check(MaterialIndices.Num() > 0);

		FRawMesh& TargetRawMesh = MergedMesh.MeshLODData[0].RawMesh;

		TargetRawMesh.FaceSmoothingMasks.Append(SourceRawMesh.FaceSmoothingMasks);

		if (!InSettings.bMergeMaterials)
		{
			for (const int32 Index : SourceRawMesh.FaceMaterialIndices)
			{
				TargetRawMesh.FaceMaterialIndices.Add(MaterialIndices[Index]);
			}
		}
		else
		{
			TargetRawMesh.FaceMaterialIndices.Append(SourceRawMesh.FaceMaterialIndices);
		}

		int32 IndicesOffset = TargetRawMesh.VertexPositions.Num();

		for (int32 Index : SourceRawMesh.WedgeIndices)
		{
			TargetRawMesh.WedgeIndices.Add(Index + IndicesOffset);
		}

		for (FVector VertexPos : SourceRawMesh.VertexPositions)
		{
			TargetRawMesh.VertexPositions.Add(VertexPos - MergedAssetPivot);
		}

		TargetRawMesh.WedgeTangentX.Append(SourceRawMesh.WedgeTangentX);
		TargetRawMesh.WedgeTangentY.Append(SourceRawMesh.WedgeTangentY);
		TargetRawMesh.WedgeTangentZ.Append(SourceRawMesh.WedgeTangentZ);

		// Deal with vertex colors
		// Some meshes may have it, in this case merged mesh will be forced to have vertex colors as well
		if (bWithVertexColors[ExportLODIndex])
		{
			if (SourceRawMesh.WedgeColors.Num())
			{
				TargetRawMesh.WedgeColors.Append(SourceRawMesh.WedgeColors);
			}
			else
			{
				// In case this source mesh does not have vertex colors, fill target with 0xFF
				int32 ColorsOffset = TargetRawMesh.WedgeColors.Num();
				int32 ColorsNum = SourceRawMesh.WedgeIndices.Num();
				TargetRawMesh.WedgeColors.AddUninitialized(ColorsNum);
				FMemory::Memset(&TargetRawMesh.WedgeColors[ColorsOffset], 0xFF, ColorsNum*TargetRawMesh.WedgeColors.GetTypeSize());
			}
		}

		// Merge all other UV channels 
		for (int32 ChannelIdx = 0; ChannelIdx < MAX_MESH_TEXTURE_COORDS; ++ChannelIdx)
		{
			// Whether this channel has data
			if (bOcuppiedUVChannels[ExportLODIndex][ChannelIdx])
			{
				const TArray<FVector2D>& SourceChannel = SourceRawMesh.WedgeTexCoords[ChannelIdx];
				TArray<FVector2D>& TargetChannel = TargetRawMesh.WedgeTexCoords[ChannelIdx];

				// Whether source mesh has data in this channel
				if (SourceChannel.Num())
				{
					TargetChannel.Append(SourceChannel);
				}
				else
				{
					// Fill with zero coordinates if source mesh has no data for this channel
					const int32 TexCoordNum = SourceRawMesh.WedgeIndices.Num();
					for (int32 CoordIdx = 0; CoordIdx < TexCoordNum; ++CoordIdx)
					{
						TargetChannel.Add(FVector2D::ZeroVector);
					}
				}
			}
		}
	}

	// Transform physics primitives to merged mesh pivot
	if (InSettings.bMergePhysicsData && !MergedAssetPivot.IsZero())
	{
		FTransform PivotTM(-MergedAssetPivot);
		for (auto& SourceMesh : SourceMeshes)
		{
			TransformPhysicsGeometry(PivotTM, SourceMesh.AggGeom);
		}
	}

	// Compute target lightmap channel for each LOD
	// User can specify any index, but there are should not be empty gaps in UV channel list
	int32 TargetLightMapUVChannel[MAX_STATIC_MESH_LODS];
	for (int32 LODIndex = 0; LODIndex < MAX_STATIC_MESH_LODS; ++LODIndex)
	{
		int32 ChannelIdx = 0;
		for (; ChannelIdx < MAX_MESH_TEXTURE_COORDS && bOcuppiedUVChannels[LODIndex][ChannelIdx]; ++ChannelIdx);
		TargetLightMapUVChannel[LODIndex] = FMath::Min(InSettings.TargetLightMapUVChannel, ChannelIdx);
	}

	MainTask.EnterProgressFrame(20, LOCTEXT("MeshUtilities_MergeStaticMeshComponents_CreatingMergedMeshAsset", "Creating Merged Mesh Asset"));

	//
	//Create merged mesh asset
	//
	{
		FString AssetName;
		FString PackageName;
		if (InBasePackageName.IsEmpty())
		{
			AssetName = TEXT("SM_MERGED_") + FPackageName::GetShortName(MergedAssetPackageName);
			PackageName = FPackageName::GetLongPackagePath(MergedAssetPackageName) + TEXT("/") + AssetName;
		}
		else
		{
			AssetName = FPackageName::GetShortName(InBasePackageName);
			PackageName = InBasePackageName;
		}

		UPackage* Package = InOuter;
		if (Package == nullptr)
		{
			Package = CreatePackage(NULL, *PackageName);
			check(Package);
			Package->FullyLoad();
			Package->Modify();
		}

		UStaticMesh* StaticMesh = NewObject<UStaticMesh>(Package, *AssetName, RF_Public | RF_Standalone);
		StaticMesh->InitResources();

		FString OutputPath = StaticMesh->GetPathName();

		// make sure it has a new lighting guid
		StaticMesh->LightingGuid = FGuid::NewGuid();
		if (InSettings.bGenerateLightMapUV)
		{
			StaticMesh->LightMapResolution = InSettings.TargetLightMapResolution;
			StaticMesh->LightMapCoordinateIndex = TargetLightMapUVChannel[0] + 1;
		}

		for (int32 LODIndex = 0; LODIndex < NumMaxLOD; ++LODIndex)
		{
			FRawMesh& MergedMeshLOD = MergedMesh.MeshLODData[LODIndex].RawMesh;
			if (MergedMeshLOD.VertexPositions.Num() > 0)
			{
				FStaticMeshSourceModel* SrcModel = new (StaticMesh->SourceModels) FStaticMeshSourceModel();
				/*Don't allow the engine to recalculate normals*/
				SrcModel->BuildSettings.bRecomputeNormals = false;
				SrcModel->BuildSettings.bRecomputeTangents = false;
				SrcModel->BuildSettings.bRemoveDegenerates = false;
				SrcModel->BuildSettings.bUseHighPrecisionTangentBasis = false;
				SrcModel->BuildSettings.bUseFullPrecisionUVs = false;
				SrcModel->BuildSettings.bGenerateLightmapUVs = InSettings.bGenerateLightMapUV;
				SrcModel->BuildSettings.MinLightmapResolution = InSettings.TargetLightMapResolution;
				SrcModel->BuildSettings.SrcLightmapIndex = 0;
				SrcModel->BuildSettings.DstLightmapIndex = TargetLightMapUVChannel[LODIndex];

				SrcModel->RawMeshBulkData->SaveRawMesh(MergedMeshLOD);
			}
		}

		// Assign materials
		for (UMaterialInterface* Material : UniqueMaterials)
		{
			if (Material && !Material->IsAsset())
			{
				Material = nullptr; // do not save non-asset materials
			}

			StaticMesh->Materials.Add(Material);
		}

<<<<<<< HEAD
		if (InSettings.bMergePhysicsData && BodySetupSource)
=======
		if (InSettings.bMergePhysicsData)
>>>>>>> e58dcb1b
		{
			StaticMesh->CreateBodySetup();
			if (BodySetupSource)
			{
				StaticMesh->BodySetup->CopyBodyPropertiesFrom(BodySetupSource);
			}

			StaticMesh->BodySetup->AggGeom = FKAggregateGeom();
			for (const FRawMeshExt& SourceMesh : SourceMeshes)
			{
				StaticMesh->BodySetup->AddCollisionFrom(SourceMesh.AggGeom);
				// Copy section/collision info from first LOD level in source static mesh
				if (SourceMesh.SourceStaticMesh)
				{
					StaticMesh->SectionInfoMap.CopyFrom(SourceMesh.SourceStaticMesh->SectionInfoMap);
				}
			}
		}

		MainTask.EnterProgressFrame(10, LOCTEXT("MeshUtilities_MergeStaticMeshComponents_BuildingStaticMesh", "Building Static Mesh"));

		StaticMesh->Build(bSilent);
		StaticMesh->PostEditChange();

		OutAssetsToSync.Add(StaticMesh);
		OutMergedActorLocation = MergedAssetPivot;
	}
}

void FMeshUtilities::MergeStaticMeshComponents(const TArray<UStaticMeshComponent*>& ComponentsToMerge, UWorld* World, const FMeshMergingSettings& InSettings, UPackage* InOuter, const FString& InBasePackageName, int32 UseLOD, /* does not build all LODs but only use this LOD to create base mesh */ TArray<UObject*>& OutAssetsToSync, FVector& OutMergedActorLocation, const float ScreenAreaSize, bool bSilent /*= false*/) const
{
	MergeStaticMeshComponents(ComponentsToMerge, World, InSettings, InOuter, InBasePackageName, OutAssetsToSync, OutMergedActorLocation, ScreenAreaSize, bSilent);
}

bool FMeshUtilities::RemoveBonesFromMesh(USkeletalMesh* SkeletalMesh, int32 LODIndex, const TArray<FName>* BoneNamesToRemove) const
{
	IMeshBoneReductionModule& MeshBoneReductionModule = FModuleManager::Get().LoadModuleChecked<IMeshBoneReductionModule>("MeshBoneReduction");
	IMeshBoneReduction * MeshBoneReductionInterface = MeshBoneReductionModule.GetMeshBoneReductionInterface();

	return MeshBoneReductionInterface->ReduceBoneCounts(SkeletalMesh, LODIndex, BoneNamesToRemove);
}

/*------------------------------------------------------------------------------
Mesh reduction.
------------------------------------------------------------------------------*/

IMeshReduction* FMeshUtilities::GetMeshReductionInterface()
{
	return MeshReduction;
}

/*------------------------------------------------------------------------------
Mesh merging.
------------------------------------------------------------------------------*/
IMeshMerging* FMeshUtilities::GetMeshMergingInterface()
{
	return MeshMerging;
}

/*------------------------------------------------------------------------------
Module initialization / teardown.
------------------------------------------------------------------------------*/

void FMeshUtilities::StartupModule()
{
	check(MeshReduction == NULL);
	check(MeshMerging == NULL);

	Processor = new FProxyGenerationProcessor();

	// Look for a mesh reduction module.
	{
		TArray<FName> ModuleNames;
		FModuleManager::Get().FindModules(TEXT("*MeshReduction"), ModuleNames);
		TArray<FName> SwarmModuleNames;
		FModuleManager::Get().FindModules(TEXT("*SimplygonSwarm"), SwarmModuleNames);


		for (int32 Index = 0; Index < ModuleNames.Num(); Index++)
		{
			IMeshReductionModule& MeshReductionModule = FModuleManager::LoadModuleChecked<IMeshReductionModule>(ModuleNames[Index]);

			// Look for MeshReduction interface
			if (MeshReduction == NULL)
			{
				MeshReduction = MeshReductionModule.GetMeshReductionInterface();
				if (MeshReduction)
				{
					UE_LOG(LogMeshUtilities, Log, TEXT("Using %s for automatic mesh reduction"), *ModuleNames[Index].ToString());
				}
			}

			// Look for MeshMerging interface
			if (MeshMerging == NULL)
			{
				MeshMerging = MeshReductionModule.GetMeshMergingInterface();
				if (MeshMerging)
				{
					UE_LOG(LogMeshUtilities, Log, TEXT("Using %s for automatic mesh merging"), *ModuleNames[Index].ToString());
				}
			}

			// Break early if both interfaces were found
			if (MeshReduction && MeshMerging)
			{
				break;
			}
		}


		for (int32 Index = 0; Index < SwarmModuleNames.Num(); Index++)
		{
			IMeshReductionModule& MeshReductionModule = FModuleManager::LoadModuleChecked<IMeshReductionModule>(SwarmModuleNames[Index]);

			// Look for distributed mesh merging interface
			if (DistributedMeshMerging == NULL)
			{
				DistributedMeshMerging = MeshReductionModule.GetMeshMergingInterface();

				if (DistributedMeshMerging)
				{
					UE_LOG(LogMeshUtilities, Log, TEXT("Using %s for distributed automatic mesh merging"), *SwarmModuleNames[Index].ToString());
				}
			}
		}

		if (!MeshReduction)
		{
			UE_LOG(LogMeshUtilities, Log, TEXT("No automatic mesh reduction module available"));
		}

		if (!MeshMerging)
		{
			UE_LOG(LogMeshUtilities, Log, TEXT("No automatic mesh merging module available"));
		}
		else
		{
			MeshMerging->CompleteDelegate.BindRaw(Processor, &FProxyGenerationProcessor::ProxyGenerationComplete);
		}

		if (!DistributedMeshMerging)
		{
			UE_LOG(LogMeshUtilities, Log, TEXT("No distributed automatic mesh merging module available"));
		}
		else
		{
			DistributedMeshMerging->CompleteDelegate.BindRaw(Processor, &FProxyGenerationProcessor::ProxyGenerationComplete);
		}
	}

	bDisableTriangleOrderOptimization = (CVarTriangleOrderOptimization.GetValueOnGameThread() == 2);

	bUsingNvTriStrip = !bDisableTriangleOrderOptimization && (CVarTriangleOrderOptimization.GetValueOnGameThread() == 0);

	// Construct and cache the version string for the mesh utilities module.
	VersionString = FString::Printf(
		TEXT("%s%s%s"),
		MESH_UTILITIES_VER,
		MeshReduction ? *MeshReduction->GetVersionString() : TEXT(""),
		bUsingNvTriStrip ? TEXT("_NvTriStrip") : TEXT("")
		);
	bUsingSimplygon = VersionString.Contains(TEXT("Simplygon"));
}

void FMeshUtilities::ShutdownModule()
{
	MeshReduction = NULL;
	MeshMerging = NULL;
	VersionString.Empty();
}

bool FMeshUtilities::GenerateUniqueUVsForStaticMesh(const FRawMesh& RawMesh, int32 TextureResolution, TArray<FVector2D>& OutTexCoords) const
{
	// Create a copy of original mesh
	FRawMesh TempMesh = RawMesh;

	// Find overlapping corners for UV generator. Allow some threshold - this should not produce any error in a case if resulting
	// mesh will not merge these vertices.
	TMultiMap<int32, int32> OverlappingCorners;
	FindOverlappingCorners(OverlappingCorners, RawMesh, THRESH_POINTS_ARE_SAME);

	// Generate new UVs
	FLayoutUV Packer(&TempMesh, 0, 1, FMath::Clamp(TextureResolution / 4, 32, 512));
	Packer.FindCharts(OverlappingCorners);

	bool bPackSuccess = Packer.FindBestPacking();
	if (bPackSuccess)
	{
		Packer.CommitPackedUVs();
		// Save generated UVs
		OutTexCoords = TempMesh.WedgeTexCoords[1];
	}
	return bPackSuccess;
}

bool FMeshUtilities::GenerateUniqueUVsForSkeletalMesh(const FStaticLODModel& LODModel, int32 TextureResolution, TArray<FVector2D>& OutTexCoords) const
{
	// Get easy to use SkeletalMesh data
	TArray<FSoftSkinVertex> Vertices;
	FMultiSizeIndexContainerData IndexData;
	LODModel.GetVertices(Vertices);
	LODModel.MultiSizeIndexContainer.GetIndexBufferData(IndexData);

	int32 NumCorners = IndexData.Indices.Num();

	// Generate FRawMesh from FStaticLODModel
	FRawMesh TempMesh;
	TempMesh.WedgeIndices.AddUninitialized(NumCorners);
	TempMesh.WedgeTexCoords[0].AddUninitialized(NumCorners);
	TempMesh.VertexPositions.AddUninitialized(NumCorners);

	// Prepare vertex to wedge map
	// PrevCorner[i] points to previous corner which shares the same wedge
	TArray<int32> LastWedgeCorner;
	LastWedgeCorner.AddUninitialized(Vertices.Num());
	TArray<int32> PrevCorner;
	PrevCorner.AddUninitialized(NumCorners);
	for (int32 Index = 0; Index < Vertices.Num(); Index++)
	{
		LastWedgeCorner[Index] = -1;
	}

	for (int32 Index = 0; Index < NumCorners; Index++)
	{
		// Copy static vertex data
		int32 VertexIndex = IndexData.Indices[Index];
		FSoftSkinVertex& Vertex = Vertices[VertexIndex];
		TempMesh.WedgeIndices[Index] = Index; // rudimental data, not really used by FLayoutUV - but array size matters
		TempMesh.WedgeTexCoords[0][Index] = Vertex.UVs[0];
		TempMesh.VertexPositions[Index] = Vertex.Position;
		// Link all corners belonging to a single wedge into list
		int32 PrevCornerIndex = LastWedgeCorner[VertexIndex];
		LastWedgeCorner[VertexIndex] = Index;
		PrevCorner[Index] = PrevCornerIndex;
	}

	//	return GenerateUniqueUVsForStaticMesh(TempMesh, TextureResolution, OutTexCoords);

	// Build overlapping corners map
	TMultiMap<int32, int32> OverlappingCorners;
	for (int32 Index = 0; Index < NumCorners; Index++)
	{
		int VertexIndex = IndexData.Indices[Index];
		for (int32 CornerIndex = LastWedgeCorner[VertexIndex]; CornerIndex >= 0; CornerIndex = PrevCorner[CornerIndex])
		{
			if (CornerIndex != Index)
			{
				OverlappingCorners.Add(Index, CornerIndex);
			}
		}
	}

	// Generate new UVs
	FLayoutUV Packer(&TempMesh, 0, 1, FMath::Clamp(TextureResolution / 4, 32, 512));
	Packer.FindCharts(OverlappingCorners);

	bool bPackSuccess = Packer.FindBestPacking();
	if (bPackSuccess)
	{
		Packer.CommitPackedUVs();
		// Save generated UVs
		OutTexCoords = TempMesh.WedgeTexCoords[1];
	}
	return bPackSuccess;
}


#undef LOCTEXT_NAMESPACE

<|MERGE_RESOLUTION|>--- conflicted
+++ resolved
@@ -5274,20 +5274,7 @@
 		// Collect components to merge
 		for (AActor* Actor : InActors)
 		{
-<<<<<<< HEAD
-			TInlineComponentArray<UStaticMeshComponent*> Components;
-			Actor->GetComponents<UStaticMeshComponent>(Components);
-			// TODO: support derived classes from static component
-			Components.RemoveAll([](UStaticMeshComponent* Val){ return !(Val->GetClass() == UStaticMeshComponent::StaticClass() || Val->IsA(USplineMeshComponent::StaticClass())); });
-
-			// TODO: support non-opaque materials
-			//Components.RemoveAll(&NonOpaqueMaterialPredicate);
-			//
-			ComponentsToMerge.Append(Components);
-
-=======
 			RetrieveValidStaticMeshComponentsForMerging(Actor, ComponentsToMerge);
->>>>>>> e58dcb1b
 			SubTask.EnterProgressFrame(1.0f);
 		}
 	}
@@ -5414,11 +5401,7 @@
 	}
 	else
 	{
-<<<<<<< HEAD
-		MeshMerging->ProxyLOD(MergeData, InMeshProxySettings, FlattenedMaterials, InGuid);
-=======
 		MeshMerging->ProxyLOD(MergeData, Data->InProxySettings, FlattenedMaterials, InGuid);
->>>>>>> e58dcb1b
 		Processor->Tick(0); // make sure caller gets merging results
 	}
 }
@@ -7361,11 +7344,7 @@
 			StaticMesh->Materials.Add(Material);
 		}
 
-<<<<<<< HEAD
-		if (InSettings.bMergePhysicsData && BodySetupSource)
-=======
 		if (InSettings.bMergePhysicsData)
->>>>>>> e58dcb1b
 		{
 			StaticMesh->CreateBodySetup();
 			if (BodySetupSource)
