--- conflicted
+++ resolved
@@ -3676,22 +3676,6 @@
 	// Collect components to merge
 	for (AActor* Actor : SourceActors)
 	{
-<<<<<<< HEAD
-		ALandscapeProxy* LandscapeActor = Cast<ALandscapeProxy>(Actor);
-		if (LandscapeActor)
-		{
-			LandscapesToMerge.Add(LandscapeActor);
-		}
-		else
-		{
-			TInlineComponentArray<UStaticMeshComponent*> Components;
-			Actor->GetComponents<UStaticMeshComponent>(Components);
-			// TODO: support instanced static meshes
-			Components.RemoveAll([](UStaticMeshComponent* Val){ return Val->IsA(UInstancedStaticMeshComponent::StaticClass()); });
-			//
-			ComponentsToMerge.Append(Components);
-		}
-=======
 		TInlineComponentArray<UStaticMeshComponent*> Components;
 		Actor->GetComponents<UStaticMeshComponent>(Components);
 		// TODO: support instanced static meshes
@@ -3700,7 +3684,6 @@
 		Components.RemoveAll(&NonOpaqueMaterialPredicate);
 		//
 		ComponentsToMerge.Append(Components);
->>>>>>> cce8678d
 	}
 	
 	// Convert collected static mesh components and landscapes into raw meshes and flatten materials
@@ -3808,11 +3791,7 @@
 		MeshPackage->Modify();
 	}
 
-<<<<<<< HEAD
-	auto StaticMesh = NewNamedObject<UStaticMesh>(MeshPackage, FName(*MeshAssetName), RF_Public | RF_Standalone);
-=======
 	auto StaticMesh = NewObject<UStaticMesh>(MeshPackage, FName(*MeshAssetName), RF_Public | RF_Standalone);
->>>>>>> cce8678d
 	StaticMesh->InitResources();
 	{
 		FString OutputPath = StaticMesh->GetPathName();
@@ -4779,11 +4758,7 @@
 			Package->Modify();
 		}
 
-<<<<<<< HEAD
-		auto StaticMesh = NewNamedObject<UStaticMesh>(Package, *AssetName, RF_Public | RF_Standalone);
-=======
 		auto StaticMesh = NewObject<UStaticMesh>(Package, *AssetName, RF_Public | RF_Standalone);
->>>>>>> cce8678d
 		StaticMesh->InitResources();
 		
 		FString OutputPath = StaticMesh->GetPathName();
