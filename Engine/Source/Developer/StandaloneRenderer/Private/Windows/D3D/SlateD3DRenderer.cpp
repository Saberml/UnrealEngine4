--- conflicted
+++ resolved
@@ -130,19 +130,8 @@
 		const D3D_FEATURE_LEVEL FeatureLevels[] = { D3D_FEATURE_LEVEL_11_0, D3D_FEATURE_LEVEL_10_1, D3D_FEATURE_LEVEL_10_0, D3D_FEATURE_LEVEL_9_3 };
 		D3D_FEATURE_LEVEL CreatedFeatureLevel;
 		HRESULT Hr = D3D11CreateDevice( NULL, DriverType, NULL, DeviceCreationFlags, FeatureLevels, sizeof(FeatureLevels)/sizeof(D3D_FEATURE_LEVEL), D3D11_SDK_VERSION, GD3DDevice.GetInitReference(), &CreatedFeatureLevel, GD3DDeviceContext.GetInitReference() );
-<<<<<<< HEAD
-		UE_LOG(LogStandaloneRenderer, Log, TEXT("D3D11CreateDevice Result: %X"), Hr);
-
-		if (Hr == DXGI_ERROR_UNSUPPORTED)
-		{
-			FPlatformMisc::MessageBoxExt(EAppMsgType::Ok, *NSLOCTEXT("SlateD3DRenderer", "ProblemWithGraphicsCard", "There is a problem with your graphics card. Please ensure your card meets the minimum system requirements and that you have the latest drivers installed.").ToString(), *NSLOCTEXT("SlateD3DRenderer", "UnsupportedVideoCardErrorTitle", "Unsupported Video Card").ToString());
-		}
-		
-		checkf(SUCCEEDED(Hr), TEXT("D3D11 Error Result %X"), Hr);
-=======
 		UE_LOG(LogStandaloneRenderer, Log, TEXT("D3D11CreateDevice Result: %X"), Hr);	
 		bResult = SUCCEEDED(Hr);
->>>>>>> e58dcb1b
 	}
 	return bResult;
 }
