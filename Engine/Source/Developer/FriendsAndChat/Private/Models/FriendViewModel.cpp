--- conflicted
+++ resolved
@@ -51,11 +51,7 @@
 							Actions.Add(EFriendActionType::JoinGame);
 						}
 					}
-<<<<<<< HEAD
-					if (FriendItem->CanInvite() && FFriendsAndChatManager::Get()->IsInJoinableGameSession())
-=======
 					if (FriendItem->IsOnline() && !bIsFriendInSameSession && FriendItem->CanInvite() && FFriendsAndChatManager::Get()->IsInJoinableGameSession())
->>>>>>> cce8678d
 					{
 						Actions.Add(EFriendActionType::InviteToGame);
 					}
