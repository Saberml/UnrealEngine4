--- conflicted
+++ resolved
@@ -30,12 +30,9 @@
 	virtual EVisibility GetFriendRequestVisibility() const = 0;
 	virtual EVisibility GetInviteToGameVisibility() const = 0;
 	virtual EVisibility GetOpenWhisperVisibility() const = 0;
-<<<<<<< HEAD
-=======
 	virtual EVisibility GetAcceptFriendRequestVisibility() const = 0;
 	virtual EVisibility GetIgnoreFriendRequestVisibility() const = 0;
 	virtual EVisibility GetCancelFriendRequestVisibility() const = 0;
->>>>>>> cce8678d
 	virtual void EnumerateFriendOptions(TArray<EFriendActionType::Type>& OUTActionList) = 0;
 	virtual void PerformFriendAction(EFriendActionType::Type ActionType) = 0;
 	virtual void CancelAction() = 0;
@@ -44,11 +41,8 @@
 	virtual void SetViewChannel(const EChatMessageType::Type NewOption) = 0;
 	virtual const EChatMessageType::Type GetChatChannel() const = 0;
 	virtual bool IsChatChannelValid() const = 0;
-<<<<<<< HEAD
-=======
 	virtual bool IsChatConnected() const = 0;
 	virtual FText GetChatDisconnectText() const = 0;
->>>>>>> cce8678d
 	virtual void SetChannelUserClicked(const TSharedRef<FChatItemViewModel> ChatItemSelected) = 0;
 	virtual bool SendMessage(const FText NewMessage) = 0;
 	virtual EChatMessageType::Type GetChatChannelType() const = 0;
@@ -61,11 +55,7 @@
 	virtual bool HasActionPending() const = 0;
 	virtual void SetInGame(bool bInGameSetting) = 0;
 	virtual void LockChatChannel(bool bLocked) = 0;
-<<<<<<< HEAD
-	virtual bool IsChatChannelLocked() const = 0;
-=======
 	virtual bool IsChatChannelLocked() const = 0;	
->>>>>>> cce8678d
 	virtual void EnableGlobalChat(bool bEnable) = 0;
 	DECLARE_EVENT(FChatViewModel, FChatListUpdated)
 	virtual FChatListUpdated& OnChatListUpdated() = 0;
