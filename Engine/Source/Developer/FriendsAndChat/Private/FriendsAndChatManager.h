--- conflicted
+++ resolved
@@ -126,11 +126,6 @@
 	virtual void Logout() override;
 	virtual void Login() override;
 	virtual bool IsLoggedIn() override;
-<<<<<<< HEAD
-	virtual void AddApplicationViewModel(const FString ClientID, TSharedPtr<IFriendsApplicationViewModel> ApplicationViewModel) override;
-	virtual void CreateFriendsListWindow(const FFriendsAndChatStyle* InStyle) override;
-	virtual void CreateChatWindow(const struct FFriendsAndChatStyle* InStyle, EChatMessageType::Type ChatType, TSharedPtr<IFriendItem> FriendItem) override;
-=======
 	virtual void SetOnline() override;
 	virtual void SetAway() override;
 	virtual EOnlinePresenceState::Type GetOnlineStatus() override;
@@ -138,7 +133,6 @@
 	virtual void CreateFriendsListWindow(const FFriendsAndChatStyle* InStyle) override;
 	virtual void CreateChatWindow(const struct FFriendsAndChatStyle* InStyle, EChatMessageType::Type ChatType, TSharedPtr<IFriendItem> FriendItem, bool BringToFront = false) override;
 	virtual void OpenWhisperChatWindows(const FFriendsAndChatStyle* InStyle) override;
->>>>>>> cce8678d
 	virtual void SetUserSettings(const FFriendsAndChatSettings& UserSettings) override;
 	virtual void SetAnalyticsProvider(const TSharedPtr<IAnalyticsProvider>& AnalyticsProvider) override;
 	virtual TSharedPtr< SWidget > GenerateFriendsListWidget( const FFriendsAndChatStyle* InStyle ) override;
@@ -202,14 +196,6 @@
 	 * @return if we are logged into global chat
 	 */
 	bool IsInGlobalChat() const;
-<<<<<<< HEAD
-
-	/**
-	 * @return if user has account permission
-	 */
-	bool HasPermission(const FString& Permission);
-=======
->>>>>>> cce8678d
 
 	/**
 	 * Set the chat friend.
@@ -228,11 +214,7 @@
 	 * @param Window		 The Window to set conent on
 	 * @param FriendItem	 The Friend if its a whisper window
 	 */
-<<<<<<< HEAD
-	void SetChatWindowContents(TSharedPtr<SWindow> Window, TSharedPtr< IFriendItem > FriendItem);
-=======
 	void SetChatWindowContents(TSharedPtr<SWindow> Window, TSharedPtr< IFriendItem > FriendItem, const FFriendsAndChatStyle& FriendStyle);
->>>>>>> cce8678d
 
 	/**
 	 * Accept a friend request.
@@ -822,10 +804,6 @@
 	TSharedPtr<class FChatViewModel> ChatViewModel;
 	// Joined Global Chat
 	bool bJoinedGlobalChat;
-<<<<<<< HEAD
-	// Use one window for each chat
-	bool bMultiWindowChat;
-=======
 
 	enum class EChatWindowMode : uint8
 	{
@@ -841,7 +819,6 @@
 	TSharedPtr<class IClanRepository> ClanRepository;
 	// Holds the friends list provider
 	TSharedPtr<class IFriendListFactory> FriendsListFactory;
->>>>>>> cce8678d
 
 	/* Manger state
 	*****************************************************************************/
