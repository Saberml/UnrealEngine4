// Copyright 1998-2018 Epic Games, Inc. All Rights Reserved.


#include "AssetRenameManager.h"
#include "Serialization/ArchiveUObject.h"
#include "UObject/Class.h"
#include "Misc/PackageName.h"
#include "Misc/MessageDialog.h"
#include "HAL/FileManager.h"
#include "Misc/FeedbackContext.h"
#include "Modules/ModuleManager.h"
#include "UObject/UObjectHash.h"
#include "UObject/UObjectIterator.h"
#include "UObject/UnrealType.h"
#include "Layout/Margin.h"
#include "Input/Reply.h"
#include "Widgets/DeclarativeSyntaxSupport.h"
#include "Widgets/SCompoundWidget.h"
#include "Widgets/SBoxPanel.h"
#include "Widgets/SWindow.h"
#include "Layout/WidgetPath.h"
#include "SlateOptMacros.h"
#include "Framework/Application/SlateApplication.h"
#include "Widgets/Layout/SBorder.h"
#include "Widgets/Text/STextBlock.h"
#include "Widgets/Input/SButton.h"
#include "Widgets/Views/STableViewBase.h"
#include "Widgets/Views/STableRow.h"
#include "Widgets/Views/SListView.h"
#include "EditorStyleSet.h"
#include "ISourceControlOperation.h"
#include "SourceControlOperations.h"
#include "ISourceControlModule.h"
#include "FileHelpers.h"
#include "SDiscoveringAssetsDialog.h"
#include "AssetRegistryModule.h"
#include "CollectionManagerTypes.h"
#include "ICollectionManager.h"
#include "CollectionManagerModule.h"
#include "ObjectTools.h"
#include "Interfaces/IMainFrameModule.h"
#include "Kismet2/KismetEditorUtilities.h"
#include "Kismet2/BlueprintEditorUtils.h"
#include "Misc/RedirectCollector.h"
#include "Settings/EditorProjectSettings.h"
#include "AssetToolsLog.h"
#include "Settings/EditorProjectSettings.h"

#define LOCTEXT_NAMESPACE "AssetRenameManager"

struct FAssetRenameDataWithReferencers : public FAssetRenameData
{
	TArray<FName> ReferencingPackageNames;
	FText FailureReason;
	bool bCreateRedirector;
	bool bRenameFailed;

	FAssetRenameDataWithReferencers(const FAssetRenameData& InRenameData)
		: FAssetRenameData(InRenameData)
		, bCreateRedirector(false)
		, bRenameFailed(false)
	{
		if (Asset.IsValid() && !OldObjectPath.IsValid())
		{
			OldObjectPath = FSoftObjectPath(Asset.Get());
		}
		else if (OldObjectPath.IsValid() && !Asset.IsValid())
		{
			Asset = OldObjectPath.ResolveObject();
		}

		if (!NewName.IsEmpty() && !NewObjectPath.IsValid())
		{
			NewObjectPath = FSoftObjectPath(FString::Printf(TEXT("%s/%s.%s"), *NewPackagePath, *NewName, *NewName));
		}
		else if (NewObjectPath.IsValid() && NewName.IsEmpty())
		{
			NewName = NewObjectPath.GetAssetName();
			NewPackagePath = FPackageName::GetLongPackagePath(NewObjectPath.GetLongPackageName());
		}
	}
};

class SRenameFailures : public SCompoundWidget
{
public:
	SLATE_BEGIN_ARGS(SRenameFailures){}

		SLATE_ARGUMENT(TArray<FText>, FailedRenames)

	SLATE_END_ARGS()

	BEGIN_SLATE_FUNCTION_BUILD_OPTIMIZATION
	void Construct( const FArguments& InArgs )
	{
		for (const FText& RenameText : InArgs._FailedRenames)
		{
			FailedRenames.Add( MakeShareable( new FText(RenameText) ) );
		}

		ChildSlot
		[
			SNew(SBorder)
			.BorderImage( FEditorStyle::GetBrush("Docking.Tab.ContentAreaBrush") )
			.Padding(FMargin(4, 8, 4, 4))
			[
				SNew(SVerticalBox)

				// Title text
				+SVerticalBox::Slot()
				.AutoHeight()
				[
					SNew(STextBlock) .Text( LOCTEXT("RenameFailureTitle", "The following assets could not be renamed.") )
				]

				// Failure list
				+SVerticalBox::Slot()
				.Padding(0, 8)
				.FillHeight(1.f)
				[
					SNew(SBorder)
					.BorderImage( FEditorStyle::GetBrush("ToolPanel.GroupBorder") )
					[
						SNew(SListView<TSharedRef<FText>>)
						.ListItemsSource(&FailedRenames)
						.SelectionMode(ESelectionMode::None)
						.OnGenerateRow(this, &SRenameFailures::MakeListViewWidget)
					]
				]

				// Close button
				+SVerticalBox::Slot()
				.AutoHeight()
				.Padding(0, 4)
				.HAlign(HAlign_Right)
				[
					SNew(SButton)
					.OnClicked(this, &SRenameFailures::CloseClicked)
					.Text(LOCTEXT("RenameFailuresCloseButton", "Close"))
				]
			]
		];
	}
	END_SLATE_FUNCTION_BUILD_OPTIMIZATION

	static void OpenRenameFailuresDialog(const TArray<FText>& InFailedRenames)
	{
		TSharedRef<SWindow> RenameWindow = SNew(SWindow)
			.Title(LOCTEXT("FailedRenamesDialog", "Failed Renames"))
			.ClientSize(FVector2D(800,400))
			.SupportsMaximize(false)
			.SupportsMinimize(false)
			[
				SNew(SRenameFailures).FailedRenames(InFailedRenames)
			];

		IMainFrameModule& MainFrameModule = FModuleManager::LoadModuleChecked<IMainFrameModule>(TEXT("MainFrame"));

		if (MainFrameModule.GetParentWindow().IsValid())
		{
			FSlateApplication::Get().AddWindowAsNativeChild(RenameWindow, MainFrameModule.GetParentWindow().ToSharedRef());
		}
		else
		{
			FSlateApplication::Get().AddWindow(RenameWindow);
		}
	}

private:
	TSharedRef<ITableRow> MakeListViewWidget(TSharedRef<FText> Item, const TSharedRef<STableViewBase>& OwnerTable)
	{
		return
			SNew(STableRow< TSharedRef<FText> >, OwnerTable)
			[
				SNew(STextBlock).Text(Item.Get())
			];
	}

	FReply CloseClicked()
	{
		FWidgetPath WidgetPath;
		TSharedPtr<SWindow> Window = FSlateApplication::Get().FindWidgetWindow(AsShared(), WidgetPath);

		if (Window.IsValid())
		{
			Window->RequestDestroyWindow();
		}

		return FReply::Handled();
	}

private:
	TArray< TSharedRef<FText> > FailedRenames;
};


///////////////////////////
// FAssetRenameManager
///////////////////////////

/** Renames assets using the specified names. */
bool FAssetRenameManager::RenameAssets(const TArray<FAssetRenameData>& AssetsAndNames) const
{
	// If the asset registry is still loading assets, we cant check for referencers, so we must open the rename dialog
	FAssetRegistryModule& AssetRegistryModule = FModuleManager::LoadModuleChecked<FAssetRegistryModule>("AssetRegistry");
	if (AssetRegistryModule.Get().IsLoadingAssets())
	{
		UE_LOG(LogAssetTools, Warning, TEXT("Unable To Rename While Discovering Assets"));
		return false;
	}
	const bool bAutoCheckout = true;
	const bool bWithDialog = false;
	return FixReferencesAndRename(AssetsAndNames, bAutoCheckout, bWithDialog);
}

void FAssetRenameManager::RenameAssetsWithDialog(const TArray<FAssetRenameData>& AssetsAndNames, bool bAutoCheckout) const
{
	bool bWithDialog = true;

	// If the asset registry is still loading assets, we cant check for referencers, so we must open the rename dialog
	FAssetRegistryModule& AssetRegistryModule = FModuleManager::LoadModuleChecked<FAssetRegistryModule>("AssetRegistry");
	if (AssetRegistryModule.Get().IsLoadingAssets())
	{
		// Open a dialog asking the user to wait while assets are being discovered
		SDiscoveringAssetsDialog::OpenDiscoveringAssetsDialog(
			SDiscoveringAssetsDialog::FOnAssetsDiscovered::CreateSP(this, &FAssetRenameManager::FixReferencesAndRenameCallback, AssetsAndNames, bAutoCheckout, bWithDialog)
		);
	}
	else
	{
		// No need to wait, attempt to fix references and rename now.
		FixReferencesAndRename(AssetsAndNames, bAutoCheckout, bWithDialog);
	}
}

void FAssetRenameManager::FindSoftReferencesToObject(FSoftObjectPath TargetObject, TArray<UObject*>& ReferencingObjects) const
{
	TArray<FAssetRenameDataWithReferencers> AssetsToRename;
	AssetsToRename.Emplace(FAssetRenameDataWithReferencers(FAssetRenameData(TargetObject, TargetObject, true)));

	// Fill out referencers from asset registry
	PopulateAssetReferencers(AssetsToRename);

	// Load all referencing objects and find for referencing objects
	TArray<UPackage*> ReferencingPackagesToSave;
	LoadReferencingPackages(AssetsToRename, true, false, ReferencingPackagesToSave, ReferencingObjects);
<<<<<<< HEAD
=======
}

void FAssetRenameManager::FixReferencesAndRenameCallback(TArray<FAssetRenameData> AssetsAndNames, bool bAutoCheckout, bool bWithDialog) const
{
	FixReferencesAndRename(AssetsAndNames, bAutoCheckout, bWithDialog);
>>>>>>> e3a25b20
}

bool FAssetRenameManager::FixReferencesAndRename(const TArray<FAssetRenameData>& AssetsAndNames, bool bAutoCheckout, bool bWithDialog) const
{
	bool bSoftReferencesOnly = true;
	// Prep a list of assets to rename with an extra boolean to determine if they should leave a redirector or not
	TArray<FAssetRenameDataWithReferencers> AssetsToRename;
	AssetsToRename.Reset(AssetsAndNames.Num());
	for (const FAssetRenameData& AssetRenameData : AssetsAndNames)
	{
		AssetsToRename.Emplace(FAssetRenameDataWithReferencers(AssetRenameData));
		if (!AssetRenameData.bOnlyFixSoftReferences)
		{
			bSoftReferencesOnly = false;
		}
	}

	// Warn the user if they are about to rename an asset that is referenced by a CDO
	TArray<TWeakObjectPtr<UObject>> CDOAssets = FindCDOReferencedAssets(AssetsToRename);

	// Warn the user if there were any references
	if (CDOAssets.Num())
	{
		FString AssetNames;
		for (auto AssetIt = CDOAssets.CreateConstIterator(); AssetIt; ++AssetIt)
		{
			UObject* Asset = (*AssetIt).Get();
			if (Asset)
			{
				AssetNames += FString("\n") + Asset->GetName();
			}
		}

		const FText MessageText = FText::Format(LOCTEXT("RenameCDOReferences", "The following assets are referenced by one or more Class Default Objects: \n{0}\n\nContinuing with the rename may require code changes to fix these references. Do you wish to continue?"), FText::FromString(AssetNames));
		if (FMessageDialog::Open(EAppMsgType::YesNo, EAppReturnType::No, MessageText) == EAppReturnType::No)
		{
			return false;
		}
	}

	// Fill out the referencers for the assets we are renaming
	PopulateAssetReferencers(AssetsToRename);

	// Update the source control state for the packages containing the assets we are renaming if source control is enabled. If source control is enabled and this fails we can not continue.
	if (bSoftReferencesOnly || UpdatePackageStatus(AssetsToRename))
	{
		// Detect whether the assets are being referenced by a collection. Assets within a collection must leave a redirector to avoid the collection losing its references.
		DetectReferencingCollections(AssetsToRename);

		// Load all referencing packages and mark any assets that must have redirectors.
		TArray<UPackage*> ReferencingPackagesToSave;
		TArray<UObject*> SoftReferencingObjects;
		LoadReferencingPackages(AssetsToRename, bSoftReferencesOnly, true, ReferencingPackagesToSave, SoftReferencingObjects);

		// Prompt to check out source package and all referencing packages, leave redirectors for assets referenced by packages that are not checked out and remove those packages from the save list.
		const bool bUserAcceptedCheckout = CheckOutPackages(AssetsToRename, ReferencingPackagesToSave, bAutoCheckout);

		if (bUserAcceptedCheckout || bSoftReferencesOnly)
		{
			// If any referencing packages are left read-only, the checkout failed or SCC was not enabled. Trim them from the save list and leave redirectors.
			DetectReadOnlyPackages(AssetsToRename, ReferencingPackagesToSave);

			if (bSoftReferencesOnly)
			{
				if (ReferencingPackagesToSave.Num() > 0)
				{
					// Only do the rename if there are actually packages with references
					PerformAssetRename(AssetsToRename);

					for (const FAssetRenameDataWithReferencers& RenameData : AssetsToRename)
					{
						// Add source and destination packages so those get saved at the same time
						UPackage* OldPackage = FindPackage(nullptr, *RenameData.OldObjectPath.GetLongPackageName());
						UPackage* NewPackage = FindPackage(nullptr, *RenameData.NewObjectPath.GetLongPackageName());

						ReferencingPackagesToSave.AddUnique(OldPackage);
						ReferencingPackagesToSave.AddUnique(NewPackage);
					}

					FString AssetNames;
					for (UPackage* PackageToSave : ReferencingPackagesToSave)
					{
						AssetNames += FString("\n") + PackageToSave->GetName();
					}

					// Warn user before saving referencing packages
					bool bAgreedToSaveReferencingPackages = bAutoCheckout;
					if (!bAgreedToSaveReferencingPackages)
					{
						const FText MessageText = FText::Format(LOCTEXT("SoftReferenceFixedUp", "The following packages were fixed up because they have soft references to a renamed object: \n{0}\n\nDo you want to save them now?\nIf you quit without saving references will be broken!"), FText::FromString(AssetNames));
						bAgreedToSaveReferencingPackages = FMessageDialog::Open(EAppMsgType::YesNo, EAppReturnType::Yes, MessageText) == EAppReturnType::Yes;
					}

					if (bAgreedToSaveReferencingPackages)
					{
						SaveReferencingPackages(ReferencingPackagesToSave);
					}
				}
			}
			else
			{
				// Perform the rename, leaving redirectors only for assets which need them
				PerformAssetRename(AssetsToRename);

				// Save all packages that were referencing any of the assets that were moved without redirectors
				SaveReferencingPackages(ReferencingPackagesToSave);

				// Issue post rename event
				AssetPostRenameEvent.Broadcast(AssetsAndNames);
			}
		}
	}

	// Finally, report any failures that happened during the rename
	return ReportFailures(AssetsToRename, bWithDialog) == 0;
}

TArray<TWeakObjectPtr<UObject>> FAssetRenameManager::FindCDOReferencedAssets(const TArray<FAssetRenameDataWithReferencers>& AssetsToRename) const
{
	TArray<TWeakObjectPtr<UObject>> CDOAssets, LocalAssetsToRename;
	for (const FAssetRenameDataWithReferencers& AssetToRename : AssetsToRename)
	{
		if (AssetToRename.Asset.IsValid())
		{
			LocalAssetsToRename.Push(AssetToRename.Asset);
		}
	}

	// Run over all CDOs and check for any references to the assets
	for (TObjectIterator<UClass> ClassDefaultObjectIt; ClassDefaultObjectIt; ++ClassDefaultObjectIt)
	{
		UClass* Cls = (*ClassDefaultObjectIt);
		UObject* CDO = Cls->ClassDefaultObject;

		if (!CDO || !CDO->HasAllFlags(RF_ClassDefaultObject) || Cls->ClassGeneratedBy != nullptr)
		{
			continue;
		}

		// Ignore deprecated and temporary trash classes.
		if (Cls->HasAnyClassFlags(CLASS_Deprecated | CLASS_NewerVersionExists) || FKismetEditorUtilities::IsClassABlueprintSkeleton(Cls))
		{
			continue;
		}

		for (TFieldIterator<UObjectProperty> PropertyIt(Cls); PropertyIt; ++PropertyIt)
		{
			const UObject* Object = PropertyIt->GetPropertyValue(PropertyIt->ContainerPtrToValuePtr<UObject>(CDO));
			for (const TWeakObjectPtr<UObject> Asset : LocalAssetsToRename)
			{
				if (Object == Asset.Get())
				{
					CDOAssets.Push(Asset);
					LocalAssetsToRename.Remove(Asset);

					if (LocalAssetsToRename.Num() == 0)
					{
						// No more assets to check
						return MoveTemp(CDOAssets);
					}
					else
					{
						break;
					}
				}
			}
		}
	}

	return MoveTemp(CDOAssets);
}

void FAssetRenameManager::PopulateAssetReferencers(TArray<FAssetRenameDataWithReferencers>& AssetsToPopulate) const
{
	FAssetRegistryModule& AssetRegistryModule = FModuleManager::LoadModuleChecked<FAssetRegistryModule>("AssetRegistry");
	TSet<FName> RenamingAssetPackageNames;

	// Get the names of all the packages containing the assets we are renaming so they arent added to the referencing packages list
	for (FAssetRenameDataWithReferencers& AssetToRename : AssetsToPopulate)
	{
		// If we're only fixing soft references we want to check for references inside the original package as we don't save the original package automatically
		if (!AssetToRename.bOnlyFixSoftReferences)
		{
			RenamingAssetPackageNames.Add(FName(*AssetToRename.OldObjectPath.GetLongPackageName()));
		}
	}

	// Gather all referencing packages for all assets that are being renamed
	for (FAssetRenameDataWithReferencers& AssetToRename : AssetsToPopulate)
	{
		AssetToRename.ReferencingPackageNames.Empty();

		FName OldPackageName = FName(*AssetToRename.OldObjectPath.GetLongPackageName());

		TArray<FName> Referencers;
		AssetRegistryModule.Get().GetReferencers(OldPackageName, Referencers, AssetToRename.bOnlyFixSoftReferences ? EAssetRegistryDependencyType::Soft : EAssetRegistryDependencyType::Packages);

		for (const FName& ReferencingPackageName : Referencers)
		{
			if (!RenamingAssetPackageNames.Contains(ReferencingPackageName))
			{
				AssetToRename.ReferencingPackageNames.AddUnique(ReferencingPackageName);
			}
		}

		if (AssetToRename.bOnlyFixSoftReferences)
		{
			AssetToRename.ReferencingPackageNames.AddUnique(FName(*AssetToRename.OldObjectPath.GetLongPackageName()));
			AssetToRename.ReferencingPackageNames.AddUnique(FName(*AssetToRename.NewObjectPath.GetLongPackageName()));

			// Add dirty packages and the package that owns the reference. They will get filtered out in LoadReferencingPackages if they aren't valid
			TArray<UPackage*> ExtraPackagesToCheckForSoftReferences;

			FEditorFileUtils::GetDirtyWorldPackages(ExtraPackagesToCheckForSoftReferences);
			FEditorFileUtils::GetDirtyContentPackages(ExtraPackagesToCheckForSoftReferences);

			for (UPackage* Package : ExtraPackagesToCheckForSoftReferences)
			{
				AssetToRename.ReferencingPackageNames.AddUnique(Package->GetFName());
			}
		}
	}
}

bool FAssetRenameManager::UpdatePackageStatus(const TArray<FAssetRenameDataWithReferencers>& AssetsToRename) const
{
	if (ISourceControlModule::Get().IsEnabled())
	{
		ISourceControlProvider& SourceControlProvider = ISourceControlModule::Get().GetProvider();

		// Update the source control server availability to make sure we can do the rename operation
		SourceControlProvider.Login();
		if (!SourceControlProvider.IsAvailable())
		{
			FMessageDialog::Open(EAppMsgType::Ok, NSLOCTEXT("UnrealEd", "SourceControl_ServerUnresponsive", "Source Control is unresponsive. Please check your connection and try again."));
			return false;
		}

		// Gather asset package names to update SCC states in a single SCC request
		TArray<UPackage*> PackagesToUpdate;
		for (auto AssetIt = AssetsToRename.CreateConstIterator(); AssetIt; ++AssetIt)
		{
			UObject* Asset = (*AssetIt).Asset.Get();
			if (Asset)
			{
				PackagesToUpdate.AddUnique(Asset->GetOutermost());
			}
		}

		SourceControlProvider.Execute(ISourceControlOperation::Create<FUpdateStatus>(), PackagesToUpdate);
	}

	return true;
}

void FAssetRenameManager::LoadReferencingPackages(TArray<FAssetRenameDataWithReferencers>& AssetsToRename, bool bLoadAllPackages, bool bCheckStatus, TArray<UPackage*>& OutReferencingPackagesToSave, TArray<UObject*>& OutSoftReferencingObjects) const
{
<<<<<<< HEAD
=======
	const UBlueprintEditorProjectSettings* EditorProjectSettings = GetDefault<UBlueprintEditorProjectSettings>();
	bool bLoadPackagesForSoftReferences = EditorProjectSettings->bValidateUnloadedSoftActorReferences;
>>>>>>> e3a25b20
	bool bStartedSlowTask = false;
	const FText ReferenceUpdateSlowTask = LOCTEXT("ReferenceUpdateSlowTask", "Updating Asset References");

	ISourceControlProvider& SourceControlProvider = ISourceControlModule::Get().GetProvider();

	for (int32 AssetIdx = 0; AssetIdx < AssetsToRename.Num(); ++AssetIdx)
	{
		if (bStartedSlowTask)
		{
			GWarn->StatusUpdate(AssetIdx, AssetsToRename.Num(), ReferenceUpdateSlowTask);
		}
		
		FAssetRenameDataWithReferencers& RenameData = AssetsToRename[AssetIdx];

		UObject* Asset = RenameData.Asset.Get();
		if (Asset)
		{
			// Make sure this asset is local. Only local assets should be renamed without a redirector
			if (bCheckStatus)
			{
				FSourceControlStatePtr SourceControlState = SourceControlProvider.GetState(Asset->GetOutermost(), EStateCacheUsage::ForceUpdate);
				const bool bLocalFile = !SourceControlState.IsValid() || SourceControlState->IsAdded() || !SourceControlState->IsSourceControlled() || SourceControlState->IsIgnored();
				if (!bLocalFile)
				{
					// If this asset is locked or not current, mark it failed to prevent it from being renamed
					if (SourceControlState->IsCheckedOutOther())
					{
						RenameData.bRenameFailed = true;
						RenameData.FailureReason = LOCTEXT("RenameFailedCheckedOutByOther", "Checked out by another user.");
					}
					else if (!SourceControlState->IsCurrent())
					{
						RenameData.bRenameFailed = true;
						RenameData.FailureReason = LOCTEXT("RenameFailedNotCurrent", "Out of date.");
					}

					// This asset is not local. It is not safe to rename it without leaving a redirector
					RenameData.bCreateRedirector = true;
					if (!bLoadAllPackages)
					{
						continue;
					}
				}
			}
		}
		else
		{
			// The asset for this rename must have been GCed or is otherwise invalid. Skip it unless this is a soft reference only fix
			if (!bLoadAllPackages)
			{
				continue;
			}
		}

		TMap<FSoftObjectPath, FSoftObjectPath> ModifiedPaths;
		ModifiedPaths.Add(RenameData.OldObjectPath, RenameData.NewObjectPath);

		TArray<UPackage*> PackagesToSaveForThisAsset;
		bool bAllPackagesLoadedForThisAsset = true;
		for (int32 i = 0; i < RenameData.ReferencingPackageNames.Num(); i++)
		{
			FName PackageName = RenameData.ReferencingPackageNames[i];
			// Check if the package is a map before loading it!
			if (!bLoadAllPackages && FEditorFileUtils::IsMapPackageAsset(PackageName.ToString()))
			{
				// This reference was a map package, don't load it and leave a redirector for this asset
				// For subobjects we want to load maps packages and treat them normally
				RenameData.bCreateRedirector = true;
				bAllPackagesLoadedForThisAsset = false;
				break;
			}
			UPackage* Package = FindPackage(nullptr, *PackageName.ToString());

<<<<<<< HEAD
			if (!Package)
=======
			// Don't load package if this is a soft reference fix and the project settings say not to
			if (!Package && (!RenameData.bOnlyFixSoftReferences || bLoadPackagesForSoftReferences))
>>>>>>> e3a25b20
			{
				if(!bStartedSlowTask)
				{
					bStartedSlowTask = true;
					GWarn->BeginSlowTask(ReferenceUpdateSlowTask, true);
				}
				Package = LoadPackage(nullptr, *PackageName.ToString(), LOAD_None);
			}

			if (Package)
			{				
				bool bFoundSoftReference = CheckPackageForSoftObjectReferences(Package, ModifiedPaths, OutSoftReferencingObjects);

				// Only add to list if we're doing a hard reference fixup or we found a soft reference
				bool bAdd = !RenameData.bOnlyFixSoftReferences || bFoundSoftReference;

				if (bAdd)
				{
					PackagesToSaveForThisAsset.Add(Package);
				}
				else
				{
					// This package does not actually reference the asset, so remove it
					RenameData.ReferencingPackageNames.RemoveAt(i);
					i--;
				}
			}
			else
			{
				RenameData.bCreateRedirector = true;
				if (!bLoadAllPackages)
				{
					bAllPackagesLoadedForThisAsset = false;
					break;
				}
			}
		}

		if (bAllPackagesLoadedForThisAsset)
		{
			for (UPackage* Package : PackagesToSaveForThisAsset)
			{
				OutReferencingPackagesToSave.AddUnique(Package);
			}
		}
	}

	if (bStartedSlowTask)
	{
		GWarn->EndSlowTask();
	}
}

bool FAssetRenameManager::CheckOutPackages(TArray<FAssetRenameDataWithReferencers>& AssetsToRename, TArray<UPackage*>& InOutReferencingPackagesToSave, bool bAutoCheckout) const
{
	bool bUserAcceptedCheckout = true;

	// Build list of packages to check out: the source package and any referencing packages (in the case that we do not create a redirector)
	TArray<UPackage*> PackagesToCheckOut;
	PackagesToCheckOut.Reset(AssetsToRename.Num() + InOutReferencingPackagesToSave.Num());

	for (const FAssetRenameDataWithReferencers& AssetToRename : AssetsToRename)
	{
		if (!AssetToRename.bRenameFailed && AssetToRename.Asset.IsValid())
		{
			PackagesToCheckOut.Add(AssetToRename.Asset->GetOutermost());
		}
	}

	for (UPackage* ReferencingPackage : InOutReferencingPackagesToSave)
	{
		PackagesToCheckOut.Add(ReferencingPackage);
	}

	// Check out the packages
	if (PackagesToCheckOut.Num() > 0)
	{
		if (ISourceControlModule::Get().IsEnabled())
		{
			TArray<UPackage*> PackagesCheckedOutOrMadeWritable;
			TArray<UPackage*> PackagesNotNeedingCheckout;
			bUserAcceptedCheckout = bAutoCheckout ? AutoCheckOut(PackagesToCheckOut) : FEditorFileUtils::PromptToCheckoutPackages(false, PackagesToCheckOut, &PackagesCheckedOutOrMadeWritable, &PackagesNotNeedingCheckout);
			if (bUserAcceptedCheckout)
			{
				// Make a list of any packages in the list which weren't checked out for some reason
				TArray<UPackage*> PackagesThatCouldNotBeCheckedOut = PackagesToCheckOut;

				for (UPackage* Package : PackagesCheckedOutOrMadeWritable)
				{
					PackagesThatCouldNotBeCheckedOut.RemoveSwap(Package);
				}

				for (UPackage* Package : PackagesNotNeedingCheckout)
				{
					PackagesThatCouldNotBeCheckedOut.RemoveSwap(Package);
				}

				// If there's anything which couldn't be checked out, abort the operation.
				if (PackagesThatCouldNotBeCheckedOut.Num() > 0)
				{
					bUserAcceptedCheckout = false;
				}
			}
		}
		else
		{
			TArray<FString> PackageFilenames = USourceControlHelpers::PackageFilenames(PackagesToCheckOut);
			for (const FString& PackageFilename : PackageFilenames)
			{
				// If the file exist but readonly, do not allow the rename.
				if (IFileManager::Get().FileExists(*PackageFilename) && IFileManager::Get().IsReadOnly(*PackageFilename))
				{
					bUserAcceptedCheckout = false;
					break;
				}
			}
		}
	}

	return bUserAcceptedCheckout;
}

bool FAssetRenameManager::AutoCheckOut(TArray<UPackage*>& PackagesToCheckOut) const
{
	bool bSomethingFailed = false;
	if (PackagesToCheckOut.Num() > 0)
	{
		ISourceControlProvider& SourceControlProvider = ISourceControlModule::Get().GetProvider();
		ECommandResult::Type StatusResult = SourceControlProvider.Execute(ISourceControlOperation::Create<FUpdateStatus>(), PackagesToCheckOut);

		if (StatusResult != ECommandResult::Succeeded)
		{
			bSomethingFailed = true;
		}
		else
		{
			for (int32 Index = PackagesToCheckOut.Num() - 1; Index >= 0; --Index)
			{
				UPackage* Package = PackagesToCheckOut[Index];
				FSourceControlStatePtr SourceControlState = SourceControlProvider.GetState(Package, EStateCacheUsage::Use);
				if (SourceControlState->IsCheckedOutOther())
				{
					UE_LOG(LogAssetTools, Warning, TEXT("FAssetRenameManager::AutoCheckOut: package %s is already checked out by someone, will not check out"), *SourceControlState->GetFilename());
					bSomethingFailed = true;
				}
				else if (!SourceControlState->IsCurrent())
				{
					UE_LOG(LogAssetTools, Warning, TEXT("FAssetRenameManager::AutoCheckOut: package %s is not at head, will not check out"), *SourceControlState->GetFilename());
					bSomethingFailed = true;
				}
				else if (!SourceControlState->IsSourceControlled() || SourceControlState->CanEdit())
				{
					PackagesToCheckOut.RemoveAtSwap(Index);
				}
			}

			if (!bSomethingFailed && PackagesToCheckOut.Num() > 0)
			{
				bSomethingFailed = (SourceControlProvider.Execute(ISourceControlOperation::Create<FCheckOut>(), PackagesToCheckOut) != ECommandResult::Succeeded);
				if (!bSomethingFailed)
				{
					UE_LOG(LogAssetTools, Warning, TEXT("FAssetRenameManager::AutoCheckOut: was not not able to auto checkout."));
					PackagesToCheckOut.Empty();
				}
			}
		}
	}

	return !bSomethingFailed;
}

void FAssetRenameManager::DetectReferencingCollections(TArray<FAssetRenameDataWithReferencers>& AssetsToRename) const
{
	FCollectionManagerModule& CollectionManagerModule = FCollectionManagerModule::GetModule();

	for (FAssetRenameDataWithReferencers& AssetToRename : AssetsToRename)
	{
		if (AssetToRename.Asset.IsValid())
		{
			TArray<FCollectionNameType> ReferencingCollections;
			CollectionManagerModule.Get().GetCollectionsContainingObject(*AssetToRename.Asset->GetPathName(), ReferencingCollections);

			if (ReferencingCollections.Num() > 0)
			{
				AssetToRename.bCreateRedirector = true;
			}
		}
	}
}

void FAssetRenameManager::DetectReadOnlyPackages(TArray<FAssetRenameDataWithReferencers>& AssetsToRename, TArray<UPackage*>& InOutReferencingPackagesToSave) const
{
	// For each valid package...
	for (int32 PackageIdx = InOutReferencingPackagesToSave.Num() - 1; PackageIdx >= 0; --PackageIdx)
	{
		UPackage* Package = InOutReferencingPackagesToSave[PackageIdx];

		if (Package)
		{
			// Find the package filename
			FString Filename;
			if (FPackageName::DoesPackageExist(Package->GetName(), nullptr, &Filename))
			{
				// If the file is read only
				if (IFileManager::Get().IsReadOnly(*Filename))
				{
					FName PackageName = Package->GetFName();

					// Find all assets that were referenced by this package to create a redirector when named
					for (FAssetRenameDataWithReferencers& RenameData : AssetsToRename)
					{
						if (RenameData.ReferencingPackageNames.Contains(PackageName))
						{
							RenameData.bCreateRedirector = true;
						}
					}

					// Remove the package from the save list
					InOutReferencingPackagesToSave.RemoveAt(PackageIdx);
				}
			}
		}
	}
}
struct FSoftObjectPathRenameSerializer : public FArchiveUObject
{
	void StartSerializingObject(UObject* InCurrentObject)
	{ 
		CurrentObject = InCurrentObject;
		bFoundReference = false; 
	}
	bool HasFoundReference() const 
	{ 
		return bFoundReference; 
	}

	FSoftObjectPathRenameSerializer(const TMap<FSoftObjectPath, FSoftObjectPath>& InRedirectorMap, bool bInCheckOnly, TSet<FSoftObjectPath>* InCachedObjectPaths)
		: RedirectorMap(InRedirectorMap)
		, CachedObjectPaths(InCachedObjectPaths)
		, CurrentObject(nullptr)
		, bSearchOnly(bInCheckOnly)
		, bFoundReference(false)
	{
		// Mark it as saving to correctly process all references
		ArIsSaving = true;
	}

	FArchive& operator<<(FSoftObjectPath& Value)
	{
		FString SubPath = Value.GetSubPathString();
		for (const TPair<FSoftObjectPath, FSoftObjectPath>& Pair : RedirectorMap)
		{
			if (CachedObjectPaths)
			{
				CachedObjectPaths->Add(Value);
			}

			if (Pair.Key.GetAssetPathName() == Value.GetAssetPathName())
			{
				// Same asset, fix sub path. Asset will be fixed by normal serializePath call below
				FString CheckSubPath = Pair.Key.GetSubPathString();

				if (CheckSubPath.IsEmpty() || SubPath == CheckSubPath || SubPath.StartsWith(CheckSubPath + TEXT(".")))
				{
					bFoundReference = true;

					if (!bSearchOnly)
					{
						if (CurrentObject)
						{
							check(!CachedObjectPaths); // Modify can invalidate the object paths map, not allowed to be modifying and using the cache at the same time
							CurrentObject->Modify(true);
						}
						SubPath.ReplaceInline(*CheckSubPath, *Pair.Value.GetSubPathString());
						Value = FSoftObjectPath(Pair.Value.GetAssetPathName(), SubPath);
					}
					break;
				}
			}
		}

		return *this;
	}

private:
	const TMap<FSoftObjectPath, FSoftObjectPath>& RedirectorMap;
	TSet<FSoftObjectPath>* CachedObjectPaths;
	UObject* CurrentObject;
	bool bSearchOnly;
	bool bFoundReference;

};

void FAssetRenameManager::RenameReferencingSoftObjectPaths(const TArray<UPackage *> PackagesToCheck, const TMap<FSoftObjectPath, FSoftObjectPath>& AssetRedirectorMap) const
{
	// Add redirects as needed
	for (const TPair<FSoftObjectPath, FSoftObjectPath>& Pair : AssetRedirectorMap)
	{
		if (Pair.Key.IsAsset())
		{
			GRedirectCollector.AddAssetPathRedirection(Pair.Key.GetAssetPathName(), Pair.Value.GetAssetPathName());
		}
	}

	FSoftObjectPathRenameSerializer RenameSerializer(AssetRedirectorMap, false, nullptr);

	for (UPackage* Package : PackagesToCheck)
	{
		TArray<UObject*> ObjectsInPackage;
		GetObjectsWithOuter(Package, ObjectsInPackage);

		for (UObject* Object : ObjectsInPackage)
		{
			if (Object->IsPendingKill())
			{
				continue;
			}

			RenameSerializer.StartSerializingObject(Object);
			Object->Serialize(RenameSerializer);

			if (UBlueprint* Blueprint = Cast<UBlueprint>(Object))
			{
				// Serialize may have dirtied the BP bytecode in some way
				FBlueprintEditorUtils::MarkBlueprintAsModified(Blueprint);
			}
		}
	}

	// Invalidate the soft object tag as we have created new valid paths
	FSoftObjectPath::InvalidateTag();
}

void FAssetRenameManager::OnMarkPackageDirty(UPackage* Pkg, bool bWasDirty)
{
	// Remove from cache
	CachedSoftReferences.Remove(Pkg->GetFName());
}

bool FAssetRenameManager::CheckPackageForSoftObjectReferences(UPackage* Package, const TMap<FSoftObjectPath, FSoftObjectPath>& AssetRedirectorMap, TArray<UObject*>& OutReferencingObjects) const
{	
	bool bFoundReference = false;
	
	// First check cache
	TSet<FSoftObjectPath>* CachedReferences = CachedSoftReferences.Find(Package->GetFName());

	if (CachedReferences)
	{
		for (const TPair<FSoftObjectPath, FSoftObjectPath>& Pair : AssetRedirectorMap)
		{
			for (FSoftObjectPath& Value : *CachedReferences)
			{
				FString SubPath = Value.GetSubPathString();
				if (Pair.Key.GetAssetPathName() == Value.GetAssetPathName())
				{
					FString CheckSubPath = Pair.Key.GetSubPathString();
					if (CheckSubPath.IsEmpty() || SubPath == CheckSubPath || SubPath.StartsWith(CheckSubPath + TEXT(".")))
					{
						bFoundReference = true;
					}
				}
			}
		}

		if (!bFoundReference)
		{
			return false;
		}
	}
	else
	{
		// Bind to dirty callback if we aren't already
		if (!DirtyDelegateHandle.IsValid())
		{
			DirtyDelegateHandle = UPackage::PackageMarkedDirtyEvent.AddSP(this, &FAssetRenameManager::OnMarkPackageDirty);
		}

		CachedReferences = &CachedSoftReferences.Add(Package->GetFName());
	}

	FSoftObjectPathRenameSerializer CheckSerializer(AssetRedirectorMap, true, CachedReferences);

	TArray<UObject*> ObjectsInPackage;
	GetObjectsWithOuter(Package, ObjectsInPackage);

	for (UObject* Object : ObjectsInPackage)
	{
		if (Object->IsPendingKill())
		{
			continue;
		}

		CheckSerializer.StartSerializingObject(Object);
		Object->Serialize(CheckSerializer);

		if (CheckSerializer.HasFoundReference())
		{
			bFoundReference = true;
			OutReferencingObjects.AddUnique(Object);
		}
	}
	return bFoundReference;
}

void FAssetRenameManager::PerformAssetRename(TArray<FAssetRenameDataWithReferencers>& AssetsToRename) const
{
	const FText AssetRenameSlowTask = LOCTEXT("AssetRenameSlowTask", "Renaming Assets");
	GWarn->BeginSlowTask(AssetRenameSlowTask, true);

	/**
	 * We need to collect and check those cause dependency graph is only
	 * representing on-disk state and we want to support rename for in-memory
	 * objects. It is only needed for string references as in memory references
	 * for other objects are pointers, so renames doesn't apply to those.
	 */
	TArray<UPackage *> DirtyPackagesToCheckForSoftReferences;

	FEditorFileUtils::GetDirtyWorldPackages(DirtyPackagesToCheckForSoftReferences);
	FEditorFileUtils::GetDirtyContentPackages(DirtyPackagesToCheckForSoftReferences);

	TArray<UPackage*> PackagesToSave;
	TArray<UPackage*> PotentialPackagesToDelete;
	for (int32 AssetIdx = 0; AssetIdx < AssetsToRename.Num(); ++AssetIdx)
	{
		GWarn->StatusUpdate(AssetIdx, AssetsToRename.Num(), AssetRenameSlowTask);

		FAssetRenameDataWithReferencers& RenameData = AssetsToRename[AssetIdx];

		if (RenameData.bRenameFailed)
		{
			// The rename failed at some earlier step, skip this asset
			continue;
		}

		UObject* Asset = RenameData.Asset.Get();
		TArray<UPackage *> PackagesToCheckForSoftReferences;

		if (!RenameData.bOnlyFixSoftReferences)
		{
			// If bOnlyFixSoftReferences was set these got appended in find references
			PackagesToCheckForSoftReferences.Append(DirtyPackagesToCheckForSoftReferences);

			if (!Asset)
			{
				// This asset was invalid or GCed before the rename could occur
				RenameData.bRenameFailed = true;
				continue;
			}

			ObjectTools::FPackageGroupName PGN;
			PGN.ObjectName = RenameData.NewName;
			PGN.GroupName = TEXT("");
			PGN.PackageName = RenameData.NewPackagePath / PGN.ObjectName;
			const bool bLeaveRedirector = RenameData.bCreateRedirector;

			UPackage* OldPackage = Asset->GetOutermost();
			bool bOldPackageAddedToRootSet = false;
			if (!bLeaveRedirector && !OldPackage->IsRooted())
			{
				bOldPackageAddedToRootSet = true;
				OldPackage->AddToRoot();
			}

			TSet<UPackage*> ObjectsUserRefusedToFullyLoad;
			FText ErrorMessage;
			if (ObjectTools::RenameSingleObject(Asset, PGN, ObjectsUserRefusedToFullyLoad, ErrorMessage, nullptr, bLeaveRedirector))
			{
				PackagesToSave.AddUnique(Asset->GetOutermost());

				// Automatically save renamed assets
				if (bLeaveRedirector)
				{
					PackagesToSave.AddUnique(OldPackage);
				}
				else if (bOldPackageAddedToRootSet)
				{
					// Since we did not leave a redirector and the old package wasnt already rooted, attempt to delete it when we are done. 
					PotentialPackagesToDelete.AddUnique(OldPackage);
				}
			}
			else
			{
				// No need to keep the old package rooted, the asset was never renamed out of it
				if (bOldPackageAddedToRootSet)
				{
					OldPackage->RemoveFromRoot();
				}

				// Mark the rename as a failure to report it later
				RenameData.bRenameFailed = true;
				RenameData.FailureReason = ErrorMessage;
			}
		}

		for (FName PackageName : RenameData.ReferencingPackageNames)
		{
			UPackage* PackageToCheck = FindPackage(nullptr, *PackageName.ToString());
			if (PackageToCheck)
			{
				PackagesToCheckForSoftReferences.Add(PackageToCheck);
			}
		}

		TMap<FSoftObjectPath, FSoftObjectPath> RedirectorMap;
		RedirectorMap.Add(RenameData.OldObjectPath, RenameData.NewObjectPath);

		if (UBlueprint* Blueprint = Cast<UBlueprint>(Asset))
		{
			// Add redirect for class and default as well
			RedirectorMap.Add(FString::Printf(TEXT("%s_C"), *RenameData.OldObjectPath.ToString()), FString::Printf(TEXT("%s_C"), *RenameData.NewObjectPath.ToString()));
			RedirectorMap.Add(FString::Printf(TEXT("%s.Default__%s_C"), *RenameData.OldObjectPath.GetLongPackageName(), *RenameData.OldObjectPath.GetAssetName()), FString::Printf(TEXT("%s.Default__%s_C"), *RenameData.NewObjectPath.GetLongPackageName(), *RenameData.NewObjectPath.GetAssetName()));
		}

		RenameReferencingSoftObjectPaths(PackagesToCheckForSoftReferences, RedirectorMap);
	}

	GWarn->EndSlowTask();

	// Save all renamed assets and any redirectors that were left behind
	if (PackagesToSave.Num() > 0)
	{
		const bool bCheckDirty = false;
		const bool bPromptToSave = false;
		const bool bAlreadyCheckedOut = true;
		FEditorFileUtils::PromptForCheckoutAndSave(PackagesToSave, bCheckDirty, bPromptToSave, nullptr, bAlreadyCheckedOut);

		ISourceControlModule::Get().QueueStatusUpdate(PackagesToSave);
	}

	// Now branch the files in source control if possible
	for (const FAssetRenameDataWithReferencers& RenameData : AssetsToRename)
	{
		UPackage* OldPackage = FindPackage(nullptr, *RenameData.OldObjectPath.GetLongPackageName());
		UPackage* NewPackage = FindPackage(nullptr, *RenameData.NewObjectPath.GetLongPackageName());

		// If something went wrong when saving and the new asset does not exist on disk, don't branch it
		// as it will just create a copy and any attempt to load it will result in crashes.
		if (!RenameData.bOnlyFixSoftReferences && NewPackage && FPackageName::DoesPackageExist(NewPackage->GetName()))
		{
			SourceControlHelpers::BranchPackage(NewPackage, OldPackage);
		}
	}

	// Clean up all packages that were left empty
	if (PotentialPackagesToDelete.Num() > 0)
	{
		for (UPackage* Package : PotentialPackagesToDelete)
		{
			Package->RemoveFromRoot();
		}

		ObjectTools::CleanupAfterSuccessfulDelete(PotentialPackagesToDelete);
	}
}

void FAssetRenameManager::SaveReferencingPackages(const TArray<UPackage*>& ReferencingPackagesToSave) const
{
	if (ReferencingPackagesToSave.Num() > 0)
	{
		const bool bCheckDirty = false;
		const bool bPromptToSave = false;
		FEditorFileUtils::PromptForCheckoutAndSave(ReferencingPackagesToSave, bCheckDirty, bPromptToSave);

		ISourceControlModule::Get().QueueStatusUpdate(ReferencingPackagesToSave);
	}
}

int32 FAssetRenameManager::ReportFailures(const TArray<FAssetRenameDataWithReferencers>& AssetsToRename, bool bWithDialog) const
{
	TArray<FText> FailedRenames;
	for (const FAssetRenameDataWithReferencers& RenameData : AssetsToRename)
	{
		if (RenameData.bRenameFailed)
		{
			UObject* Asset = RenameData.Asset.Get();
			if (Asset)
			{
				FFormatNamedArguments Args;
				Args.Add(TEXT("FailureReason"), RenameData.FailureReason);
				Args.Add(TEXT("AssetName"), FText::FromString(Asset->GetOutermost()->GetName()));

				FailedRenames.Add(FText::Format(LOCTEXT("AssetRenameFailure", "{AssetName} - {FailureReason}"), Args));
			}
			else
			{
				FailedRenames.Add(LOCTEXT("InvalidAssetText", "Invalid Asset"));
			}
		}
	}

	if (FailedRenames.Num() > 0)
	{
		if (bWithDialog)
		{
			SRenameFailures::OpenRenameFailuresDialog(FailedRenames);
		}
		else
		{
			for (const FText FailedRename : FailedRenames)
			{
				UE_LOG(LogAssetTools, Error, TEXT("%s"), *FailedRename.ToString());
			}
		}
	}

	return FailedRenames.Num();
}

#undef LOCTEXT_NAMESPACE<|MERGE_RESOLUTION|>--- conflicted
+++ resolved
@@ -244,14 +244,11 @@
 	// Load all referencing objects and find for referencing objects
 	TArray<UPackage*> ReferencingPackagesToSave;
 	LoadReferencingPackages(AssetsToRename, true, false, ReferencingPackagesToSave, ReferencingObjects);
-<<<<<<< HEAD
-=======
 }
 
 void FAssetRenameManager::FixReferencesAndRenameCallback(TArray<FAssetRenameData> AssetsAndNames, bool bAutoCheckout, bool bWithDialog) const
 {
 	FixReferencesAndRename(AssetsAndNames, bAutoCheckout, bWithDialog);
->>>>>>> e3a25b20
 }
 
 bool FAssetRenameManager::FixReferencesAndRename(const TArray<FAssetRenameData>& AssetsAndNames, bool bAutoCheckout, bool bWithDialog) const
@@ -509,11 +506,8 @@
 
 void FAssetRenameManager::LoadReferencingPackages(TArray<FAssetRenameDataWithReferencers>& AssetsToRename, bool bLoadAllPackages, bool bCheckStatus, TArray<UPackage*>& OutReferencingPackagesToSave, TArray<UObject*>& OutSoftReferencingObjects) const
 {
-<<<<<<< HEAD
-=======
 	const UBlueprintEditorProjectSettings* EditorProjectSettings = GetDefault<UBlueprintEditorProjectSettings>();
 	bool bLoadPackagesForSoftReferences = EditorProjectSettings->bValidateUnloadedSoftActorReferences;
->>>>>>> e3a25b20
 	bool bStartedSlowTask = false;
 	const FText ReferenceUpdateSlowTask = LOCTEXT("ReferenceUpdateSlowTask", "Updating Asset References");
 
@@ -587,12 +581,8 @@
 			}
 			UPackage* Package = FindPackage(nullptr, *PackageName.ToString());
 
-<<<<<<< HEAD
-			if (!Package)
-=======
 			// Don't load package if this is a soft reference fix and the project settings say not to
 			if (!Package && (!RenameData.bOnlyFixSoftReferences || bLoadPackagesForSoftReferences))
->>>>>>> e3a25b20
 			{
 				if(!bStartedSlowTask)
 				{
