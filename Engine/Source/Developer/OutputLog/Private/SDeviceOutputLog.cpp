// Copyright 1998-2018 Epic Games, Inc. All Rights Reserved.

#include "SDeviceOutputLog.h"
#include "Framework/Text/TextLayout.h"
#include "Widgets/Text/STextBlock.h"
#include "Widgets/Input/SComboButton.h"
#include "Misc/ScopeLock.h"
#include "Modules/ModuleManager.h"
#include "Widgets/Images/SImage.h"
#include "Framework/Commands/UIAction.h"
#include "Widgets/Input/SMultiLineEditableTextBox.h"
#include "Framework/MultiBox/MultiBoxBuilder.h"
#include "EditorStyleSet.h"
#include "Interfaces/ITargetPlatform.h"
#include "Interfaces/ITargetPlatformManagerModule.h"
#include "PlatformInfo.h"

static bool IsSupportedPlatform(ITargetPlatform* Platform)
{
	static const FName AndroidPlaftomName("Android"); // TODO: currently implemented only for Android & Switch. #TODO: perhaps move to ETargetDeviceFeatures ?
	static const FName SwitchPlatformName("Switch");
<<<<<<< HEAD
	
	check(Platform);
	const auto& PlatfromInfo = Platform->GetPlatformInfo();
	return PlatfromInfo.IsVanilla() && (PlatfromInfo.VanillaPlatformName == AndroidPlaftomName || PlatfromInfo.VanillaPlatformName == SwitchPlatformName);
=======
	static const FName IOSPlatformName("IOS");
	
	check(Platform);
	const auto& PlatfromInfo = Platform->GetPlatformInfo();
	return PlatfromInfo.IsVanilla() && (PlatfromInfo.VanillaPlatformName == AndroidPlaftomName || PlatfromInfo.VanillaPlatformName == SwitchPlatformName || PlatfromInfo.VanillaPlatformName == IOSPlatformName);
>>>>>>> 8e4a36c9
}


void SDeviceOutputLog::Construct( const FArguments& InArgs )
{
	MessagesTextMarshaller = FOutputLogTextLayoutMarshaller::Create(TArray<TSharedPtr<FLogMessage>>(), &Filter);

	MessagesTextBox = SNew(SMultiLineEditableTextBox)
		.Style(FEditorStyle::Get(), "Log.TextBox")
		.TextStyle(FEditorStyle::Get(), "Log.Normal")
		.ForegroundColor(FLinearColor::Gray)
		.Marshaller(MessagesTextMarshaller)
		.IsReadOnly(true)
		.AlwaysShowScrollbars(true)
		.OnVScrollBarUserScrolled(this, &SDeviceOutputLog::OnUserScrolled)
		.ContextMenuExtender(this, &SDeviceOutputLog::ExtendTextBoxMenu);

	ChildSlot
	[
		SNew(SVerticalBox)

			// Output log area
			+SVerticalBox::Slot()
			.FillHeight(1)
			[
				MessagesTextBox.ToSharedRef()
			]
			// The console input box
			+SVerticalBox::Slot()
			.AutoHeight()
			.Padding(FMargin(0.0f, 2.0f, 0.0f, 0.0f))
			[
				SNew(SHorizontalBox)

				+SHorizontalBox::Slot()
				.AutoWidth()
				[
					SAssignNew(TargetDeviceComboButton, SComboButton)
					.ComboButtonStyle(FEditorStyle::Get(), "GenericFilters.ComboButtonStyle")
					.ForegroundColor(FLinearColor::White)
					.OnGetMenuContent(this, &SDeviceOutputLog::MakeDeviceComboButtonMenu)
					.ContentPadding(FMargin(4.0f, 0.0f))
					.ButtonContent()
					[
						SNew(SHorizontalBox)
						+SHorizontalBox::Slot()
						.AutoWidth()
						[
							SNew(SBox)
							.WidthOverride(16)
							.HeightOverride(16)
							[
								SNew(SImage).Image(this, &SDeviceOutputLog::GetSelectedTargetDeviceBrush)
							]
						]
			
						+SHorizontalBox::Slot()
						.VAlign(VAlign_Center)
						[
							SNew(STextBlock)
							.TextStyle(FEditorStyle::Get(), "GenericFilters.TextStyle")
							.Text(this, &SDeviceOutputLog::GetSelectedTargetDeviceText)
						]
					]
				]

				+SHorizontalBox::Slot()
				.Padding(FMargin(4.0f, 0.0f, 0.0f, 0.0f))
				.FillWidth(1)
				.VAlign(VAlign_Center)
				[
					SNew(SConsoleInputBox)
					.ConsoleCommandCustomExec(this, &SDeviceOutputLog::ExecuteConsoleCommand)
					.OnConsoleCommandExecuted(this, &SDeviceOutputLog::OnConsoleCommandExecuted)
					// Always place suggestions above the input line for the output log widget
					.SuggestionListPlacement( MenuPlacement_AboveAnchor )
				]
			]
	];

	bIsUserScrolled = false;
	RequestForceScroll();
	
	//
	TArray<ITargetPlatform*> Platforms = GetTargetPlatformManager()->GetTargetPlatforms();
	for (ITargetPlatform* Platform : Platforms)
	{
		if (IsSupportedPlatform(Platform))
		{
			Platform->OnDeviceDiscovered().AddRaw(this, &SDeviceOutputLog::HandleTargetPlatformDeviceDiscovered);
			Platform->OnDeviceLost().AddRaw(this, &SDeviceOutputLog::HandleTargetPlatformDeviceLost);
		}
	}
		
	// Get list of available devices
	for (ITargetPlatform* Platform : Platforms)
	{
		if (IsSupportedPlatform(Platform))
		{
			TArray<ITargetDevicePtr> TargetDevices;
			Platform->GetAllDevices(TargetDevices);

			for (const ITargetDevicePtr& Device : TargetDevices)
			{
				if (Device.IsValid())
				{
					AddDeviceEntry(Device.ToSharedRef());
				}
			}
		}
	}
}

SDeviceOutputLog::~SDeviceOutputLog()
{
	ITargetPlatformManagerModule* Module = FModuleManager::GetModulePtr<ITargetPlatformManagerModule>("TargetPlatform");
	if (Module)
	{
		TArray<ITargetPlatform*> Platforms = Module->GetTargetPlatforms();
		for (ITargetPlatform* Platform : Platforms)
		{
			Platform->OnDeviceDiscovered().RemoveAll(this);
			Platform->OnDeviceLost().RemoveAll(this);
		}
	}
}

void SDeviceOutputLog::Tick(const FGeometry& AllottedGeometry, const double InCurrentTime, const float InDeltaTime)
{
	FScopeLock ScopeLock(&BufferedLinesSynch);
	if (BufferedLines.Num() > 0)
	{
		for (const FBufferedLine& Line : BufferedLines)
		{
			MessagesTextMarshaller->AppendMessage(*Line.Data, Line.Verbosity, Line.Category);
		}

		// Don't scroll to the bottom automatically when the user is scrolling the view or has scrolled it away from the bottom.
		if (!bIsUserScrolled)
		{
			MessagesTextBox->ScrollTo(FTextLocation(MessagesTextMarshaller->GetNumMessages() - 1));
		}

		BufferedLines.Empty(32);
	}
}

void SDeviceOutputLog::Serialize(const TCHAR* V, ELogVerbosity::Type Verbosity, const class FName& Category)
{
	FScopeLock ScopeLock(&BufferedLinesSynch);
	BufferedLines.Add(FBufferedLine(V, Category, Verbosity));
}

bool SDeviceOutputLog::CanBeUsedOnAnyThread() const
{
	return true;
}

void SDeviceOutputLog::ExecuteConsoleCommand(const FString& ExecCommand)
{
	if (CurrentDevicePtr.IsValid())
	{
		ITargetDevicePtr PinnedPtr = CurrentDevicePtr->DeviceWeakPtr.Pin();
		if (PinnedPtr.IsValid())
		{
			PinnedPtr->ExecuteConsoleCommand(ExecCommand);
		}
	}
}

void SDeviceOutputLog::HandleTargetPlatformDeviceLost(ITargetDeviceRef LostDevice)
{
	FTargetDeviceId LostDeviceId = LostDevice->GetId();
	
	if (CurrentDevicePtr.IsValid() && CurrentDevicePtr->DeviceId.GetDeviceName() == LostDeviceId.GetDeviceName())
	{
		// Kill device output object, but do not clean up output in the window
		CurrentDeviceOutputPtr.Reset();
	}
	
	// Should not do it, but what if someone somewhere holds strong reference to a lost device?
	for (const TSharedPtr<FTargetDeviceEntry>& EntryPtr : DeviceList)
	{
		if (EntryPtr->DeviceId.GetDeviceName() == LostDeviceId.GetDeviceName())
		{
			EntryPtr->DeviceWeakPtr = nullptr;
		}
	}
}

void SDeviceOutputLog::HandleTargetPlatformDeviceDiscovered(ITargetDeviceRef DiscoveredDevice)
{
	FTargetDeviceId DiscoveredDeviceId = DiscoveredDevice->GetId();

	int32 ExistingEntryIdx = DeviceList.IndexOfByPredicate([&](const TSharedPtr<FTargetDeviceEntry>& Other) {
		return (Other->DeviceId.GetDeviceName() == DiscoveredDeviceId.GetDeviceName());
	});

	if (DeviceList.IsValidIndex(ExistingEntryIdx))
	{
		DeviceList[ExistingEntryIdx]->DeviceWeakPtr = DiscoveredDevice;
		
		if (CurrentDevicePtr.IsValid() && CurrentDevicePtr->DeviceId.GetDeviceName() == DeviceList[ExistingEntryIdx]->DeviceId.GetDeviceName())
		{
			CurrentDeviceOutputPtr = DiscoveredDevice->CreateDeviceOutputRouter(this);
		}
	}
	else
	{
		AddDeviceEntry(DiscoveredDevice);
	}
}

void SDeviceOutputLog::AddDeviceEntry(ITargetDeviceRef TargetDevice)
{
	if (FindDeviceEntry(TargetDevice->GetId()))
	{
		return;
	}
	if (TargetDevice->IsPlatformAggregated())
	{
		return;
	}
	const FString DummyIOSDeviceName(FString::Printf(TEXT("All_iOS_On_%s"), FPlatformProcess::ComputerName()));
	const FString DummyTVOSDeviceName(FString::Printf(TEXT("All_tvOS_On_%s"), FPlatformProcess::ComputerName()));
	if (TargetDevice->GetId().GetDeviceName().Equals(DummyIOSDeviceName, ESearchCase::IgnoreCase) ||
		TargetDevice->GetId().GetDeviceName().Equals(DummyTVOSDeviceName, ESearchCase::IgnoreCase))
	{
		return;
	}
	using namespace PlatformInfo;
	FName DeviceIconStyleName = TargetDevice->GetTargetPlatform().GetPlatformInfo().GetIconStyleName(EPlatformIconSize::Normal);
	
	TSharedPtr<FTargetDeviceEntry> DeviceEntry = MakeShareable(new FTargetDeviceEntry());
	
	DeviceEntry->DeviceId = TargetDevice->GetId();
	DeviceEntry->DeviceIconBrush = FEditorStyle::GetBrush(DeviceIconStyleName);
	DeviceEntry->DeviceWeakPtr = TargetDevice;
	
	DeviceList.Add(DeviceEntry);
}

bool SDeviceOutputLog::FindDeviceEntry(FTargetDeviceId InDeviceId)
{
	// Should not do it, but what if someone somewhere holds strong reference to a lost device?
	for (const TSharedPtr<FTargetDeviceEntry>& EntryPtr : DeviceList)
	{
		if (EntryPtr->DeviceId.GetDeviceName() == InDeviceId.GetDeviceName())
		{
			return true;
		}
	}
	return false;
}

void SDeviceOutputLog::OnDeviceSelectionChanged(FTargetDeviceEntryPtr DeviceEntry)
{
	CurrentDeviceOutputPtr.Reset();
	OnClearLog();
	CurrentDevicePtr = DeviceEntry;
	
	if (DeviceEntry.IsValid())
	{
		ITargetDevicePtr PinnedPtr = DeviceEntry->DeviceWeakPtr.Pin();
		if (PinnedPtr.IsValid() && PinnedPtr->IsConnected())
		{
			CurrentDeviceOutputPtr = PinnedPtr->CreateDeviceOutputRouter(this);
		}
	}
}

TSharedRef<SWidget> SDeviceOutputLog::MakeDeviceComboButtonMenu()
{
	FMenuBuilder MenuBuilder(/*bInShouldCloseWindowAfterMenuSelection=*/true, nullptr);
	for (const FTargetDeviceEntryPtr& TargetDeviceEntryPtr : DeviceList)
	{
		TSharedRef<SWidget> MenuEntryWidget = GenerateWidgetForDeviceComboBox(TargetDeviceEntryPtr);
				
		MenuBuilder.AddMenuEntry(
			FUIAction(FExecuteAction::CreateSP(this, &SDeviceOutputLog::OnDeviceSelectionChanged, TargetDeviceEntryPtr)), 
			MenuEntryWidget
			);
	}
	return MenuBuilder.MakeWidget();
}

TSharedRef<SWidget> SDeviceOutputLog::GenerateWidgetForDeviceComboBox(const FTargetDeviceEntryPtr& DeviceEntry) const
{
	return 
		SNew(SBox)
		[
			SNew(SHorizontalBox)

			+SHorizontalBox::Slot()
			.AutoWidth()
			[
				SNew(SBox)
				.WidthOverride(24)
				.HeightOverride(24)
				[
					SNew(SImage).Image(GetTargetDeviceBrush(DeviceEntry))
				]
			]
			
			+SHorizontalBox::Slot()
			.VAlign(VAlign_Center)
			.Padding(FMargin(4.0f, 0.0f))
			[
				SNew(STextBlock).Text(this, &SDeviceOutputLog::GetTargetDeviceText, DeviceEntry)
			]
		];
}

const FSlateBrush* SDeviceOutputLog::GetTargetDeviceBrush(FTargetDeviceEntryPtr DeviceEntry) const
{
	if (DeviceEntry.IsValid())
	{
		return DeviceEntry->DeviceIconBrush;
	}
	else
	{
		return FEditorStyle::GetBrush("Launcher.Instance_Unknown");
	}
}

const FSlateBrush* SDeviceOutputLog::GetSelectedTargetDeviceBrush() const
{
	return GetTargetDeviceBrush(CurrentDevicePtr);
}

FText SDeviceOutputLog::GetTargetDeviceText(FTargetDeviceEntryPtr DeviceEntry) const
{
	if (DeviceEntry.IsValid())
	{
		ITargetDevicePtr PinnedPtr = DeviceEntry->DeviceWeakPtr.Pin();
		if (PinnedPtr.IsValid() && PinnedPtr->IsConnected())
		{
			FString DeviceName = PinnedPtr->GetName();
			return FText::FromString(DeviceName);
		}
		else
		{
			FString DeviceName = DeviceEntry->DeviceId.GetDeviceName();
			return FText::Format(NSLOCTEXT("OutputLog", "TargetDeviceOffline", "{0} (Offline)"), FText::FromString(DeviceName));
		}
	}
	else
	{
		return NSLOCTEXT("OutputLog", "UnknownTargetDevice", "<Unknown device>");
	}
}

FText SDeviceOutputLog::GetSelectedTargetDeviceText() const
{
	return GetTargetDeviceText(CurrentDevicePtr);
}<|MERGE_RESOLUTION|>--- conflicted
+++ resolved
@@ -19,18 +19,11 @@
 {
 	static const FName AndroidPlaftomName("Android"); // TODO: currently implemented only for Android & Switch. #TODO: perhaps move to ETargetDeviceFeatures ?
 	static const FName SwitchPlatformName("Switch");
-<<<<<<< HEAD
-	
-	check(Platform);
-	const auto& PlatfromInfo = Platform->GetPlatformInfo();
-	return PlatfromInfo.IsVanilla() && (PlatfromInfo.VanillaPlatformName == AndroidPlaftomName || PlatfromInfo.VanillaPlatformName == SwitchPlatformName);
-=======
 	static const FName IOSPlatformName("IOS");
 	
 	check(Platform);
 	const auto& PlatfromInfo = Platform->GetPlatformInfo();
 	return PlatfromInfo.IsVanilla() && (PlatfromInfo.VanillaPlatformName == AndroidPlaftomName || PlatfromInfo.VanillaPlatformName == SwitchPlatformName || PlatfromInfo.VanillaPlatformName == IOSPlatformName);
->>>>>>> 8e4a36c9
 }
 
 
