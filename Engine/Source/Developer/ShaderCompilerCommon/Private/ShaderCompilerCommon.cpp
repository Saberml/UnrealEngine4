// Copyright 1998-2018 Epic Games, Inc. All Rights Reserved.
<<<<<<< HEAD
// .
=======
>>>>>>> a23640a2

#include "ShaderCompilerCommon.h"
#include "Misc/Paths.h"
#include "Modules/ModuleManager.h"
#include "HlslccDefinitions.h"
#include "HAL/FileManager.h"

IMPLEMENT_MODULE(FDefaultModuleImpl, ShaderCompilerCommon);


int16 GetNumUniformBuffersUsed(const FShaderCompilerResourceTable& InSRT)
{
	auto CountLambda = [&](const TArray<uint32>& In)
					{
						int16 LastIndex = -1;
						for (int32 i = 0; i < In.Num(); ++i)
						{
							auto BufferIndex = FRHIResourceTableEntry::GetUniformBufferIndex(In[i]);
							if (BufferIndex != static_cast<uint16>(FRHIResourceTableEntry::GetEndOfStreamToken()) )
							{
								LastIndex = FMath::Max(LastIndex, (int16)BufferIndex);
							}
						}

						return LastIndex + 1;
					};
	int16 Num = CountLambda(InSRT.SamplerMap);
	Num = FMath::Max(Num, (int16)CountLambda(InSRT.ShaderResourceViewMap));
	Num = FMath::Max(Num, (int16)CountLambda(InSRT.TextureMap));
	Num = FMath::Max(Num, (int16)CountLambda(InSRT.UnorderedAccessViewMap));
	return Num;
}


void BuildResourceTableTokenStream(const TArray<uint32>& InResourceMap, int32 MaxBoundResourceTable, TArray<uint32>& OutTokenStream, bool bGenerateEmptyTokenStreamIfNoResources)
{
	if (bGenerateEmptyTokenStreamIfNoResources)
	{
		if (InResourceMap.Num() == 0)
		{
			return;
		}
	}

	// First we sort the resource map.
	TArray<uint32> SortedResourceMap = InResourceMap;
	SortedResourceMap.Sort();

	// The token stream begins with a table that contains offsets per bound uniform buffer.
	// This offset provides the start of the token stream.
	OutTokenStream.AddZeroed(MaxBoundResourceTable+1);
	auto LastBufferIndex = FRHIResourceTableEntry::GetEndOfStreamToken();
	for (int32 i = 0; i < SortedResourceMap.Num(); ++i)
	{
		auto BufferIndex = FRHIResourceTableEntry::GetUniformBufferIndex(SortedResourceMap[i]);
		if (BufferIndex != LastBufferIndex)
		{
			// Store the offset for resources from this buffer.
			OutTokenStream[BufferIndex] = OutTokenStream.Num();
			LastBufferIndex = BufferIndex;
		}
		OutTokenStream.Add(SortedResourceMap[i]);
	}

	// Add a token to mark the end of the stream. Not needed if there are no bound resources.
	if (OutTokenStream.Num())
	{
		OutTokenStream.Add(FRHIResourceTableEntry::GetEndOfStreamToken());
	}
}


bool BuildResourceTableMapping(
	const TMap<FString,FResourceTableEntry>& ResourceTableMap,
	const TMap<FString,uint32>& ResourceTableLayoutHashes,
	TBitArray<>& UsedUniformBufferSlots,
	FShaderParameterMap& ParameterMap,
	FShaderCompilerResourceTable& OutSRT)
{
	check(OutSRT.ResourceTableBits == 0);
	check(OutSRT.ResourceTableLayoutHashes.Num() == 0);

	// Build resource table mapping
	int32 MaxBoundResourceTable = -1;
	TArray<uint32> ResourceTableSRVs;
	TArray<uint32> ResourceTableSamplerStates;
	TArray<uint32> ResourceTableUAVs;

	// Go through ALL the members of ALL the UB resources
	for( auto MapIt = ResourceTableMap.CreateConstIterator(); MapIt; ++MapIt )
	{
		const FString& Name	= MapIt->Key;
		const FResourceTableEntry& Entry = MapIt->Value;

		uint16 BufferIndex, BaseIndex, Size;

		// If the shaders uses this member (eg View_PerlinNoise3DTexture)...
		if (ParameterMap.FindParameterAllocation( *Name, BufferIndex, BaseIndex, Size ) )
		{
			ParameterMap.RemoveParameterAllocation(*Name);

			uint16 UniformBufferIndex = INDEX_NONE;
			uint16 UBBaseIndex, UBSize;

			// Add the UB itself as a parameter if not there
			if (!ParameterMap.FindParameterAllocation(*Entry.UniformBufferName, UniformBufferIndex, UBBaseIndex, UBSize))
			{
				UniformBufferIndex = UsedUniformBufferSlots.FindAndSetFirstZeroBit();
				ParameterMap.AddParameterAllocation(*Entry.UniformBufferName,UniformBufferIndex,0,0);
			}

			// Mark used UB index
			if (UniformBufferIndex >= sizeof(OutSRT.ResourceTableBits) * 8)
			{
				return false;
			}
			OutSRT.ResourceTableBits |= (1 << UniformBufferIndex);

			// How many resource tables max we'll use, and fill it with zeroes
			MaxBoundResourceTable = FMath::Max<int32>(MaxBoundResourceTable, (int32)UniformBufferIndex);
			while (OutSRT.ResourceTableLayoutHashes.Num() <= MaxBoundResourceTable)
			{
				OutSRT.ResourceTableLayoutHashes.Add(0);
			}

			// Save the current UB's layout hash
			OutSRT.ResourceTableLayoutHashes[UniformBufferIndex] = ResourceTableLayoutHashes.FindChecked(Entry.UniformBufferName);

			auto ResourceMap = FRHIResourceTableEntry::Create(UniformBufferIndex, Entry.ResourceIndex, BaseIndex);
			switch( Entry.Type )
			{
			case UBMT_TEXTURE:
				OutSRT.TextureMap.Add(ResourceMap);
				break;
			case UBMT_SAMPLER:
				OutSRT.SamplerMap.Add(ResourceMap);
				break;
			case UBMT_SRV:
				OutSRT.ShaderResourceViewMap.Add(ResourceMap);
				break;
			case UBMT_UAV:
				OutSRT.UnorderedAccessViewMap.Add(ResourceMap);
				break;
			default:
				return false;
			}
		}
	}

	OutSRT.MaxBoundResourceTable = MaxBoundResourceTable;
	return true;
}

const TCHAR* FindNextWhitespace(const TCHAR* StringPtr)
{
	while (*StringPtr && !FChar::IsWhitespace(*StringPtr))
	{
		StringPtr++;
	}

	if (*StringPtr && FChar::IsWhitespace(*StringPtr))
	{
		return StringPtr;
	}
	else
	{
		return nullptr;
	}
}

const TCHAR* FindNextNonWhitespace(const TCHAR* StringPtr)
{
	bool bFoundWhitespace = false;

	while (*StringPtr && (FChar::IsWhitespace(*StringPtr) || !bFoundWhitespace))
	{
		bFoundWhitespace = true;
		StringPtr++;
	}

	if (bFoundWhitespace && *StringPtr && !FChar::IsWhitespace(*StringPtr))
	{
		return StringPtr;
	}
	else
	{
		return nullptr;
	}
}

const TCHAR* FindMatchingClosingBrace(const TCHAR* OpeningBracePtr)
{
	const TCHAR* SearchPtr = OpeningBracePtr;
	int32 Depth = 0;

	while (*SearchPtr)
	{
		if (*SearchPtr == '{')
		{
			Depth++;
		}
		else if (*SearchPtr == '}')
		{
			if (Depth == 0)
			{
				return SearchPtr;
			}

			Depth--;
		}
		SearchPtr++;
	}

	return nullptr;
}

// See MSDN HLSL 'Symbol Name Restrictions' doc
inline bool IsValidHLSLIdentifierCharacter(TCHAR Char)
{
	return (Char >= 'a' && Char <= 'z') ||
		(Char >= 'A' && Char <= 'Z') ||
		(Char >= '0' && Char <= '9') ||
		Char == '_';
}

void ParseHLSLTypeName(const TCHAR* SearchString, const TCHAR*& TypeNameStartPtr, const TCHAR*& TypeNameEndPtr)
{
	TypeNameStartPtr = FindNextNonWhitespace(SearchString);
	check(TypeNameStartPtr);

	TypeNameEndPtr = TypeNameStartPtr;
	int32 Depth = 0;

	const TCHAR* NextWhitespace = FindNextWhitespace(TypeNameStartPtr);
	const TCHAR* PotentialExtraTypeInfoPtr = NextWhitespace ? FindNextNonWhitespace(NextWhitespace) : nullptr;

	// Find terminating whitespace, but skip over trailing ' < float4 >'
	while (*TypeNameEndPtr)
	{
		if (*TypeNameEndPtr == '<')
		{
			Depth++;
		}
		else if (*TypeNameEndPtr == '>')
		{
			Depth--;
		}
		else if (Depth == 0 
			&& FChar::IsWhitespace(*TypeNameEndPtr)
			// If we found a '<', we must not accept any whitespace before it
			&& (!PotentialExtraTypeInfoPtr || *PotentialExtraTypeInfoPtr != '<' || TypeNameEndPtr > PotentialExtraTypeInfoPtr))
		{
			break;
		}

		TypeNameEndPtr++;
	}

	check(TypeNameEndPtr);
}

const TCHAR* ParseHLSLSymbolName(const TCHAR* SearchString, FString& SymboName)
{
	const TCHAR* SymbolNameStartPtr = FindNextNonWhitespace(SearchString);
	check(SymbolNameStartPtr);

	const TCHAR* SymbolNameEndPtr = SymbolNameStartPtr;
	while (*SymbolNameEndPtr && IsValidHLSLIdentifierCharacter(*SymbolNameEndPtr))
	{
		SymbolNameEndPtr++;
	}

	SymboName = FString(SymbolNameEndPtr - SymbolNameStartPtr, SymbolNameStartPtr);

	return SymbolNameEndPtr;
}

class FUniformBufferMemberInfo
{
public:
	// eg View.WorldToClip
	FString NameAsStructMember;
	// eg View_WorldToClip
	FString GlobalName;
};

const TCHAR* ParseStructRecursive(
	const TCHAR* StructStartPtr,
	FString& UniformBufferName,
	int32 StructDepth,
	const FString& StructNamePrefix, 
	const FString& GlobalNamePrefix, 
	TMap<FString, TArray<FUniformBufferMemberInfo>>& UniformBufferNameToMembers)
{
	const TCHAR* OpeningBracePtr = FCString::Strstr(StructStartPtr, TEXT("{"));
	check(OpeningBracePtr);

	const TCHAR* ClosingBracePtr = FindMatchingClosingBrace(OpeningBracePtr + 1);
	check(ClosingBracePtr);

	FString StructName;
	const TCHAR* StructNameEndPtr = ParseHLSLSymbolName(ClosingBracePtr + 1, StructName);
	check(StructName.Len() > 0);

	FString NestedStructNamePrefix = StructNamePrefix + StructName + TEXT(".");
	FString NestedGlobalNamePrefix = GlobalNamePrefix + StructName + TEXT("_");

	if (StructDepth == 0)
	{
		UniformBufferName = StructName;
	}

	const TCHAR* LastMemberSemicolon = ClosingBracePtr;

	// Search backward to find the last member semicolon so we know when to stop parsing members
	while (LastMemberSemicolon > OpeningBracePtr && *LastMemberSemicolon != ';')
	{
		LastMemberSemicolon--;
	}

	const TCHAR* MemberSearchPtr = OpeningBracePtr + 1;

	do
	{
		const TCHAR* MemberTypeStartPtr = nullptr;
		const TCHAR* MemberTypeEndPtr = nullptr;
		ParseHLSLTypeName(MemberSearchPtr, MemberTypeStartPtr, MemberTypeEndPtr);
		FString MemberTypeName(MemberTypeEndPtr - MemberTypeStartPtr, MemberTypeStartPtr);

		if (FCString::Strcmp(*MemberTypeName, TEXT("struct")) == 0)
		{
			MemberSearchPtr = ParseStructRecursive(MemberTypeStartPtr, UniformBufferName, StructDepth + 1, NestedStructNamePrefix, NestedGlobalNamePrefix, UniformBufferNameToMembers);
		}
		else
		{
			FString MemberName;
			const TCHAR* SymbolEndPtr = ParseHLSLSymbolName(MemberTypeEndPtr, MemberName);
			check(MemberName.Len() > 0);
			
			MemberSearchPtr = SymbolEndPtr;

			// Skip over trailing tokens '[1];'
			while (*MemberSearchPtr && *MemberSearchPtr != ';')
			{
				MemberSearchPtr++;
			}

			// Add this member to the map
			TArray<FUniformBufferMemberInfo>& UniformBufferMembers = UniformBufferNameToMembers.FindOrAdd(UniformBufferName);

			FUniformBufferMemberInfo NewMemberInfo;
			NewMemberInfo.NameAsStructMember = NestedStructNamePrefix + MemberName;
			NewMemberInfo.GlobalName = NestedGlobalNamePrefix + MemberName;
			UniformBufferMembers.Add(MoveTemp(NewMemberInfo));
		}
	} 
	while (MemberSearchPtr < LastMemberSemicolon);

	const TCHAR* StructEndPtr = StructNameEndPtr;

	// Skip over trailing tokens '[1];'
	while (*StructEndPtr && *StructEndPtr != ';')
	{
		StructEndPtr++;
	}

	return StructEndPtr;
}

bool MatchStructMemberName(const FString& SymbolName, const TCHAR* SearchPtr, const FString& PreprocessedShaderSource)
{
	// Only match whole symbol
	if (IsValidHLSLIdentifierCharacter(*(SearchPtr - 1)) || *(SearchPtr - 1) == '.')
	{
		return false;
	}

	for (int32 i = 0; i < SymbolName.Len(); i++)
	{
		if (*SearchPtr != SymbolName[i])
		{
			return false;
		}
		
		SearchPtr++;

		if (i < SymbolName.Len() - 1)
		{
			// Skip whitespace within the struct member reference before the end
			// eg 'View. ViewToClip'
			while (FChar::IsWhitespace(*SearchPtr))
			{
				SearchPtr++;
			}
		}
	}

	// Only match whole symbol
	if (IsValidHLSLIdentifierCharacter(*SearchPtr))
	{
		return false;
	}

	return true;
}

TCHAR* FindNextUniformBufferReference(TCHAR* SearchPtr, const TCHAR* SearchString, const TCHAR* SearchStringWithSpace)
{
	TCHAR* SearchPtrNoSpace = FCString::Strstr(SearchPtr, SearchString);
	TCHAR* SearchPtrWithSpace = FCString::Strstr(SearchPtr, SearchStringWithSpace);

	if (SearchPtrNoSpace != nullptr && SearchPtrWithSpace != nullptr)
	{
		return SearchPtrNoSpace < SearchPtrWithSpace ? SearchPtrNoSpace : SearchPtrWithSpace;
	}
	else if (SearchPtrNoSpace != nullptr)
	{
		return SearchPtrNoSpace;
	}

	return SearchPtrWithSpace;
}

// The cross compiler doesn't yet support struct initializers needed to construct static structs for uniform buffers
// Replace all uniform buffer struct member references (View.WorldToClip) with a flattened name that removes the struct dependency (View_WorldToClip)
void RemoveUniformBuffersFromSource(const FShaderCompilerEnvironment& Environment, FString& PreprocessedShaderSource)
{
	TMap<FString, TArray<FUniformBufferMemberInfo>> UniformBufferNameToMembers;
	UniformBufferNameToMembers.Reserve(Environment.ResourceTableLayoutHashes.Num());

	// Build a mapping from uniform buffer name to its members
	{
		const TCHAR* UniformBufferStructIdentifier = TEXT("static const struct");
		const int32 StructPrefixLen = FCString::Strlen(TEXT("static const "));
		const int32 StructIdentifierLen = FCString::Strlen(UniformBufferStructIdentifier);
		TCHAR* SearchPtr = FCString::Strstr(&PreprocessedShaderSource[0], UniformBufferStructIdentifier);

		while (SearchPtr)
		{
			FString UniformBufferName;
			const TCHAR* ConstStructEndPtr = ParseStructRecursive(SearchPtr + StructPrefixLen, UniformBufferName, 0, TEXT(""), TEXT(""), UniformBufferNameToMembers);
			TCHAR* StructEndPtr = &PreprocessedShaderSource[ConstStructEndPtr - &PreprocessedShaderSource[0]];

			// Comment out the uniform buffer struct and initializer
			*SearchPtr = '/';
			*(SearchPtr + 1) = '*';
			*(StructEndPtr - 1) = '*';
			*StructEndPtr = '/';

			SearchPtr = FCString::Strstr(StructEndPtr, UniformBufferStructIdentifier);
		}
	}

	// Replace all uniform buffer struct member references (View.WorldToClip) with a flattened name that removes the struct dependency (View_WorldToClip)
	for (TMap<FString, TArray<FUniformBufferMemberInfo>>::TConstIterator It(UniformBufferNameToMembers); It; ++It)
	{
		const FString& UniformBufferName = It.Key();
		FString UniformBufferAccessString = UniformBufferName + TEXT(".");
		// MCPP inserts spaces after defines
		FString UniformBufferAccessStringWithSpace = UniformBufferName + TEXT(" .");

		// Search for the uniform buffer name first, as an optimization (instead of searching the entire source for every member)
		TCHAR* SearchPtr = FindNextUniformBufferReference(&PreprocessedShaderSource[0], *UniformBufferAccessString, *UniformBufferAccessStringWithSpace);

		while (SearchPtr)
		{
			const TArray<FUniformBufferMemberInfo>& UniformBufferMembers = It.Value();

			// Find the matching member we are replacing
			for (int32 MemberIndex = 0; MemberIndex < UniformBufferMembers.Num(); MemberIndex++)
			{
				const FString& MemberNameAsStructMember = UniformBufferMembers[MemberIndex].NameAsStructMember;

				if (MatchStructMemberName(MemberNameAsStructMember, SearchPtr, PreprocessedShaderSource))
				{
					const FString& MemberNameGlobal = UniformBufferMembers[MemberIndex].GlobalName;
					int32 NumWhitespacesToAdd = 0;

					for (int32 i = 0; i < MemberNameAsStructMember.Len(); i++)
					{
						if (i < MemberNameAsStructMember.Len() - 1)
						{
							if (FChar::IsWhitespace(SearchPtr[i]))
							{
								NumWhitespacesToAdd++;
							}
						}

						SearchPtr[i] = MemberNameGlobal[i];
					}

					// MCPP inserts spaces after defines
					// #define ReflectionStruct OpaqueBasePass.Shared.Reflection
					// 'ReflectionStruct.SkyLightCubemapBrightness' becomes 'OpaqueBasePass.Shared.Reflection .SkyLightCubemapBrightness' after MCPP
					// In order to convert this struct member reference into a globally unique variable we move the spaces to the end
					// 'OpaqueBasePass.Shared.Reflection .SkyLightCubemapBrightness' -> 'OpaqueBasePass_Shared_Reflection_SkyLightCubemapBrightness '
					for (int32 i = 0; i < NumWhitespacesToAdd; i++)
					{
						// If we passed MatchStructMemberName, it should not be possible to overwrite the null terminator
						check(SearchPtr[MemberNameAsStructMember.Len() + i] != 0);
						SearchPtr[MemberNameAsStructMember.Len() + i] = ' ';
					}
							
					break;
				}
			}

			SearchPtr = FindNextUniformBufferReference(SearchPtr + UniformBufferAccessString.Len(), *UniformBufferAccessString, *UniformBufferAccessStringWithSpace);
		}
	}
}

FString CreateShaderCompilerWorkerDirectCommandLine(const FShaderCompilerInput& Input)
{
	FString Text(TEXT("-directcompile -format="));
	Text += Input.ShaderFormat.GetPlainNameString();
	Text += TEXT(" -entry=");
	Text += Input.EntryPointName;
	switch (Input.Target.Frequency)
	{
	case SF_Vertex:		Text += TEXT(" -vs"); break;
	case SF_Hull:		Text += TEXT(" -hs"); break;
	case SF_Domain:		Text += TEXT(" -ds"); break;
	case SF_Geometry:	Text += TEXT(" -gs"); break;
	case SF_Pixel:		Text += TEXT(" -ps"); break;
	case SF_Compute:	Text += TEXT(" -cs"); break;
	default: ensure(0); break;
	}
	if (Input.bCompilingForShaderPipeline)
	{
		Text += TEXT(" -pipeline");
	}
	if (Input.bIncludeUsedOutputs)
	{
		Text += TEXT(" -usedoutputs=");
		for (int32 Index = 0; Index < Input.UsedOutputs.Num(); ++Index)
		{
			if (Index != 0)
			{
				Text += TEXT("+");
			}
			Text += Input.UsedOutputs[Index];
		}
	}

	Text += TEXT(" ");
	Text += Input.DumpDebugInfoPath / Input.GetSourceFilename();

	uint64 CFlags = 0;
	for (int32 Index = 0; Index < Input.Environment.CompilerFlags.Num(); ++Index)
	{
		CFlags = CFlags | ((uint64)1 << (uint64)Input.Environment.CompilerFlags[Index]);
	}
	if (CFlags)
	{
		Text += TEXT(" -cflags=");
		Text += FString::Printf(TEXT("%llu"), CFlags);
	}
	// When we're running in directcompile mode, we don't to spam the crash reporter
	Text += TEXT(" -nocrashreports");
	return Text;
}

static int Mali_ExtractNumberInstructions(const FString &MaliOutput)
{
	int ReturnedNum = 0;

	// Parse the instruction count
	const int32 InstructionStringLength = FPlatformString::Strlen(TEXT("Instructions Emitted:"));
	const int32 InstructionsIndex = MaliOutput.Find(TEXT("Instructions Emitted:"));

	if (InstructionsIndex != INDEX_NONE && InstructionsIndex + InstructionStringLength < MaliOutput.Len())
	{
		const int32 EndIndex = MaliOutput.Find(TEXT("\n"), ESearchCase::IgnoreCase, ESearchDir::FromStart, InstructionsIndex + InstructionStringLength);

		if (EndIndex != INDEX_NONE)
		{
			int32 StartIndex = InstructionsIndex + InstructionStringLength;

			bool bFoundNrStart = false;
			int32 NumberIndex = 0;

			while (StartIndex < EndIndex)
			{
				if (FChar::IsDigit(MaliOutput[StartIndex]) && !bFoundNrStart)
				{
					// found number's beginning
					bFoundNrStart = true;
					NumberIndex = StartIndex;
				}
				else if (FChar::IsWhitespace(MaliOutput[StartIndex]) && bFoundNrStart)
				{
					// found number's end
					bFoundNrStart = false;
					const FString NumberString = MaliOutput.Mid(NumberIndex, StartIndex - NumberIndex);
					const float fNrInstructions = FCString::Atof(*NumberString);
					ReturnedNum += ceil(fNrInstructions);
				}

				++StartIndex;
			}
		}
	}

	return ReturnedNum;
}

static FString Mali_ExtractErrors(const FString &MaliOutput)
{
	FString ReturnedErrors;

	const int32 GlobalErrorIndex = MaliOutput.Find(TEXT("Compilation failed."));

	// find each 'line' that begins with token "ERROR:" and copy it to the returned string
	if (GlobalErrorIndex != INDEX_NONE)
	{
		int32 CompilationErrorIndex = MaliOutput.Find(TEXT("ERROR:"));
		while (CompilationErrorIndex != INDEX_NONE)
		{
			int32 EndLineIndex = MaliOutput.Find(TEXT("\n"), ESearchCase::CaseSensitive, ESearchDir::FromStart, CompilationErrorIndex + 1);
			EndLineIndex = EndLineIndex == INDEX_NONE ? MaliOutput.Len() - 1 : EndLineIndex;

			ReturnedErrors += MaliOutput.Mid(CompilationErrorIndex, EndLineIndex - CompilationErrorIndex + 1);

			CompilationErrorIndex = MaliOutput.Find(TEXT("ERROR:"), ESearchCase::CaseSensitive, ESearchDir::FromStart, EndLineIndex);
		}
	}

	return ReturnedErrors;
}

void CompileOfflineMali(const FShaderCompilerInput& Input, FShaderCompilerOutput& ShaderOutput, const ANSICHAR* ShaderSource, const int32 SourceSize, bool bVulkanSpirV)
{
	const bool bCompilerExecutableExists = FPaths::FileExists(Input.ExtraSettings.OfflineCompilerPath);

	if (bCompilerExecutableExists)
	{
		const auto Frequency = (EShaderFrequency)Input.Target.Frequency;
		const FString WorkingDir(FPlatformProcess::ShaderDir());

		FString CompilerPath = Input.ExtraSettings.OfflineCompilerPath;

		// add process and thread ids to the file name to avoid collision between workers
		auto ProcID = FPlatformProcess::GetCurrentProcessId();
		auto ThreadID = FPlatformTLS::GetCurrentThreadId();
		FString GLSLSourceFile = WorkingDir / TEXT("GLSLSource#") + FString::FromInt(ProcID) + TEXT("#") + FString::FromInt(ThreadID);

		// setup compilation arguments
		TCHAR *FileExt = nullptr;
		switch (Frequency)
		{
			case SF_Vertex:
				GLSLSourceFile += TEXT(".vert");
				CompilerPath += TEXT(" -v");
			break;
			case SF_Pixel:
				GLSLSourceFile += TEXT(".frag");
				CompilerPath += TEXT(" -f");
			break;
			case SF_Geometry:
				GLSLSourceFile += TEXT(".geom");
				CompilerPath += TEXT(" -g");
			break;
			case SF_Hull:
				GLSLSourceFile += TEXT(".tesc");
				CompilerPath += TEXT(" -t");
			break;
			case SF_Domain:
				GLSLSourceFile += TEXT(".tese");
				CompilerPath += TEXT(" -e");
			break;
			case SF_Compute:
				GLSLSourceFile += TEXT(".comp");
				CompilerPath += TEXT(" -C");
			break;

			default:
				GLSLSourceFile += TEXT(".shd");
			break;
		}

		if (bVulkanSpirV)
		{
			CompilerPath += TEXT(" -p");
		}
		else
		{
			CompilerPath += TEXT(" -s");
		}

		FArchive* Ar = IFileManager::Get().CreateFileWriter(*GLSLSourceFile, FILEWRITE_EvenIfReadOnly);

		if (Ar == nullptr)
		{
			return;
		}

		// write out the shader source to a file and use it below as input for the compiler
		Ar->Serialize((void*)ShaderSource, SourceSize);
		delete Ar;

		FString StdOut;
		FString StdErr;
		int32 ReturnCode = 0;

		// Run Mali shader compiler and wait for completion
		FPlatformProcess::ExecProcess(*CompilerPath, *GLSLSourceFile, &ReturnCode, &StdOut, &StdErr);

		// parse Mali's output and extract instruction count or eventual errors
		ShaderOutput.bSucceeded = (ReturnCode >= 0);
		if (ShaderOutput.bSucceeded)
		{
			// check for errors
			if (StdErr.Len())
			{
				ShaderOutput.bSucceeded = false;

				FShaderCompilerError* NewError = new(ShaderOutput.Errors) FShaderCompilerError();
				NewError->StrippedErrorMessage = TEXT("[Mali Offline Complier]\n") + StdErr;
			}
			else
			{
				FString Errors = Mali_ExtractErrors(StdOut);

				if (Errors.Len())
				{
					FShaderCompilerError* NewError = new(ShaderOutput.Errors) FShaderCompilerError();
					NewError->StrippedErrorMessage = TEXT("[Mali Offline Complier]\n") + Errors;
					ShaderOutput.bSucceeded = false;
				}
			}

			// extract instruction count
			if (ShaderOutput.bSucceeded)
			{
				ShaderOutput.NumInstructions = Mali_ExtractNumberInstructions(StdOut);
			}
		}

		// we're done so delete the shader file
		IFileManager::Get().Delete(*GLSLSourceFile, true, true);
	}
}

namespace CrossCompiler
{
	FString CreateResourceTableFromEnvironment(const FShaderCompilerEnvironment& Environment)
	{
		FString Line = TEXT("\n#if 0 /*BEGIN_RESOURCE_TABLES*/\n");
		for (auto Pair : Environment.ResourceTableLayoutHashes)
		{
			Line += FString::Printf(TEXT("%s, %d\n"), *Pair.Key, Pair.Value);
		}
		Line += TEXT("NULL, 0\n");
		for (auto Pair : Environment.ResourceTableMap)
		{
			const FResourceTableEntry& Entry = Pair.Value;
			Line += FString::Printf(TEXT("%s, %s, %d, %d\n"), *Pair.Key, *Entry.UniformBufferName, Entry.Type, Entry.ResourceIndex);
		}
		Line += TEXT("NULL, NULL, 0, 0\n");

		Line += TEXT("#endif /*END_RESOURCE_TABLES*/\n");
		return Line;
	}

	void CreateEnvironmentFromResourceTable(const FString& String, FShaderCompilerEnvironment& OutEnvironment)
	{
		FString Prolog = TEXT("#if 0 /*BEGIN_RESOURCE_TABLES*/");
		int32 FoundBegin = String.Find(Prolog, ESearchCase::CaseSensitive);
		if (FoundBegin == INDEX_NONE)
		{
			return;
		}
		int32 FoundEnd = String.Find(TEXT("#endif /*END_RESOURCE_TABLES*/"), ESearchCase::CaseSensitive, ESearchDir::FromStart, FoundBegin);
		if (FoundEnd == INDEX_NONE)
		{
			return;
		}

		// +1 for EOL
		const TCHAR* Ptr = &String[FoundBegin + 1 + Prolog.Len()];
		while (*Ptr == '\r' || *Ptr == '\n')
		{
			++Ptr;
		}
		const TCHAR* PtrEnd = &String[FoundEnd];
		while (Ptr < PtrEnd)
		{
			FString UB;
			if (!CrossCompiler::ParseIdentifier(Ptr, UB))
			{
				return;
			}
			if (!CrossCompiler::Match(Ptr, TEXT(", ")))
			{
				return;
			}
			int32 Hash;
			if (!CrossCompiler::ParseSignedNumber(Ptr, Hash))
			{
				return;
			}
			// Optional \r
			CrossCompiler::Match(Ptr, '\r');
			if (!CrossCompiler::Match(Ptr, '\n'))
			{
				return;
			}

			if (UB == TEXT("NULL") && Hash == 0)
			{
				break;
			}
			OutEnvironment.ResourceTableLayoutHashes.FindOrAdd(UB) = (uint32)Hash;
		}

		while (Ptr < PtrEnd)
		{
			FString Name;
			if (!CrossCompiler::ParseIdentifier(Ptr, Name))
			{
				return;
			}
			if (!CrossCompiler::Match(Ptr, TEXT(", ")))
			{
				return;
			}
			FString UB;
			if (!CrossCompiler::ParseIdentifier(Ptr, UB))
			{
				return;
			}
			if (!CrossCompiler::Match(Ptr, TEXT(", ")))
			{
				return;
			}
			int32 Type;
			if (!CrossCompiler::ParseSignedNumber(Ptr, Type))
			{
				return;
			}
			if (!CrossCompiler::Match(Ptr, TEXT(", ")))
			{
				return;
			}
			int32 ResourceIndex;
			if (!CrossCompiler::ParseSignedNumber(Ptr, ResourceIndex))
			{
				return;
			}
			// Optional
			CrossCompiler::Match(Ptr, '\r');
			if (!CrossCompiler::Match(Ptr, '\n'))
			{
				return;
			}

			if (Name == TEXT("NULL") && UB == TEXT("NULL") && Type == 0 && ResourceIndex == 0)
			{
				break;
			}
			FResourceTableEntry& Entry = OutEnvironment.ResourceTableMap.FindOrAdd(Name);
			Entry.UniformBufferName = UB;
			Entry.Type = Type;
			Entry.ResourceIndex = ResourceIndex;
		}
	}

	/**
	 * Parse an error emitted by the HLSL cross-compiler.
	 * @param OutErrors - Array into which compiler errors may be added.
	 * @param InLine - A line from the compile log.
	 */
	void ParseHlslccError(TArray<FShaderCompilerError>& OutErrors, const FString& InLine, bool bUseAbsolutePaths)
	{
		const TCHAR* p = *InLine;
		FShaderCompilerError* Error = new(OutErrors) FShaderCompilerError();

		// Copy the filename.
		while (*p && *p != TEXT('('))
		{
			Error->ErrorVirtualFilePath += (*p++);
		}

		if (!bUseAbsolutePaths)
		{
			Error->ErrorVirtualFilePath = ParseVirtualShaderFilename(Error->ErrorVirtualFilePath);
		}
		p++;

		// Parse the line number.
		int32 LineNumber = 0;
		while (*p && *p >= TEXT('0') && *p <= TEXT('9'))
		{
			LineNumber = 10 * LineNumber + (*p++ - TEXT('0'));
		}
		Error->ErrorLineString = *FString::Printf(TEXT("%d"), LineNumber);

		// Skip to the warning message.
		while (*p && (*p == TEXT(')') || *p == TEXT(':') || *p == TEXT(' ') || *p == TEXT('\t')))
		{
			p++;
		}
		Error->StrippedErrorMessage = p;
	}


	/** Map shader frequency -> string for messages. */
	static const TCHAR* FrequencyStringTable[] =
	{
		TEXT("Vertex"),
		TEXT("Hull"),
		TEXT("Domain"),
		TEXT("Pixel"),
		TEXT("Geometry"),
		TEXT("Compute")
	};

	/** Compile time check to verify that the GL mapping tables are up-to-date. */
	static_assert(SF_NumFrequencies == ARRAY_COUNT(FrequencyStringTable), "NumFrequencies changed. Please update tables.");

	const TCHAR* GetFrequencyName(EShaderFrequency Frequency)
	{
		check((int32)Frequency >= 0 && Frequency < SF_NumFrequencies);
		return FrequencyStringTable[Frequency];
	}

	FHlslccHeader::FHlslccHeader() :
		Name(TEXT(""))
	{
		NumThreads[0] = NumThreads[1] = NumThreads[2] = 0;
	}

	bool FHlslccHeader::Read(const ANSICHAR*& ShaderSource, int32 SourceLen)
	{
#define DEF_PREFIX_STR(Str) \
		static const ANSICHAR* Str##Prefix = "// @" #Str ": "; \
		static const int32 Str##PrefixLen = FCStringAnsi::Strlen(Str##Prefix)
		DEF_PREFIX_STR(Inputs);
		DEF_PREFIX_STR(Outputs);
		DEF_PREFIX_STR(UniformBlocks);
		DEF_PREFIX_STR(Uniforms);
		DEF_PREFIX_STR(PackedGlobals);
		DEF_PREFIX_STR(PackedUB);
		DEF_PREFIX_STR(PackedUBCopies);
		DEF_PREFIX_STR(PackedUBGlobalCopies);
		DEF_PREFIX_STR(Samplers);
		DEF_PREFIX_STR(UAVs);
		DEF_PREFIX_STR(SamplerStates);
		DEF_PREFIX_STR(NumThreads);
#undef DEF_PREFIX_STR

		// Skip any comments that come before the signature.
		while (FCStringAnsi::Strncmp(ShaderSource, "//", 2) == 0 &&
			FCStringAnsi::Strncmp(ShaderSource + 2, " !", 2) != 0 &&
			FCStringAnsi::Strncmp(ShaderSource + 2, " @", 2) != 0)
		{
			ShaderSource += 2;
			while (*ShaderSource && *ShaderSource++ != '\n')
			{
				// Do nothing
			}
		}

		// Read shader name if any
		if (FCStringAnsi::Strncmp(ShaderSource, "// !", 4) == 0)
		{
			ShaderSource += 4;
			while (*ShaderSource && *ShaderSource != '\n')
			{
				Name += (TCHAR)*ShaderSource;
				++ShaderSource;
			}

			if (*ShaderSource == '\n')
			{
				++ShaderSource;
			}
		}

		// Skip any comments that come before the signature.
		while (FCStringAnsi::Strncmp(ShaderSource, "//", 2) == 0 &&
			FCStringAnsi::Strncmp(ShaderSource + 2, " @", 2) != 0)
		{
			ShaderSource += 2;
			while (*ShaderSource && *ShaderSource++ != '\n')
			{
				// Do nothing
			}
		}

		if (FCStringAnsi::Strncmp(ShaderSource, InputsPrefix, InputsPrefixLen) == 0)
		{
			ShaderSource += InputsPrefixLen;

			if (!ReadInOut(ShaderSource, Inputs))
			{
				return false;
			}
		}

		if (FCStringAnsi::Strncmp(ShaderSource, OutputsPrefix, OutputsPrefixLen) == 0)
		{
			ShaderSource += OutputsPrefixLen;

			if (!ReadInOut(ShaderSource, Outputs))
			{
				return false;
			}
		}

		if (FCStringAnsi::Strncmp(ShaderSource, UniformBlocksPrefix, UniformBlocksPrefixLen) == 0)
		{
			ShaderSource += UniformBlocksPrefixLen;

			while (*ShaderSource && *ShaderSource != '\n')
			{
				FAttribute UniformBlock;
				if (!ParseIdentifier(ShaderSource, UniformBlock.Name))
				{
					return false;
				}

				if (!Match(ShaderSource, '('))
				{
					return false;
				}
				
				if (!ParseIntegerNumber(ShaderSource, UniformBlock.Index))
				{
					return false;
				}

				if (!Match(ShaderSource, ')'))
				{
					return false;
				}

				UniformBlocks.Add(UniformBlock);

				if (Match(ShaderSource, '\n'))
				{
					break;
				}

				if (Match(ShaderSource, ','))
				{
					continue;
				}
			
				//#todo-rco: Need a log here
				//UE_LOG(ShaderCompilerCommon, Warning, TEXT("Invalid char '%c'"), *ShaderSource);
				return false;
			}
		}

		if (FCStringAnsi::Strncmp(ShaderSource, UniformsPrefix, UniformsPrefixLen) == 0)
		{
			// @todo-mobile: Will we ever need to support this code path?
			check(0);
			return false;
/*
			ShaderSource += UniformsPrefixLen;

			while (*ShaderSource && *ShaderSource != '\n')
			{
				uint16 ArrayIndex = 0;
				uint16 Offset = 0;
				uint16 NumComponents = 0;

				FString ParameterName = ParseIdentifier(ShaderSource);
				verify(ParameterName.Len() > 0);
				verify(Match(ShaderSource, '('));
				ArrayIndex = ParseNumber(ShaderSource);
				verify(Match(ShaderSource, ':'));
				Offset = ParseNumber(ShaderSource);
				verify(Match(ShaderSource, ':'));
				NumComponents = ParseNumber(ShaderSource);
				verify(Match(ShaderSource, ')'));

				ParameterMap.AddParameterAllocation(
					*ParameterName,
					ArrayIndex,
					Offset * BytesPerComponent,
					NumComponents * BytesPerComponent
					);

				if (ArrayIndex < OGL_NUM_PACKED_UNIFORM_ARRAYS)
				{
					PackedUniformSize[ArrayIndex] = FMath::Max<uint16>(
						PackedUniformSize[ArrayIndex],
						BytesPerComponent * (Offset + NumComponents)
						);
				}

				// Skip the comma.
				if (Match(ShaderSource, '\n'))
				{
					break;
				}

				verify(Match(ShaderSource, ','));
			}

			Match(ShaderSource, '\n');
*/
		}

		// @PackedGlobals: Global0(h:0,1),Global1(h:4,1),Global2(h:8,1)
		if (FCStringAnsi::Strncmp(ShaderSource, PackedGlobalsPrefix, PackedGlobalsPrefixLen) == 0)
		{
			ShaderSource += PackedGlobalsPrefixLen;
			while (*ShaderSource && *ShaderSource != '\n')
			{
				FPackedGlobal PackedGlobal;
				if (!ParseIdentifier(ShaderSource, PackedGlobal.Name))
				{
					return false;
				}

				if (!Match(ShaderSource, '('))
				{
					return false;
				}

				PackedGlobal.PackedType = *ShaderSource++;

				if (!Match(ShaderSource, ':'))
				{
					return false;
				}

				if (!ParseIntegerNumber(ShaderSource, PackedGlobal.Offset))
				{
					return false;
				}

				if (!Match(ShaderSource, ','))
				{
					return false;
				}

				if (!ParseIntegerNumber(ShaderSource, PackedGlobal.Count))
				{
					return false;
				}

				if (!Match(ShaderSource, ')'))
				{
					return false;
				}

				PackedGlobals.Add(PackedGlobal);

				// Break if EOL
				if (Match(ShaderSource, '\n'))
				{
					break;
				}

				// Has to be a comma!
				if (Match(ShaderSource, ','))
				{
					continue;
				}

				//#todo-rco: Need a log here
				//UE_LOG(ShaderCompilerCommon, Warning, TEXT("Invalid char '%c'"), *ShaderSource);
				return false;
			}
		}

		// Packed Uniform Buffers (Multiple lines)
		// @PackedUB: CBuffer(0): CBMember0(0,1),CBMember1(1,1)
		while (FCStringAnsi::Strncmp(ShaderSource, PackedUBPrefix, PackedUBPrefixLen) == 0)
		{
			ShaderSource += PackedUBPrefixLen;

			FPackedUB PackedUB;

			if (!ParseIdentifier(ShaderSource, PackedUB.Attribute.Name))
			{
				return false;
			}

			if (!Match(ShaderSource, '('))
			{
				return false;
			}
			
			if (!ParseIntegerNumber(ShaderSource, PackedUB.Attribute.Index))
			{
				return false;
			}

			if (!Match(ShaderSource, ')'))
			{
				return false;
			}

			if (!Match(ShaderSource, ':'))
			{
				return false;
			}

			if (!Match(ShaderSource, ' '))
			{
				return false;
			}

			while (*ShaderSource && *ShaderSource != '\n')
			{
				FPackedUB::FMember Member;
				ParseIdentifier(ShaderSource, Member.Name);
				if (!Match(ShaderSource, '('))
				{
					return false;
				}

				if (!ParseIntegerNumber(ShaderSource, Member.Offset))
				{
					return false;
				}
				
				if (!Match(ShaderSource, ','))
				{
					return false;
				}

				if (!ParseIntegerNumber(ShaderSource, Member.Count))
				{
					return false;
				}

				if (!Match(ShaderSource, ')'))
				{
					return false;
				}

				PackedUB.Members.Add(Member);

				// Break if EOL
				if (Match(ShaderSource, '\n'))
				{
					break;
				}

				// Has to be a comma!
				if (Match(ShaderSource, ','))
				{
					continue;
				}

				//#todo-rco: Need a log here
				//UE_LOG(ShaderCompilerCommon, Warning, TEXT("Invalid char '%c'"), *ShaderSource);
				return false;
			}

			PackedUBs.Add(PackedUB);
		}

		// @PackedUBCopies: 0:0-0:h:0:1,0:1-0:h:4:1,1:0-1:h:0:1
		if (FCStringAnsi::Strncmp(ShaderSource, PackedUBCopiesPrefix, PackedUBCopiesPrefixLen) == 0)
		{
			ShaderSource += PackedUBCopiesPrefixLen;
			if (!ReadCopies(ShaderSource, false, PackedUBCopies))
			{
				return false;
			}
		}

		// @PackedUBGlobalCopies: 0:0-h:12:1,0:1-h:16:1,1:0-h:20:1
		if (FCStringAnsi::Strncmp(ShaderSource, PackedUBGlobalCopiesPrefix, PackedUBGlobalCopiesPrefixLen) == 0)
		{
			ShaderSource += PackedUBGlobalCopiesPrefixLen;
			if (!ReadCopies(ShaderSource, true, PackedUBGlobalCopies))
			{
				return false;
			}
		}

		if (FCStringAnsi::Strncmp(ShaderSource, SamplersPrefix, SamplersPrefixLen) == 0)
		{
			ShaderSource += SamplersPrefixLen;

			while (*ShaderSource && *ShaderSource != '\n')
			{
				FSampler Sampler;

				if (!ParseIdentifier(ShaderSource, Sampler.Name))
				{
					return false;
				}

				if (!Match(ShaderSource, '('))
				{
					return false;
				}

				if (!ParseIntegerNumber(ShaderSource, Sampler.Offset))
				{
					return false;
				}

				if (!Match(ShaderSource, ':'))
				{
					return false;
				}

				if (!ParseIntegerNumber(ShaderSource, Sampler.Count))
				{
					return false;
				}

				if (Match(ShaderSource, '['))
				{
					// Sampler States
					do
					{
						FString SamplerState;
						
						if (!ParseIdentifier(ShaderSource, SamplerState))
						{
							return false;
						}

						Sampler.SamplerStates.Add(SamplerState);
					}
					while (Match(ShaderSource, ','));

					if (!Match(ShaderSource, ']'))
					{
						return false;
					}
				}

				if (!Match(ShaderSource, ')'))
				{
					return false;
				}

				Samplers.Add(Sampler);

				// Break if EOL
				if (Match(ShaderSource, '\n'))
				{
					break;
				}

				// Has to be a comma!
				if (Match(ShaderSource, ','))
				{
					continue;
				}

				//#todo-rco: Need a log here
				//UE_LOG(ShaderCompilerCommon, Warning, TEXT("Invalid char '%c'"), *ShaderSource);
				return false;
			}
		}

		if (FCStringAnsi::Strncmp(ShaderSource, UAVsPrefix, UAVsPrefixLen) == 0)
		{
			ShaderSource += UAVsPrefixLen;

			while (*ShaderSource && *ShaderSource != '\n')
			{
				FUAV UAV;

				if (!ParseIdentifier(ShaderSource, UAV.Name))
				{
					return false;
				}

				if (!Match(ShaderSource, '('))
				{
					return false;
				}

				if (!ParseIntegerNumber(ShaderSource, UAV.Offset))
				{
					return false;
				}

				if (!Match(ShaderSource, ':'))
				{
					return false;
				}

				if (!ParseIntegerNumber(ShaderSource, UAV.Count))
				{
					return false;
				}

				if (!Match(ShaderSource, ')'))
				{
					return false;
				}

				UAVs.Add(UAV);

				// Break if EOL
				if (Match(ShaderSource, '\n'))
				{
					break;
				}

				// Has to be a comma!
				if (Match(ShaderSource, ','))
				{
					continue;
				}

				//#todo-rco: Need a log here
				//UE_LOG(ShaderCompilerCommon, Warning, TEXT("Invalid char '%c'"), *ShaderSource);
				return false;
			}
		}

		if (FCStringAnsi::Strncmp(ShaderSource, SamplerStatesPrefix, SamplerStatesPrefixLen) == 0)
		{
			ShaderSource += SamplerStatesPrefixLen;
			while (*ShaderSource && *ShaderSource != '\n')
			{
				FAttribute SamplerState;
				if (!ParseIntegerNumber(ShaderSource, SamplerState.Index))
				{
					return false;
				}

				if (!Match(ShaderSource, ':'))
				{
					return false;
				}

				if (!ParseIdentifier(ShaderSource, SamplerState.Name))
				{
					return false;
				}

				SamplerStates.Add(SamplerState);

				// Break if EOL
				if (Match(ShaderSource, '\n'))
				{
					break;
				}

				// Has to be a comma!
				if (Match(ShaderSource, ','))
				{
					continue;
				}

				//#todo-rco: Need a log here
				//UE_LOG(ShaderCompilerCommon, Warning, TEXT("Invalid char '%c'"), *ShaderSource);
				return false;
			}
		}

		if (FCStringAnsi::Strncmp(ShaderSource, NumThreadsPrefix, NumThreadsPrefixLen) == 0)
		{
			ShaderSource += NumThreadsPrefixLen;
			if (!ParseIntegerNumber(ShaderSource, NumThreads[0]))
			{
				return false;
			}
			if (!Match(ShaderSource, ','))
			{
				return false;
			}

			if (!Match(ShaderSource, ' '))
			{
				return false;
			}

			if (!ParseIntegerNumber(ShaderSource, NumThreads[1]))
			{
				return false;
			}

			if (!Match(ShaderSource, ','))
			{
				return false;
			}

			if (!Match(ShaderSource, ' '))
			{
				return false;
			}

			if (!ParseIntegerNumber(ShaderSource, NumThreads[2]))
			{
				return false;
			}

			if (!Match(ShaderSource, '\n'))
			{
				return false;
			}
		}
	
		return ParseCustomHeaderEntries(ShaderSource);
	}

	bool FHlslccHeader::ReadCopies(const ANSICHAR*& ShaderSource, bool bGlobals, TArray<FPackedUBCopy>& OutCopies)
	{
		while (*ShaderSource && *ShaderSource != '\n')
		{
			FPackedUBCopy PackedUBCopy;
			PackedUBCopy.DestUB = 0;

			if (!ParseIntegerNumber(ShaderSource, PackedUBCopy.SourceUB))
			{
				return false;
			}

			if (!Match(ShaderSource, ':'))
			{
				return false;
			}

			if (!ParseIntegerNumber(ShaderSource, PackedUBCopy.SourceOffset))
			{
				return false;
			}

			if (!Match(ShaderSource, '-'))
			{
				return false;
			}

			if (!bGlobals)
			{
				if (!ParseIntegerNumber(ShaderSource, PackedUBCopy.DestUB))
				{
					return false;
				}

				if (!Match(ShaderSource, ':'))
				{
					return false;
				}
			}

			PackedUBCopy.DestPackedType = *ShaderSource++;

			if (!Match(ShaderSource, ':'))
			{
				return false;
			}

			if (!ParseIntegerNumber(ShaderSource, PackedUBCopy.DestOffset))
			{
				return false;
			}

			if (!Match(ShaderSource, ':'))
			{
				return false;
			}

			if (!ParseIntegerNumber(ShaderSource, PackedUBCopy.Count))
			{
				return false;
			}

			OutCopies.Add(PackedUBCopy);

			// Break if EOL
			if (Match(ShaderSource, '\n'))
			{
				break;
			}

			// Has to be a comma!
			if (Match(ShaderSource, ','))
			{
				continue;
			}

			//#todo-rco: Need a log here
			//UE_LOG(ShaderCompilerCommon, Warning, TEXT("Invalid char '%c'"), *ShaderSource);
			return false;
		}

		return true;
	}

	bool FHlslccHeader::ReadInOut(const ANSICHAR*& ShaderSource, TArray<FInOut>& OutAttributes)
	{
		while (*ShaderSource && *ShaderSource != '\n')
		{
			FInOut Attribute;

			if (!ParseIdentifier(ShaderSource, Attribute.Type))
			{
				return false;
			}

			if (Match(ShaderSource, '['))
			{
				if (!ParseIntegerNumber(ShaderSource, Attribute.ArrayCount))
				{
					return false;
				}

				if (!Match(ShaderSource, ']'))
				{
					return false;
				}
			}
			else
			{
				Attribute.ArrayCount = 0;
			}

			if (Match(ShaderSource, ';'))
			{
				if (!ParseSignedNumber(ShaderSource, Attribute.Index))
				{
					return false;
				}
			}

			if (!Match(ShaderSource, ':'))
			{
				return false;
			}

			if (!ParseIdentifier(ShaderSource, Attribute.Name))
			{
				return false;
			}

			// Optional array suffix
			if (Match(ShaderSource, '['))
			{
				Attribute.Name += '[';
				while (*ShaderSource)
				{
					Attribute.Name += *ShaderSource;
					if (Match(ShaderSource, ']'))
					{
						break;
					}
					++ShaderSource;
				}
			}

			OutAttributes.Add(Attribute);

			// Break if EOL
			if (Match(ShaderSource, '\n'))
			{
				break;
			}

			// Has to be a comma!
			if (Match(ShaderSource, ','))
			{
				continue;
			}

			//#todo-rco: Need a log here
			//UE_LOG(ShaderCompilerCommon, Warning, TEXT("Invalid char '%c'"), *ShaderSource);
			return false;
		}

		return true;
	}
}<|MERGE_RESOLUTION|>--- conflicted
+++ resolved
@@ -1,8 +1,4 @@
 // Copyright 1998-2018 Epic Games, Inc. All Rights Reserved.
-<<<<<<< HEAD
-// .
-=======
->>>>>>> a23640a2
 
 #include "ShaderCompilerCommon.h"
 #include "Misc/Paths.h"
