--- conflicted
+++ resolved
@@ -195,13 +195,8 @@
 	}
 	
 	return FText::Format(ISourceControlModule::Get().IsEnabled() ?
-<<<<<<< HEAD
-		LOCTEXT("DefaultSettingsNotice_WithSourceControl", "These settings are saved in {0}, which is not currently checked out.") :
-		LOCTEXT("DefaultSettingsNotice_Source", "These settings are saved in {0}, which is not currently writable."), ConfigFilename);
-=======
 		LOCTEXT("DefaultSettingsNotice_WithSourceControl", "These settings are saved in {0}, which is currently NOT checked out.") :
 		LOCTEXT("DefaultSettingsNotice_Source", "These settings are saved in {0}, which is currently NOT writable."), ConfigFilename);
->>>>>>> 972e0610
 }
 
 FText SSettingsEditorCheckoutNotice::HandleUnlockedStatusText() const
