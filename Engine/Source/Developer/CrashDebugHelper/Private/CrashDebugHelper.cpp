// Copyright 1998-2014 Epic Games, Inc. All Rights Reserved.

#include "CrashDebugHelperPrivatePCH.h"
#include "CrashDebugHelper.h"
#include "Database.h"
#include "ISourceControlModule.h"
#include "ISourceControlLabel.h"
#include "ISourceControlRevision.h"

#include "../../../../Launch/Resources/Version.h"

#ifndef MINIDUMPDIAGNOSTICS
	#define MINIDUMPDIAGNOSTICS	0
#endif

/** 
 * Global initialisation of this module
 */
bool ICrashDebugHelper::Init()
{
	bInitialized = true;

	// Look up the depot name
	// Try to use the command line param
	FString CmdLineBranchName;
	if ( FParse::Value(FCommandLine::Get(), TEXT("BranchName="), CmdLineBranchName) )
	{
		DepotName = FString::Printf( TEXT( "//depot/%s" ), *CmdLineBranchName );
	}
	// Try to use what is configured in ini
	else if (GConfig->GetString(TEXT("Engine.CrashDebugHelper"), TEXT("DepotName"), DepotName, GEngineIni) == true)
	{
		// Hack to get around ini files treating '//' as an inlined comment
		DepotName.ReplaceInline(TEXT("\\"), TEXT("/"));
	}
	// Default to BRANCH_NAME
	else
	{
		DepotName = FString::Printf( TEXT( "//depot/%s" ), TEXT( BRANCH_NAME ) );
	}

	// Try to get the BuiltFromCL from command line to use this instead of attempting to locate the CL in the minidump
	FString CmdLineBuiltFromCL;
	BuiltFromCL = -1;
	if (FParse::Value(FCommandLine::Get(), TEXT("BuiltFromCL="), CmdLineBuiltFromCL))
	{
		if ( !CmdLineBuiltFromCL.IsEmpty() )
		{
			BuiltFromCL = FCString::Atoi(*CmdLineBuiltFromCL);
		}
	}

	// Look up the source control search pattern. This pattern is used to identify a build label in the event that it was not already found in the database.
	if (GConfig->GetString(TEXT("Engine.CrashDebugHelper"), TEXT("SourceControlBuildLabelPattern"), SourceControlBuildLabelPattern, GEngineIni) == true)
	{
		// Using a build label pattern to search in P4 if we don't find the label in the database
	}

	// Look up the local symbol store - fail if not found
	if (GConfig->GetString(TEXT("Engine.CrashDebugHelper"), TEXT("LocalSymbolStore"), LocalSymbolStore, GEngineIni) == false)
	{
		UE_LOG(LogCrashDebugHelper, Warning, TEXT("Failed to get LocalSymbolStore from ini file... crash handling disabled"));
		bInitialized = false;
	}

	// Look up the builder database name - fail if not found
	if (GConfig->GetString(TEXT("Engine.CrashDebugHelper"), TEXT("BuilderDatabase"), DatabaseName, GEngineIni) == false)
	{
		UE_LOG(LogCrashDebugHelper, Warning, TEXT("Failed to get BuilderDatabase from ini file... crash handling disabled"));
		bInitialized = false;
	}

	// Look up the builder database catalog - fail if not found
	if (GConfig->GetString(TEXT("Engine.CrashDebugHelper"), TEXT("DatabaseCatalog"), DatabaseCatalog, GEngineIni) == false)
	{
		UE_LOG(LogCrashDebugHelper, Warning, TEXT("Failed to get builder DatabaseCatalog from ini file... crash handling disabled"));
		bInitialized = false;
	}

	return bInitialized;
}

/** 
 * Initialise the source control interface, and ensure we have a valid connection
 */
bool ICrashDebugHelper::InitSourceControl(bool bShowLogin)
{
	// Ensure we are in a valid state to sync
	if (bInitialized == false)
	{
		UE_LOG(LogCrashDebugHelper, Warning, TEXT("InitSourceControl: CrashDebugHelper is not initialized properly."));
		return false;
	}

	// Initialize the source control if it hasn't already been
	if( !ISourceControlModule::Get().IsEnabled() || !ISourceControlModule::Get().GetProvider().IsAvailable() )
	{
		// make sure our provider is set to Perforce
		ISourceControlModule::Get().SetProvider("Perforce");

		// Attempt to load in a source control module
		ISourceControlModule::Get().GetProvider().Init();
#if !MINIDUMPDIAGNOSTICS
		if ((ISourceControlModule::Get().GetProvider().IsAvailable() == false) || bShowLogin)
		{
			// Unable to connect? Prompt the user for login information
			ISourceControlModule::Get().ShowLoginDialog(FSourceControlLoginClosed(), ELoginWindowMode::Modeless, EOnLoginWindowStartup::PreserveProvider);
		}
#endif
		// If it's still disabled, none was found, so exit
		if( !ISourceControlModule::Get().IsEnabled() || !ISourceControlModule::Get().GetProvider().IsAvailable() )
		{
			UE_LOG(LogCrashDebugHelper, Warning, TEXT("InitSourceControl: Source control unavailable or disabled."));
			return false;
		}
	}

	return true;
}

/** 
 * Shutdown the connection to source control
 */
void ICrashDebugHelper::ShutdownSourceControl()
{
	ISourceControlModule::Get().GetProvider().Close();
}

/** 
 * Sync the branch root relative file names to the requested label
 */
bool ICrashDebugHelper::SyncModules( FCrashInfo* CrashInfo )
{
	if( CrashInfo->LabelName.Len() <= 0 )
	{
		UE_LOG( LogCrashDebugHelper, Warning, TEXT( "SyncModules: Invalid Label parameter." ) );
		return false;
	}

	// Check source control
	if( !ISourceControlModule::Get().IsEnabled() )
	{
		return false;
	}

	// Sync all the dll, exes, and related symbol files
	TArray< TSharedRef<ISourceControlLabel> > Labels = ISourceControlModule::Get().GetProvider().GetLabels( CrashInfo->LabelName );
	if(Labels.Num() > 0)
	{
		// Sync every module from every label. If the same modules appear in every label, this will fail.
		for (auto LabelIt = Labels.CreateConstIterator(); LabelIt; ++LabelIt)
		{
			TSharedRef<ISourceControlLabel> Label = *LabelIt;

			//@TODO: MAC: Excluding labels for Mac since we are only syncing windows binaries here...
			if (Label->GetName().Contains(TEXT("Mac")))
			{
				UE_LOG(LogCrashDebugHelper, Log, TEXT(" Skipping Mac label '%s' when syncing modules."), *Label->GetName());
			}
			else
			{
				UE_LOG(LogCrashDebugHelper, Log, TEXT(" Syncing modules with label '%s'."), *Label->GetName());

<<<<<<< HEAD
				TArray<FString> FilesToSync;
				for( int32 ModuleNameIndex = 0; ModuleNameIndex < CrashInfo->ModuleNames.Num(); ModuleNameIndex++ )
				{
					FString DepotPath = FString::Printf( TEXT( "%s/%s" ), *DepotName, *CrashInfo->ModuleNames[ModuleNameIndex] );

					{
						if( Label->Sync(DepotPath) )
						{
							UE_LOG( LogCrashDebugHelper, Warning, TEXT( " ... synced binary '%s'."), *DepotPath );
						}

						FString PDBName = DepotPath.Replace( TEXT( ".dll" ), TEXT( ".pdb" ) ).Replace( TEXT( ".exe" ), TEXT( ".pdb" ) );
						if( Label->Sync(PDBName) )
						{
							UE_LOG( LogCrashDebugHelper, Warning, TEXT( " ... synced symbol '%s'."), *PDBName );
						}

						//@TODO: ROCKETHACK: Adding additional Installed and Symbol paths - revisit when builds are made by the builder...
						DepotPath = FString::Printf( TEXT( "%s/Rocket/Installed/Windows/%s" ), *DepotName, *CrashInfo->ModuleNames[ModuleNameIndex] );
						if( Label->Sync(DepotPath) )
						{
							UE_LOG( LogCrashDebugHelper, Warning, TEXT( " ... synced binary '%s'."), *DepotPath );
						}

						DepotPath = FString::Printf( TEXT( "%s/Rocket/Symbols/%s" ), *DepotName, *CrashInfo->ModuleNames[ModuleNameIndex] );
						PDBName = DepotPath.Replace( TEXT( ".dll" ), TEXT( ".pdb" ) ).Replace( TEXT( ".exe" ), TEXT( ".pdb" ) );
						if( Label->Sync(PDBName) )
						{
							UE_LOG( LogCrashDebugHelper, Warning, TEXT( " ... synced symbol '%s'."), *PDBName );
						}

						DepotPath = FString::Printf( TEXT( "%s/Rocket/LauncherInstalled/Windows/Launcher/%s" ), *DepotName, *CrashInfo->ModuleNames[ModuleNameIndex] );
						if( Label->Sync(DepotPath) )
						{
							UE_LOG( LogCrashDebugHelper, Warning, TEXT( " ... synced binary '%s'."), *DepotPath );
						}

						DepotPath = FString::Printf( TEXT( "%s/Rocket/LauncherSymbols/Windows/Launcher/%s" ), *DepotName, *CrashInfo->ModuleNames[ModuleNameIndex] );
						PDBName = DepotPath.Replace( TEXT( ".dll" ), TEXT( ".pdb" ) ).Replace( TEXT( ".exe" ), TEXT( ".pdb" ) );
						if( Label->Sync(PDBName) )
						{
							UE_LOG( LogCrashDebugHelper, Warning, TEXT( " ... synced symbol '%s'."), *PDBName );
						}
=======
		        TArray<FString> FilesToSync;
		        for( int32 ModuleNameIndex = 0; ModuleNameIndex < CrashInfo->ModuleNames.Num(); ModuleNameIndex++ )
		        {
			        FString DepotPath = FString::Printf( TEXT( "%s/%s" ), *DepotName, *CrashInfo->ModuleNames[ModuleNameIndex] );
			        // Match all decorated versions of the module. We may need them if the file was renamed to remove the "-Platform-Configuration" decoration.
			        DepotPath = DepotPath.Replace(TEXT(".dll"), TEXT("*.dll")).Replace(TEXT(".exe"), TEXT("*.exe"));
        
			        {
				        TSharedRef<ISourceControlLabel> Label = Labels[0];
				        if( Label->Sync(DepotPath) )
				        {
					        UE_LOG( LogCrashDebugHelper, Warning, TEXT( " ... synced binary '%s'."), *DepotPath );
				        }
        
				        FString PDBName = DepotPath.Replace( TEXT( ".dll" ), TEXT( ".pdb" ) ).Replace( TEXT( ".exe" ), TEXT( ".pdb" ) );
				        if( Label->Sync(PDBName) )
				        {
					        UE_LOG( LogCrashDebugHelper, Warning, TEXT( " ... synced symbol '%s'."), *PDBName );
				        }
        
				        //@TODO: ROCKETHACK: Adding additional Installed and Symbol paths - revisit when builds are made by the builder...
				        DepotPath = FString::Printf( TEXT( "%s/Rocket/Installed/Windows/%s" ), *DepotName, *CrashInfo->ModuleNames[ModuleNameIndex] );
				        // Match all decorated versions of the module. We may need them if the file was renamed to remove the "-Platform-Configuration" decoration.
				        DepotPath = DepotPath.Replace(TEXT(".dll"), TEXT("*.dll")).Replace(TEXT(".exe"), TEXT("*.exe"));
				        if( Label->Sync(DepotPath) )
				        {
					        UE_LOG( LogCrashDebugHelper, Warning, TEXT( " ... synced binary '%s'."), *DepotPath );
				        }
        
				        DepotPath = FString::Printf( TEXT( "%s/Rocket/Symbols/%s" ), *DepotName, *CrashInfo->ModuleNames[ModuleNameIndex] );
				        PDBName = DepotPath.Replace( TEXT( ".dll" ), TEXT( "*.pdb" ) ).Replace( TEXT( ".exe" ), TEXT( "*.pdb" ) );
				        if( Label->Sync(PDBName) )
				        {
					        UE_LOG( LogCrashDebugHelper, Warning, TEXT( " ... synced symbol '%s'."), *PDBName );
				        }
        
				        DepotPath = FString::Printf( TEXT( "%s/Rocket/LauncherInstalled/Windows/Launcher/%s" ), *DepotName, *CrashInfo->ModuleNames[ModuleNameIndex] );
				        // Match all decorated versions of the module. We may need them if the file was renamed to remove the "-Platform-Configuration" decoration.
				        DepotPath = DepotPath.Replace(TEXT(".dll"), TEXT("*.dll")).Replace(TEXT(".exe"), TEXT("*.exe"));
				        if( Label->Sync(DepotPath) )
				        {
					        UE_LOG( LogCrashDebugHelper, Warning, TEXT( " ... synced binary '%s'."), *DepotPath );
				        }
        
				        DepotPath = FString::Printf( TEXT( "%s/Rocket/LauncherSymbols/Windows/Launcher/%s" ), *DepotName, *CrashInfo->ModuleNames[ModuleNameIndex] );
				        PDBName = DepotPath.Replace( TEXT( ".dll" ), TEXT( "*.pdb" ) ).Replace( TEXT( ".exe" ), TEXT( "*.pdb" ) );
				        if( Label->Sync(PDBName) )
				        {
					        UE_LOG( LogCrashDebugHelper, Warning, TEXT( " ... synced symbol '%s'."), *PDBName );
				        }
>>>>>>> 5338f086
					}
				}
			}
		}
	}
	else
	{
		UE_LOG( LogCrashDebugHelper, Error, TEXT( "Could not find label '%s'."), *CrashInfo->LabelName );
	}

	return true;
}

/** 
 * Sync a single source file to the requested label
 */
bool ICrashDebugHelper::SyncSourceFile( FCrashInfo* CrashInfo )
{
	if (CrashInfo->LabelName.Len() <= 0)
	{
		UE_LOG( LogCrashDebugHelper, Warning, TEXT( "SyncSourceFile: Invalid Label parameter." ) );
		return false;
	}

	// Check source control
	if( !ISourceControlModule::Get().IsEnabled() )
	{
		return false;
	}

	// Sync all the dll, exes, and related symbol files
	FString DepotPath = FString::Printf( TEXT( "%s/%s" ), *DepotName, *CrashInfo->SourceFile );
	TArray< TSharedRef<ISourceControlLabel> > Labels = ISourceControlModule::Get().GetProvider().GetLabels( CrashInfo->LabelName );
	if(Labels.Num() > 0)
	{
		TSharedRef<ISourceControlLabel> Label = Labels[0];
		if( Label->Sync( DepotPath ) )
		{
			UE_LOG( LogCrashDebugHelper, Warning, TEXT( " ... synced source file '%s'."), *DepotPath );
		}
	}
	else
	{
		UE_LOG( LogCrashDebugHelper, Error, TEXT( "Could not find label '%s'."), *CrashInfo->LabelName );
	}

	return true;
}

/**
 *	Load the given ANSI text file to an array of strings - one FString per line of the file.
 *	Intended for use in simple text parsing actions
 *
 *	@param	InFilename			The text file to read, full path
 *	@param	OutStrings			The array of FStrings to fill in
 *
 *	@return	bool				true if successful, false if not
 */
bool ICrashDebugHelper::ReadSourceFile( const TCHAR* InFilename, TArray<FString>& OutStrings )
{
	FString Line;
	if( FFileHelper::LoadFileToString( Line, InFilename ) )
	{
		Line = Line.Replace( TEXT( "\r" ), TEXT( "" ) );
		Line.ParseIntoArray( &OutStrings, TEXT( "\n" ), false );
		
		return true;
	}
	else
	{
		UE_LOG( LogCrashDebugHelper, Warning, TEXT( "Failed to open source file %s" ), InFilename );
		return false;
	}
}

/** 
 * Add adjacent lines of the source file the crash occurred in the crash report
 */
void ICrashDebugHelper::AddSourceToReport( FCrashInfo* CrashInfo )
{
	if( CrashInfo->SourceFile.Len() > 0 && CrashInfo->SourceLineNumber != 0 )
	{
		TArray<FString> Lines;
		FString FullPath = FString( TEXT( "../../../" ) ) + CrashInfo->SourceFile;
		ReadSourceFile( *FullPath, Lines );

		uint64 MinLine = FMath::Clamp( CrashInfo->SourceLineNumber - 15, ( uint64 )1, ( uint64 )Lines.Num() );
		uint64 MaxLine = FMath::Clamp( CrashInfo->SourceLineNumber + 15, ( uint64 )1, ( uint64 )Lines.Num() );

		for( int32 Line = MinLine; Line < MaxLine; Line++ )
		{
			if( Line == CrashInfo->SourceLineNumber - 1 )
			{
				CrashInfo->SourceContext.Add( FString( TEXT( "*****" ) ) + Lines[Line] );
			}
			else
			{
				CrashInfo->SourceContext.Add( FString( TEXT( "     " ) ) + Lines[Line] );
			}
		}
	}
}

/** 
 * Add source control annotated adjacent lines of the source file the crash occurred in the crash report
 */
bool ICrashDebugHelper::AddAnnotatedSourceToReport( FCrashInfo* CrashInfo )
{
	// Make sure we have a source file to interrogate
	if( CrashInfo->SourceFile.Len() > 0 && CrashInfo->SourceLineNumber != 0 )
	{
		// Check source control
		if( !ISourceControlModule::Get().IsEnabled() )
		{
			return false;
		}

		// Ask source control to annotate the file for us
		FString DepotPath = FString::Printf( TEXT( "%s/%s" ), *DepotName, *CrashInfo->SourceFile );

		TArray<FAnnotationLine> Lines;
		SourceControlHelpers::AnnotateFile( ISourceControlModule::Get().GetProvider(), CrashInfo->LabelName, DepotPath, Lines );

		uint64 MinLine = FMath::Clamp( CrashInfo->SourceLineNumber - 15, ( uint64 )1, ( uint64 )Lines.Num() );
		uint64 MaxLine = FMath::Clamp( CrashInfo->SourceLineNumber + 15, ( uint64 )1, ( uint64 )Lines.Num() );

		// Display a source context in the report, and decorate each line with the last editor of the line
		for( int32 Line = MinLine; Line < MaxLine; Line++ )
		{			
			if( Line == CrashInfo->SourceLineNumber )
			{
				CrashInfo->SourceContext.Add( FString::Printf( TEXT( "*****%20s: %s" ), *Lines[Line].UserName, *Lines[Line].Line ) );
			}
			else
			{
				CrashInfo->SourceContext.Add( FString::Printf( TEXT( "     %20s: %s" ), *Lines[Line].UserName, *Lines[Line].Line ) );
			}
		}
		return true;
	}

	return false;
}

/**
 * Add a line to the report
 */
void FCrashInfo::Log( FString Line )
{
	UE_LOG( LogCrashDebugHelper, Warning, TEXT("%s"), *Line );
	Report += Line + LINE_TERMINATOR;
}

/** 
 * Convert the processor architecture to a human readable string
 */
const TCHAR* FCrashInfo::GetProcessorArchitecture( EProcessorArchitecture PA )
{
	switch( PA )
	{
	case PA_X86:
		return TEXT( "x86" );
	case PA_X64:
		return TEXT( "x64" );
	case PA_ARM:
		return TEXT( "ARM" );
	}

	return TEXT( "Unknown" );
}

/** 
 * Calculate the byte size of a UTF-8 string
 */
int64 FCrashInfo::StringSize( const ANSICHAR* Line )
{
	int64 Size = 0;
	if( Line != NULL )
	{
		while( *Line++ != 0 )
		{
			Size++;
		}
	}
	return Size;
}

/** 
 * Write a line of UTF-8 to a file
 */
void FCrashInfo::WriteLine( FArchive* ReportFile, const ANSICHAR* Line )
{
	if( Line != NULL )
	{
		int64 StringBytes = StringSize( Line );
		ReportFile->Serialize( ( void* )Line, StringBytes );
	}

	ReportFile->Serialize( TCHAR_TO_UTF8( LINE_TERMINATOR ), 2 );
}

/** 
 * Write all the data mined from the minidump to a text file
 */
void FCrashInfo::GenerateReport( const FString& DiagnosticsPath )
{
	FArchive* ReportFile = IFileManager::Get().CreateFileWriter( *DiagnosticsPath );
	if( ReportFile != NULL )
	{
		FString Line;

		WriteLine( ReportFile, TCHAR_TO_UTF8( TEXT( "Generating report for minidump" ) ) );
		WriteLine( ReportFile );

		if( Modules.Num() > 0 )
		{
			Line = FString::Printf( TEXT( "Application version %d.%d.%d.%d" ), Modules[0].Major, Modules[0].Minor, Modules[0].Build, Modules[0].Revision );
			WriteLine( ReportFile, TCHAR_TO_UTF8( *Line ) );
		}

		Line = FString::Printf( TEXT( " ... built from changelist %d" ), ChangelistBuiltFrom );
		WriteLine( ReportFile, TCHAR_TO_UTF8( *Line ) );
		if( LabelName.Len() > 0 )
		{
			Line = FString::Printf( TEXT( " ... based on label %s" ), *LabelName );
			WriteLine( ReportFile, TCHAR_TO_UTF8( *Line ) );
		}
		WriteLine( ReportFile );

		Line = FString::Printf( TEXT( "OS version %d.%d.%d.%d" ), SystemInfo.OSMajor, SystemInfo.OSMinor, SystemInfo.OSBuild, SystemInfo.OSRevision );
		WriteLine( ReportFile, TCHAR_TO_UTF8( *Line ) );

		Line = FString::Printf( TEXT( "Running %d %s processors" ), SystemInfo.ProcessorCount, GetProcessorArchitecture( SystemInfo.ProcessorArchitecture ) );
		WriteLine( ReportFile, TCHAR_TO_UTF8( *Line ) );

		Line = FString::Printf( TEXT( "Exception was \"%s\"" ), *Exception.ExceptionString );
		WriteLine( ReportFile, TCHAR_TO_UTF8( *Line ) );
		WriteLine( ReportFile );

		Line = FString::Printf( TEXT( "Source context from \"%s\"" ), *SourceFile );
		WriteLine( ReportFile, TCHAR_TO_UTF8( *Line ) );
		WriteLine( ReportFile );

		Line = FString::Printf( TEXT( "<SOURCE START>" ) );
		WriteLine( ReportFile, TCHAR_TO_UTF8( *Line ) );
		for( int32 LineIndex = 0; LineIndex < SourceContext.Num(); LineIndex++ )
		{
			Line = FString::Printf( TEXT( "%s" ), *SourceContext[LineIndex] );
			WriteLine( ReportFile, TCHAR_TO_UTF8( *Line ) );
		}
		Line = FString::Printf( TEXT( "<SOURCE END>" ) );
		WriteLine( ReportFile, TCHAR_TO_UTF8( *Line ) );
		WriteLine( ReportFile );

		Line = FString::Printf( TEXT( "<CALLSTACK START>" ) );
		WriteLine( ReportFile, TCHAR_TO_UTF8( *Line ) );

		for( int32 StackIndex = 0; StackIndex < Exception.CallStackString.Num(); StackIndex++ )
		{
			Line = FString::Printf( TEXT( "%s" ), *Exception.CallStackString[StackIndex] );
			WriteLine( ReportFile, TCHAR_TO_UTF8( *Line ) );
		}

		Line = FString::Printf( TEXT( "<CALLSTACK END>" ) );
		WriteLine( ReportFile, TCHAR_TO_UTF8( *Line ) );
		WriteLine( ReportFile );

		Line = FString::Printf( TEXT( "%d loaded modules" ), Modules.Num() );
		WriteLine( ReportFile, TCHAR_TO_UTF8( *Line ) );

		for( int32 ModuleIndex = 0; ModuleIndex < Modules.Num(); ModuleIndex++ )
		{
			FCrashModuleInfo& Module = Modules[ModuleIndex];

			FString ModuleDirectory = FPaths::GetPath(Module.Name);
			FString ModuleName = FPaths::GetBaseFilename( Module.Name, true ) + FPaths::GetExtension( Module.Name, true );

			FString ModuleDetail = FString::Printf( TEXT( "%40s" ), *ModuleName );
			FString Version = FString::Printf( TEXT( " (%d.%d.%d.%d)" ), Module.Major, Module.Minor, Module.Build, Module.Revision );
			ModuleDetail += FString::Printf( TEXT( " %22s" ), *Version );
			ModuleDetail += FString::Printf( TEXT( " 0x%016x 0x%08x" ), Module.BaseOfImage, Module.SizeOfImage );
			ModuleDetail += FString::Printf( TEXT( " %s" ), *ModuleDirectory );

			WriteLine( ReportFile, TCHAR_TO_UTF8( *ModuleDetail ) );
		}

		WriteLine( ReportFile );

		// Write out the processor debugging log
		WriteLine( ReportFile, TCHAR_TO_UTF8( *Report ) );

		Line = FString::Printf( TEXT( "Report end!" ) );
		WriteLine( ReportFile, TCHAR_TO_UTF8( *Line )  );

		ReportFile->Close();
		delete ReportFile;
	}
}

bool ICrashDebugHelper::SyncRequiredFilesForDebuggingFromLabel(const FString& InLabel, const FString& InPlatform)
{
	// Ensure we are in a valid state to sync
	if (bInitialized == false)
	{
		UE_LOG(LogCrashDebugHelper, Warning, TEXT("SyncRequiredFilesForDebuggingFromLabel: CrashDebugHelper is not initialized properly."));
		return false;
	}

	if (InLabel.Len() <= 0)
	{
		UE_LOG(LogCrashDebugHelper, Warning, TEXT("SyncRequiredFilesForDebuggingFromLabel: Invalid Label parameter."));
		return false;
	}

	if (InPlatform.Len() <= 0)
	{
		UE_LOG(LogCrashDebugHelper, Warning, TEXT("SyncRequiredFilesForDebuggingFromLabel: Invalid Platform parameter."));
		return false;
	}

	bool bSyncFiles = true;

	// We have a valid label... 
	// This command will get the list of all Win64 pdb files under engine at the given label
	//     p4 files //depot/UE4/Engine/Binaries/Win64/...pdb...@UE4_[2012-10-24_04.00]
	// This command will get the list of all Win64 pdb files under game folders at the given label
	//     p4 files //depot/UE4/...Game/Binaries/Win64/...pdb...@UE4_[2012-10-24_04.00]
	FString EngineRoot = FString::Printf(TEXT("%s/Engine/Binaries/%s/"), *DepotName, *InPlatform);
	FString EnginePdbFiles = EngineRoot + TEXT("...pdb...");
	FString EngineExeFiles = EngineRoot + TEXT("...exe...");
	FString EngineDllFiles = EngineRoot + TEXT("...dll...");

	ISourceControlProvider& SourceControlProvider = ISourceControlModule::Get().GetProvider();
	TSharedPtr<ISourceControlLabel> Label = SourceControlProvider.GetLabel(InLabel);
	if(Label.IsValid())
	{
		TArray< TSharedRef<ISourceControlRevision, ESPMode::ThreadSafe> > EnginePdbList;
		TArray< TSharedRef<ISourceControlRevision, ESPMode::ThreadSafe> > EngineExeList;
		TArray< TSharedRef<ISourceControlRevision, ESPMode::ThreadSafe> > EngineDllList;

		bool bGotEngineFiles = true;
		bGotEngineFiles |= Label->GetFileRevisions(EnginePdbFiles, EnginePdbList);
		bGotEngineFiles |= Label->GetFileRevisions(EngineExeFiles, EngineExeList);
		bGotEngineFiles |= Label->GetFileRevisions(EngineDllFiles, EngineDllList);

		FString GameRoot = FString::Printf(TEXT("%s/...Game/Binaries/%s/"), *DepotName, *InPlatform);
		FString GamePdbFiles = GameRoot + TEXT("...pdb...");
		FString GameExeFiles = GameRoot + TEXT("...exe...");
		FString GameDllFiles = GameRoot + TEXT("...dll...");
		TArray< TSharedRef<ISourceControlRevision, ESPMode::ThreadSafe> > GamePdbList;
		TArray< TSharedRef<ISourceControlRevision, ESPMode::ThreadSafe> > GameExeList;
		TArray< TSharedRef<ISourceControlRevision, ESPMode::ThreadSafe> > GameDllList;

		bool bGotGameFiles = true;
		bGotGameFiles |= Label->GetFileRevisions(GamePdbFiles, GamePdbList);
		bGotGameFiles |= Label->GetFileRevisions(GameExeFiles, GameExeList);
		bGotGameFiles |= Label->GetFileRevisions(GameDllFiles, GameDllList);

		if (bGotEngineFiles == true)
		{
			TArray< TSharedRef<ISourceControlRevision, ESPMode::ThreadSafe> > CopyFileList;
			CopyFileList += EnginePdbList;
			CopyFileList += EngineExeList;
			CopyFileList += EngineDllList;
			CopyFileList += GamePdbList;
			CopyFileList += GameExeList;
			CopyFileList += GameDllList;

			int32 CopyCount = 0;

			// Copy all the files retrieved
			for (int32 FileIdx = 0; FileIdx < CopyFileList.Num(); FileIdx++)
			{
				TSharedRef<ISourceControlRevision, ESPMode::ThreadSafe> Revision = CopyFileList[FileIdx];

				// Copy the files to a flat directory.
				// This will have problems if there are any files named the same!!!!
				FString LocalStoreFolder = FString::Printf(TEXT("%s/%s/"), *LocalSymbolStore, *InPlatform);
				FString CopyFilename = LocalStoreFolder / FPaths::GetCleanFilename(Revision->GetFilename());

//				UE_LOG(LogCrashDebugHelper, Display, TEXT("Copying engine file: %s to %s"), *Filename, *CopyFilename);

				if (Revision->Get(CopyFilename) == true)
				{
					CopyCount++;
				}
			}

			//@todo. Should we verify EVERY file was copied?
			return (CopyCount > 0);
		}
	}
	else
	{
		UE_LOG(LogCrashDebugHelper, Warning, TEXT("SyncRequiredFiles: Invalid label specified: %s"), *InLabel);
	}

	return false;
}

bool ICrashDebugHelper::SyncRequiredFilesForDebuggingFromChangelist(int32 InChangelistNumber, const FString& InPlatform)
{
	//@todo. Allow for syncing a changelist directly?
	// Not really useful as the source indexed pdbs will be tied to labeled builds.
	// For now, we will not support this

	FString BuildLabel = RetrieveBuildLabel(-1, InChangelistNumber);
	if (BuildLabel.Len() > 0)
	{
		return SyncRequiredFilesForDebuggingFromLabel(BuildLabel, InPlatform);
	}

	UE_LOG(LogCrashDebugHelper, Warning, 
		TEXT("SyncRequiredFilesForDebuggingFromChangelist: Failed to find label for changelist %d"), InChangelistNumber);
	return false;
}

/**
 *	Retrieve the build label for the given engine version or changelist number.
 *
 *	@param	InEngineVersion		The engine version to retrieve the label for. If -1, then will use InChangelistNumber
 *	@param	InChangelistNumber	The changelist number to retrieve the label for
 *	@return	FString				The label if successful, empty if it wasn't found or another error
 */
FString ICrashDebugHelper::RetrieveBuildLabel(int32 InEngineVersion, int32 InChangelistNumber)
{
	FString FoundLabelString;

	if ((DatabaseName.Len() == 0) || (DatabaseCatalog.Len() == 0))
	{
		UE_LOG(LogCrashDebugHelper, Warning, TEXT("RetrieveBuildLabel: Invalid databasename and/or databasecatalog set."));
		return FoundLabelString;
	}

	if ((InEngineVersion < 0) && (InChangelistNumber < 0))
	{
		UE_LOG(LogCrashDebugHelper, Warning, TEXT("RetrieveBuildLabel: Invalid parameters."));
		return FoundLabelString;
	}

	// Open a database connection
	// Create the connection object; needs to be deleted via "delete".
	FDataBaseConnection* Connection = FDataBaseConnection::CreateObject();
	check(Connection);

	// Create the connection string with Windows Authentication as the way to handle permissions/ login/ security.
	FString ConnectionString = FString::Printf(
		TEXT("Provider=sqloledb;Data Source=%s;Initial Catalog=%s;Trusted_Connection=Yes;"), *DatabaseName, *DatabaseCatalog);

	// Try to open connection to DB - this is a synchronous operation.
	if (Connection->Open(*ConnectionString, NULL, NULL))
	{
		UE_LOG(LogCrashDebugHelper, Warning, TEXT("RetrieveBuildLabel: Connection to %s.%s succeeded"), *DatabaseName, *DatabaseCatalog);

		// Setup the query command
		FString LabelRequestCmd = TEXT("SELECT Label FROM Versioning WHERE ");
		if (InEngineVersion >= 0)
		{
			LabelRequestCmd += FString::Printf(TEXT("EngineVersion = %d"), InEngineVersion);
		}
		else
		{
			check(InChangelistNumber >= 0);
			LabelRequestCmd += FString::Printf(TEXT("Changelist = %d"), InChangelistNumber);
		}

		// Run the query
		FDataBaseRecordSet* NewRecordSet = NULL;
		if (Connection->Execute(*LabelRequestCmd, NewRecordSet) == false)
		{
			UE_LOG(LogCrashDebugHelper, Warning, TEXT("RetrieveBuildLabel: Failed to exec SQLCommand for..."));
			UE_LOG(LogCrashDebugHelper, Warning, TEXT("\t%s"), *LabelRequestCmd);
		}
		else
		{
			if ((NewRecordSet == NULL) || (NewRecordSet->GetRecordCount() == 0))
			{
				if (InEngineVersion >= 0)
				{
					UE_LOG(LogCrashDebugHelper, Warning, TEXT("RetrieveBuildLabel: No results for engine version %d"), InEngineVersion);
				}
				else
				{
					UE_LOG(LogCrashDebugHelper, Warning, TEXT("RetrieveBuildLabel: No results for changelist %d"), InChangelistNumber);
				}
			}
			else
			{
				for (FDataBaseRecordSet::TIterator It(NewRecordSet); It; ++It)
				{
					FoundLabelString = It->GetString(TEXT("Label"));
					FoundLabelString.TrimTrailing();
				}
			}
		}

		Connection->Close();
	}
	else
	{
		// Connection failed :(
		UE_LOG(LogCrashDebugHelper, Warning, TEXT("RetrieveBuildLabel: Connection to %s.%s failed"), *DatabaseName, *DatabaseCatalog);
	}

	// delete
	delete Connection;
	Connection = NULL;

	// If we failed to find the label, try to find the label directly in source control by using the pattern supplied via ini
	if ( FoundLabelString.IsEmpty() && InChangelistNumber >= 0 && !SourceControlBuildLabelPattern.IsEmpty() )
	{
		const FString ChangelistString = FString::Printf(TEXT("%d"), InChangelistNumber);
		const FString TestLabel = SourceControlBuildLabelPattern.Replace(TEXT("%CHANGELISTNUMBER%"), *ChangelistString, ESearchCase::CaseSensitive );
		TArray< TSharedRef<ISourceControlLabel> > Labels = ISourceControlModule::Get().GetProvider().GetLabels( TestLabel );
		if ( Labels.Num() > 0 )
		{
			if (Labels.Num() == 1)
			{
				FoundLabelString = Labels[0]->GetName();
				UE_LOG(LogCrashDebugHelper, Log, TEXT("RetrieveBuildLabel: Failed to find build label in database %s.%s, but found label %s matching pattern %s in source control."), *DatabaseName, *DatabaseCatalog, *FoundLabelString, *TestLabel);
			}
			else
			{
				FoundLabelString = TestLabel;
				UE_LOG(LogCrashDebugHelper, Log, TEXT("RetrieveBuildLabel: Failed to find build label in database %s.%s, but found %d labels matching pattern %s in source control."), *DatabaseName, *DatabaseCatalog, Labels.Num(), *TestLabel);
				for (int32 LabelIdx = 0; LabelIdx < Labels.Num(); ++LabelIdx)
				{
					UE_LOG(LogCrashDebugHelper, Log, TEXT("RetrieveBuildLabel:     Label: %s"), *Labels[LabelIdx]->GetName());
				}
			}
		}
	}

	return FoundLabelString;
}
<|MERGE_RESOLUTION|>--- conflicted
+++ resolved
@@ -161,51 +161,6 @@
 			{
 				UE_LOG(LogCrashDebugHelper, Log, TEXT(" Syncing modules with label '%s'."), *Label->GetName());
 
-<<<<<<< HEAD
-				TArray<FString> FilesToSync;
-				for( int32 ModuleNameIndex = 0; ModuleNameIndex < CrashInfo->ModuleNames.Num(); ModuleNameIndex++ )
-				{
-					FString DepotPath = FString::Printf( TEXT( "%s/%s" ), *DepotName, *CrashInfo->ModuleNames[ModuleNameIndex] );
-
-					{
-						if( Label->Sync(DepotPath) )
-						{
-							UE_LOG( LogCrashDebugHelper, Warning, TEXT( " ... synced binary '%s'."), *DepotPath );
-						}
-
-						FString PDBName = DepotPath.Replace( TEXT( ".dll" ), TEXT( ".pdb" ) ).Replace( TEXT( ".exe" ), TEXT( ".pdb" ) );
-						if( Label->Sync(PDBName) )
-						{
-							UE_LOG( LogCrashDebugHelper, Warning, TEXT( " ... synced symbol '%s'."), *PDBName );
-						}
-
-						//@TODO: ROCKETHACK: Adding additional Installed and Symbol paths - revisit when builds are made by the builder...
-						DepotPath = FString::Printf( TEXT( "%s/Rocket/Installed/Windows/%s" ), *DepotName, *CrashInfo->ModuleNames[ModuleNameIndex] );
-						if( Label->Sync(DepotPath) )
-						{
-							UE_LOG( LogCrashDebugHelper, Warning, TEXT( " ... synced binary '%s'."), *DepotPath );
-						}
-
-						DepotPath = FString::Printf( TEXT( "%s/Rocket/Symbols/%s" ), *DepotName, *CrashInfo->ModuleNames[ModuleNameIndex] );
-						PDBName = DepotPath.Replace( TEXT( ".dll" ), TEXT( ".pdb" ) ).Replace( TEXT( ".exe" ), TEXT( ".pdb" ) );
-						if( Label->Sync(PDBName) )
-						{
-							UE_LOG( LogCrashDebugHelper, Warning, TEXT( " ... synced symbol '%s'."), *PDBName );
-						}
-
-						DepotPath = FString::Printf( TEXT( "%s/Rocket/LauncherInstalled/Windows/Launcher/%s" ), *DepotName, *CrashInfo->ModuleNames[ModuleNameIndex] );
-						if( Label->Sync(DepotPath) )
-						{
-							UE_LOG( LogCrashDebugHelper, Warning, TEXT( " ... synced binary '%s'."), *DepotPath );
-						}
-
-						DepotPath = FString::Printf( TEXT( "%s/Rocket/LauncherSymbols/Windows/Launcher/%s" ), *DepotName, *CrashInfo->ModuleNames[ModuleNameIndex] );
-						PDBName = DepotPath.Replace( TEXT( ".dll" ), TEXT( ".pdb" ) ).Replace( TEXT( ".exe" ), TEXT( ".pdb" ) );
-						if( Label->Sync(PDBName) )
-						{
-							UE_LOG( LogCrashDebugHelper, Warning, TEXT( " ... synced symbol '%s'."), *PDBName );
-						}
-=======
 		        TArray<FString> FilesToSync;
 		        for( int32 ModuleNameIndex = 0; ModuleNameIndex < CrashInfo->ModuleNames.Num(); ModuleNameIndex++ )
 		        {
@@ -256,7 +211,6 @@
 				        {
 					        UE_LOG( LogCrashDebugHelper, Warning, TEXT( " ... synced symbol '%s'."), *PDBName );
 				        }
->>>>>>> 5338f086
 					}
 				}
 			}
@@ -773,20 +727,14 @@
 		TArray< TSharedRef<ISourceControlLabel> > Labels = ISourceControlModule::Get().GetProvider().GetLabels( TestLabel );
 		if ( Labels.Num() > 0 )
 		{
-			if (Labels.Num() == 1)
-			{
-				FoundLabelString = Labels[0]->GetName();
-				UE_LOG(LogCrashDebugHelper, Log, TEXT("RetrieveBuildLabel: Failed to find build label in database %s.%s, but found label %s matching pattern %s in source control."), *DatabaseName, *DatabaseCatalog, *FoundLabelString, *TestLabel);
-			}
-			else
-			{
-				FoundLabelString = TestLabel;
-				UE_LOG(LogCrashDebugHelper, Log, TEXT("RetrieveBuildLabel: Failed to find build label in database %s.%s, but found %d labels matching pattern %s in source control."), *DatabaseName, *DatabaseCatalog, Labels.Num(), *TestLabel);
-				for (int32 LabelIdx = 0; LabelIdx < Labels.Num(); ++LabelIdx)
-				{
-					UE_LOG(LogCrashDebugHelper, Log, TEXT("RetrieveBuildLabel:     Label: %s"), *Labels[LabelIdx]->GetName());
-				}
-			}
+			// If we found more than one label, warn about it and just use the first one
+			if ( Labels.Num() > 1 )
+			{
+				UE_LOG(LogCrashDebugHelper, Warning, TEXT("RetrieveBuildLabel: More than one build label found with pattern %s - Using label %s"), *TestLabel, *Labels[0]->GetName());
+			}
+
+			FoundLabelString = Labels[0]->GetName();
+			UE_LOG(LogCrashDebugHelper, Log, TEXT("RetrieveBuildLabel: Failed to find build label in database %s.%s, but found label %s matching pattern %s in source control."), *DatabaseName, *DatabaseCatalog, *FoundLabelString, *TestLabel);
 		}
 	}
 
