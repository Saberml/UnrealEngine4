--- conflicted
+++ resolved
@@ -99,11 +99,7 @@
 			FPlatformProcess::Sleep(0.25);
 		}
 
-<<<<<<< HEAD
-		if (!FPlatformProcess::GetProcReturnCode(ProcessHandle, &Result))
-=======
 		if (!EndTextFound && !FPlatformProcess::GetProcReturnCode(ProcessHandle, &Result))
->>>>>>> 1d429763
 		{
 			return false;
 		}
@@ -111,13 +107,9 @@
 		return (Result == 0);
 	}
 
-<<<<<<< HEAD
-		return (Result == 0);
-=======
 	void HandleOutputReceived(const FString& InMessage)
 	{
 		EndTextFound |= InMessage.Contains(CommandText);
->>>>>>> 1d429763
 	}
 
 private:
