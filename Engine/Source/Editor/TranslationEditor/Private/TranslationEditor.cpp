--- conflicted
+++ resolved
@@ -810,8 +810,6 @@
 	{
 		HistoryPropertyTableWidgetHandle->RequestRefresh();
 	}
-<<<<<<< HEAD
-=======
 	if (SearchPropertyTableWidgetHandle.IsValid())
 	{
 		SearchPropertyTableWidgetHandle->RequestRefresh();
@@ -820,7 +818,6 @@
 	{
 		ChangedOnImportPropertyTableWidgetHandle->RequestRefresh();
 	}
->>>>>>> ed5a1010
 }
 
 bool FTranslationEditor::OpenFontPicker( const FString DefaultFile, FString& OutFile )
@@ -868,17 +865,6 @@
 
 void FTranslationEditor::UpdateUntranslatedSelection()
 {
-<<<<<<< HEAD
-	TSet<TSharedRef<IPropertyTableRow>> SelectedRows;
-	TSharedRef<FPropertyPath> InitialPath = FPropertyPath::CreateEmpty(); // Dummy Path for now
-	UProperty* PropertyToFind = NULL;
-
-	// Different Selection based on which tab is in the foreground
-	TSharedPtr<SDockTab> UntranslatedTabSharedPtr = UntranslatedTab.Pin();
-	TSharedPtr<SDockTab> ReviewTabSharedPtr = ReviewTab.Pin();
-	TSharedPtr<SDockTab> CompletedTabSharedPtr = CompletedTab.Pin();
-	if (UntranslatedTabSharedPtr.IsValid() && UntranslatedTabSharedPtr->IsForeground() && UntranslatedPropertyTable.IsValid())
-=======
 	TSharedPtr<SDockTab> UntranslatedTabSharedPtr = UntranslatedTab.Pin();
 	if (UntranslatedTabSharedPtr.IsValid() && UntranslatedTabSharedPtr->IsForeground() && UntranslatedPropertyTable.IsValid())
 	{
@@ -891,35 +877,26 @@
 {
 	TSharedPtr<SDockTab> ReviewTabSharedPtr = ReviewTab.Pin();
 	if (ReviewTabSharedPtr.IsValid() && ReviewTabSharedPtr->IsForeground() && ReviewPropertyTable.IsValid())
->>>>>>> ed5a1010
 	{
 		TSet<TSharedRef<IPropertyTableRow>> SelectedRows = ReviewPropertyTable->GetSelectedRows();
 		UpdateTranslationUnitSelection(SelectedRows);
 	}
-<<<<<<< HEAD
-	else if (ReviewTab.IsValid() && ReviewTabSharedPtr->IsForeground() && ReviewPropertyTable.IsValid())
-=======
 }
 
 void FTranslationEditor::UpdateCompletedSelection()
 {
 	TSharedPtr<SDockTab> CompletedTabSharedPtr = CompletedTab.Pin();
 	if (CompletedTabSharedPtr.IsValid() && CompletedTabSharedPtr->IsForeground() && CompletedPropertyTable.IsValid())
->>>>>>> ed5a1010
 	{
 		TSet<TSharedRef<IPropertyTableRow>> SelectedRows = CompletedPropertyTable->GetSelectedRows();
 		UpdateTranslationUnitSelection(SelectedRows);
 	}
-<<<<<<< HEAD
-	else if (CompletedTab.IsValid() && CompletedTabSharedPtr->IsForeground() && CompletedPropertyTable.IsValid())
-=======
 }
 
 void FTranslationEditor::UpdateSearchSelection()
 {
 	TSharedPtr<SDockTab> SearchTabSharedPtr = SearchTab.Pin();
 	if (SearchTabSharedPtr.IsValid() && SearchTabSharedPtr->IsForeground() && SearchPropertyTable.IsValid())
->>>>>>> ed5a1010
 	{
 		TSet<TSharedRef<IPropertyTableRow>> SelectedRows = SearchPropertyTable->GetSelectedRows();
 		UpdateTranslationUnitSelection(SelectedRows);
@@ -943,64 +920,6 @@
 	{
 		TSharedRef<IPropertyTableRow> SelectedRow = *(SelectedRows.CreateConstIterator());
 		TSharedRef<FPropertyPath> PartialPath = SelectedRow->GetPartialPath();
-<<<<<<< HEAD
-		
-		TArray<FTranslationUnit>& TranslationUnitArray = *(PropertyToFind->ContainerPtrToValuePtr<TArray<FTranslationUnit>>(TranslationData));
-		FTranslationUnit& SelectedTranslationUnit = TranslationUnitArray[PartialPath->GetLeafMostProperty().ArrayIndex];
-		PreviewTextBlock->SetText(TranslationUnitArray[PartialPath->GetLeafMostProperty().ArrayIndex].Translation);
-		NamespaceTextBlock->SetText( FText::Format(LOCTEXT("TranslationNamespace", "Namespace: {0}"), FText::FromString(TranslationUnitArray[PartialPath->GetLeafMostProperty().ArrayIndex].Namespace) ) );
-
-		// Add the ContextPropertyTable-specific path
-		UArrayProperty* ContextArrayProp = FindField<UArrayProperty>( FTranslationUnit::StaticStruct(), "Contexts" );
-		FPropertyInfo ContextArrayPropInfo;
-		ContextArrayPropInfo.Property = ContextArrayProp;
-		ContextArrayPropInfo.ArrayIndex = INDEX_NONE;
-		TSharedRef<FPropertyPath> ContextPath = InitialPath;
-		ContextPath = ContextPath->ExtendPath(PartialPath);
-		ContextPath = ContextPath->ExtendPath(ContextArrayPropInfo);
-		
-		if (ContextPropertyTable.IsValid())
-		{
-			ContextPropertyTable->SetRootPath(ContextPath);
-
-			// Need to re-add the columns we want to display
-			ContextPropertyTable->AddColumn((TWeakObjectPtr<UProperty>)FindField<UProperty>(FTranslationContextInfo::StaticStruct(), "Key"));
-			ContextPropertyTable->AddColumn((TWeakObjectPtr<UProperty>)FindField<UProperty>(FTranslationContextInfo::StaticStruct(), "Context"));
-
-			TArray<TSharedRef<IPropertyTableColumn>> Columns = ContextPropertyTable->GetColumns();
-			for (TSharedRef<IPropertyTableColumn> Column : Columns)
-			{
-				Column->SetFrozen(true);
-			}
-		}
-
-		// Add the HistoryPropertyTable-specific path
-		TSharedRef<FPropertyPath> HistoryPath = ContextPath;
-		FPropertyInfo ContextPropInfo;
-		ContextPropInfo.Property = ContextArrayProp->Inner;
-		ContextPropInfo.ArrayIndex = 0;	// Just show history for the first context until the user selects something else
-		HistoryPath = HistoryPath->ExtendPath(ContextPropInfo);
-		UArrayProperty* ChangesProp = FindField<UArrayProperty>( FTranslationContextInfo::StaticStruct(), "Changes" );
-		FPropertyInfo ChangesPropInfo;
-		ChangesPropInfo.Property = ChangesProp;
-		ChangesPropInfo.ArrayIndex = INDEX_NONE;
-		HistoryPath = HistoryPath->ExtendPath(ChangesPropInfo);
-
-		if (HistoryPropertyTable.IsValid())
-		{
-			HistoryPropertyTable->SetRootPath(HistoryPath);
-
-			// Need to re-add the columns we want to display
-			HistoryPropertyTable->AddColumn((TWeakObjectPtr<UProperty>)FindField<UProperty>(FTranslationChange::StaticStruct(), "Version"));
-			HistoryPropertyTable->AddColumn((TWeakObjectPtr<UProperty>)FindField<UProperty>(FTranslationChange::StaticStruct(), "DateAndTime"));
-			HistoryPropertyTable->AddColumn((TWeakObjectPtr<UProperty>)FindField<UProperty>(FTranslationChange::StaticStruct(), "Source"));
-			HistoryPropertyTable->AddColumn((TWeakObjectPtr<UProperty>)FindField<UProperty>(FTranslationChange::StaticStruct(), "Translation"));
-
-			TArray<TSharedRef<IPropertyTableColumn>> Columns = HistoryPropertyTable->GetColumns();
-			for (TSharedRef<IPropertyTableColumn> Column : Columns)
-			{
-				Column->SetFrozen(true);
-=======
 
 		TWeakObjectPtr<UObject> UObjectWeakPtr = SelectedRow->GetDataSource()->AsUObject();
 		if (UObjectWeakPtr.IsValid())
@@ -1050,7 +969,6 @@
 						}
 					}
 				}
->>>>>>> ed5a1010
 			}
 		}
 	}
@@ -1065,45 +983,6 @@
 void FTranslationEditor::UpdateContextSelection()
 {
 	if (ContextPropertyTable.IsValid())
-<<<<<<< HEAD
-	{
-		TSet<TSharedRef<IPropertyTableRow>> SelectedRows = ContextPropertyTable->GetSelectedRows();
-		TSharedRef<FPropertyPath> InitialPath = ContextPropertyTable->GetRootPath();
-		UProperty* PropertyToFind = InitialPath->GetRootProperty().Property.Get();
-
-		// Can only really handle single selection
-		if (SelectedRows.Num() == 1)
-		{
-			TSharedRef<IPropertyTableRow> SelectedRow = *(SelectedRows.CreateConstIterator());
-			TSharedRef<FPropertyPath> PartialPath = SelectedRow->GetPartialPath();
-
-			TArray<FTranslationUnit>& TranslationUnitArray = *(PropertyToFind->ContainerPtrToValuePtr<TArray<FTranslationUnit>>(TranslationData));
-
-			// Index of the next to last property in the list is the index in the array of translation units
-			FTranslationUnit& SelectedTranslationUnit = TranslationUnitArray[InitialPath->GetPropertyInfo(InitialPath->GetNumProperties() - 2).ArrayIndex];
-			// Index of the leaf most property is the context info index we need
-			FTranslationContextInfo& SelectedContextInfo = SelectedTranslationUnit.Contexts[PartialPath->GetLeafMostProperty().ArrayIndex];
-
-			// If this is a translation unit from the review tab and they select a context, possibly update the selected translation with one from that context
-			if (InitialPath->GetRootProperty().Property == FindField<UProperty>(UTranslationDataObject::StaticClass(), "Review"))
-			{
-				// Only change the suggested translation if they haven't yet reviewed it
-				if (SelectedTranslationUnit.HasBeenReviewed == false)
-				{
-					for (int32 ChangeIndex = 0; ChangeIndex < SelectedContextInfo.Changes.Num(); ++ChangeIndex)
-					{
-						// Find most recent, non-empty translation
-						if (!SelectedContextInfo.Changes[ChangeIndex].Translation.IsEmpty())
-						{
-							check(TranslationData != NULL);
-							if (TranslationData != NULL)
-							{
-								TranslationData->Modify();
-								SelectedTranslationUnit.Translation = SelectedContextInfo.Changes[ChangeIndex].Translation;
-								TranslationData->PostEditChange();
-							}
-						}
-=======
 	{
 		TSet<TSharedRef<IPropertyTableRow>> SelectedRows = ContextPropertyTable->GetSelectedRows();
 		TSharedRef<FPropertyPath> InitialPath = ContextPropertyTable->GetRootPath();
@@ -1411,7 +1290,6 @@
 						FFormatNamedArguments Arguments;
 						Arguments.Add(TEXT("LogMessage"), FText::FromString(NewLine));
 						TranslationEditorMessageLog.Info(FText::Format(LOCTEXT("LocalizationImportLog", "Localization Import Log: {LogMessage}"), Arguments));
->>>>>>> ed5a1010
 					}
 
 					FPlatformProcess::Sleep(0.25);
@@ -1438,32 +1316,6 @@
 					bHadError = true;
 				}
 			}
-<<<<<<< HEAD
-
-			// Add the HistoryPropertyTable-specific path
-			TSharedRef<FPropertyPath> HistoryPath = ContextPropertyTable->GetRootPath();
-			UArrayProperty* ContextArrayProp = FindField<UArrayProperty>(FTranslationUnit::StaticStruct(), "Contexts");
-			FPropertyInfo ContextPropInfo;
-			ContextPropInfo.Property = ContextArrayProp->Inner;
-			ContextPropInfo.ArrayIndex = PartialPath->GetLeafMostProperty().ArrayIndex;
-			HistoryPath = HistoryPath->ExtendPath(ContextPropInfo);
-			UArrayProperty* ChangesProp = FindField<UArrayProperty>(FTranslationContextInfo::StaticStruct(), "Changes");
-			FPropertyInfo ChangesPropInfo;
-			ChangesPropInfo.Property = ChangesProp;
-			ChangesPropInfo.ArrayIndex = INDEX_NONE;
-			HistoryPath = HistoryPath->ExtendPath(ChangesPropInfo);
-			if (HistoryPropertyTable.IsValid())
-			{
-				HistoryPropertyTable->SetRootPath(HistoryPath);
-
-				// Need to re-add the columns we want to display
-				HistoryPropertyTable->AddColumn((TWeakObjectPtr<UProperty>)FindField<UProperty>(FTranslationChange::StaticStruct(), "Version"));
-				HistoryPropertyTable->AddColumn((TWeakObjectPtr<UProperty>)FindField<UProperty>(FTranslationChange::StaticStruct(), "DateAndTime"));
-				HistoryPropertyTable->AddColumn((TWeakObjectPtr<UProperty>)FindField<UProperty>(FTranslationChange::StaticStruct(), "Source"));
-				HistoryPropertyTable->AddColumn((TWeakObjectPtr<UProperty>)FindField<UProperty>(FTranslationChange::StaticStruct(), "Translation"));
-
-				TArray<TSharedRef<IPropertyTableColumn>> Columns = HistoryPropertyTable->GetColumns();
-=======
 
 			GWarn->EndSlowTask();
 
@@ -1514,7 +1366,6 @@
 				SearchPropertyTable->AddColumn((TWeakObjectPtr<UProperty>)FindField<UProperty>(UTranslationUnit::StaticClass(), "Translation"));
 
 				TArray<TSharedRef<IPropertyTableColumn>> Columns = SearchPropertyTable->GetColumns();
->>>>>>> ed5a1010
 				for (TSharedRef<IPropertyTableColumn> Column : Columns)
 				{
 					Column->SetFrozen(true);
