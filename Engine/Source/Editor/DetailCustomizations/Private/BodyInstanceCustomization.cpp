--- conflicted
+++ resolved
@@ -798,7 +798,6 @@
 void FBodyInstanceCustomization::MarkAllBodiesDefaultCollision(bool bUseDefaultCollision)
 {
 	if(PrimComponents.Num())	//If we have prim components we might be coming from bp editor which needs to propagate all instances
-<<<<<<< HEAD
 	{
 		for(UPrimitiveComponent* PrimComp : PrimComponents)
 		{
@@ -818,27 +817,6 @@
 	{
 		for (const FBodyInstance* BI : BodyInstances)
 		{
-=======
-	{
-		for(UPrimitiveComponent* PrimComp : PrimComponents)
-		{
-			if(UStaticMeshComponent* SMC = Cast<UStaticMeshComponent>(PrimComp))
-			{
-				const bool bOldDefault = SMC->bUseDefaultCollision;
-				const bool bNewDefault = bUseDefaultCollision;
-
-				TSet<USceneComponent*> UpdatedInstances;
-				FComponentEditorUtils::PropagateDefaultValueChange(SMC, UseDefaultCollisionHandle->GetProperty(), bOldDefault, bNewDefault, UpdatedInstances);
-
-				SMC->bUseDefaultCollision = bNewDefault;
-			}
-		}
-	}
-	else
-	{
-		for (const FBodyInstance* BI : BodyInstances)
-		{
->>>>>>> aaefee4c
 			if (UStaticMeshComponent* SMC = GetDefaultCollisionProvider(BI))
 			{
 				SMC->bUseDefaultCollision = bUseDefaultCollision;
@@ -1457,36 +1435,13 @@
 	UPrimitiveComponent* Comp = nullptr;
 
 	const float DefaultMaxAngularVelocity = UPhysicsSettings::Get()->MaxAngularVelocity;
-<<<<<<< HEAD
-    float MaxAngularVelocity = DefaultMaxAngularVelocity;
-    float CompMaxAngularVelocity = DefaultMaxAngularVelocity;
-    bool bFoundComponent = false;
-=======
 	float MaxAngularVelocity = DefaultMaxAngularVelocity;
 	bool bFoundComponent = false;
->>>>>>> aaefee4c
 
 	for (auto ObjectIt = ObjectsCustomized.CreateConstIterator(); ObjectIt; ++ObjectIt)
 	{
 		if (ObjectIt->IsValid() && (*ObjectIt)->IsA(UPrimitiveComponent::StaticClass()))
 		{
-<<<<<<< HEAD
-            Comp = Cast<UPrimitiveComponent>(ObjectIt->Get());
-
-            CompMaxAngularVelocity = Comp->BodyInstance.bOverrideMaxAngularVelocity ?
-                                        Comp->BodyInstance.MaxAngularVelocity :
-                                        DefaultMaxAngularVelocity;
-
-            if (!bFoundComponent)
-            {
-                bFoundComponent = true;
-                MaxAngularVelocity = CompMaxAngularVelocity;
-            }
-            else if (MaxAngularVelocity != CompMaxAngularVelocity)
-            {
-                return TOptional<float>();
-            }
-=======
 			Comp = Cast<UPrimitiveComponent>(ObjectIt->Get());
 
 			const float CompMaxAngularVelocity = Comp->BodyInstance.bOverrideMaxAngularVelocity ?
@@ -1502,7 +1457,6 @@
 			{
 				return TOptional<float>();
 			}
->>>>>>> aaefee4c
 		}
 	}
 
