--- conflicted
+++ resolved
@@ -187,11 +187,7 @@
 {
 	GEditor->UnregisterForUndo(this);
 	USelection::SelectionChangedEvent.RemoveAll(this);
-<<<<<<< HEAD
-	ClearNotificationDelegates();
-=======
 	RemoveBPComponentCompileEventDelegate();
->>>>>>> a8a797ea
 
 	auto LevelEditor = FModuleManager::GetModulePtr<FLevelEditorModule>("LevelEditor");
 	if (LevelEditor != nullptr)
@@ -204,7 +200,6 @@
 {
 	if(!DetailsView->IsLocked())
 	{
-		ClearNotificationDelegates();
 		DetailsView->SetObjects(InObjects, bForceRefresh);
 
 		bool bShowingComponents = false;
@@ -216,19 +211,6 @@
 			{
 				LockedActorSelection = Actor;
 				bShowingComponents = true;
-
-				// Register for component blueprint compiled events
-				for( auto Component : Actor->GetComponents() )
-				{
-					if(UBlueprintGeneratedClass* ComponentBPGC = Cast<UBlueprintGeneratedClass>(Component->GetClass()))
-					{
-						UBlueprint* ComponentBlueprint = Cast<UBlueprint>(ComponentBPGC->ClassGeneratedBy);
-						if(!ComponentBlueprint->OnCompiled().IsBoundToObject( this ))
-						{
-							ComponentBlueprint->OnCompiled().AddSP(this, &SActorDetails::OnBlueprintRecompiled);
-						}
-					}
-				}
 
 				// Update the tree if a new actor is selected
 				if(GEditor->GetSelectedComponentCount() == 0)
@@ -549,7 +531,6 @@
 
 		auto& SCSTreeWidget = SCSEditor->SCSTreeWidget;
 		TArray<UObject*> DetailsObjects;
-		bool bForceRefresh = false;
 
 		// Update the tree selection to match the level editor component selection
 		SCSTreeWidget->ClearSelection();
@@ -557,18 +538,6 @@
 		{
 			UActorComponent* Component = CastChecked<UActorComponent>(*It);
 
-			if(!bForceRefresh)
-			{
-				if(UBlueprintGeneratedClass* ComponentBPGC = Cast<UBlueprintGeneratedClass>(Component->GetClass()))
-				{
-					UBlueprint* ComponentBlueprint = Cast<UBlueprint>(ComponentBPGC->ClassGeneratedBy);
-					if(ComponentBlueprint->CrcLastCompiledSignature == CrcLastCompiledSignature )
-					{
-						bForceRefresh = true;
-					}
-				}
-			}
-
 			auto SCSTreeNode = SCSEditor->GetNodeFromActorComponent(Component, false);
 			if (SCSTreeNode.IsValid() && SCSTreeNode->GetComponentTemplate())
 			{
@@ -580,15 +549,10 @@
 				DetailsObjects.Add(Component);
 			}
 		}
-		CrcLastCompiledSignature = 0;
 
 		if (DetailsObjects.Num() > 0)
 		{
-<<<<<<< HEAD
-			DetailsView->SetObjects(DetailsObjects,bForceRefresh);
-=======
 			DetailsView->SetObjects(DetailsObjects, bSelectedComponentRecompiled);
->>>>>>> a8a797ea
 		}
 		else
 		{
@@ -755,29 +719,6 @@
 	return bIsUneditableNative ? EVisibility::Visible : EVisibility::Collapsed;
 }
 
-<<<<<<< HEAD
-void SActorDetails::ClearNotificationDelegates()
-{
-	if(LockedActorSelection.IsValid())
-	{
-		AActor* SelectedActor = LockedActorSelection.Get();
-		// Unregister for component blueprint compiled events
-		for( auto Component : SelectedActor->GetComponents() )
-		{
-			if(UBlueprintGeneratedClass* ComponentBPGC = Cast<UBlueprintGeneratedClass>(Component->GetClass()))
-			{
-				UBlueprint* ComponentBlueprint = Cast<UBlueprint>(ComponentBPGC->ClassGeneratedBy);
-				ComponentBlueprint->OnCompiled().RemoveAll(this);
-			}
-		}
-	}
-}
-
-void SActorDetails::OnBlueprintRecompiled(UBlueprint* CompiledBlueprint)
-{
-	CrcLastCompiledSignature = CompiledBlueprint->CrcLastCompiledSignature;
-	UpdateComponentTreeFromEditorSelection();
-=======
 void SActorDetails::AddBPComponentCompileEventDelegate(UBlueprint* ComponentBlueprint)
 {
 	if(SelectedBPComponentBlueprint.Get() != ComponentBlueprint)
@@ -808,5 +749,4 @@
 	bSelectedComponentRecompiled = true;
 	UpdateComponentTreeFromEditorSelection();
 	bSelectedComponentRecompiled = false;
->>>>>>> a8a797ea
 }