--- conflicted
+++ resolved
@@ -454,17 +454,12 @@
 	if ( LevelViewportClient->HasDropPreviewActors() )
 	{
 		LevelViewportClient->DestroyDropPreviewActors();
-<<<<<<< HEAD
-=======
 	}
 
 	if (DragDropEvent.GetOperation().IsValid())
 	{
 		DragDropEvent.GetOperation()->SetDecoratorVisibility(true);
->>>>>>> cce8678d
-	}
-
-	DragDropEvent.GetOperation()->SetDecoratorVisibility(true);
+	}
 }
 
 bool SLevelViewport::HandleDragObjects(const FGeometry& MyGeometry, const FDragDropEvent& DragDropEvent)
@@ -3171,17 +3166,8 @@
 				{
 					CurrentLevelName = ActualLevelName;
 				}
-<<<<<<< HEAD
-=======
 			}
 
-			if(bDrawOnlyLabel)
-			{
-				return LabelName;
->>>>>>> cce8678d
-			}
-
-<<<<<<< HEAD
 			if(bDrawOnlyLabel)
 			{
 				return LabelName;
@@ -3189,8 +3175,6 @@
 		}
 	}
 
-=======
->>>>>>> cce8678d
 	return CurrentLevelName;
 }
 
