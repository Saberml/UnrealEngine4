--- conflicted
+++ resolved
@@ -271,11 +271,7 @@
 
 		static FText GetUObjectCountAsString() 
 		{
-<<<<<<< HEAD
-			return FText::AsNumber(GUObjectArray.GetObjectArrayNumMinusAvailable());
-=======
 			return FText::AsNumber(GetUObjectArray().GetObjectArrayNumMinusAvailable());
->>>>>>> cce8678d
 		}
 
 		static void OpenVideo( FString SourceFilePath )
