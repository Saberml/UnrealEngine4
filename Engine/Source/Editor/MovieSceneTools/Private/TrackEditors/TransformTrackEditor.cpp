--- conflicted
+++ resolved
@@ -441,37 +441,28 @@
 	// If Sequencer is allowed to autokey and we are clicking on an Actor that can be autokeyed
 	if( IsAllowedToAutoKey() && (Actor && !Actor->IsEditorOnly() ) )
 	{
-<<<<<<< HEAD
+		AActor* ActorThatChanged = nullptr;
+		USceneComponent* SceneComponentThatChanged = nullptr;
+		GetActorAndSceneComponentFromObject(&InObject, ActorThatChanged, SceneComponentThatChanged);
 		USceneComponent* SceneComponent = nullptr;
 		
-		if( Actor && Actor->GetRootComponent() )
-		{
-			SceneComponent = Actor->GetRootComponent();
+		if( ActorThatChanged && ActorThatChanged->GetRootComponent() )
+		{
+			SceneComponent = ActorThatChanged->GetRootComponent();
 		}
 		else
 		{
 			// If the object wasn't an actor attempt to get it directly as a scene component 
 			SceneComponent = Cast<USceneComponent>( &InObject );
 		}
-=======
-		AActor* Actor = nullptr;
-		USceneComponent* SceneComponentThatChanged = nullptr;
-		GetActorAndSceneComponentFromObject(&InObject, Actor, SceneComponentThatChanged);
->>>>>>> daf6fb22
 
 		if( SceneComponentThatChanged )
 		{
 			// Cache off the existing transform so we can detect which components have changed
 			// and keys only when something has changed
-<<<<<<< HEAD
-			FTransformData Transform( SceneComponent );
+			FTransformData Transform( SceneComponentThatChanged );
 			
 			ObjectToExistingTransform.Add(&InObject, Transform);
-=======
-			FTransformData Transform( SceneComponentThatChanged );
-
-			ObjectToExistingTransform.Add( &InObject, Transform );
->>>>>>> daf6fb22
 		}
 	}
 }
