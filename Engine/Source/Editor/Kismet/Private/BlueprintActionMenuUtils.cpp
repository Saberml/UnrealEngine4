--- conflicted
+++ resolved
@@ -544,19 +544,11 @@
 
 	if (!bIsContextSensitive)
 	{
-<<<<<<< HEAD
-		MenuFilter.Context.Pins.Empty();
-	}
-	// for backwards compatibility, the main menu section should be added first 
-	// (so if we have to, the legacy menu system can be constructed from it)
-	MenuOut.AddMenuSection(MenuFilter);
-=======
 		MainMenuFilter.Context.Pins.Empty();
 	}
 	// for legacy purposes, we have to add the main menu section first (when 
 	// reconstructing the legacy menu, we pull the first menu system)
 	MenuOut.AddMenuSection(MainMenuFilter, FText::GetEmpty(), MainMenuSectionGroup);
->>>>>>> 972e0610
 
 	bool const bAddComponentsSection = bIsContextSensitive && bCanHaveActorComponents && (ComponentsFilter.Context.SelectedObjects.Num() > 0);
 	// add the components section to the menu (if we don't have any components
@@ -573,8 +565,6 @@
 		AddLevelActorSections(LevelActorsFilter, MenuOut);
 	}
 
-<<<<<<< HEAD
-=======
 	if (bIsContextSensitive)
 	{
 		AddFavoritesSection(MainMenuFilter, MenuOut);
@@ -582,7 +572,6 @@
 		MenuOut.AddMenuSection(AddComponentFilter, FText::GetEmpty(), BoundAddComponentGroup);
 	}	
 
->>>>>>> 972e0610
 	//--------------------------------------
 	// Building the Menu
 	//--------------------------------------
