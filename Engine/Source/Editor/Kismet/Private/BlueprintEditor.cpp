--- conflicted
+++ resolved
@@ -3121,10 +3121,6 @@
 {	
 	if( InBlueprint )
 	{
-<<<<<<< HEAD
-		// Compiling will invalidate any cached components in the component visualizer, so clear out active components here
-		GUnrealEd->ComponentVisManager.ClearActiveComponentVis();
-=======
 		UUnrealEdEngine* EditorEngine = GUnrealEd;
 		// GUnrealEd can be null after a hot-reload... this seems like a bigger 
 		// problem worth investigating (that could affect other systems), but 
@@ -3136,7 +3132,6 @@
 			// Compiling will invalidate any cached components in the component visualizer, so clear out active components here
 			EditorEngine->ComponentVisManager.ClearActiveComponentVis();
 		}
->>>>>>> 92a3597a
 
 		// This could be made more efficient by tracking which nodes change
 		// their bHasCompilerMessage flag, or immediately updating the error info
