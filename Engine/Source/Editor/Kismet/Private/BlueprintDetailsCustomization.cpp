--- conflicted
+++ resolved
@@ -2002,11 +2002,7 @@
 		if (UProperty* VariableProperty = CachedVariableProperty.Get())
 		{
 			// meant to match up with UHT's FPropertyBase::IsObject(), which it uses to block object properties from being marked with CPF_Config
-<<<<<<< HEAD
-			bEnabled = VariableProperty->IsA<UClassProperty>() || VariableProperty->IsA<UAssetClassProperty>() || 
-=======
 			bEnabled = VariableProperty->IsA<UClassProperty>() || VariableProperty->IsA<UAssetClassProperty>() || VariableProperty->IsA<UAssetObjectProperty>() ||
->>>>>>> f30f9b45
 				(!VariableProperty->IsA<UObjectPropertyBase>() && !VariableProperty->IsA<UInterfaceProperty>());
 		}
 	}
