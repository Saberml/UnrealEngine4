--- conflicted
+++ resolved
@@ -146,9 +146,6 @@
 			SNew( SBox )
 			.Visibility(this, &SKismetInspector::GetPropertyViewVisibility)
 			[
-<<<<<<< HEAD
-				PropertyView.ToSharedRef()
-=======
 				SNew( SVerticalBox )
 				+SVerticalBox::Slot()
 				.AutoHeight()
@@ -163,7 +160,6 @@
 				[
 					PropertyView.ToSharedRef()
 				]
->>>>>>> cce8678d
 			]
 		];
 
@@ -296,10 +292,7 @@
 	bShowInspectorPropertyView = true;
 	PublicViewState = ECheckBoxState::Unchecked;
 	bComponenetDetailsCustomizationEnabled = false;
-<<<<<<< HEAD
-=======
 	bRefreshOnTick = false;
->>>>>>> cce8678d
 
 	BlueprintEditorPtr = InArgs._Kismet2;
 	bShowPublicView = InArgs._ShowPublicViewControl;
@@ -502,12 +495,6 @@
 
 		EnableComponentDetailsCustomization(bEnableComponentCustomization);
 	}
-<<<<<<< HEAD
-
-	PropertyView->OnFinishedChangingProperties().Clear();
-	PropertyView->OnFinishedChangingProperties().Add( UserOnFinishedChangingProperties );
-=======
->>>>>>> cce8678d
 
 	if (!Options.bForceRefresh)
 	{
