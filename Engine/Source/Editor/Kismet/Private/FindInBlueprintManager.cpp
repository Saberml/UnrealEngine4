// Copyright 1998-2016 Epic Games, Inc. All Rights Reserved.

#include "BlueprintEditorPrivatePCH.h"

#include "FindInBlueprintManager.h"
#include "FindInBlueprints.h"
#include "Editor/UnrealEd/Public/Kismet2/BlueprintEditorUtils.h"
#include "AssetRegistryModule.h"
#include "FiBSearchInstance.h"
#include "HotReloadInterface.h"
#include "ImaginaryBlueprintData.h"

#include "JsonUtilities.h"
#include "SNotificationList.h"
#include "NotificationManager.h"
#include "Engine/SimpleConstructionScript.h"

#define LOCTEXT_NAMESPACE "FindInBlueprintManager"

FFindInBlueprintSearchManager* FFindInBlueprintSearchManager::Instance = NULL;

const FText FFindInBlueprintSearchTags::FiB_Properties = LOCTEXT("Properties", "Properties");

const FText FFindInBlueprintSearchTags::FiB_Components = LOCTEXT("Components", "Components");
const FText FFindInBlueprintSearchTags::FiB_IsSCSComponent = LOCTEXT("IsSCSComponent", "IsSCSComponent");

const FText FFindInBlueprintSearchTags::FiB_Nodes = LOCTEXT("Nodes", "Nodes");

const FText FFindInBlueprintSearchTags::FiB_SchemaName = LOCTEXT("SchemaName", "SchemaName");

const FText FFindInBlueprintSearchTags::FiB_UberGraphs = LOCTEXT("Uber", "Uber");
const FText FFindInBlueprintSearchTags::FiB_Functions = LOCTEXT("Functions", "Functions");
const FText FFindInBlueprintSearchTags::FiB_Macros = LOCTEXT("Macros", "Macros");
const FText FFindInBlueprintSearchTags::FiB_SubGraphs = LOCTEXT("Sub", "Sub");

const FText FFindInBlueprintSearchTags::FiB_Name = LOCTEXT("Name", "Name");
const FText FFindInBlueprintSearchTags::FiB_NativeName = LOCTEXT("NativeName", "Native Name");
const FText FFindInBlueprintSearchTags::FiB_ClassName = LOCTEXT("ClassName", "ClassName");
const FText FFindInBlueprintSearchTags::FiB_NodeGuid = LOCTEXT("NodeGuid", "NodeGuid");
const FText FFindInBlueprintSearchTags::FiB_Tooltip = LOCTEXT("Tooltip", "Tooltip");
const FText FFindInBlueprintSearchTags::FiB_DefaultValue = LOCTEXT("DefaultValue", "DefaultValue");
const FText FFindInBlueprintSearchTags::FiB_Description = LOCTEXT("Description", "Description");
const FText FFindInBlueprintSearchTags::FiB_Comment = LOCTEXT("Comment", "Comment");
const FText FFindInBlueprintSearchTags::FiB_Path = LOCTEXT("Path", "Path");
const FText FFindInBlueprintSearchTags::FiB_ParentClass = LOCTEXT("ParentClass", "ParentClass");
const FText FFindInBlueprintSearchTags::FiB_Interfaces = LOCTEXT("Interfaces", "Interfaces");

const FText FFindInBlueprintSearchTags::FiB_Pins = LOCTEXT("Pins", "Pins");
const FText FFindInBlueprintSearchTags::FiB_PinCategory = LOCTEXT("PinCategory", "PinCategory");
const FText FFindInBlueprintSearchTags::FiB_PinSubCategory = LOCTEXT("SubCategory", "SubCategory");
const FText FFindInBlueprintSearchTags::FiB_ObjectClass = LOCTEXT("ObjectClass", "ObjectClass");
const FText FFindInBlueprintSearchTags::FiB_IsArray = LOCTEXT("IsArray", "IsArray");
const FText FFindInBlueprintSearchTags::FiB_IsReference = LOCTEXT("IsReference", "IsReference");
const FText FFindInBlueprintSearchTags::FiB_Glyph = LOCTEXT("Glyph", "Glyph");
const FText FFindInBlueprintSearchTags::FiB_GlyphColor = LOCTEXT("GlyphColor", "GlyphColor");

const FText FFindInBlueprintSearchTags::FiBMetaDataTag = LOCTEXT("FiBMetaDataTag", "!!FiBMD");

const FString FFiBMD::FiBSearchableMD = TEXT("BlueprintSearchable");
const FString FFiBMD::FiBSearchableShallowMD = TEXT("BlueprintSearchableShallow");
const FString FFiBMD::FiBSearchableExplicitMD = TEXT("BlueprintSearchableExplicit");
const FString FFiBMD::FiBSearchableHiddenExplicitMD = TEXT("BlueprintSearchableHiddenExplicit");

////////////////////////////////////
// FStreamSearch
FStreamSearch::FStreamSearch(const FString& InSearchValue)
	: SearchValue(InSearchValue)
	, bThreadCompleted(false)
	, StopTaskCounter(0)
	, MinimiumVersionRequirement(EFiBVersion::FIB_VER_LATEST)
	, BlueprintCountBelowVersion(0)
	, ImaginaryDataFilter(ESearchQueryFilter::AllFilter)
{
	// Add on a Guid to the thread name to ensure the thread is uniquely named.
	Thread = FRunnableThread::Create( this, *FString::Printf(TEXT("FStreamSearch%s"), *FGuid::NewGuid().ToString()), 0, TPri_BelowNormal );
}

FStreamSearch::FStreamSearch(const FString& InSearchValue, ESearchQueryFilter InImaginaryDataFilter, EFiBVersion InMinimiumVersionRequirement)
	: SearchValue(InSearchValue)
	, bThreadCompleted(false)
	, StopTaskCounter(0)
	, MinimiumVersionRequirement(InMinimiumVersionRequirement)
	, BlueprintCountBelowVersion(0)
	, ImaginaryDataFilter(InImaginaryDataFilter)
{
	// Add on a Guid to the thread name to ensure the thread is uniquely named.
	Thread = FRunnableThread::Create( this, *FString::Printf(TEXT("FStreamSearch%s"), *FGuid::NewGuid().ToString()), 0, TPri_BelowNormal );
}

bool FStreamSearch::Init()
{
	return true;
}

uint32 FStreamSearch::Run()
{
	FFindInBlueprintSearchManager::Get().BeginSearchQuery(this);

	TFunction<void(const FSearchResult&)> OnResultReady = [this](const FSearchResult& Result) {
		FScopeLock ScopeLock(&SearchCriticalSection);
		ItemsFound.Add(Result);
	};

	// Searching comes to an end if it is requested using the StopTaskCounter or continuing the search query yields no results
	FSearchData QueryResult;
	while (FFindInBlueprintSearchManager::Get().ContinueSearchQuery(this, QueryResult))
	{
		if (QueryResult.ImaginaryBlueprint.IsValid())
		{
			// If the Blueprint is below the version, add it to a list. The search will still proceed on this Blueprint
			if (QueryResult.Version < MinimiumVersionRequirement)
			{
				++BlueprintCountBelowVersion;
			}

			TSharedPtr< FFiBSearchInstance > SearchInstance(new FFiBSearchInstance);
			FSearchResult SearchResult;
			if (ImaginaryDataFilter != ESearchQueryFilter::AllFilter)
			{
				SearchInstance->MakeSearchQuery(*SearchValue, QueryResult.ImaginaryBlueprint);
				SearchInstance->CreateFilteredResultsListFromTree(ImaginaryDataFilter, FilteredImaginaryResults);
				SearchResult = SearchInstance->GetSearchResults(QueryResult.ImaginaryBlueprint);
			}
			else
			{
				SearchResult = SearchInstance->StartSearchQuery(*SearchValue, QueryResult.ImaginaryBlueprint);
			}

			// If there are children, add the item to the search results
			if(SearchResult.IsValid() && SearchResult->Children.Num() != 0)
			{
				OnResultReady(SearchResult);
			}
		}

		if (StopTaskCounter.GetValue())
		{
			// Ensure that the FiB Manager knows that we are done searching
			FFindInBlueprintSearchManager::Get().EnsureSearchQueryEnds(this);
		}
	}

	bThreadCompleted = true;

	return 0;
}

void FStreamSearch::Stop()
{
	StopTaskCounter.Increment();
}

void FStreamSearch::Exit()
{

}

void FStreamSearch::EnsureCompletion()
{
	{
		FScopeLock CritSectionLock(&SearchCriticalSection);
		ItemsFound.Empty();
	}

	Stop();
	Thread->WaitForCompletion();
	delete Thread;
	Thread = NULL;
}

bool FStreamSearch::IsComplete() const
{
	return bThreadCompleted;
}

void FStreamSearch::GetFilteredItems(TArray<FSearchResult>& OutItemsFound)
{
	FScopeLock ScopeLock(&SearchCriticalSection);
	OutItemsFound.Append(ItemsFound);
	ItemsFound.Empty();
}

float FStreamSearch::GetPercentComplete() const
{
	return FFindInBlueprintSearchManager::Get().GetPercentComplete(this);
}

void FStreamSearch::GetFilteredImaginaryResults(TArray<TSharedPtr<class FImaginaryFiBData>>& OutFilteredImaginaryResults)
{
	OutFilteredImaginaryResults = MoveTemp(FilteredImaginaryResults);
}

/** Temporarily forces all nodes and pins to use non-friendly names, forces all schema to have nodes clear their cached values so they will re-cache, and then reverts at the end */
struct FTemporarilyUseFriendlyNodeTitles
{
	FTemporarilyUseFriendlyNodeTitles()
	{
		UEditorStyleSettings* EditorSettings = GetMutableDefault<UEditorStyleSettings>();

		// Cache the value of bShowFriendlyNames, we will force it to true for gathering BP search data and then restore it
		bCacheShowFriendlyNames = EditorSettings->bShowFriendlyNames;

		EditorSettings->bShowFriendlyNames = true;
		ForceVisualizationCacheClear();
	}

	~FTemporarilyUseFriendlyNodeTitles()
	{
		UEditorStyleSettings* EditorSettings = GetMutableDefault<UEditorStyleSettings>();
		EditorSettings->bShowFriendlyNames = bCacheShowFriendlyNames;
		ForceVisualizationCacheClear();
	}

	/** Go through all Schemas and force a visualization cache clear, forcing nodes to refresh their titles */
	void ForceVisualizationCacheClear()
	{
		// Only do the purge if the state was changed
		if (!bCacheShowFriendlyNames)
		{
			// Find all Schemas and force a visualization cache clear
			for ( TObjectIterator<UClass> ClassIt; ClassIt; ++ClassIt )
			{
				UClass* CurrentClass = *ClassIt;

				if (UEdGraphSchema* Schema = Cast<UEdGraphSchema>(CurrentClass->GetDefaultObject()))
				{
					Schema->ForceVisualizationCacheClear();
				}
			}
		}
	}

private:
	/** Cached state of ShowFriendlyNames in EditorSettings */
	bool bCacheShowFriendlyNames;
};

/** Helper functions for serialization of types to and from an FString */
namespace FiBSerializationHelpers
{
	/**
	* Helper function to handle properly encoding and serialization of a type into an FString
	*
	* @param InValue				Value to serialize
	* @param bInIncludeSize		If true, include the size of the type. This will place an int32
									before the value in the FString. This is needed for non-basic types
									because everything is stored in an FString and is impossible to distinguish
	*/
	template<class Type>
	const FString Serialize(Type& InValue, bool bInIncludeSize)
	{
		TArray<uint8> SerializedData;
		FMemoryWriter Ar(SerializedData);

		Ar << InValue;
		Ar.Close();
		FString Result = BytesToString(SerializedData.GetData(), SerializedData.Num());

		// If the size is included, prepend it onto the Result string.
		if(bInIncludeSize)
		{
			SerializedData.Empty();
			FMemoryWriter ArWithLength(SerializedData);
			int32 Length = Result.Len();
			ArWithLength << Length;

			Result = BytesToString(SerializedData.GetData(), SerializedData.Num()) + Result;
		}
		return Result;
	}

	/** Helper function to handle properly decoding of uint8 arrays so they can be deserialized as their respective types */
	void DecodeFromStream(FBufferReader& InStream, int32 InBytes, TArray<uint8>& OutDerivedData)
	{
		// Read, as a byte string, the number of characters composing the Lookup Table for the Json.
		FString SizeOfDataAsHex;
		SizeOfDataAsHex.GetCharArray().AddUninitialized(InBytes + 1);
		SizeOfDataAsHex.GetCharArray()[InBytes] = TEXT('\0');
		InStream.Serialize((char*)SizeOfDataAsHex.GetCharArray().GetData(), sizeof(TCHAR) * InBytes);

		// Convert the number (which is stored in 1 serialized byte per TChar) into an int32
		OutDerivedData.Empty();
		OutDerivedData.AddUninitialized(InBytes);
		StringToBytes(SizeOfDataAsHex, OutDerivedData.GetData(), InBytes);
	}

	/** Helper function to deserialize from a Stream the sizeof the templated type */
	template<class Type>
	Type Deserialize(FBufferReader& InStream)
	{
		TArray<uint8> DerivedData;
		DecodeFromStream(InStream, sizeof(Type), DerivedData);
		FMemoryReader SizeOfDataAr(DerivedData);

		Type ReturnValue;
		SizeOfDataAr << ReturnValue;
		return ReturnValue;
	}

	/** Helper function to deserialize from a Stream a certain number of bytes */
	template<class Type>
	Type Deserialize(FBufferReader& InStream, int32 InBytes)
	{
		TArray<uint8> DerivedData;
		DecodeFromStream(InStream, InBytes, DerivedData);
		FMemoryReader SizeOfDataAr(DerivedData);

		Type ReturnValue;
		SizeOfDataAr << ReturnValue;
		return ReturnValue;
	}
}

namespace BlueprintSearchMetaDataHelpers
{
	/** Json Writer used for serializing FText's in the correct format for Find-in-Blueprints */
	template < class PrintPolicy = TPrettyJsonPrintPolicy<TCHAR> >
	class TJsonFindInBlueprintStringWriter : public TJsonStringWriter<PrintPolicy>
	{
	public:
		static TSharedRef< TJsonFindInBlueprintStringWriter > Create( FString* const InStream )
		{
			return MakeShareable( new TJsonFindInBlueprintStringWriter( InStream ) );
		}

		using TJsonStringWriter<PrintPolicy>::WriteObjectStart;

		void WriteObjectStart( const FText& Identifier )
		{
			check( this->Stack.Top() == EJson::Object );
			WriteIdentifier( Identifier );

			PrintPolicy::WriteLineTerminator(this->Stream);
			PrintPolicy::WriteTabs(this->Stream, this->IndentLevel);
			PrintPolicy::WriteChar(this->Stream, TCHAR('{'));
			++(this->IndentLevel);
			this->Stack.Push( EJson::Object );
			this->PreviousTokenWritten = EJsonToken::CurlyOpen;
		}

		void WriteArrayStart( const FText& Identifier )
		{
			check( this->Stack.Top() == EJson::Object );
			WriteIdentifier( Identifier );

			PrintPolicy::WriteSpace( this->Stream );
			PrintPolicy::WriteChar(this->Stream, TCHAR('['));
			++(this->IndentLevel);
			this->Stack.Push( EJson::Array );
			this->PreviousTokenWritten = EJsonToken::SquareOpen;
		}

		void WriteValue( const FText& Identifier, const bool Value )
		{
			check( this->Stack.Top() == EJson::Object );
			WriteIdentifier( Identifier );

			PrintPolicy::WriteSpace(this->Stream);
			this->WriteBoolValue( Value );
			this->PreviousTokenWritten = Value ? EJsonToken::True : EJsonToken::False;
		}

		void WriteValue( const FText& Identifier, const double Value )
		{
			check( this->Stack.Top() == EJson::Object );
			WriteIdentifier( Identifier );

			PrintPolicy::WriteSpace(this->Stream);
			this->WriteNumberValue( Value );
			this->PreviousTokenWritten = EJsonToken::Number;
		}

		void WriteValue( const FText& Identifier, const int32 Value )
		{
			check( this->Stack.Top() == EJson::Object );
			WriteIdentifier( Identifier );

			PrintPolicy::WriteSpace(this->Stream);
			this->WriteIntegerValue( Value );
			this->PreviousTokenWritten = EJsonToken::Number;
		}

		void WriteValue( const FText& Identifier, const int64 Value )
		{
			check( this->Stack.Top() == EJson::Object );
			WriteIdentifier( Identifier );

			PrintPolicy::WriteSpace(this->Stream);
			this->WriteIntegerValue( Value );
			this->PreviousTokenWritten = EJsonToken::Number;
		}

		void WriteValue( const FText& Identifier, const FString& Value )
		{
			check( this->Stack.Top() == EJson::Object );
			WriteIdentifier( Identifier );

			PrintPolicy::WriteSpace(this->Stream);
			WriteStringValue( Value );
			this->PreviousTokenWritten = EJsonToken::String;
		}

		void WriteValue( const FText& Identifier, const FText& Value )
		{
			check( this->Stack.Top() == EJson::Object );
			WriteIdentifier( Identifier );

			PrintPolicy::WriteSpace(this->Stream);
			WriteTextValue( Value );
			this->PreviousTokenWritten = EJsonToken::String;
		}

		/** Converts the lookup table of ints (which are stored as identifiers and string values in the Json) and the FText's they represent to an FString. */
		FString GetSerializedLookupTable()
		{
			return FiBSerializationHelpers::Serialize< TMap< int32, FText > >(LookupTable, true);
		}

		struct FLookupTableItem
		{
			FText Text;

			FLookupTableItem(FText InText)
				: Text(InText)
			{

			}

			bool operator==(const FLookupTableItem& InObject) const
			{
				if(!Text.CompareTo(InObject.Text) &&
					!FTextInspector::GetSourceString(Text)->Compare(*FTextInspector::GetDisplayString(InObject.Text), ESearchCase::CaseSensitive) )
				{
					return true;
				}

				return false;
			}
		};

	protected:
		TJsonFindInBlueprintStringWriter( FString* const InOutString )
			: TJsonStringWriter<PrintPolicy>( InOutString, 0 )
		{
		}

		virtual void WriteStringValue( const FString& String ) override
		{
			// We just want to make sure all strings are converted into FText hex strings, used by the FiB system
			WriteTextValue(FText::FromString(String));
		}

		void WriteTextValue( const FText& Text )
		{
			// Check to see if the value has already been added.
			int32* TableLookupValuePtr = ReverseLookupTable.Find(FLookupTableItem(Text));
			if(TableLookupValuePtr)
			{
				TJsonStringWriter<PrintPolicy>::WriteStringValue( FString::FromInt(*TableLookupValuePtr) );
			}
			else
			{
				// Add the FText to the table and write to the Json the ID to look the item up using
				int32 TableLookupValue = LookupTable.Num();
				LookupTable.Add(TableLookupValue, Text);
				ReverseLookupTable.Add(FLookupTableItem(Text), TableLookupValue);
				TJsonStringWriter<PrintPolicy>::WriteStringValue( FString::FromInt(TableLookupValue) );
			}
		}

		FORCEINLINE void WriteIdentifier( const FText& Identifier )
		{
			this->WriteCommaIfNeeded();
			PrintPolicy::WriteLineTerminator(this->Stream);

			PrintPolicy::WriteTabs(this->Stream, this->IndentLevel);

			WriteTextValue( Identifier );
			PrintPolicy::WriteChar(this->Stream, TCHAR(':'));
		}
		
		// This gets serialized
		TMap< int32, FText > LookupTable;

		// This is just locally needed for the write, to lookup the integer value by using the string of the FText
		TMap< FLookupTableItem, int32 > ReverseLookupTable;
	};

	static uint32 GetTypeHash(const BlueprintSearchMetaDataHelpers::TJsonFindInBlueprintStringWriter<TCondensedJsonPrintPolicy<TCHAR>>::FLookupTableItem& InObject)
	{
		return FCrc::MemCrc32(&InObject.Text, sizeof(InObject.Text));
	}

	typedef TJsonWriter<TCHAR, TCondensedJsonPrintPolicy<TCHAR>> SearchMetaDataWriterParentClass;
	typedef TJsonFindInBlueprintStringWriter<TCondensedJsonPrintPolicy<TCHAR>> SearchMetaDataWriter;

	/** Json Writer used for serializing FText's in the correct format for Find-in-Blueprints */
	template <class CharType = TCHAR>
	class TJsonFindInBlueprintStringReader : public TJsonReader<CharType>
	{
	public:
		static TSharedRef< TJsonFindInBlueprintStringReader< TCHAR > > Create( FArchive* const Stream, TMap< int32, FText >& InLookupTable  )
		{
			return MakeShareable( new TJsonFindInBlueprintStringReader( Stream, InLookupTable ) );
		}

		TJsonFindInBlueprintStringReader( FArchive* InStream,  TMap< int32, FText >& InLookupTable )
			: TJsonReader<CharType>(InStream)
			, LookupTable(MoveTemp(InLookupTable))
		{

		}

		FORCEINLINE virtual const FString& GetIdentifier() const override
		{
			// The identifier from Json is a Hex value that must be looked up in the LookupTable to find the FText it represents
			if(const FText* LookupText = LookupTable.Find(FCString::Atoi(*this->Identifier)))
			{
				return LookupText->ToString();
			}
			return this->Identifier;
		}

		FORCEINLINE virtual  const FString& GetValueAsString() const override
		{ 
			check( this->CurrentToken == EJsonToken::String ); 
			// The string value from Json is a Hex value that must be looked up in the LookupTable to find the FText it represents
			return this->StringValue;
		}

		TMap< int32, FText > LookupTable;
	};

	typedef TJsonFindInBlueprintStringReader<TCHAR> SearchMetaDataReader;

	/**
	 * Checks if Json value is searchable, eliminating data that not considered useful to search for
	 *
	 * @param InJsonValue		The Json value object to examine for searchability
	 * @return					TRUE if the value should be searchable
	 */
	bool CheckIfJsonValueIsSearchable( TSharedPtr< FJsonValue > InJsonValue )
	{
		/** Check for interesting values
		 *  booleans are not interesting, there are a lot of them
		 *  strings are not interesting if they are empty
		 *  numbers are not interesting if they are 0
		 *  arrays are not interesting if they are empty or if they are filled with un-interesting types
		 *  objects may not have interesting values when dug into
		 */
		bool bValidPropetyValue = true;
		if(InJsonValue->Type == EJson::Boolean || InJsonValue->Type == EJson::None || InJsonValue->Type == EJson::Null)
		{
			bValidPropetyValue = false;
		}
		else if(InJsonValue->Type == EJson::String)
		{
			FString temp = InJsonValue->AsString();
			if(InJsonValue->AsString().IsEmpty())
			{
				bValidPropetyValue = false;
			}
		}
		else if(InJsonValue->Type == EJson::Number)
		{
			if(InJsonValue->AsNumber() == 0.0)
			{
				bValidPropetyValue = false;
			}
		}
		else if(InJsonValue->Type == EJson::Array)
		{
			auto JsonArray = InJsonValue->AsArray();
			if(JsonArray.Num() > 0)
			{
				// Some types are never interesting and the contents of the array should be ignored. Other types can be interesting, the contents of the array should be stored (even if
				// the values may not be interesting, so that index values can be obtained)
				if(JsonArray[0]->Type != EJson::Array && JsonArray[0]->Type != EJson::String && JsonArray[0]->Type != EJson::Number && JsonArray[0]->Type != EJson::Object)
				{
					bValidPropetyValue = false;
				}
			}
		}
		else if(InJsonValue->Type == EJson::Object)
		{
			// Start it out as not being valid, if we find any sub-items that are searchable, it will be marked to TRUE
			bValidPropetyValue = false;

			// Go through all value/key pairs to see if any of them are searchable, remove the ones that are not
			auto JsonObject = InJsonValue->AsObject();
			for(auto Iter = JsonObject->Values.CreateIterator(); Iter; ++Iter)
			{
				if(!CheckIfJsonValueIsSearchable(Iter->Value))
				{
					Iter.RemoveCurrent();
				}
				else
				{
					bValidPropetyValue = true;
				}
			}
			
		}

		return bValidPropetyValue;
	}

	/**
	 * Saves a graph pin type to a Json object
	 *
	 * @param InWriter				Writer used for saving the Json
	 * @param InPinType				The pin type to save
	 */
	void SavePinTypeToJson(TSharedRef< SearchMetaDataWriter>& InWriter, const FEdGraphPinType& InPinType)
	{
		// Only save strings that are not empty

		if(!InPinType.PinCategory.IsEmpty())
		{
			InWriter->WriteValue(FFindInBlueprintSearchTags::FiB_PinCategory, InPinType.PinCategory);
		}

		if(!InPinType.PinSubCategory.IsEmpty())
		{
			InWriter->WriteValue(FFindInBlueprintSearchTags::FiB_PinSubCategory, InPinType.PinSubCategory);
		}

		if(InPinType.PinSubCategoryObject.IsValid())
		{
			InWriter->WriteValue(FFindInBlueprintSearchTags::FiB_ObjectClass, FText::FromString(InPinType.PinSubCategoryObject->GetName()));
		}
		InWriter->WriteValue(FFindInBlueprintSearchTags::FiB_IsArray, InPinType.bIsArray);
		InWriter->WriteValue(FFindInBlueprintSearchTags::FiB_IsReference, InPinType.bIsReference);
	}

	/**
	 * Helper function to save a variable description to Json
	 *
	 * @param InWriter					Json writer object
	 * @param InBlueprint				Blueprint the property for the variable can be found in, if any
	 * @param InVariableDescription		The variable description being serialized to Json
	 */
	void SaveVariableDescriptionToJson(TSharedRef< SearchMetaDataWriter>& InWriter, const UBlueprint* InBlueprint, const FBPVariableDescription& InVariableDescription)
	{
		FEdGraphPinType VariableType = InVariableDescription.VarType;

		InWriter->WriteObjectStart();

		InWriter->WriteValue(FFindInBlueprintSearchTags::FiB_Name, InVariableDescription.FriendlyName);

		// Find the variable's tooltip
		FString TooltipResult;
		
		if(InVariableDescription.HasMetaData(FBlueprintMetadata::MD_Tooltip))
		{
			TooltipResult = InVariableDescription.GetMetaData(FBlueprintMetadata::MD_Tooltip);
		}
		InWriter->WriteValue(FFindInBlueprintSearchTags::FiB_Tooltip, TooltipResult);

		// Save the variable's pin type
		SavePinTypeToJson(InWriter, VariableType);

		// Find the UProperty and convert it into a Json value.
		UProperty* VariableProperty = FindField<UProperty>(InBlueprint->GeneratedClass, InVariableDescription.VarName);
		if(VariableProperty)
		{
			const uint8* PropData = VariableProperty->ContainerPtrToValuePtr<uint8>(InBlueprint->GeneratedClass->GetDefaultObject());
			auto JsonValue = FJsonObjectConverter::UPropertyToJsonValue(VariableProperty, PropData, 0, 0);

			// Only use the value if it is searchable
			if(BlueprintSearchMetaDataHelpers::CheckIfJsonValueIsSearchable(JsonValue))
			{
				TSharedRef< FJsonValue > JsonValueAsSharedRef = JsonValue.ToSharedRef();
				FJsonSerializer::Serialize(JsonValue, FFindInBlueprintSearchTags::FiB_DefaultValue.ToString(), StaticCastSharedRef<SearchMetaDataWriterParentClass>(InWriter), false );
			}
		}

		InWriter->WriteObjectEnd();
	}

	/** Helper enum to gather searchable UProperties */
	enum EGatherSearchableType
	{
		SEARCHABLE_AS_DESIRED = 0,
		SEARCHABLE_FULL,
		SEARCHABLE_SHALLOW,
	};

	/**
	 * Gathers all searchable properties in a UObject and writes them out to Json
	 *
	 * @param InWriter				Json writer
	 * @param InValue				Value of the Object to serialize
	 * @param InStruct				Struct or class that represent the UObject's layout
	 * @param InSearchableType		Informs the system how it should examine the properties to determine if they are searchable. All sub-properties of searchable properties are automatically gathered unless marked as not being searchable
	 */
	void GatherSearchableProperties(TSharedRef< SearchMetaDataWriter>& InWriter, const void* InValue, UStruct* InStruct, EGatherSearchableType InSearchableType = SEARCHABLE_AS_DESIRED);

	/**
	 * Examines a searchable property and digs in deeper if it is a UObject, UStruct, or an array, or serializes it straight out to Json
	 *
	 * @param InWriter				Json writer
	 * @param InProperty			Property to examine
	 * @param InValue				Value to find the property in the UStruct
	 * @param InStruct				Struct or class that represent the UObject's layout
	 */
	void GatherSearchablesFromProperty(TSharedRef< SearchMetaDataWriter>& InWriter, UProperty* InProperty, const void* InValue, UStruct* InStruct)
	{
		if (UArrayProperty* ArrayProperty = Cast<UArrayProperty>(InProperty))
		{
			FScriptArrayHelper Helper(ArrayProperty, InValue);
			InWriter->WriteArrayStart(FText::FromString(InProperty->GetName()));
			for (int32 i=0, n=Helper.Num(); i<n; ++i)
			{
				GatherSearchablesFromProperty(InWriter, ArrayProperty->Inner, Helper.GetRawPtr(i), InStruct);
			}
			InWriter->WriteArrayEnd();
		}
		else if (UStructProperty* StructProperty = Cast<UStructProperty>(InProperty))
		{
			if (!InProperty->HasMetaData(*FFiBMD::FiBSearchableMD) || InProperty->GetBoolMetaData(*FFiBMD::FiBSearchableMD))
			{
				GatherSearchableProperties(InWriter, InValue, StructProperty->Struct, SEARCHABLE_FULL);
			}
		}
		else if (UObjectProperty* ObjectProperty = Cast<UObjectProperty>(InProperty))
		{
			UObject* SubObject = ObjectProperty->GetObjectPropertyValue(InValue);
			if (SubObject)
			{
				// Objects default to shallow unless they are marked as searchable
				EGatherSearchableType searchType = SEARCHABLE_SHALLOW;

				// Check if there is any Searchable metadata
				if (InProperty->HasMetaData(*FFiBMD::FiBSearchableMD))
				{
					// Check if that metadata informs us that the property should not be searchable
					bool bSearchable = InProperty->GetBoolMetaData(*FFiBMD::FiBSearchableMD);
					if (bSearchable)
					{
						GatherSearchableProperties(InWriter, SubObject, SubObject->GetClass(), SEARCHABLE_FULL);
					}
				}
				else
				{
					// Shallow conversion of property to string
					auto JsonValue = FJsonObjectConverter::UPropertyToJsonValue(InProperty, InValue, 0, 0);
					FJsonSerializer::Serialize(JsonValue, InProperty->GetName(), StaticCastSharedRef<SearchMetaDataWriterParentClass>(InWriter), false);
				}
			}
		}
		else
		{
			auto JsonValue = FJsonObjectConverter::UPropertyToJsonValue(InProperty, InValue, 0, 0);
			FJsonSerializer::Serialize(JsonValue, InProperty->GetName(), StaticCastSharedRef<SearchMetaDataWriterParentClass>(InWriter), false);
		}
	}

	void GatherSearchableProperties(TSharedRef< SearchMetaDataWriter>& InWriter, const void* InValue, UStruct* InStruct, EGatherSearchableType InSearchableType)
	{
		if (InValue)
		{
			for (TFieldIterator<UProperty> PropIt(InStruct); PropIt; ++PropIt)
			{
				UProperty* Property = *PropIt;
				bool bIsSearchableMD = Property->GetBoolMetaData(*FFiBMD::FiBSearchableMD);
				bool bIsShallowSearchableMD = Property->GetBoolMetaData(*FFiBMD::FiBSearchableShallowMD);
				// It only is truly marked as not searchable if it has the metadata set to false, if the metadata is missing then we assume the searchable type that is passed in unless SEARCHABLE_AS_DESIRED
				bool bIsMarkedNotSearchableMD = Property->HasMetaData(*FFiBMD::FiBSearchableMD) && !bIsSearchableMD;

				if ( (InSearchableType != SEARCHABLE_AS_DESIRED && !bIsMarkedNotSearchableMD) 
					|| bIsShallowSearchableMD || bIsSearchableMD)
				{
					const void* Value = Property->ContainerPtrToValuePtr<uint8>(InValue);

					// Need to store the metadata on the property in a sub-object
					InWriter->WriteObjectStart(FText::FromString(Property->GetName()));
					{
						InWriter->WriteObjectStart(FFindInBlueprintSearchTags::FiBMetaDataTag);
						{
							if (Property->GetBoolMetaData(*FFiBMD::FiBSearchableHiddenExplicitMD))
							{
								InWriter->WriteValue(FText::FromString(FFiBMD::FiBSearchableHiddenExplicitMD), true);
							}
							else if (Property->GetBoolMetaData(*FFiBMD::FiBSearchableExplicitMD))
							{
								InWriter->WriteValue(FText::FromString(FFiBMD::FiBSearchableExplicitMD), true);
							}
						}
						InWriter->WriteObjectEnd();

						if (Property->ArrayDim == 1)
						{
							GatherSearchablesFromProperty(InWriter, Property, Value, InStruct);
						}
						else
						{
							TArray< TSharedPtr<FJsonValue> > Array;
							for (int Index = 0; Index != Property->ArrayDim; ++Index)
							{
								GatherSearchablesFromProperty(InWriter, Property, (char*)Value + Index * Property->ElementSize, InStruct);
							}
						}
					}
					InWriter->WriteObjectEnd();
				}
			}
		}
	}

	/**
	 * Gathers all nodes from a specified graph and serializes their searchable data to Json
	 *
	 * @param InWriter		The Json writer to use for serialization
	 * @param InGraph		The graph to search through
	 */
	void GatherNodesFromGraph(TSharedRef< SearchMetaDataWriter>& InWriter, const UEdGraph* InGraph)
	{
		// Collect all macro graphs
		InWriter->WriteArrayStart(FFindInBlueprintSearchTags::FiB_Nodes);
		{
			for(auto* Node : InGraph->Nodes)
			{
				if(Node)
				{
					// Make sure we don't collect search data for nodes that are going away soon
					if( Node->GetOuter()->IsPendingKill() )
					{
						continue;
					}

					InWriter->WriteObjectStart();

					// Retrieve the search metadata from the node, some node types may have extra metadata to be searchable.
					TArray<struct FSearchTagDataPair> Tags;
					Node->AddSearchMetaDataInfo(Tags);

					// Go through the node metadata tags and put them into the Json object.
					for(const FSearchTagDataPair& SearchData : Tags)
					{
						InWriter->WriteValue(SearchData.Key, SearchData.Value);
					}

					// Find all the pins and extract their metadata
					InWriter->WriteArrayStart(FFindInBlueprintSearchTags::FiB_Pins);
					for(UEdGraphPin* Pin : Node->Pins)
					{
						// Hidden pins are not searchable
						if(Pin->bHidden == false)
						{
							InWriter->WriteObjectStart();
							{
								InWriter->WriteValue(FFindInBlueprintSearchTags::FiB_Name, Pin->GetSchema()->GetPinDisplayName(Pin));
								InWriter->WriteValue(FFindInBlueprintSearchTags::FiB_DefaultValue, FText::FromString(Pin->GetDefaultAsString()));
							}
							SavePinTypeToJson(InWriter, Pin->PinType);
							InWriter->WriteObjectEnd();
						}
					}
					InWriter->WriteArrayEnd();

					// Only support this for nodes for now, will gather all searchable properties
					GatherSearchableProperties(InWriter, Node, Node->GetClass());

					InWriter->WriteObjectEnd();
				}
				
			}
		}
		InWriter->WriteArrayEnd();
	}

	/** 
	 * Gathers all graph's search data (and subojects) and serializes them to Json
	 *
	 * @param InWriter			The Json writer to use for serialization
	 * @param InGraphArray		All the graphs to process
	 * @param InTitle			The array title to place these graphs into
	 * @param InOutSubGraphs	All the subgraphs that need to be processed later
	 */
	void GatherGraphSearchData(TSharedRef< SearchMetaDataWriter>& InWriter, const UBlueprint* InBlueprint, const TArray< UEdGraph* >& InGraphArray, FText InTitle, TArray< UEdGraph* >* InOutSubGraphs)
	{
		if(InGraphArray.Num() > 0)
		{
			// Collect all graphs
			InWriter->WriteArrayStart(InTitle);
			{
				for(const UEdGraph* Graph : InGraphArray)
				{
					InWriter->WriteObjectStart();

					FGraphDisplayInfo DisplayInfo;
					if (auto GraphSchema = Graph->GetSchema())
					{
						GraphSchema->GetGraphDisplayInformation(*Graph, DisplayInfo);
					}
					InWriter->WriteValue(FFindInBlueprintSearchTags::FiB_Name, DisplayInfo.PlainName);

					FText GraphDescription = FBlueprintEditorUtils::GetGraphDescription(Graph);
					if(!GraphDescription.IsEmpty())
					{
						InWriter->WriteValue(FFindInBlueprintSearchTags::FiB_Description, GraphDescription);
					}
					// All nodes will appear as children to the graph in search results
					GatherNodesFromGraph(InWriter, Graph);

					// Collect local variables
					TArray<UK2Node_FunctionEntry*> FunctionEntryNodes;
					Graph->GetNodesOfClass<UK2Node_FunctionEntry>(FunctionEntryNodes);

					InWriter->WriteArrayStart(FFindInBlueprintSearchTags::FiB_Properties);
					{
						// Search in all FunctionEntry nodes for their local variables and add them to the list
						FString ActionCategory;
						for (UK2Node_FunctionEntry* const FunctionEntry : FunctionEntryNodes)
						{
							for( const FBPVariableDescription& Variable : FunctionEntry->LocalVariables )
							{
								SaveVariableDescriptionToJson(InWriter, InBlueprint, Variable);
							}
						}
					}
					InWriter->WriteArrayEnd(); // Properties

					InWriter->WriteObjectEnd();

					// Only if asked to do it
					if(InOutSubGraphs)
					{
						Graph->GetAllChildrenGraphs(*InOutSubGraphs);
					}
				}
			}
			InWriter->WriteArrayEnd();
		}
	}
}

class FCacheAllBlueprintsTickableObject
{

public:

	FCacheAllBlueprintsTickableObject(TSet<FName> InUncachedBlueprints, bool bInCheckOutAndSave, FSimpleDelegate InOnFinished = FSimpleDelegate())
		: TickCacheIndex(0)
		, UncachedBlueprints(InUncachedBlueprints.Array())
		, bIsStarted(false)
		, bIsCancelled(false)
		, bRecursionGuard(false)
		, bCheckOutAndSave(bInCheckOutAndSave)
		, OnFinished(InOnFinished)
	{
		// Start the Blueprint indexing 'progress' notification
		FNotificationInfo Info( LOCTEXT("BlueprintIndexMessage", "Indexing Blueprints...") );
		Info.bFireAndForget = false;
		Info.ButtonDetails.Add(FNotificationButtonInfo(
			LOCTEXT("BlueprintIndexCancel","Cancel"),
			LOCTEXT("BlueprintIndexCancelToolTip","Cancels indexing Blueprints."), FSimpleDelegate::CreateRaw(this, &FCacheAllBlueprintsTickableObject::OnCancelCaching, false)));

		ProgressNotification = FSlateNotificationManager::Get().AddNotification(Info);
		if (ProgressNotification.IsValid())
		{
			ProgressNotification.Pin()->SetCompletionState(SNotificationItem::CS_Pending);
		}
	}

	~FCacheAllBlueprintsTickableObject()
	{

	}

	/** Returns the current cache index of the object */
	int32 GetCurrentCacheIndex() const
	{
		return TickCacheIndex + 1;
	}

	/** Returns the name of the current Blueprint being cached */
	FName GetCurrentCacheBlueprintName() const
	{
		if(UncachedBlueprints.Num() && TickCacheIndex >= 0)
		{
			return UncachedBlueprints[TickCacheIndex];
		}
		return NAME_None;
	}

	/** Returns the progress as a percent */
	float GetCacheProgress() const
	{
		return (float)TickCacheIndex / (float)UncachedBlueprints.Num();
	}

	/** Returns the number of uncached Blueprints */
	int32 GetUncachedBlueprintCount()
	{
		return UncachedBlueprints.Num();
	}

	/** Returns the entire list of uncached Blueprints that this object will attempt to cache */
	const TArray<FName>& GetUncachedBlueprintList() const
	{
		return UncachedBlueprints;
	}

	/** True if there is a callback when done caching, this will prevent a re-query from occuring */
	bool HasPostCacheWork() const
	{
		return OnFinished.IsBound();
	}

	/** Cancels caching and destroys this object */
	void OnCancelCaching(bool bIsImmediate)
	{
		if (!bIsCancelled)
		{
			ProgressNotification.Pin()->SetText(LOCTEXT("BlueprintIndexCancelled", "Cancelled Indexing Blueprints!"));

			ProgressNotification.Pin()->SetCompletionState(SNotificationItem::CS_Fail);
			ProgressNotification.Pin()->ExpireAndFadeout();

			// Sometimes we can't wait another tick to shutdown, so make the callback immediately.
			if (bIsImmediate)
			{
				FFindInBlueprintSearchManager::Get().FinishedCachingBlueprints(TickCacheIndex, FailedToCacheList);
			}
			else
			{
				bIsCancelled = true;
			}
		}
	}

	/** Enables the caching process */
	void Start() { bIsStarted = true; }

	/** FTickableEditorObject interface */
	EActiveTimerReturnType Tick(double InCurrentTime, float InDeltaTime)
	{
		// Protect against Slate recursion if a modal dialog appears from loading/resaving an asset
		if (bRecursionGuard == true)
		{
			return EActiveTimerReturnType::Continue;
		}
		TGuardValue<bool> Guard(bRecursionGuard, true);

		if(!bIsStarted)
		{
			return EActiveTimerReturnType::Continue;
		}

		if (bIsCancelled || GWarn->ReceivedUserCancel())
		{
			FFindInBlueprintSearchManager::Get().FinishedCachingBlueprints(TickCacheIndex, FailedToCacheList);
			return EActiveTimerReturnType::Stop;
		}
		else
		{
			FAssetRegistryModule* AssetRegistryModule = &FModuleManager::LoadModuleChecked<FAssetRegistryModule>(TEXT("AssetRegistry"));
			FAssetData AssetData = AssetRegistryModule->Get().GetAssetByObjectPath(UncachedBlueprints[TickCacheIndex]);

			bool bIsWorldAsset = AssetData.GetClass() == UWorld::StaticClass();

			// Construct a full package filename with path so we can query the read only status and save to disk
			FString FinalPackageFilename = FPackageName::LongPackageNameToFilename(AssetData.PackageName.ToString());
			if( FinalPackageFilename.Len() > 0 && FPaths::GetExtension(FinalPackageFilename).Len() == 0 )
			{
				FinalPackageFilename += bIsWorldAsset ? FPackageName::GetMapPackageExtension() : FPackageName::GetAssetPackageExtension();
			}
			FText ErrorMessage;
			bool bValidFilename = FEditorFileUtils::IsFilenameValidForSaving( FinalPackageFilename, ErrorMessage );
			if ( bValidFilename )
			{
				bValidFilename = bIsWorldAsset ? FEditorFileUtils::IsValidMapFilename( FinalPackageFilename, ErrorMessage ) : FPackageName::IsValidLongPackageName( FinalPackageFilename, false, &ErrorMessage );
			}

			bool bIsAssetReadOnlyOnDisk = IFileManager::Get().IsReadOnly( *FinalPackageFilename );
			bool bFailedToCache = bCheckOutAndSave;

			if (!bIsAssetReadOnlyOnDisk || !bCheckOutAndSave)
			{
				UObject* Asset = AssetData.GetAsset();
				if(Asset && bCheckOutAndSave)
				{
					if (UBlueprint* BlueprintAsset = Cast<UBlueprint>(Asset))
					{
						if (BlueprintAsset->SkeletonGeneratedClass == nullptr)
						{
							// There is no skeleton class, something was wrong with the Blueprint during compile on load. This asset will be marked as failing to cache.
							bFailedToCache = false;
						}
					}

					// Still good to attempt to save
					if (bFailedToCache)
					{
						// Assume the package was correctly checked out from SCC
						bool bOutPackageLocallyWritable = true;

						UPackage* Package = AssetData.GetPackage();

						ISourceControlProvider& SourceControlProvider = ISourceControlModule::Get().GetProvider();
						// Trusting the SCC status in the package file cache to minimize network activity during save.
						const FSourceControlStatePtr SourceControlState = SourceControlProvider.GetState(Package, EStateCacheUsage::Use);
						// If the package is in the depot, and not recognized as editable by source control, and not read-only, then we know the user has made the package locally writable!
						const bool bSCCCanEdit = !SourceControlState.IsValid() || SourceControlState->CanCheckIn() || SourceControlState->IsIgnored() || SourceControlState->IsUnknown();
						const bool bSCCIsCheckedOut = SourceControlState.IsValid() && SourceControlState->IsCheckedOut();
						const bool bInDepot = SourceControlState.IsValid() && SourceControlState->IsSourceControlled();
						if (!bSCCCanEdit && bInDepot && !bIsAssetReadOnlyOnDisk && SourceControlProvider.UsesLocalReadOnlyState() && !bSCCIsCheckedOut)
						{
							bOutPackageLocallyWritable = false;
						}

<<<<<<< HEAD
						// Save the package
						EObjectFlags ObjectFlags = (WorldAsset == nullptr)? RF_Standalone : RF_NoFlags;
						
						if (GEditor->SavePackage(Package, WorldAsset, ObjectFlags, *FinalPackageFilename, GError, nullptr, false, true, SAVE_NoError))
=======
						// Save the package if the file is writable
						if (bOutPackageLocallyWritable)
>>>>>>> 73f66985
						{
							UWorld* WorldAsset = Cast<UWorld>(Asset);

							// Save the package
							EObjectFlags ObjectFlags = (WorldAsset == nullptr) ? RF_Standalone : RF_NoFlags;

							if (GEditor->SavePackage(Package, WorldAsset, ObjectFlags, *FinalPackageFilename, GError, nullptr, false, true, SAVE_NoError))
							{
								bFailedToCache = false;
							}
						}
					}
				}
			}

			if (bFailedToCache)
			{
				FailedToCacheList.Add(UncachedBlueprints[TickCacheIndex]);
			}

			++TickCacheIndex;

			// Check if done caching Blueprints
			if(TickCacheIndex == UncachedBlueprints.Num())
			{
				ProgressNotification.Pin()->SetCompletionState(SNotificationItem::CS_Success);
				ProgressNotification.Pin()->ExpireAndFadeout();

				ProgressNotification.Pin()->SetText(LOCTEXT("BlueprintIndexComplete", "Finished indexing Blueprints!"));

				// We have actually finished, use the OnFinished callback.
				OnFinished.ExecuteIfBound();

				FFindInBlueprintSearchManager::Get().FinishedCachingBlueprints(TickCacheIndex, FailedToCacheList);

				return EActiveTimerReturnType::Stop;
			}
			else
			{
				FFormatNamedArguments Args;
				Args.Add(TEXT("Percent"), FText::AsPercent(GetCacheProgress()));
				ProgressNotification.Pin()->SetText(FText::Format(LOCTEXT("BlueprintIndexProgress", "Indexing Blueprints... ({Percent})"), Args));
			}
		}
		return EActiveTimerReturnType::Continue;
	}

private:

	/** The current index, increases at a rate of once per tick */
	int32 TickCacheIndex;

	/** The list of uncached Blueprints that are in the process of being cached */
	TArray<FName> UncachedBlueprints;

	/** Notification that appears and details progress */
	TWeakPtr<SNotificationItem> ProgressNotification;

	/** Set of Blueprints that failed to be saved */
	TSet<FName> FailedToCacheList;

	/** TRUE if the caching process is started */
	bool bIsStarted;

	/** TRUE if the user has requested to cancel the caching process */
	bool bIsCancelled;

	/** Guard to prevent TickRecursion */
	bool bRecursionGuard = false;

	/** If TRUE, Blueprints will be checked out and resaved after being loaded */
	bool bCheckOutAndSave;

	/** Callback for when caching is finished */
	FSimpleDelegate OnFinished;
};

FFindInBlueprintSearchManager& FFindInBlueprintSearchManager::Get()
{
	if (Instance == NULL)
	{
		Instance = new FFindInBlueprintSearchManager();
		Instance->Initialize();
	}

	return *Instance;
}

FFindInBlueprintSearchManager::FFindInBlueprintSearchManager()
	: bEnableGatheringData(true)
	, bIsPausing(false)
	, AssetRegistryModule(nullptr)
	, CachingObject(nullptr)
{
}

FFindInBlueprintSearchManager::~FFindInBlueprintSearchManager()
{
	if (AssetRegistryModule)
	{
		AssetRegistryModule->Get().OnAssetAdded().RemoveAll(this);
		AssetRegistryModule->Get().OnAssetRemoved().RemoveAll(this);
		AssetRegistryModule->Get().OnAssetRenamed().RemoveAll(this);
	}
	FCoreUObjectDelegates::PreGarbageCollect.RemoveAll(this);
	FCoreUObjectDelegates::PostGarbageCollect.RemoveAll(this);
	FCoreUObjectDelegates::OnAssetLoaded.RemoveAll(this);

	if(FModuleManager::Get().IsModuleLoaded("HotReload"))
	{
		IHotReloadInterface& HotReloadSupport = FModuleManager::GetModuleChecked<IHotReloadInterface>("HotReload");
		HotReloadSupport.OnHotReload().RemoveAll(this);
	}
}

void FFindInBlueprintSearchManager::Initialize()
{
	// Must ensure we do not attempt to load the AssetRegistry Module while saving a package, however, if it is loaded already we can safely obtain it
	if (!GIsSavingPackage || (GIsSavingPackage && FModuleManager::Get().IsModuleLoaded(TEXT("AssetRegistry"))))
	{
		AssetRegistryModule = &FModuleManager::LoadModuleChecked<FAssetRegistryModule>(TEXT("AssetRegistry"));
		AssetRegistryModule->Get().OnAssetAdded().AddRaw(this, &FFindInBlueprintSearchManager::OnAssetAdded);
		AssetRegistryModule->Get().OnAssetRemoved().AddRaw(this, &FFindInBlueprintSearchManager::OnAssetRemoved);
		AssetRegistryModule->Get().OnAssetRenamed().AddRaw(this, &FFindInBlueprintSearchManager::OnAssetRenamed);
	}
	else
	{
		// Log a warning to inform the Asset Registry could not be initialized when FiB initialized due to saving package
		// The Asset Registry should be initialized before Find-in-Blueprints, or FiB should be explicitly initialized during a safe time
		// This message will not appear in commandlets because most commandlets do not care. If a search query is made, further warnings will be produced even in commandlets.
		if (!IsRunningCommandlet())
		{
			UE_LOG(LogBlueprint, Warning, TEXT("Find-in-Blueprints could not pre-cache all unloaded Blueprints due to the Asset Registry module being unable to initialize because a package is currently being saved. Pre-cache will not be reattempted!"));
		}
	}

	FCoreUObjectDelegates::PreGarbageCollect.AddRaw(this, &FFindInBlueprintSearchManager::PauseFindInBlueprintSearch);
	FCoreUObjectDelegates::PostGarbageCollect.AddRaw(this, &FFindInBlueprintSearchManager::UnpauseFindInBlueprintSearch);
	FCoreUObjectDelegates::OnAssetLoaded.AddRaw(this, &FFindInBlueprintSearchManager::OnAssetLoaded);
	
	// Register to be notified of hot reloads
	IHotReloadInterface& HotReloadSupport = FModuleManager::LoadModuleChecked<IHotReloadInterface>("HotReload");
	HotReloadSupport.OnHotReload().AddRaw(this, &FFindInBlueprintSearchManager::OnHotReload);

	if(!GIsSavingPackage && AssetRegistryModule)
	{
		// Do an immediate load of the cache to catch any Blueprints that were discovered by the asset registry before we initialized.
		BuildCache();
	}
}

void FFindInBlueprintSearchManager::OnAssetAdded(const FAssetData& InAssetData)
{
	const UClass* AssetClass = nullptr;
	{
		const UClass** FoundClass = CachedAssetClasses.Find(InAssetData.AssetClass);
		if (FoundClass)
		{
			AssetClass = *FoundClass;
		}
		else
		{
			AssetClass = InAssetData.GetClass();
			if (AssetClass)
			{
				CachedAssetClasses.Add(InAssetData.AssetClass, AssetClass);
			}
		}
	}

	if(AssetClass && (AssetClass->IsChildOf(UBlueprint::StaticClass()) || AssetClass->IsChildOf(UWorld::StaticClass())))
	{
		// Confirm that the Blueprint has not been added already, this can occur during duplication of Blueprints.
		int32* IndexPtr = SearchMap.Find(InAssetData.ObjectPath);
		if(!IndexPtr)
		{
			if(InAssetData.IsAssetLoaded())
			{
				if(AssetClass->IsChildOf(UBlueprint::StaticClass()))
				{
					if(UBlueprint* BlueprintAsset = Cast<UBlueprint>(InAssetData.GetAsset()))
					{
						// Cache the searchable data
						AddOrUpdateBlueprintSearchMetadata(BlueprintAsset);
					}
				}
				else if(AssetClass->IsChildOf(UWorld::StaticClass()))
				{
					UWorld* WorldAsset = Cast<UWorld>(InAssetData.GetAsset());
					if(WorldAsset->PersistentLevel)
					{
						TArray<UBlueprint*> LevelBlueprints;
						LevelBlueprints = WorldAsset->PersistentLevel->GetLevelBlueprints();

						for(UBlueprint* BlueprintAsset : LevelBlueprints)
						{
							// Cache the searchable data
							AddOrUpdateBlueprintSearchMetadata(BlueprintAsset);
						}

					}
				}
			}
			else if(const FString* FiBSearchData = InAssetData.TagsAndValues.Find("FiB"))
			{
				ExtractUnloadedFiBData(InAssetData, *FiBSearchData, false);
			}
			else if(const FString* FiBVersionedSearchData = InAssetData.TagsAndValues.Find("FiBData"))
			{
				if (FiBVersionedSearchData->Len() == 0)
				{
					// agrant TODO: Can we patch this up? Is it dangerous not to?
					UE_LOG(LogBlueprint, Warning, TEXT("Blueprint %s had empty search data!"), *InAssetData.ObjectPath.ToString());
					UncachedBlueprints.Add(InAssetData.ObjectPath);
				}
				else
				{
					ExtractUnloadedFiBData(InAssetData, *FiBVersionedSearchData, true);
				}
			}
			else
			{
				// The asset is uncached, we will want to inform the user that this is the case
				UncachedBlueprints.Add(InAssetData.ObjectPath);
			}
		}
	}
}

void FFindInBlueprintSearchManager::ExtractUnloadedFiBData(const FAssetData& InAssetData, const FString& InFiBData, bool bIsVersioned)
{
	FSearchData NewSearchData;

	NewSearchData.BlueprintPath = InAssetData.ObjectPath;

	if (const FString* ParentClass = InAssetData.TagsAndValues.Find(TEXT("ParentClass")))
	{
		NewSearchData.ParentClass = *ParentClass;
	}

	const FString* ImplementedInterfaces = InAssetData.TagsAndValues.Find("ImplementedInterfaces");
	if(ImplementedInterfaces)
	{
		FString FullInterface;
		FString RemainingString;
		FString InterfaceName;
		FString CurrentString = *ImplementedInterfaces;
		while(CurrentString.Split(TEXT(","), &FullInterface, &RemainingString))
		{
			if(FullInterface.Split(TEXT("."), &CurrentString, &InterfaceName, ESearchCase::CaseSensitive, ESearchDir::FromEnd))
			{
				if(!CurrentString.StartsWith(TEXT("Graphs=(")))
				{
					NewSearchData.Interfaces.Add(InterfaceName);
				}
			}
			CurrentString = RemainingString;
		}
	}

	NewSearchData.bMarkedForDeletion = false;
	NewSearchData.Value = *InFiBData;

	// Deserialize the version if available
	if (bIsVersioned)
	{
		checkf(NewSearchData.Value.Len(), TEXT("Versioned search data was zero length!"));
		FBufferReader ReaderStream((void*)*NewSearchData.Value, NewSearchData.Value.Len() * sizeof(TCHAR), false);
		NewSearchData.Version = FiBSerializationHelpers::Deserialize<int32>(ReaderStream);
	}

	// Since the asset was not loaded, pull out the searchable data stored in the asset
	AddSearchDataToDatabase(MoveTemp(NewSearchData));
}

int32 FFindInBlueprintSearchManager::AddSearchDataToDatabase(FSearchData InSearchData)
{
	FName BlueprintPath = InSearchData.BlueprintPath; // Copy before we move the data into the array

	int32 ArrayIndex = SearchArray.Add(MoveTemp(InSearchData));

	// Add the asset file path to the map along with the index into the array
	SearchMap.Add(BlueprintPath, ArrayIndex);

	return ArrayIndex;
}

void FFindInBlueprintSearchManager::RemoveBlueprintByPath(FName InPath)
{
	int32* SearchIdx = SearchMap.Find(InPath);

	if(SearchIdx)
	{
		SearchArray[*SearchIdx].bMarkedForDeletion = true;
	}
}
void FFindInBlueprintSearchManager::OnAssetRemoved(const class FAssetData& InAssetData)
{
	if(InAssetData.IsAssetLoaded())
	{
		RemoveBlueprintByPath(InAssetData.ObjectPath);
	}
}

void FFindInBlueprintSearchManager::OnAssetRenamed(const class FAssetData& InAssetData, const FString& InOldName)
{
	// Renaming removes the item from the manager, it will be re-added in the OnAssetAdded event under the new name.
	if(InAssetData.IsAssetLoaded())
	{
		RemoveBlueprintByPath(FName(*InOldName));
	}
}

void FFindInBlueprintSearchManager::OnAssetLoaded(UObject* InAsset)
{
	UBlueprint* BlueprintAsset = nullptr;
	FName BlueprintPath = *InAsset->GetPathName();

	if(UWorld* WorldAsset = Cast<UWorld>(InAsset))
	{
		if(WorldAsset->PersistentLevel)
		{
			BlueprintAsset = Cast<UBlueprint>((UObject*)WorldAsset->PersistentLevel->GetLevelScriptBlueprint(true));
			if(BlueprintAsset)
			{
				BlueprintPath = *BlueprintAsset->GetPathName();
			}
		}
	}
	else
	{
		BlueprintAsset = Cast<UBlueprint>(InAsset);
	}

	if(BlueprintAsset)
	{
		// Find and update the item in the search array. Searches may currently be active, this will do no harm to them

		// Confirm that the Blueprint has not been added already, this can occur during duplication of Blueprints.
		int32* IndexPtr = SearchMap.Find(BlueprintPath);

		// The asset registry might not have informed us of this asset yet.
		if(IndexPtr)
		{
			// That index should never have a Blueprint already, but if it does, it should be the same Blueprint!
			ensureMsgf(!SearchArray[*IndexPtr].Blueprint.IsValid() || SearchArray[*IndexPtr].Blueprint == BlueprintAsset, TEXT("Blueprint in database has path %s and is being stomped by %s"), *(SearchArray[*IndexPtr].BlueprintPath.ToString()), *BlueprintPath.ToString());
			ensureMsgf(!SearchArray[*IndexPtr].Blueprint.IsValid() || SearchArray[*IndexPtr].BlueprintPath == BlueprintPath, TEXT("Blueprint in database has path %s and is being stomped by %s"), *(SearchArray[*IndexPtr].BlueprintPath.ToString()), *BlueprintPath.ToString());
			SearchArray[*IndexPtr].Blueprint = BlueprintAsset;
		}
		UncachedBlueprints.Remove(BlueprintPath);
	}
}

void FFindInBlueprintSearchManager::OnHotReload(bool bWasTriggeredAutomatically)
{
	CachedAssetClasses.Reset();
}

FString FFindInBlueprintSearchManager::GatherBlueprintSearchMetadata(const UBlueprint* Blueprint)
{	
	FTemporarilyUseFriendlyNodeTitles TemporarilyUseFriendlyNodeTitles;

	FString SearchMetaData;

	// The search registry tags for a Blueprint are all in Json
	TSharedRef< BlueprintSearchMetaDataHelpers::TJsonFindInBlueprintStringWriter<TCondensedJsonPrintPolicy<TCHAR>> > Writer = BlueprintSearchMetaDataHelpers::TJsonFindInBlueprintStringWriter<TCondensedJsonPrintPolicy<TCHAR>>::Create( &SearchMetaData );

	TMap<FString, TMap<FString,int>> AllPaths;
	Writer->WriteObjectStart();

	// Only pull properties if the Blueprint has been compiled
	if(Blueprint->SkeletonGeneratedClass)
	{
		Writer->WriteArrayStart(FFindInBlueprintSearchTags::FiB_Properties);
		{
			for( const FBPVariableDescription& Variable : Blueprint->NewVariables )
			{
				BlueprintSearchMetaDataHelpers::SaveVariableDescriptionToJson(Writer, Blueprint, Variable);
			}
		}
		Writer->WriteArrayEnd(); // Properties
	}

	// Gather all graph searchable data
	TArray< UEdGraph* > SubGraphs;
	BlueprintSearchMetaDataHelpers::GatherGraphSearchData(Writer, Blueprint, Blueprint->UbergraphPages, FFindInBlueprintSearchTags::FiB_UberGraphs, &SubGraphs);
	BlueprintSearchMetaDataHelpers::GatherGraphSearchData(Writer, Blueprint, Blueprint->FunctionGraphs, FFindInBlueprintSearchTags::FiB_Functions, &SubGraphs);
	BlueprintSearchMetaDataHelpers::GatherGraphSearchData(Writer, Blueprint, Blueprint->MacroGraphs, FFindInBlueprintSearchTags::FiB_Macros, &SubGraphs);
	// Sub graphs are processed separately so that they do not become children in the TreeView, cluttering things up if the tree is deep
	BlueprintSearchMetaDataHelpers::GatherGraphSearchData(Writer, Blueprint, SubGraphs, FFindInBlueprintSearchTags::FiB_SubGraphs, NULL);

	// Gather all SCS components
	// If we have an SCS but don't support it, then we remove it
	if(Blueprint->SimpleConstructionScript)
	{
		// Remove any SCS variable nodes
		const TArray<USCS_Node*>& AllSCSNodes = Blueprint->SimpleConstructionScript->GetAllNodes();
		Writer->WriteArrayStart(FFindInBlueprintSearchTags::FiB_Components);
		for (TFieldIterator<UProperty> PropertyIt(Blueprint->SkeletonGeneratedClass, EFieldIteratorFlags::ExcludeSuper); PropertyIt; ++PropertyIt)
		{
			UProperty* Property = *PropertyIt;
			UObjectPropertyBase* Obj = Cast<UObjectPropertyBase>(Property);
			const bool bComponentProperty = Obj && Obj->PropertyClass ? Obj->PropertyClass->IsChildOf<UActorComponent>() : false;
			FName PropName = Property->GetFName();
			if(bComponentProperty && FBlueprintEditorUtils::FindSCS_Node(Blueprint, PropName) != INDEX_NONE)
			{
				FEdGraphPinType PropertyPinType;
				if(UEdGraphSchema_K2::StaticClass()->GetDefaultObject<UEdGraphSchema_K2>()->ConvertPropertyToPinType(Property, PropertyPinType))
				{
					Writer->WriteObjectStart();
					{
						Writer->WriteValue(FFindInBlueprintSearchTags::FiB_Name, FText::FromName(PropName));
						Writer->WriteValue(FFindInBlueprintSearchTags::FiB_IsSCSComponent, true);
						SavePinTypeToJson(Writer,  PropertyPinType);
					}
					Writer->WriteObjectEnd();
				}
			}
		}
		Writer->WriteArrayEnd(); // Components
	}

	Writer->WriteObjectEnd();
	Writer->Close();

	int32 Version = EFiBVersion::FIB_VER_LATEST;
	SearchMetaData = FiBSerializationHelpers::Serialize(Version, false) + Writer->GetSerializedLookupTable() + SearchMetaData;
	return SearchMetaData;
}

void FFindInBlueprintSearchManager::AddOrUpdateBlueprintSearchMetadata(UBlueprint* InBlueprint, bool bInForceReCache/* = false*/)
{
	if (!bEnableGatheringData)
	{
		return;
	}

	check(InBlueprint);

	// Allow only one thread modify the search data at a time
	FScopeLock ScopeLock(&SafeModifyCacheCriticalSection);

	FName BlueprintPath;
	if(FBlueprintEditorUtils::IsLevelScriptBlueprint(InBlueprint))
	{
		if(UWorld* World = InBlueprint->GetTypedOuter<UWorld>())
		{
			BlueprintPath = *World->GetPathName();
		}
	}
	else
	{
		BlueprintPath = *InBlueprint->GetPathName();
	}

	int32* IndexPtr = SearchMap.Find(BlueprintPath);
	int32 Index = 0;
	if(!IndexPtr)
	{
		FSearchData SearchData;
		SearchData.Blueprint = InBlueprint;
		SearchData.BlueprintPath = BlueprintPath;
		Index = AddSearchDataToDatabase(MoveTemp(SearchData));
	}
	else
	{
		Index = *IndexPtr;
	}

	// Build the search data
	SearchArray[Index].BlueprintPath = BlueprintPath;
	if (UProperty* ParentClassProp = InBlueprint->GetClass()->FindPropertyByName(GET_MEMBER_NAME_CHECKED(UBlueprint, ParentClass)))
	{
		ParentClassProp->ExportTextItem(SearchArray[Index].ParentClass, ParentClassProp->ContainerPtrToValuePtr<uint8>(InBlueprint), nullptr, InBlueprint, 0);
	}
	// Cannot successfully gather most searchable data if there is no SkeletonGeneratedClass, so don't try, leave it as whatever it was last set to
	if(InBlueprint->SkeletonGeneratedClass != nullptr)
	{
		SearchArray[Index].Value = GatherBlueprintSearchMetadata(InBlueprint);
	}
	SearchArray[Index].bMarkedForDeletion = false;
}

void FFindInBlueprintSearchManager::BeginSearchQuery(const FStreamSearch* InSearchOriginator)
{
	if (AssetRegistryModule == nullptr)
	{
		UE_LOG(LogBlueprint, Warning, TEXT("Find-in-Blueprints was not fully initialized, possibly due to problems being initialized while saving a package. Please explicitly initialize earlier!"));
	}

	// Cannot begin a search thread while saving
	FScopeLock ScopeLock(&PauseThreadsCriticalSection);
	FScopeLock ScopeLock2(&SafeQueryModifyCriticalSection);

	ActiveSearchCounter.Increment();
	ActiveSearchQueries.FindOrAdd(InSearchOriginator) = 0;
}

bool FFindInBlueprintSearchManager::ContinueSearchQuery(const FStreamSearch* InSearchOriginator, FSearchData& OutSearchData)
{
	// Check if the thread has been told to pause, this occurs for the Garbage Collector and for saving to disk
	if(bIsPausing == true)
	{
		// Pause all searching, the GC is running and we will also be saving the database
		ActiveSearchCounter.Decrement();
		FScopeLock ScopeLock(&PauseThreadsCriticalSection);
		ActiveSearchCounter.Increment();
	}

	int32* SearchIdxPtr = NULL;

	{
		// Must lock this behind a critical section to ensure that no other thread is accessing it at the same time
		FScopeLock ScopeLock(&SafeQueryModifyCriticalSection);
		SearchIdxPtr = ActiveSearchQueries.Find(InSearchOriginator);
	}

	if(SearchIdxPtr)
	{
		int32& SearchIdx = *SearchIdxPtr;
		while(SearchIdx < SearchArray.Num())
		{
			// If the Blueprint is not marked for deletion, and the asset is valid, we will check to see if we want to refresh the searchable data.
			if( SearchArray[SearchIdx].bMarkedForDeletion || (SearchArray[SearchIdx].Blueprint.IsValid() && SearchArray[SearchIdx].Blueprint->IsPendingKill()) )
			{
				// Mark it for deletion, it will be removed on next save
				SearchArray[SearchIdx].bMarkedForDeletion = true;
			}
			else
			{
				// If there is FiB data, parse it into an ImaginaryBlueprint
				if (SearchArray[SearchIdx].Value.Len() > 0)
				{
					SearchArray[SearchIdx].ImaginaryBlueprint = MakeShareable(new FImaginaryBlueprint(FPaths::GetBaseFilename(SearchArray[SearchIdx].BlueprintPath.ToString()), SearchArray[SearchIdx].BlueprintPath.ToString(), SearchArray[SearchIdx].ParentClass, SearchArray[SearchIdx].Interfaces, SearchArray[SearchIdx].Value, SearchArray[SearchIdx].Version != 0));
					SearchArray[SearchIdx].Value.Empty();
				}

 				OutSearchData = SearchArray[SearchIdx++];
				return true;
			}

			++SearchIdx;
		}
	}

	{
		// Must lock this behind a critical section to ensure that no other thread is accessing it at the same time
		FScopeLock ScopeLock(&SafeQueryModifyCriticalSection);
		ActiveSearchQueries.Remove(InSearchOriginator);
	}
	ActiveSearchCounter.Decrement();

	return false;
}

void FFindInBlueprintSearchManager::EnsureSearchQueryEnds(const class FStreamSearch* InSearchOriginator)
{
	// Must lock this behind a critical section to ensure that no other thread is accessing it at the same time
	FScopeLock ScopeLock(&SafeQueryModifyCriticalSection);
	int32* SearchIdxPtr = ActiveSearchQueries.Find(InSearchOriginator);

	// If the search thread is still considered active, remove it
	if(SearchIdxPtr)
	{
		ActiveSearchQueries.Remove(InSearchOriginator);
		ActiveSearchCounter.Decrement();
	}
}

float FFindInBlueprintSearchManager::GetPercentComplete(const FStreamSearch* InSearchOriginator) const
{
	FScopeLock ScopeLock(&SafeQueryModifyCriticalSection);
	const int32* SearchIdxPtr = ActiveSearchQueries.Find(InSearchOriginator);

	float ReturnPercent = 0.0f;

	if(SearchIdxPtr)
	{
		ReturnPercent = (float)*SearchIdxPtr / (float)SearchArray.Num();
	}

	return ReturnPercent;
}

FString FFindInBlueprintSearchManager::QuerySingleBlueprint(UBlueprint* InBlueprint, bool bInRebuildSearchData/* = true*/)
{
	if(bInRebuildSearchData)
	{
		// Update the Blueprint, make sure it is fully up-to-date
		AddOrUpdateBlueprintSearchMetadata(InBlueprint, true);
	}

	FName Key = *InBlueprint->GetPathName();
	if (ULevel* LevelOuter = Cast<ULevel>(InBlueprint->GetOuter()))
	{
		if (UWorld* WorldOuter = Cast<UWorld>(LevelOuter->GetOuter()))
		{
			Key = *WorldOuter->GetPathName();
		}
	}
	int32* ArrayIdx = SearchMap.Find(Key);
	// This should always be true since we make sure to refresh the search data for this Blueprint when doing the search, unless we do not rebuild the searchable data
	check((bInRebuildSearchData && ArrayIdx && *ArrayIdx < SearchArray.Num()) || !bInRebuildSearchData);

	if(ArrayIdx)
	{
		return SearchArray[*ArrayIdx].Value;
	}
	return FString();
}

void FFindInBlueprintSearchManager::PauseFindInBlueprintSearch()
{
	// Lock the critical section and flag that threads need to pause, they will pause when they can
	PauseThreadsCriticalSection.Lock();
	bIsPausing = true;

	// It is UNSAFE to lock any other critical section here, threads need them to finish a cycle of searching. Next cycle they will pause

	// Wait until all threads have come to a stop, it won't take long
	while(ActiveSearchCounter.GetValue() > 0)
	{
		FPlatformProcess::Sleep(0.1f);
	}
}

void FFindInBlueprintSearchManager::UnpauseFindInBlueprintSearch()
{
	// Before unpausing, we clean the cache of any excess data to keep it from bloating in size
	CleanCache();
	bIsPausing = false;

	// Release the threads to continue searching.
	PauseThreadsCriticalSection.Unlock();
}

void FFindInBlueprintSearchManager::CleanCache()
{
	// *NOTE* SaveCache is a thread safe operation by design, all searching threads are paused during the operation so there is no critical section locking

	// We need to cache where the active queries are so that we can put them back in a safe and expected position
	TMap< const FStreamSearch*, FName > CacheQueries;
	for( auto It = ActiveSearchQueries.CreateIterator() ; It ; ++It )
	{
	 	const FStreamSearch* ActiveSearch = It.Key();
	 	check(ActiveSearch);
	 	{
			FSearchData SearchData;
	 		ContinueSearchQuery(ActiveSearch, SearchData);

			FName CachePath = SearchData.BlueprintPath;
	 		CacheQueries.Add(ActiveSearch, CachePath);
	 	}
	}

	TMap<FName, int32> NewSearchMap;
	TArray<FSearchData> NewSearchArray;

	for(auto& SearchValuePair : SearchMap)
	{
		// Here it builds the new map/array, clean of deleted content.

		// If the database item is not marked for deletion and not pending kill (if loaded), keep it in the database
		if( !SearchArray[SearchValuePair.Value].bMarkedForDeletion && !(SearchArray[SearchValuePair.Value].Blueprint.IsValid() && SearchArray[SearchValuePair.Value].Blueprint->IsPendingKill()) )
		{
			// Build the new map/array
			NewSearchMap.Add(SearchValuePair.Key, NewSearchArray.Add(MoveTemp(SearchArray[SearchValuePair.Value])) );
		}
		else
		{
			// Level Blueprints are destroyed when you open a new level, we need to re-add it as an unloaded asset so long as they were not marked for deletion
			if(!SearchArray[SearchValuePair.Value].bMarkedForDeletion && FModuleManager::Get().IsModuleLoaded(TEXT("AssetRegistry")))
			{
				SearchArray[SearchValuePair.Value].Blueprint = nullptr;

				AssetRegistryModule = &FModuleManager::LoadModuleChecked<FAssetRegistryModule>(TEXT("AssetRegistry"));

				// The asset was not user deleted, so this should usually find the asset. New levels can be deleted if they were not saved
				FAssetData AssetData = AssetRegistryModule->Get().GetAssetByObjectPath(SearchArray[SearchValuePair.Value].BlueprintPath);
				if(AssetData.IsValid())
				{
					if(const FString* FiBSearchData = AssetData.TagsAndValues.Find("FiB"))
					{
						SearchArray[SearchValuePair.Value].Value = *FiBSearchData;
					}
					// Build the new map/array
					NewSearchMap.Add(SearchValuePair.Key, NewSearchArray.Add(SearchArray[SearchValuePair.Value]) );
				}
			}
		}
	}

	SearchMap = MoveTemp( NewSearchMap );
	SearchArray = MoveTemp( NewSearchArray );

	// After the search, we have to place the active search queries where they belong
	for( auto& CacheQuery : CacheQueries )
	{
	 	int32 NewMappedIndex = 0;
	 	// Is the CachePath is valid? Otherwise we are at the end and there are no more search results, leave the query there so it can handle shutdown on it's own
	 	if(!CacheQuery.Value.IsNone())
	 	{
	 		int32* NewMappedIndexPtr = SearchMap.Find(CacheQuery.Value);
	 		check(NewMappedIndexPtr);
	 
	 		NewMappedIndex = *NewMappedIndexPtr;
	 	}
	 	else
	 	{
	 		NewMappedIndex = SearchArray.Num();
	 	}
	 
		// Update the active search to the new index of where it is at in the search
	 	*(ActiveSearchQueries.Find(CacheQuery.Key)) = NewMappedIndex;
	}
}

void FFindInBlueprintSearchManager::BuildCache()
{
	AssetRegistryModule = &FModuleManager::LoadModuleChecked<FAssetRegistryModule>(TEXT("AssetRegistry"));

	TArray< FAssetData > BlueprintAssets;
	FARFilter ClassFilter;
	ClassFilter.bRecursiveClasses = true;
	ClassFilter.ClassNames.Add(UBlueprint::StaticClass()->GetFName());
	ClassFilter.ClassNames.Add(UWorld::StaticClass()->GetFName());

	AssetRegistryModule->Get().GetAssets(ClassFilter, BlueprintAssets);
	
	for( FAssetData& Asset : BlueprintAssets )
	{
		OnAssetAdded(Asset);
	}
}

FText FFindInBlueprintSearchManager::ConvertHexStringToFText(FString InHexString)
{
	TArray<uint8> SerializedData;
	SerializedData.AddZeroed(InHexString.Len());

	HexToBytes(InHexString, SerializedData.GetData());

	FText ResultText;

	FMemoryReader Ar(SerializedData);
	Ar << ResultText;
	Ar.Close();

	return ResultText;
}

FString FFindInBlueprintSearchManager::ConvertFTextToHexString(FText InValue)
{
	TArray<uint8> SerializedData;
	FMemoryWriter Ar(SerializedData);

	Ar << InValue;
	Ar.Close();

	return BytesToHex(SerializedData.GetData(), SerializedData.Num());
}

void FFindInBlueprintSearchManager::OnCacheAllUncachedBlueprints(bool bInSourceControlActive, bool bInCheckoutAndSave)
{
	// Multiple threads can be adding to this at the same time
	FScopeLock ScopeLock(&SafeModifyCacheCriticalSection);

	if(bInSourceControlActive && bInCheckoutAndSave)
	{
		TArray<FString> UncachedBlueprintStrings;
		const TArray<FName>& TotalUncachedBlueprints = CachingObject->GetUncachedBlueprintList();
		
		UncachedBlueprintStrings.Reserve(TotalUncachedBlueprints.Num());
		for (const FName& UncachedBlueprint : TotalUncachedBlueprints)
		{
			UncachedBlueprintStrings.Add(UncachedBlueprint.ToString());
		}
		FEditorFileUtils::CheckoutPackages(UncachedBlueprintStrings);
	}

	// Start the cache process.
	CachingObject->Start();
}

void FFindInBlueprintSearchManager::CacheAllUncachedBlueprints(TWeakPtr< SFindInBlueprints > InSourceWidget, FWidgetActiveTimerDelegate& InOutActiveTimerDelegate, FSimpleDelegate InOnFinished/* = FSimpleDelegate()*/, EFiBVersion InMinimiumVersionRequirement/* = EFiBVersion::FIB_VER_LATEST*/)
{
	// Do not start another caching process if one is in progress
	if(!IsCacheInProgress())
	{
		TArray<FName> BlueprintsToUpdate;
		// Add any out-of-date Blueprints to the list
		for (FSearchData SearchData : SearchArray)
		{
			if ((SearchData.Value.Len() != 0 || SearchData.ImaginaryBlueprint.IsValid()) && SearchData.Version < InMinimiumVersionRequirement)
			{
				BlueprintsToUpdate.Add(SearchData.BlueprintPath);
			}
		}

		FText DialogTitle = LOCTEXT("ConfirmIndexAll_Title", "Indexing All");
		FFormatNamedArguments Args;
		Args.Add(TEXT("PackageCount"), UncachedBlueprints.Num() + BlueprintsToUpdate.Num());

		FText DialogDisplayText;
		
		if (UncachedBlueprints.Num() && BlueprintsToUpdate.Num())
		{
			Args.Add(TEXT("PackageCount"), UncachedBlueprints.Num() + BlueprintsToUpdate.Num());
			Args.Add(TEXT("UnindexedCount"), UncachedBlueprints.Num());
			Args.Add(TEXT("OutOfDateCount"), BlueprintsToUpdate.Num());
			DialogDisplayText = FText::Format(LOCTEXT("CacheAllConfirmationMessage_UncachedAndBlueprints", "This process can take a long time and the editor may become unresponsive; there are {PackageCount} ({UnindexedCount} Unindexed/{OutOfDateCount} Out-of-Date) Blueprints to load. \
																					\n\nWould you like to checkout, load, and save all Blueprints to make this indexing permanent? Otherwise, all Blueprints will still be loaded but you will be required to re-index the next time you start the editor!"), Args);
		}
		else if (UncachedBlueprints.Num() && BlueprintsToUpdate.Num() == 0)
		{
			DialogDisplayText = FText::Format(LOCTEXT("CacheAllConfirmationMessage_UncachedOnly", "This process can take a long time and the editor may become unresponsive; there are {PackageCount} unindexed Blueprints to load. \
																					 \n\nWould you like to checkout, load, and save all Blueprints to make this indexing permanent? Otherwise, all Blueprints will still be loaded but you will be required to re-index the next time you start the editor!"), Args);
		}
		else if (UncachedBlueprints.Num() == 0 && BlueprintsToUpdate.Num())
		{
			DialogDisplayText = FText::Format(LOCTEXT("CacheAllConfirmationMessage_BlueprintsOnly", "This process can take a long time and the editor may become unresponsive; there are {PackageCount} out-of-date Blueprints to load. \
																					 \n\nWould you like to checkout, load, and save all Blueprints to make this indexing permanent? Otherwise, all Blueprints will still be loaded but you will be required to re-index the next time you start the editor!"), Args);
		}

		const EAppReturnType::Type ReturnValue = FMessageDialog::Open(EAppMsgType::YesNoCancel, DialogDisplayText, &DialogTitle);

		// If Yes is chosen, checkout and save all Blueprints, if No is chosen, only load all Blueprints
		if (ReturnValue != EAppReturnType::Cancel)
		{
			FailedToCachePaths.Empty();
			
			TSet<FName> TempUncachedBlueprints;
			TempUncachedBlueprints.Append(UncachedBlueprints);
			TempUncachedBlueprints.Append(BlueprintsToUpdate);

			const bool bCheckoutAndSave = ReturnValue == EAppReturnType::Yes;
			CachingObject = new FCacheAllBlueprintsTickableObject(MoveTemp(TempUncachedBlueprints), bCheckoutAndSave, InOnFinished);
			InOutActiveTimerDelegate.BindRaw(CachingObject, &FCacheAllBlueprintsTickableObject::Tick);

			const bool bIsSourceControlEnabled = ISourceControlModule::Get().IsEnabled();
			if(!bIsSourceControlEnabled && bCheckoutAndSave)
			{
				// Offer to start up Source Control
				ISourceControlModule::Get().ShowLoginDialog(FSourceControlLoginClosed::CreateRaw(this, &FFindInBlueprintSearchManager::OnCacheAllUncachedBlueprints, bCheckoutAndSave), ELoginWindowMode::Modeless, EOnLoginWindowStartup::PreserveProvider);
			}
			else
			{
				OnCacheAllUncachedBlueprints(bIsSourceControlEnabled, bCheckoutAndSave);
			}

			SourceCachingWidget = InSourceWidget;
		}
	}
}

void FFindInBlueprintSearchManager::CancelCacheAll(SFindInBlueprints* InFindInBlueprintWidget)
{
	if(IsCacheInProgress() && ((SourceCachingWidget.IsValid() && SourceCachingWidget.Pin().Get() == InFindInBlueprintWidget) || !SourceCachingWidget.IsValid()))
	{
		CachingObject->OnCancelCaching(!SourceCachingWidget.IsValid());
		SourceCachingWidget.Reset();
	}
}

int32 FFindInBlueprintSearchManager::GetCurrentCacheIndex() const
{
	int32 CachingIndex = 0;
	if(CachingObject)
	{
		CachingIndex = CachingObject->GetCurrentCacheIndex();
	}

	return CachingIndex;
}

FName FFindInBlueprintSearchManager::GetCurrentCacheBlueprintName() const
{
	FName CachingBPName;
	if(CachingObject)
	{
		CachingBPName = CachingObject->GetCurrentCacheBlueprintName();
	}

	return CachingBPName;
}

float FFindInBlueprintSearchManager::GetCacheProgress() const
{
	float ReturnCacheValue = 1.0f;

	if(CachingObject)
	{
		ReturnCacheValue = CachingObject->GetCacheProgress();
	}

	return ReturnCacheValue;
}

int32 FFindInBlueprintSearchManager::GetNumberUncachedBlueprints() const
{
	int32 ReturnCount = UncachedBlueprints.Num();
	if (CachingObject)
	{
		ReturnCount = CachingObject->GetUncachedBlueprintCount();
	}
	return ReturnCount;
}

void FFindInBlueprintSearchManager::FinishedCachingBlueprints(int32 InNumberCached, TSet<FName>& InFailedToCacheList)
{
	// Multiple threads could be adding to this at the same time
	FScopeLock ScopeLock(&SafeModifyCacheCriticalSection);

	// Update the list of cache failures
	FailedToCachePaths = InFailedToCacheList;

	// Signal the callback, so the source FindInBlueprint can resubmit their search queries
	if(SourceCachingWidget.IsValid() && !CachingObject->HasPostCacheWork())
	{
		SourceCachingWidget.Pin()->OnCacheComplete();
	}
	SourceCachingWidget.Reset();

	// Delete the object and NULL it out so we can do it again in the future if needed (if it was canceled)
	delete CachingObject;
	CachingObject = nullptr;
}

bool FFindInBlueprintSearchManager::IsCacheInProgress() const
{
	return CachingObject != nullptr;
}

TSharedPtr< FJsonObject > FFindInBlueprintSearchManager::ConvertJsonStringToObject(bool bInIsVersioned, FString InJsonString, TMap<int32, FText>& OutFTextLookupTable)
{
	/** The searchable data is more complicated than a Json string, the Json being the main searchable body that is parsed. Below is a diagram of the full data:
	 *  | int32 "Version" | int32 "Size" | TMap "Lookup Table" | Json String |
	 *
	 * Version: Version of the FiB data, which may impact searching
	 * Size: The size of the TMap in bytes
	 * Lookup Table: The Json's identifiers and string values are in Hex strings and stored in a TMap, the Json stores these values as ints and uses them as the Key into the TMap
	 * Json String: The Json string to be deserialized in full
	 */
	TArray<uint8> DerivedData;

	// SearchData is currently the full string
	// We want to first extract the size of the TMap we will be serializing
	int32 SizeOfData;
	FBufferReader ReaderStream((void*)*InJsonString, InJsonString.Len() * sizeof(TCHAR), false);

	int32 Version = 0;
	if (bInIsVersioned)
	{
		FiBSerializationHelpers::Deserialize<int32>(ReaderStream);
	}

 	// Read, as a byte string, the number of characters composing the Lookup Table for the Json.
	SizeOfData = FiBSerializationHelpers::Deserialize<int32>(ReaderStream);

 	// With the size of the TMap in hand, let's serialize JUST that (as a byte string)
	TMap<int32, FText> LookupTable;
	OutFTextLookupTable = LookupTable = FiBSerializationHelpers::Deserialize< TMap<int32, FText> >(ReaderStream, SizeOfData);

	// The original BufferReader should be positioned at the Json
	TSharedPtr< FJsonObject > JsonObject = NULL;
	TSharedRef< TJsonReader<> > Reader = BlueprintSearchMetaDataHelpers::SearchMetaDataReader::Create( &ReaderStream, LookupTable );
	FJsonSerializer::Deserialize( Reader, JsonObject );

	return JsonObject;
}

#undef LOCTEXT_NAMESPACE<|MERGE_RESOLUTION|>--- conflicted
+++ resolved
@@ -1111,15 +1111,8 @@
 							bOutPackageLocallyWritable = false;
 						}
 
-<<<<<<< HEAD
-						// Save the package
-						EObjectFlags ObjectFlags = (WorldAsset == nullptr)? RF_Standalone : RF_NoFlags;
-						
-						if (GEditor->SavePackage(Package, WorldAsset, ObjectFlags, *FinalPackageFilename, GError, nullptr, false, true, SAVE_NoError))
-=======
 						// Save the package if the file is writable
 						if (bOutPackageLocallyWritable)
->>>>>>> 73f66985
 						{
 							UWorld* WorldAsset = Cast<UWorld>(Asset);
 
