--- conflicted
+++ resolved
@@ -1458,43 +1458,7 @@
 	return bResult;
 }
 
-<<<<<<< HEAD
-static bool ReadHeightmapFile(TArray<uint16>& Result, const FString& Filename, uint32 Flags = 0)
-{
-	bool bResult = true;
-	if (Filename.EndsWith(TEXT(".png")))
-	{
-		TArray<uint8> FileRawData;
-		bResult = ReadRawFile(FileRawData, Filename, Flags);
-		if (bResult)
-		{
-			IImageWrapperModule& ImageWrapperModule = FModuleManager::LoadModuleChecked<IImageWrapperModule>("ImageWrapper");
-			IImageWrapperPtr ImageWrapper = ImageWrapperModule.CreateImageWrapper(EImageFormat::PNG);
-			bResult = ImageWrapper->SetCompressed(FileRawData.GetData(), FileRawData.Num());
-			if (bResult)
-			{
-				const TArray<uint8>* RawData = nullptr;
-				bResult = ImageWrapper->GetRaw(ERGBFormat::Gray, 16, RawData);
-				if (bResult)
-				{
-					Result.AddUninitialized(RawData->Num()/2);
-					FMemory::Memcpy(Result.GetData(), RawData->GetData(), RawData->Num());
-				}
-			}
-		}
-	}
-	else
-	{
-		bResult = ReadRawFile(Result, Filename, Flags);
-	}
-
-	return bResult;
-}
-
-static bool ReadWeightmapFile(TArray<uint8>& Result, const FString& Filename, uint32 Flags = 0)
-=======
 static bool ReadWeightmapFile(TArray<uint8>& Result, const FString& Filename, FName LayerName, int32 ExpectedWidth, int32 ExpectedHeight)
->>>>>>> aaefee4c
 {
 	bool bResult = true;
 
@@ -1660,11 +1624,7 @@
 			SetupLandscapeImportLayers(ImportSettings, GetWorld()->GetOutermost()->GetName(), TileIndex, TileImportSettings.ImportLayers);
 			TileImportSettings.ImportLayerType = ELandscapeImportAlphamapType::Additive;
 
-<<<<<<< HEAD
-			if (ReadHeightmapFile(TileImportSettings.HeightData, Filename, FILEREAD_Silent))
-=======
 			if (ReadHeightmapFile(TileImportSettings.HeightData, Filename, TileImportSettings.SizeX, TileImportSettings.SizeY))
->>>>>>> aaefee4c
 			{
 				FString MapFileName = WorldRootPath + TileName + FPackageName::GetMapPackageExtension();
 				// Create a new world - so we can 'borrow' its level
@@ -1766,11 +1726,7 @@
 			if (!Landscape->ReimportHeightmapFilePath.IsEmpty())
 			{
 				TArray<uint16> RawData;
-<<<<<<< HEAD
-				ReadHeightmapFile(RawData, *Landscape->ReimportHeightmapFilePath, FILEREAD_Silent);
-=======
 				ReadHeightmapFile(RawData, *Landscape->ReimportHeightmapFilePath, LandscapeSize.Width(), LandscapeSize.Height());
->>>>>>> aaefee4c
 				LandscapeEditorUtils::SetHeightmapData(Landscape, RawData);
 			}
 		}
@@ -1783,11 +1739,7 @@
 					if (!LayerSettings.ReimportLayerFilePath.IsEmpty())
 					{
 						TArray<uint8> RawData;
-<<<<<<< HEAD
-						ReadWeightmapFile(RawData, *LayerSettings.ReimportLayerFilePath, FILEREAD_Silent);
-=======
 						ReadWeightmapFile(RawData, *LayerSettings.ReimportLayerFilePath, LayerSettings.LayerInfoObj->LayerName, LandscapeSize.Width(), LandscapeSize.Height());
->>>>>>> aaefee4c
 						LandscapeEditorUtils::SetWeightmapData(Landscape, LayerSettings.LayerInfoObj, RawData);
 
 						if (TargetLayer != NAME_None)
