--- conflicted
+++ resolved
@@ -208,15 +208,9 @@
 	if(SceneComponent != nullptr)
 	{
 		const USequenceRecorderSettings* Settings = GetDefault<USequenceRecorderSettings>();
-<<<<<<< HEAD
-		for (TSubclassOf<USceneComponent> ComponentClass : Settings->ComponentClassesToRecord)
-		{			
-			if (ComponentClass != nullptr && SceneComponent->IsA(ComponentClass))
-=======
 		for (const FPropertiesToRecordForClass& PropertiesToRecordForClass : Settings->ClassesAndPropertiesToRecord)
 		{			
 			if (PropertiesToRecordForClass.Class != nullptr && SceneComponent->IsA(PropertiesToRecordForClass.Class))
->>>>>>> aaefee4c
 			{
 				return true;
 			}
@@ -272,15 +266,6 @@
 		// set up our spawnable or possessable for this actor
 		UMovieScene* MovieScene = CurrentSequence->GetMovieScene();
 
-<<<<<<< HEAD
-		AActor* Actor = ActorToRecord.Get();
-		FString TemplateName = GetUniqueSpawnableName(MovieScene, Actor->GetName());
-
-		UClass* ActorClass = Actor->GetClass();
-		AActor* ObjectTemplate = NewObject<AActor>(MovieScene, ActorClass, *TemplateName);
-		
-		if (ObjectTemplate)
-=======
 		AActor* Actor = GetActorToRecord();
 
 		if (bRecordToPossessable)
@@ -289,7 +274,6 @@
 			CurrentSequence->BindPossessableObject(Guid, *Actor, Actor->GetWorld());
 		}
 		else
->>>>>>> aaefee4c
 		{
 			FString TemplateName = GetUniqueSpawnableName(MovieScene, Actor->GetName());
 
@@ -701,13 +685,8 @@
 						NewName.SetNumber(NewName.GetNumber() + 1);
 					}
 
-<<<<<<< HEAD
-					TInlineComponentArray<USceneComponent*> AllChildren;
-					ObjectTemplate->GetComponents(AllChildren);
-=======
 					USceneComponent* TemplateRoot = ObjectTemplate->GetRootComponent();
 					USceneComponent* AttachToComponent = nullptr;
->>>>>>> aaefee4c
 
 					// look for a similar attach parent in the current structure
 					USceneComponent* AttachParent = SceneComponent->GetAttachParent();
