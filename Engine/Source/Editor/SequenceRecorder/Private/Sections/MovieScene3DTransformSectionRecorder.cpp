--- conflicted
+++ resolved
@@ -146,7 +146,6 @@
 					{
 						Transform.SetRotation(RawTrack.RotKeys[0]);
 					}
-<<<<<<< HEAD
 
 					if (RawTrack.ScaleKeys.IsValidIndex(KeyIndex))
 					{
@@ -157,18 +156,6 @@
 						Transform.SetScale3D(RawTrack.ScaleKeys[0]);
 					}
 
-=======
-
-					if (RawTrack.ScaleKeys.IsValidIndex(KeyIndex))
-					{
-						Transform.SetScale3D(RawTrack.ScaleKeys[KeyIndex]);
-					}
-					else if (RawTrack.ScaleKeys.Num() > 0)
-					{
-						Transform.SetScale3D(RawTrack.ScaleKeys[0]);
-					}
-
->>>>>>> aaefee4c
 					BufferedTransforms.Add(FBufferedTransformKey(InvComponentTransform * Transform, StartTime + AnimSequence->GetTimeAtFrame(KeyIndex)));
 				}
 			}
