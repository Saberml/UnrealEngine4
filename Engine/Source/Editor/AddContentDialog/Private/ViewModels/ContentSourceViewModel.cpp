// Copyright 1998-2015 Epic Games, Inc. All Rights Reserved.

#include "AddContentDialogPCH.h"

#include "ImageWrapper.h"
#include "ModuleManager.h"

#define LOCTEXT_NAMESPACE "ContentSourceViewModel"

const FString DefaultLanguageCode = "en";

uint32 FContentSourceViewModel::ImageID = 0;

FContentSourceViewModel::FContentSourceViewModel(TSharedPtr<IContentSource> ContentSourceIn)
{
	ContentSource = ContentSourceIn;
	SetupBrushes();
	Category = FCategoryViewModel(ContentSource->GetCategory());
}

TSharedPtr<IContentSource> FContentSourceViewModel::GetContentSource()
{
	return ContentSource;
}

FText FContentSourceViewModel::GetName()
{
	FString CurrentLanguage = FInternationalization::Get().GetCurrentCulture()->GetTwoLetterISOLanguageName();
	if (NameText.GetTwoLetterLanguage() != CurrentLanguage)
	{
		NameText = ChooseLocalizedText(ContentSource->GetLocalizedNames(), CurrentLanguage);
	}
	return NameText.GetText();
}

FText FContentSourceViewModel::GetDescription()
{
	FString CurrentLanguage = FInternationalization::Get().GetCurrentCulture()->GetTwoLetterISOLanguageName();
	if (DescriptionText.GetTwoLetterLanguage() != CurrentLanguage)
	{
		DescriptionText = ChooseLocalizedText(ContentSource->GetLocalizedDescriptions(), CurrentLanguage);
	}
	return DescriptionText.GetText();
}

FText FContentSourceViewModel::GetAssetTypes()
{
	FString CurrentLanguage = FInternationalization::Get().GetCurrentCulture()->GetTwoLetterISOLanguageName();
	if (AssetTypeText.GetTwoLetterLanguage() != CurrentLanguage)
	{
		AssetTypeText = ChooseLocalizedText(ContentSource->GetLocalizedAssetTypes(), CurrentLanguage);
	}
	return AssetTypeText.GetText();

}

FString FContentSourceViewModel::GetClassTypes()
{
	return ContentSource->GetClassTypesUsed();
}

FCategoryViewModel FContentSourceViewModel::GetCategory()
{
	return Category;
}

TSharedPtr<FSlateBrush> FContentSourceViewModel::GetIconBrush()
{
	return IconBrush;
}

TArray<TSharedPtr<FSlateBrush>>* FContentSourceViewModel::GetScreenshotBrushes()
{
	return &ScreenshotBrushes;
}

void FContentSourceViewModel::SetupBrushes()
{
	if (ContentSource->GetIconData().IsValid())
	{
<<<<<<< HEAD
		FString IconBrushName = GetName().ToString() + "_" + ContentSource->GetIconData()->GetName();
		IconBrush = CreateBrushFromRawData(IconBrushName, *ContentSource->GetIconData()->GetData());
=======
	    FString IconBrushName = GetName().ToString() + "_" + ContentSource->GetIconData()->GetName();
	    IconBrush = CreateBrushFromRawData(IconBrushName, *ContentSource->GetIconData()->GetData());
>>>>>>> cce8678d
	}

	for (TSharedPtr<FImageData> ScreenshotData : ContentSource->GetScreenshotData())
	{
		if (ScreenshotData.IsValid() == true)
		{
<<<<<<< HEAD
			FString ScreenshotBrushName = GetName().ToString() + "_" + ScreenshotData->GetName();
			ScreenshotBrushes.Add(CreateBrushFromRawData(ScreenshotBrushName, *ScreenshotData->GetData()));
		}
	}
=======
		    FString ScreenshotBrushName = GetName().ToString() + "_" + ScreenshotData->GetName();
		    ScreenshotBrushes.Add(CreateBrushFromRawData(ScreenshotBrushName, *ScreenshotData->GetData()));
	    }
    }
>>>>>>> cce8678d
}

TSharedPtr<FSlateDynamicImageBrush> FContentSourceViewModel::CreateBrushFromRawData(FString ResourceNamePrefix, const TArray< uint8 >& RawData) const
{
	TSharedPtr< FSlateDynamicImageBrush > Brush;

	uint32 BytesPerPixel = 4;
	int32 Width = 0;
	int32 Height = 0;

	bool bSucceeded = false;
	TArray<uint8> DecodedImage;
	IImageWrapperModule& ImageWrapperModule = FModuleManager::LoadModuleChecked<IImageWrapperModule>(FName("ImageWrapper"));
	IImageWrapperPtr ImageWrapper = ImageWrapperModule.CreateImageWrapper(EImageFormat::PNG);
	if (ImageWrapper.IsValid() && (RawData.Num() > 0) && ImageWrapper->SetCompressed(RawData.GetData(), RawData.Num()))
	{
		Width = ImageWrapper->GetWidth();
		Height = ImageWrapper->GetHeight();

		const TArray<uint8>* RawImageData = NULL;
		if (ImageWrapper->GetRaw(ERGBFormat::BGRA, 8, RawImageData))
		{
			DecodedImage.AddUninitialized(Width * Height * BytesPerPixel);
			DecodedImage = *RawImageData;
			bSucceeded = true;
		}
	}

	if (bSucceeded)
	{
		FString UniqueResourceName = ResourceNamePrefix + "_" + FString::FromInt(ImageID++);
		Brush = FSlateDynamicImageBrush::CreateWithImageData(FName(*UniqueResourceName), FVector2D(ImageWrapper->GetWidth(), ImageWrapper->GetHeight()), DecodedImage);
	}

	return Brush;
}

FLocalizedText FContentSourceViewModel::ChooseLocalizedText(TArray<FLocalizedText> Choices, FString LanguageCode)
{
	FLocalizedText Default;
	for (const FLocalizedText& Choice : Choices)
	{
		if (Choice.GetTwoLetterLanguage() == LanguageCode)
		{
			return Choice;
			break;
		}
		else if (Choice.GetTwoLetterLanguage() == DefaultLanguageCode)
		{
			Default = Choice;
		}
	}
	return Default;
}

#undef LOCTEXT_NAMESPACE<|MERGE_RESOLUTION|>--- conflicted
+++ resolved
@@ -78,30 +78,18 @@
 {
 	if (ContentSource->GetIconData().IsValid())
 	{
-<<<<<<< HEAD
-		FString IconBrushName = GetName().ToString() + "_" + ContentSource->GetIconData()->GetName();
-		IconBrush = CreateBrushFromRawData(IconBrushName, *ContentSource->GetIconData()->GetData());
-=======
 	    FString IconBrushName = GetName().ToString() + "_" + ContentSource->GetIconData()->GetName();
 	    IconBrush = CreateBrushFromRawData(IconBrushName, *ContentSource->GetIconData()->GetData());
->>>>>>> cce8678d
 	}
 
 	for (TSharedPtr<FImageData> ScreenshotData : ContentSource->GetScreenshotData())
 	{
 		if (ScreenshotData.IsValid() == true)
 		{
-<<<<<<< HEAD
-			FString ScreenshotBrushName = GetName().ToString() + "_" + ScreenshotData->GetName();
-			ScreenshotBrushes.Add(CreateBrushFromRawData(ScreenshotBrushName, *ScreenshotData->GetData()));
-		}
-	}
-=======
 		    FString ScreenshotBrushName = GetName().ToString() + "_" + ScreenshotData->GetName();
 		    ScreenshotBrushes.Add(CreateBrushFromRawData(ScreenshotBrushName, *ScreenshotData->GetData()));
 	    }
     }
->>>>>>> cce8678d
 }
 
 TSharedPtr<FSlateDynamicImageBrush> FContentSourceViewModel::CreateBrushFromRawData(FString ResourceNamePrefix, const TArray< uint8 >& RawData) const
