--- conflicted
+++ resolved
@@ -138,15 +138,6 @@
 				}
 
 				VerticalBox->AddSlot()
-<<<<<<< HEAD
-					.AutoHeight()
-					.HAlign( HAlign_Right )
-					[
-						SNew( SHyperlink )
-						.Text( NSLOCTEXT( "SToolTip", "EditDocumentationMessage", "create" ) )
-						.OnNavigate( this, &SDocumentationToolTip::CreateExcerpt, DocPath, ExcerptName )
-					];
-=======
 				.AutoHeight()
 				.HAlign( HAlign_Right )
 				[
@@ -154,7 +145,6 @@
 					.Text( NSLOCTEXT( "SToolTip", "EditDocumentationMessage_Create", "create" ) )
 					.OnNavigate( this, &SDocumentationToolTip::CreateExcerpt, DocPath, ExcerptName )
 				];
->>>>>>> 5338f086
 			}
 		}
 	}
@@ -292,13 +282,8 @@
 				.HAlign( HAlign_Right )
 				[
 					SNew( SHyperlink )
-<<<<<<< HEAD
-						.Text( NSLOCTEXT( "SToolTip", "EditDocumentationMessage", "edit" ) )
-						.OnNavigate_Static( &Local::EditSource, FPaths::ConvertRelativePathToFull( FDocumentationLink::ToSourcePath( DocumentationLink ) ) + TEXT("|") + FString::FromInt( Excerpts[ ExcerptIndex ].LineNumber ) )
-=======
 						.Text( NSLOCTEXT( "SToolTip", "EditDocumentationMessage_Edit", "edit" ) )
 						.OnNavigate_Static(&Local::EditSource, FPaths::ConvertRelativePathToFull(FDocumentationLink::ToSourcePath(DocumentationLink, FInternationalization::Get().GetCurrentCulture())) + TEXT("|") + FString::FromInt(Excerpts[ExcerptIndex].LineNumber))
->>>>>>> 5338f086
 				];
 			}
 		}
