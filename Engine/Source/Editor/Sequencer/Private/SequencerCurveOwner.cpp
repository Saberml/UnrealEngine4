// Copyright 1998-2016 Epic Games, Inc. All Rights Reserved.

#include "SequencerPrivatePCH.h"
#include "SequencerCurveOwner.h"
#include "IKeyArea.h"
#include "MovieSceneSection.h"
#include "Sequencer.h"

struct FDisplayNodeAndKeyArea
{
	FDisplayNodeAndKeyArea( TSharedPtr<FSequencerDisplayNode> InDisplayNode, TSharedPtr<IKeyArea> InKeyArea )
	{
		DisplayNode = InDisplayNode;
		KeyArea = InKeyArea;
	}
	TSharedPtr<FSequencerDisplayNode> DisplayNode;
	TSharedPtr<IKeyArea> KeyArea;
};

void GetAllKeyAreas( TSharedPtr<FSequencerNodeTree> InSequencerNodeTree, TArray<FDisplayNodeAndKeyArea>& DisplayNodesAndKeyAreas )
{
	TDoubleLinkedList<TSharedRef<FSequencerDisplayNode>> NodesToProcess;
	for ( auto RootNode : InSequencerNodeTree->GetRootNodes() )
	{
		NodesToProcess.AddTail( RootNode );
	}

	while ( NodesToProcess.Num() > 0 )
	{
		TSharedRef<FSequencerDisplayNode> Node = NodesToProcess.GetHead()->GetValue();
		NodesToProcess.RemoveNode( Node );
		if ( Node->GetType() == ESequencerNode::Track )
<<<<<<< HEAD
		{
			TSharedRef<FTrackNode> TrackNode = StaticCastSharedRef<FTrackNode>( Node );
			TSharedPtr<FSectionKeyAreaNode> TopLevelKeyNode = TrackNode->GetTopLevelKeyNode();
			if ( TopLevelKeyNode.IsValid() )
			{
				for ( TSharedRef<IKeyArea> KeyArea : TopLevelKeyNode->GetAllKeyAreas() )
				{
					DisplayNodesAndKeyAreas.Add( FDisplayNodeAndKeyArea( TrackNode, KeyArea ) );
				}
			}
		}
		if ( Node->GetType() == ESequencerNode::KeyArea )
		{
			for ( TSharedRef<IKeyArea> KeyArea : StaticCastSharedRef<FSectionKeyAreaNode>( Node )->GetAllKeyAreas() )
			{
				DisplayNodesAndKeyAreas.Add( FDisplayNodeAndKeyArea( Node, KeyArea ) );
			}
		}
=======
		{
			TSharedRef<FSequencerTrackNode> TrackNode = StaticCastSharedRef<FSequencerTrackNode>( Node );
			TSharedPtr<FSequencerSectionKeyAreaNode> TopLevelKeyNode = TrackNode->GetTopLevelKeyNode();
			if ( TopLevelKeyNode.IsValid() )
			{
				for ( TSharedRef<IKeyArea> KeyArea : TopLevelKeyNode->GetAllKeyAreas() )
				{
					DisplayNodesAndKeyAreas.Add( FDisplayNodeAndKeyArea( TrackNode, KeyArea ) );
				}
			}
		}
		if ( Node->GetType() == ESequencerNode::KeyArea )
		{
			for ( TSharedRef<IKeyArea> KeyArea : StaticCastSharedRef<FSequencerSectionKeyAreaNode>( Node )->GetAllKeyAreas() )
			{
				DisplayNodesAndKeyAreas.Add( FDisplayNodeAndKeyArea( Node, KeyArea ) );
			}
		}
>>>>>>> 73f66985
		for ( auto ChildNode : Node->GetChildNodes() )
		{
			NodesToProcess.AddTail( ChildNode );
		}
	}
}

FName BuildCurveName( TSharedPtr<FSequencerDisplayNode> KeyAreaNode )
{
	FString CurveName;
	TSharedPtr<FSequencerDisplayNode> CurrentNameNode = KeyAreaNode;
	TArray<FString> NameParts;
	while ( CurrentNameNode.IsValid() )
	{
		NameParts.Insert( CurrentNameNode->GetDisplayName().ToString(), 0);
		CurrentNameNode = CurrentNameNode->GetParent();
	}
	return FName(*FString::Join(NameParts, TEXT(" - ")));
}

FSequencerCurveOwner::FSequencerCurveOwner( TSharedPtr<FSequencerNodeTree> InSequencerNodeTree, ECurveEditorCurveVisibility::Type CurveVisibility )
{
	SequencerNodeTree = InSequencerNodeTree;

	TArray<FDisplayNodeAndKeyArea> DisplayNodesAndKeyAreas;
	GetAllKeyAreas( SequencerNodeTree, DisplayNodesAndKeyAreas );
	for (const FDisplayNodeAndKeyArea& DisplayNodeAndKeyArea : DisplayNodesAndKeyAreas )
	{
		FRichCurve* RichCurve = DisplayNodeAndKeyArea.KeyArea->GetRichCurve();
		if ( RichCurve != nullptr )
		{
			bool bAddCurve = false;
			switch ( CurveVisibility )
			{
			case ECurveEditorCurveVisibility::AllCurves:
				bAddCurve = true;
				break;
			case ECurveEditorCurveVisibility::SelectedCurves:
				bAddCurve = DisplayNodeAndKeyArea.DisplayNode->GetSequencer().GetSelection().IsSelected( DisplayNodeAndKeyArea.DisplayNode.ToSharedRef() );
				break;
			case ECurveEditorCurveVisibility::AnimatedCurves:
				bAddCurve = RichCurve->GetNumKeys() > 0;
				break;
			}

			if ( bAddCurve )
			{
				FName CurveName = BuildCurveName( DisplayNodeAndKeyArea.DisplayNode );
				Curves.Add( FRichCurveEditInfo( RichCurve, CurveName ) );
				ConstCurves.Add( FRichCurveEditInfoConst( RichCurve, CurveName ) );
				EditInfoToSectionMap.Add( FRichCurveEditInfo( RichCurve, CurveName ), DisplayNodeAndKeyArea.KeyArea->GetOwningSection() );
			}
		}
	}
}

TArray<FRichCurve*> FSequencerCurveOwner::GetSelectedCurves() const
{
	TArray<FRichCurve*> SelectedCurves;

	TArray<FDisplayNodeAndKeyArea> DisplayNodesAndKeyAreas;
	GetAllKeyAreas( SequencerNodeTree, DisplayNodesAndKeyAreas );
	for ( const FDisplayNodeAndKeyArea& DisplayNodeAndKeyArea : DisplayNodesAndKeyAreas )
	{
		FRichCurve* RichCurve = DisplayNodeAndKeyArea.KeyArea->GetRichCurve();
		if ( RichCurve != nullptr )
		{
			if (DisplayNodeAndKeyArea.DisplayNode->GetSequencer().GetSelection().IsSelected(DisplayNodeAndKeyArea.DisplayNode.ToSharedRef()))
			{
				SelectedCurves.Add(RichCurve);
			}
		}
	}
	return SelectedCurves;
}

TArray<FRichCurveEditInfoConst> FSequencerCurveOwner::GetCurves() const
{
	return ConstCurves;
}

TArray<FRichCurveEditInfo> FSequencerCurveOwner::GetCurves()
{
	return Curves;
};

void FSequencerCurveOwner::ModifyOwner()
{
	TArray<UMovieSceneSection*> Owners;
	EditInfoToSectionMap.GenerateValueArray( Owners );
	for ( auto Owner : Owners )
	{
		Owner->Modify();
	}
}

void FSequencerCurveOwner::MakeTransactional()
{
	TArray<UMovieSceneSection*> Owners;
	EditInfoToSectionMap.GenerateValueArray( Owners );
	for ( auto Owner : Owners )
	{
		Owner->SetFlags( Owner->GetFlags() | RF_Transactional );
	}
}

void FSequencerCurveOwner::OnCurveChanged( const TArray<FRichCurveEditInfo>& ChangedCurveEditInfos )
{
	// Whenever a curve changes make sure to resize its section so that the curve fits.
	for ( auto& ChangedCurveEditInfo : ChangedCurveEditInfos )
	{
		UMovieSceneSection** OwningSection = EditInfoToSectionMap.Find(ChangedCurveEditInfo);
		if ( OwningSection != nullptr )
		{
			float CurveStart;
			float CurveEnd;
			ChangedCurveEditInfo.CurveToEdit->GetTimeRange(CurveStart, CurveEnd);
			if ( (*OwningSection)->GetStartTime() > CurveStart )
			{
				(*OwningSection)->SetStartTime(CurveStart);
			}			
			if ( (*OwningSection)->GetEndTime() < CurveEnd )
			{
				(*OwningSection)->SetEndTime( CurveEnd );
			}
		}
	}

	SequencerNodeTree->GetSequencer().UpdateRuntimeInstances();
}

bool FSequencerCurveOwner::IsValidCurve( FRichCurveEditInfo CurveInfo )
{
	return EditInfoToSectionMap.Contains(CurveInfo);
}<|MERGE_RESOLUTION|>--- conflicted
+++ resolved
@@ -30,26 +30,6 @@
 		TSharedRef<FSequencerDisplayNode> Node = NodesToProcess.GetHead()->GetValue();
 		NodesToProcess.RemoveNode( Node );
 		if ( Node->GetType() == ESequencerNode::Track )
-<<<<<<< HEAD
-		{
-			TSharedRef<FTrackNode> TrackNode = StaticCastSharedRef<FTrackNode>( Node );
-			TSharedPtr<FSectionKeyAreaNode> TopLevelKeyNode = TrackNode->GetTopLevelKeyNode();
-			if ( TopLevelKeyNode.IsValid() )
-			{
-				for ( TSharedRef<IKeyArea> KeyArea : TopLevelKeyNode->GetAllKeyAreas() )
-				{
-					DisplayNodesAndKeyAreas.Add( FDisplayNodeAndKeyArea( TrackNode, KeyArea ) );
-				}
-			}
-		}
-		if ( Node->GetType() == ESequencerNode::KeyArea )
-		{
-			for ( TSharedRef<IKeyArea> KeyArea : StaticCastSharedRef<FSectionKeyAreaNode>( Node )->GetAllKeyAreas() )
-			{
-				DisplayNodesAndKeyAreas.Add( FDisplayNodeAndKeyArea( Node, KeyArea ) );
-			}
-		}
-=======
 		{
 			TSharedRef<FSequencerTrackNode> TrackNode = StaticCastSharedRef<FSequencerTrackNode>( Node );
 			TSharedPtr<FSequencerSectionKeyAreaNode> TopLevelKeyNode = TrackNode->GetTopLevelKeyNode();
@@ -68,7 +48,6 @@
 				DisplayNodesAndKeyAreas.Add( FDisplayNodeAndKeyArea( Node, KeyArea ) );
 			}
 		}
->>>>>>> 73f66985
 		for ( auto ChildNode : Node->GetChildNodes() )
 		{
 			NodesToProcess.AddTail( ChildNode );
