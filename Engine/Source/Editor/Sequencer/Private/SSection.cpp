--- conflicted
+++ resolved
@@ -186,11 +186,7 @@
 
 	if( bKeysUnderMouse )
 	{
-<<<<<<< HEAD
-		DragOperation = MakeShareable( new FMoveKeys( GetSequencer(), GetSequencer().GetSelection()->GetSelectedKeys(), PressedKey ) );
-=======
 		DragOperation = MakeShareable( new FMoveKeys( GetSequencer(), GetSequencer().GetSelection().GetSelectedKeys(), PressedKey ) );
->>>>>>> a8a797ea
 	}
 	else
 	{
@@ -332,13 +328,8 @@
 
 				FSelectedKey TestKey( SectionObject, KeyArea, KeyHandle );
 
-<<<<<<< HEAD
-				bool bSelected = Sequencer.GetSelection()->IsSelected( TestKey );
-				bool bActive = Sequencer.GetSelection()->GetActiveSelection() == FSequencerSelection::EActiveSelection::KeyAndSection;
-=======
 				bool bSelected = Sequencer.GetSelection().IsSelected( TestKey );
 				bool bActive = Sequencer.GetSelection().GetActiveSelection() == FSequencerSelection::EActiveSelection::KeyAndSection;
->>>>>>> a8a797ea
 
 				if( TestKey == PressedKey )
 				{
@@ -381,15 +372,9 @@
 {
 	UMovieSceneSection* SectionObject = SectionInterface->GetSectionObject();
 
-<<<<<<< HEAD
-	FSequencerSelection* Selection = ParentSectionArea->GetSequencer().GetSelection();
-	const bool bSelected = Selection->IsSelected(SectionObject);
-	const bool bActive = Selection->GetActiveSelection() == FSequencerSelection::EActiveSelection::KeyAndSection;
-=======
 	FSequencerSelection& Selection = ParentSectionArea->GetSequencer().GetSelection();
 	const bool bSelected = Selection.IsSelected(SectionObject);
 	const bool bActive = Selection.GetActiveSelection() == FSequencerSelection::EActiveSelection::KeyAndSection;
->>>>>>> a8a797ea
 
 	static const FName SelectionColorName("SelectionColor");
 	static const FName SelectionInactiveColorName("SelectionColorInactive");
@@ -624,11 +609,7 @@
 					if( PressedKey.IsValid() )
 					{
 						// Clear selected sections when beginning to drag keys
-<<<<<<< HEAD
-						GetSequencer().GetSelection()->EmptySelectedSections();
-=======
 						GetSequencer().GetSelection().EmptySelectedSections();
->>>>>>> a8a797ea
 
 						bool bSelectDueToDrag = true;
 						HandleKeySelection( PressedKey, MouseEvent, bSelectDueToDrag );
@@ -639,11 +620,7 @@
 					else
 					{
 						// Clear selected keys when beginning to drag a section
-<<<<<<< HEAD
-						GetSequencer().GetSelection()->EmptySelectedKeys();
-=======
 						GetSequencer().GetSelection().EmptySelectedKeys();
->>>>>>> a8a797ea
 
 						HandleSectionSelection( MouseEvent );
 
@@ -741,26 +718,16 @@
 	{
 		// Clear previous key selection if:
 		// we are selecting due to drag and the key being dragged is not selected or control is not down
-<<<<<<< HEAD
-		bool bShouldClearSelectionDueToDrag =  bSelectDueToDrag ? !GetSequencer().GetSelection()->IsSelected( Key ) : true;
-=======
 		bool bShouldClearSelectionDueToDrag =  bSelectDueToDrag ? !GetSequencer().GetSelection().IsSelected( Key ) : true;
->>>>>>> a8a797ea
 		
 		// Keep key selection if right clicking to bring up a menu and the current key is selected
 		bool bKeepKeySelection = MouseEvent.GetEffectingButton() == EKeys::RightMouseButton && GetSequencer().GetSelection().IsSelected( Key );
 
 		if( (!MouseEvent.IsControlDown() && bShouldClearSelectionDueToDrag) && !bKeepKeySelection )
 		{
-<<<<<<< HEAD
-			GetSequencer().GetSelection()->EmptySelectedKeys();
-		}
-		GetSequencer().GetSelection()->AddToSelection( Key );
-=======
 			GetSequencer().GetSelection().EmptySelectedKeys();
 		}
 		GetSequencer().GetSelection().AddToSelection( Key );
->>>>>>> a8a797ea
 	}
 }
 
@@ -768,18 +735,10 @@
 {
 	if( !MouseEvent.IsControlDown() )
 	{
-<<<<<<< HEAD
-		GetSequencer().GetSelection()->EmptySelectedSections();
-=======
 		GetSequencer().GetSelection().EmptySelectedSections();
->>>>>>> a8a797ea
 	}
 
 	// handle selecting sections 
 	UMovieSceneSection* Section = SectionInterface->GetSectionObject();
-<<<<<<< HEAD
-	GetSequencer().GetSelection()->AddToSelection(Section);
-=======
 	GetSequencer().GetSelection().AddToSelection(Section);
->>>>>>> a8a797ea
-}
+}
