--- conflicted
+++ resolved
@@ -112,9 +112,6 @@
 	virtual bool CanKeyProperty(FCanKeyPropertyParams CanKeyPropertyParams) const override;
 	virtual void KeyProperty(FKeyPropertyParams KeyPropertyParams) override;
 	virtual TSharedRef<ISequencerObjectBindingManager> GetObjectBindingManager() const override;
-<<<<<<< HEAD
-	virtual FSequencerSelection* GetSelection() override;
-=======
 	virtual FSequencerSelection& GetSelection() override;
 
 	/** @return The current view range */
@@ -124,7 +121,6 @@
 
 	/** Access the user-supplied settings object */
 	USequencerSettings* GetSettings() const { return Settings; }
->>>>>>> a8a797ea
 
 	bool IsPerspectiveViewportPosessionEnabled() const { return bPerspectiveViewportPossessionEnabled; }
 
@@ -390,8 +386,6 @@
 
 	void OnSectionSelectionChanged();
 
-<<<<<<< HEAD
-=======
 	/** Called before the world is going to be saved. The sequencer puts everything back to its initial state. */
 	void OnPreSaveWorld(uint32 SaveFlags, class UWorld* World);
 
@@ -401,7 +395,6 @@
 	/** Updates a viewport client from camera cut data */
 	void UpdatePreviewLevelViewportClientFromCameraCut( FLevelEditorViewportClient& InViewportClient, UObject* InCameraObject, bool bNewCameraCut ) const;
 
->>>>>>> a8a797ea
 private:
 
 	/** User-supplied settings object for this sequencer */
