--- conflicted
+++ resolved
@@ -505,52 +505,6 @@
 	}
 	else if ( bHandleLeftMouseButton )
 	{
-<<<<<<< HEAD
-		if( MouseDragType != DRAG_NONE )
-		{
-			TimeSliderArgs.OnEndScrubberMovement.ExecuteIfBound();
-
-			if (MouseDragType == DRAG_SETTING_RANGE)
-			{
-				FScrubRangeToScreen RangeToScreen( TimeSliderArgs.ViewRange.Get(), MyGeometry.Size );
-				FVector2D CursorPos = MyGeometry.AbsoluteToLocal(MouseEvent.GetLastScreenSpacePosition());
-				float NewValue = RangeToScreen.LocalXToInput(CursorPos.X);
-
-				if ( TimeSliderArgs.Settings->GetIsSnapEnabled() )
-				{
-					NewValue = TimeSliderArgs.Settings->SnapTimeToInterval(NewValue);
-				}
-
-				float DownValue = MouseDownRange[0];
-					
-				if ( TimeSliderArgs.Settings->GetIsSnapEnabled() )
-				{
-					DownValue = TimeSliderArgs.Settings->SnapTimeToInterval(DownValue);
-				}
-
-				// Zoom in
-				if (NewValue > DownValue)
-				{
-					// push the current value onto the stack
-					RangeStack.Add(FVector2D(TimeSliderArgs.ViewRange.Get().GetLowerBoundValue(), TimeSliderArgs.ViewRange.Get().GetUpperBoundValue()));
-				}
-				// Zoom out
-				else if (RangeStack.Num())
-				{
-					// pop the stack
-					FVector2D LastRange = RangeStack.Pop();
-					DownValue = LastRange[0];
-					NewValue = LastRange[1];
-				}
-
-				TimeSliderArgs.OnViewRangeChanged.ExecuteIfBound(TRange<float>(DownValue, NewValue), EViewRangeInterpolation::Immediate, false);
-						
-				if( !TimeSliderArgs.ViewRange.IsBound() )
-				{	
-					// The output is not bound to a delegate so we'll manage the value ourselves
-					TimeSliderArgs.ViewRange.Set( TRange<float>( DownValue, NewValue ) );
-				}
-=======
 		if (MouseDragType == DRAG_START_RANGE)
 		{
 			TimeSliderArgs.OnEndPlaybackRangeDrag.ExecuteIfBound();
@@ -599,7 +553,6 @@
 			{	
 				// The output is not bound to a delegate so we'll manage the value ourselves
 				TimeSliderArgs.ViewRange.Set( TRange<float>( DownValue, NewValue ) );
->>>>>>> 73f66985
 			}
 		}
 		else
@@ -654,34 +607,19 @@
 				float NewViewOutputMin = LocalViewRangeMin - InputDelta.X;
 				float NewViewOutputMax = LocalViewRangeMax - InputDelta.X;
 
-<<<<<<< HEAD
-				const bool bMaintainRange = true;
-				ClampViewRange(NewViewOutputMin, NewViewOutputMax, bMaintainRange);
-=======
 				ClampViewRange(NewViewOutputMin, NewViewOutputMax);
->>>>>>> 73f66985
 				SetViewRange(NewViewOutputMin, NewViewOutputMax, EViewRangeInterpolation::Immediate);
 			}
 		}
 		else if (MouseEvent.IsMouseButtonDown( EKeys::LeftMouseButton ))
 		{
-<<<<<<< HEAD
-=======
 			TRange<float> LocalViewRange = TimeSliderArgs.ViewRange.Get();
->>>>>>> 73f66985
 			DistanceDragged += FMath::Abs( MouseEvent.GetCursorDelta().X );
 
 			if ( MouseDragType == DRAG_NONE )
 			{
 				if ( DistanceDragged > FSlateApplication::Get().GetDragTriggerDistance() )
 				{
-<<<<<<< HEAD
-					if (FSlateApplication::Get().GetModifierKeys().AreModifersDown(EModifierKey::Control))
-						MouseDragType = DRAG_SETTING_RANGE;
-					else
-						MouseDragType = DRAG_SCRUBBING_TIME;
-					TimeSliderArgs.OnBeginScrubberMovement.ExecuteIfBound();
-=======
 					FScrubRangeToScreen RangeToScreen(LocalViewRange, MyGeometry.Size);
 					const float ScrubPosition = TimeSliderArgs.ScrubPosition.Get();
 
@@ -708,7 +646,6 @@
 						MouseDragType = DRAG_SCRUBBING_TIME;
 						TimeSliderArgs.OnBeginScrubberMovement.ExecuteIfBound();
 					}
->>>>>>> 73f66985
 				}
 			}
 			else
@@ -717,10 +654,6 @@
 				FVector2D CursorPos = MyGeometry.AbsoluteToLocal( MouseEvent.GetLastScreenSpacePosition() );
 				float NewValue = RangeToScreen.LocalXToInput( CursorPos.X );
 
-<<<<<<< HEAD
-				if (MouseDragType == DRAG_SCRUBBING_TIME)
-				{
-=======
 
 				// Set the start range time?
 				if (MouseDragType == DRAG_START_RANGE)
@@ -744,7 +677,6 @@
 				}
 				else if (MouseDragType == DRAG_SCRUBBING_TIME)
 				{
->>>>>>> 73f66985
 					if ( TimeSliderArgs.Settings->GetIsSnapEnabled() && TimeSliderArgs.Settings->GetSnapPlayTimeToInterval() )
 					{
 						NewValue = TimeSliderArgs.Settings->SnapTimeToInterval(NewValue);
@@ -841,15 +773,6 @@
 		static FLinearColor TickColor(0.f, 0.f, 0.f, 0.3f);
 		
 		// Draw major tick lines in the section area
-<<<<<<< HEAD
-		FDrawTickArgs Args;
-		Args.AllottedGeometry = AllottedGeometry;
-		Args.bMirrorLabels = false;
-		Args.bOnlyDrawMajorTicks = true;
-		Args.TickColor = TickColor;
-		Args.ClippingRect = MyClippingRect;
-		Args.DrawEffects = DrawEffects;
-=======
 		FDrawTickArgs DrawTickArgs;
 		DrawTickArgs.AllottedGeometry = AllottedGeometry;
 		DrawTickArgs.bMirrorLabels = false;
@@ -857,7 +780,6 @@
 		DrawTickArgs.TickColor = TickColor;
 		DrawTickArgs.ClippingRect = MyClippingRect;
 		DrawTickArgs.DrawEffects = DrawEffects;
->>>>>>> 73f66985
 		// Draw major ticks under sections
 		DrawTickArgs.StartLayer = LayerId-1;
 		// Draw the tick the entire height of the section area
@@ -890,67 +812,6 @@
 	return LayerId;
 }
 
-<<<<<<< HEAD
-int32 FSequencerTimeSliderController::TimeToFrame(float Time) const
-{
-	float FrameRate = 1.0f/TimeSliderArgs.Settings->GetTimeSnapInterval();
-	return SequencerHelpers::TimeToFrame(Time, FrameRate);
-}
-
-float FSequencerTimeSliderController::FrameToTime(int32 Frame) const
-{
-	float FrameRate = 1.0f/TimeSliderArgs.Settings->GetTimeSnapInterval();
-	return SequencerHelpers::FrameToTime(Frame, FrameRate);
-}
-
-void FSequencerTimeSliderController::ClampViewRange(float& NewRangeMin, float& NewRangeMax, bool bMaintainRange)
-{
-	// If locked, clamp the new range to clamp range
-	if (TimeSliderArgs.Settings->GetShowRangeSlider() && TimeSliderArgs.Settings->GetLockInOutToStartEndRange())
-	{
-		if (bMaintainRange)
-		{
-			if ( NewRangeMin < TimeSliderArgs.ClampRange.Get().GetLowerBoundValue() )
-			{
-				NewRangeMin = TimeSliderArgs.ClampRange.Get().GetLowerBoundValue();
-				NewRangeMax = NewRangeMin + (TimeSliderArgs.ViewRange.Get().GetUpperBoundValue() - TimeSliderArgs.ViewRange.Get().GetLowerBoundValue());
-			}
-	
-			else if ( NewRangeMax > TimeSliderArgs.ClampRange.Get().GetUpperBoundValue() )
-			{
-				NewRangeMax = TimeSliderArgs.ClampRange.Get().GetUpperBoundValue();
-				NewRangeMin = NewRangeMax - (TimeSliderArgs.ViewRange.Get().GetUpperBoundValue() - TimeSliderArgs.ViewRange.Get().GetLowerBoundValue());
-			}
-		}
-		else
-		{
-			NewRangeMin = FMath::Clamp(NewRangeMin, TimeSliderArgs.ClampRange.Get().GetLowerBoundValue(), TimeSliderArgs.ClampRange.Get().GetUpperBoundValue());
-			NewRangeMax = FMath::Clamp(NewRangeMax, TimeSliderArgs.ClampRange.Get().GetLowerBoundValue(), TimeSliderArgs.ClampRange.Get().GetUpperBoundValue());
-		}
-	}
-	// Otherwise, grow the clamp range to the new range
-	else
-	{
-		bool bNeedsClampSet = false;
-		float NewClampRangeMin = TimeSliderArgs.ClampRange.Get().GetLowerBoundValue();
-		if ( NewRangeMin < TimeSliderArgs.ClampRange.Get().GetLowerBoundValue() )
-		{
-			NewClampRangeMin = NewRangeMin;
-			bNeedsClampSet = true;
-		}
-	
-		float NewClampRangeMax = TimeSliderArgs.ClampRange.Get().GetUpperBoundValue();
-		if ( NewRangeMax > TimeSliderArgs.ClampRange.Get().GetUpperBoundValue() )
-		{
-			NewClampRangeMax = NewRangeMax;
-			bNeedsClampSet = true;
-		}
-
-		if (bNeedsClampSet)
-		{
-			SetClampRange(NewClampRangeMin, NewClampRangeMax);
-		}
-=======
 TSharedRef<SWidget> FSequencerTimeSliderController::OpenSetPlaybackRangeMenu(float MouseTime)
 {
 	const bool bShouldCloseWindowAfterMenuSelection = true;
@@ -964,12 +825,8 @@
 	else
 	{
 		NumericText = FText::Format(LOCTEXT("TimeTextFormat", "Playback Range (at {0}s):"), FText::AsNumber(MouseTime));
->>>>>>> 73f66985
-	}
-}
-
-<<<<<<< HEAD
-=======
+	}
+
 	TRange<float> PlaybackRange = TimeSliderArgs.PlaybackRange.Get();
 
 	MenuBuilder.BeginSection("SequencerPlaybackRangeMenu", NumericText);
@@ -1034,12 +891,11 @@
 	}
 }
 
->>>>>>> 73f66985
 void FSequencerTimeSliderController::SetViewRange( float NewRangeMin, float NewRangeMax, EViewRangeInterpolation Interpolation )
 {
 	const TRange<float> NewRange(NewRangeMin, NewRangeMax);
 
-	TimeSliderArgs.OnViewRangeChanged.ExecuteIfBound( NewRange, Interpolation, false );
+	TimeSliderArgs.OnViewRangeChanged.ExecuteIfBound( NewRange, Interpolation );
 
 	if( !TimeSliderArgs.ViewRange.IsBound() )
 	{	
@@ -1074,12 +930,7 @@
 
 	if( NewViewOutputMin < NewViewOutputMax )
 	{
-<<<<<<< HEAD
-		const bool bMaintainRange = false;
-		ClampViewRange(NewViewOutputMin, NewViewOutputMax, bMaintainRange);
-=======
 		ClampViewRange(NewViewOutputMin, NewViewOutputMax);
->>>>>>> 73f66985
 		SetViewRange(NewViewOutputMin, NewViewOutputMax, EViewRangeInterpolation::Animated);
 		return true;
 	}
@@ -1100,11 +951,6 @@
 	float NewViewOutputMin = CurrentMin + InDelta;
 	float NewViewOutputMax = CurrentMax + InDelta;
 
-<<<<<<< HEAD
-	const bool bMaintainRange = true;
-	ClampViewRange(NewViewOutputMin, NewViewOutputMax, bMaintainRange);
-	SetViewRange(NewViewOutputMin, NewViewOutputMax, EViewRangeInterpolation::Animated);
-=======
 	ClampViewRange(NewViewOutputMin, NewViewOutputMax);
 	SetViewRange(NewViewOutputMin, NewViewOutputMax, EViewRangeInterpolation::Animated);
 }
@@ -1123,7 +969,6 @@
 	// Hit test against the brush region to the right of the playback start position, +/- DragToleranceSlateUnits
 	return LocalHitPositionX >= LocalPlaybackStartPos - DragToleranceSlateUnits &&
 		LocalHitPositionX <= LocalPlaybackStartPos + BrushSizeInStateUnits + DragToleranceSlateUnits;
->>>>>>> 73f66985
 }
 
 bool FSequencerTimeSliderController::HitTestPlaybackEnd(const FScrubRangeToScreen& RangeToScreen, const TRange<float>& PlaybackRange, float LocalHitPositionX, float ScrubPosition) const
