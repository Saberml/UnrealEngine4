--- conflicted
+++ resolved
@@ -29,12 +29,9 @@
 		/** Called when the comment text is committed */
 		SLATE_EVENT( FOnTextCommitted, OnTextCommitted )
 
-<<<<<<< HEAD
-=======
 		/** Called when the comment bubble is toggled */
 		SLATE_EVENT( FOnCommentBubbleToggled, OnToggled )
 
->>>>>>> a8a797ea
 		/** The comment hint text for the bubble */
 		SLATE_ATTRIBUTE( FText, HintText )
 
@@ -156,11 +153,8 @@
 
 	/** Optional delegate to call when the comment text is committed */
 	FOnTextCommitted OnTextCommittedDelegate;
-<<<<<<< HEAD
-=======
 	/** Optional delegate to call when the comment bubble is toggled */
 	FOnCommentBubbleToggled OnToggledDelegate;
->>>>>>> a8a797ea
 	/** Delegate to determine if the graph node is currently hovered */
 	FIsGraphNodeHovered IsGraphNodeHovered;
 
