// Copyright 1998-2015 Epic Games, Inc. All Rights Reserved.

#pragma once

#include "SNodePanel.h"

class SGraphPin;
class SGraphPanel;
class UEdGraphNode;
class FActorDragDropOp;

/////////////////////////////////////////////////////
// SNodeTitle

class GRAPHEDITOR_API SNodeTitle : public SCompoundWidget
{
public:
	SLATE_BEGIN_ARGS(SNodeTitle)
		: _Style(TEXT("Graph.Node.NodeTitle"))
		, _ExtraLineStyle(TEXT("Graph.Node.NodeTitleExtraLines"))
		{}

		// The style of the text block, which dictates the font, color, and shadow options. Style overrides all other properties!
		SLATE_ARGUMENT(FName, Style)

		// The style of any additional lines in the the text block
		SLATE_ARGUMENT(FName, ExtraLineStyle)

		// Title text to display, auto-binds to get the title if not set externally
		SLATE_ATTRIBUTE(FText, Text)
	SLATE_END_ARGS()

	void Construct(const FArguments& InArgs, UEdGraphNode* InNode);

	// SWidget interface
	virtual void Tick( const FGeometry& AllottedGeometry, const double InCurrentTime, const float InDeltaTime ) override;
	// End of SWidget interface

	/** Returns the main title for the node */
	FText GetHeadTitle() const;

	/** Get the size of this title the last time it was drawn */
	FVector2D GetTitleSize() const;

protected:
	UEdGraphNode* GraphNode;
	FNodeTextCache NodeTitleCache;
	FName ExtraLineStyle;

	/** The cached head title to return */
	FText CachedHeadTitle;

	/** The title text to use, auto-binds to get the title if not set externally */
	TAttribute< FText > TitleText;

	/** The cached size of the title */
	FVector2D CachedSize;

protected:
	// Gets the expected node title
	FText GetNodeTitle() const;

	// Rebuilds the widget if needed
	void RebuildWidget();
};

/////////////////////////////////////////////////////
// SGraphNode

class GRAPHEDITOR_API SGraphNode : public SNodePanel::SNode
{
public:
	// SWidget interface
	virtual void OnDragEnter( const FGeometry& MyGeometry, const FDragDropEvent& DragDropEvent ) override;
	virtual void OnDragLeave( const FDragDropEvent& DragDropEvent ) override;
	virtual FReply OnDragOver( const FGeometry& MyGeometry, const FDragDropEvent& DragDropEvent ) override;
	virtual FReply OnDrop( const FGeometry& MyGeometry, const FDragDropEvent& DragDropEvent ) override;

	virtual FReply OnMouseButtonDown( const FGeometry& MyGeometry, const FPointerEvent& MouseEvent ) override;
	virtual FReply OnMouseButtonUp( const FGeometry& MyGeometry, const FPointerEvent& MouseEvent ) override;
	virtual FReply OnMouseButtonDoubleClick( const FGeometry& InMyGeometry, const FPointerEvent& InMouseEvent ) override;

	virtual TSharedPtr<IToolTip> GetToolTip() override;
	virtual void OnToolTipClosing() override;

	virtual void Tick( const FGeometry& AllottedGeometry, const double InCurrentTime, const float InDeltaTime ) override;
	// End of SWidget interface

	// SNodePanel::SNode interface
	virtual void MoveTo( const FVector2D& NewPosition, FNodeSet& NodeFilter ) override;
	virtual FVector2D GetPosition() const override;
	virtual FString GetNodeComment() const override;
	virtual UObject* GetObjectBeingDisplayed() const override;
	// End of SNodePanel::SNode interface

	/** Set attribute for determining if widget is editable */
	void SetIsEditable(TAttribute<bool> InIsEditable);

	/** Returns if widget is editable, additionally considers if the owning graph is read only */
	virtual bool IsNodeEditable() const;

	/** Set event when node is double clicked */
	void SetDoubleClickEvent(FSingleNodeEvent InDoubleClickEvent);

	/** @param OwnerPanel  The GraphPanel that this node belongs to */
	virtual void SetOwner( const TSharedRef<SGraphPanel>& OwnerPanel );

	/** @return the editable title for a node */
	FString GetEditableNodeTitle() const;

	/** @return the editable title for a node */
	FText GetEditableNodeTitleAsText() const;

	/** @return the tint for the node's title image */
	FSlateColor GetNodeTitleColor() const;

	/** @return the tint for the node's comment */
	FSlateColor GetNodeCommentColor() const;

	/** @return the tint for the node's main body */
	FSlateColor GetNodeBodyColor() const;

	/** @return the tint for the node's title icon */
	FSlateColor GetNodeTitleIconColor() const;

	/** @return the tint for the node's title text */
	FLinearColor GetNodeTitleTextColor() const;

	/** @return the tooltip to display when over the node */
	FText GetNodeTooltip() const;
	
	/** @return the node being observed by this widget*/
	UEdGraphNode* GetNodeObj() const;

	/** @return the node under the mouse (either this node or one of its children) */
	virtual TSharedRef<SGraphNode> GetNodeUnderMouse(const FGeometry& MyGeometry, const FPointerEvent& MouseEvent);

	TSharedPtr<SGraphPanel> GetOwnerPanel() const;

	/**
	 * Update this GraphNode to match the data that it is observing
	 */
	virtual void UpdateGraphNode();
	
	/** Create the widgets for pins on the node */
	virtual void CreatePinWidgets();

	/** Create a single pin widget */
	virtual void CreateStandardPinWidget(UEdGraphPin* Pin);

	/**
	 * Get all the pins found on this node.
	 *
	 * @param AllPins  The set of pins found on this node.
	 */
	void GetPins( TSet< TSharedRef<SWidget> >& AllPins ) const;
	void GetPins( TArray< TSharedRef<SWidget> >& AllPins ) const;

	/** 
	 * Find the pin that is hovered.
	 *
	 * @param MyGeometry  The geometry of the node
	 * @param MouseEvent  Information about the mouse
	 *
	 * @return A pointer to the pin widget hovered in this node, or invalid pointer if none.
	 */
	TSharedPtr<SGraphPin> GetHoveredPin( const FGeometry& MyGeometry, const FPointerEvent& MouseEvent ) const;

	TSharedPtr<SGraphPin> FindWidgetForPin( UEdGraphPin* ThePin ) const;

	void PlaySpawnEffect();

	/** Given a coordinate in SGraphNode space, return the same coordinate in graph space while taking zoom and panning of the parent graph into account */
	FVector2D NodeCoordToGraphCoord( const FVector2D& PanelSpaceCoordinate ) const;

	FVector2D GetContentScale() const;
	FLinearColor GetColorAndOpacity() const;
	FLinearColor GetPinLabelColorAndOpacity() const;	

	/** Set event when text is committed on the node */
	void SetVerifyTextCommitEvent(FOnNodeVerifyTextCommit InOnVerifyTextCommit);
	/** Set event when text is committed on the node */
	void SetTextCommittedEvent(FOnNodeTextCommitted InDelegate);
	/** Set event when the user generates a warning tooltip because a connection was invalid */
	void SetDisallowedPinConnectionEvent(SGraphEditor::FOnDisallowedPinConnection InOnDisallowedPinConnection);
	/** called to replace this nodes comment text */
	void OnCommentTextCommitted(const FText& NewComment, ETextCommit::Type CommitInfo);
<<<<<<< HEAD
=======
	/** called when the node's comment bubble is toggled */
	void OnCommentBubbleToggled(bool bInCommentBubbleVisible);
>>>>>>> a8a797ea
	/** returns true if a rename is pending on this node */
	bool IsRenamePending() const { return bRenameIsPending; }

	/** Requests a rename when the node was initially spawned */
	virtual void RequestRenameOnSpawn()
	{
		RequestRename();
	}

	/** flags node as rename pending if supported */
	void RequestRename();

	/** Sets node into rename state if supported */
	void ApplyRename();

	/** return rect of the title area */
	virtual FSlateRect GetTitleRect() const;

	/** Called from drag drop code when a disallowed connection is hovered */
	void NotifyDisallowedPinConnection(const class UEdGraphPin* PinA, const class UEdGraphPin* PinB) const;

	/** Gets the unscaled position of the node from the last tick */
	FVector2D GetUnscaledPosition() const {return CachedUnscaledPosition;}

	/** Returns the current Node LOD or Highest LOD if unable to query */
	EGraphRenderingLOD::Type GetCurrentLOD() const;

	/** Called when GraphNode changes its error information, may be called when no change has actually occurred: */
	void RefreshErrorInfo();

protected:
	SGraphNode();

	void PositionThisNodeBetweenOtherNodes(const TMap< UObject*, TSharedRef<SNode> >& NodeToWidgetLookup, UEdGraphNode* PreviousNode, UEdGraphNode* NextNode, float HeightAboveWire) const;
	void PositionThisNodeBetweenOtherNodes(const TMap< UObject*, TSharedRef<SNode> >& NodeToWidgetLookup, TSet<UEdGraphNode*>& PreviousNodes, TSet<UEdGraphNode*>& NextNodes, float HeightAboveWire) const;
	void PositionThisNodeBetweenOtherNodes(const FVector2D& PrevPos, const FVector2D& NextPos, float HeightAboveWire) const;

	/**
	 * Check whether drag and drop functionality is permitted on the given node 
	 */
	static bool CanAllowInteractionUsingDragDropOp( const UEdGraphNode* GraphNodePtr, const TSharedPtr<FActorDragDropOp>& DragDropOp );

	/**
	 *	Function to get error description string
	 *
	 *	@return string to be displayed as tooltip.
	 */
	FText GetErrorMsgToolTip() const;

	/**
	 * Add a new pin to this graph node. The pin must be newly created.
	 *
	 * @param PinToAdd   A new pin to add to this GraphNode.
	 */
	virtual void AddPin( const TSharedRef<SGraphPin>& PinToAdd );

	/** Hook that allows derived classes to supply their own SGraphPin derivatives for any pin. */
	virtual TSharedPtr<SGraphPin> CreatePinWidget(UEdGraphPin* Pin) const;

	/**
	 * Override this to provide support for an 'expensive' tooltip widget that is only built on demand
	 */
	virtual TSharedPtr<SToolTip> GetComplexTooltip() { return NULL; }

	// Override this to add widgets below the node and pins
	virtual void CreateBelowWidgetControls(TSharedPtr<SVerticalBox> MainBox) {}

	// Override this to add widgets below the pins but above advanced view arrow
	virtual void CreateBelowPinControls(TSharedPtr<SVerticalBox> MainBox) {}

	/* Helper function to check if node can be renamed */
	virtual bool IsNameReadOnly () const;

	/** Called when text is being committed to check for validity */
	bool OnVerifyNameTextChanged ( const FText& InText, FText& OutErrorMessage );

	/* Called when text is committed on the node */
	void OnNameTextCommited ( const FText& InText, ETextCommit::Type CommitInfo ) ;

	/* Helper function to set the error color for the node */
	FSlateColor GetErrorColor() const	{return ErrorColor;}

	/** Helper function to get any error text for the node */
	FString GetErrorMessage() const {return ErrorMsg;}

	/** Called to set error text on the node */
	void UpdateErrorInfo();

	/** Set-up the error reporting widget for the node */
	void SetupErrorReporting();

	// Should we use low-detail node titles?
	virtual bool UseLowDetailNodeTitles() const;

	/** Return the desired comment bubble color */
	virtual FSlateColor GetCommentColor() const { return FLinearColor::White; }

	///// ADVANCED VIEW FUNCTIONS /////

	/** Create button to show/hide advanced pins */
	void CreateAdvancedViewArrow(TSharedPtr<SVerticalBox> MainBox);

	/** Returns visibility of AdvancedViewButton */
	EVisibility AdvancedViewArrowVisibility() const;

	/** Show/hide advanced view */
	void OnAdvancedViewChanged( const ECheckBoxState NewCheckedState );

	/** hidden == unchecked, shown == checked */
	ECheckBoxState IsAdvancedViewChecked() const;

	/** Up when shown, down when hidden */
	const FSlateBrush* GetAdvancedViewArrow() const;

	/** Checks if the node is the only node selected */
	bool IsSelectedExclusively() const;

	virtual void SetDefaultTitleAreaWidget(TSharedRef<SOverlay> DefaultTitleAreaWidget) {}
	virtual TSharedRef<SWidget> CreateTitleWidget(TSharedPtr<SNodeTitle> NodeTitle);
	
	/** Create the inner node content area, including the left/right pin boxes */
	virtual TSharedRef<SWidget> CreateNodeContentArea();

	///// ADD PIN BUTTON FUNCTIONS /////

	/** Override this to create a button to add pins on the input side of the node */
	virtual void CreateInputSideAddButton(TSharedPtr<SVerticalBox> InputBox) {};

	/** Override this to create a button to add pins on the output side of the node */
	virtual void CreateOutputSideAddButton(TSharedPtr<SVerticalBox> OutputBox) {};

	/** Creates widget for an Add pin button, which can then be added to the node */
	TSharedRef<SWidget> AddPinButtonContent(FText PinText, FText PinTooltipText, bool bRightSide = true, FString DocumentationExcerpt = FString(), TSharedPtr<SToolTip> CustomTooltip = NULL);

	/** Checks whether Add pin button should currently be visible */
	virtual EVisibility IsAddPinButtonVisible() const;

	/** Callback function executed when Add pin button is clicked */
	virtual FReply OnAddPin() {return FReply::Handled();}

	/* Populate a meta data tag with information about this graph node */
	virtual void PopulateMetaTag(class FGraphNodeMetaData* TagMeta) const;

protected:
	/** Input pin widgets on this node */
	TArray< TSharedRef<SGraphPin> > InputPins;
	/** Output pin widgets on this node */
	TArray< TSharedRef<SGraphPin> > OutputPins;
	/** The GraphPanel within in which this node resides.*/
	TWeakPtr<SGraphPanel> OwnerGraphPanelPtr;
	/** The GraphNode being observed by this widget */
	UEdGraphNode* GraphNode;
	/** The area where input pins resize */
	TSharedPtr<SVerticalBox> LeftNodeBox;
	/** The area where output pins resize */
	TSharedPtr<SVerticalBox> RightNodeBox;
	/** Used to display the name of the node and allow renaming of the node */
	TSharedPtr<SInlineEditableTextBlock> InlineEditableText;
	/** Error handling widget */
	TSharedPtr<class IErrorReportingWidget> ErrorReporting;

	FCurveSequence SpawnAnim;
	FCurveHandle ZoomCurve;
	FCurveHandle FadeCurve;

	/** Is this node editable */
	TAttribute<bool> IsEditable;

	FSingleNodeEvent OnDoubleClick;

	// Is the current tooltip a complex one that should be dropped when the tooltip is no longer displayed?
	bool bProvidedComplexTooltip;

	// Is a rename operation pending
	bool bRenameIsPending;
	/** Called whenever the text on the node is being committed interactively by the user, validates the string for commit */
	FOnNodeVerifyTextCommit OnVerifyTextCommit;
	/** Called whenever the text on the node is committed interactively by the user */
	FOnNodeTextCommitted OnTextCommitted;
	/** Called when the user generates a warning tooltip because a connection was invalid */
	SGraphEditor::FOnDisallowedPinConnection OnDisallowedPinConnection;
	/** Used to report errors on the node */
	FString ErrorMsg;
	/** Used to set the error color */
	FSlateColor ErrorColor;

	/** Caches true position of node */
	FVector2D CachedUnscaledPosition;

	/** Cached icon color for the node */
	FLinearColor IconColor;

	/** Cached pointer to graph editor settings */
	const class UGraphEditorSettings* Settings;
};<|MERGE_RESOLUTION|>--- conflicted
+++ resolved
@@ -185,11 +185,8 @@
 	void SetDisallowedPinConnectionEvent(SGraphEditor::FOnDisallowedPinConnection InOnDisallowedPinConnection);
 	/** called to replace this nodes comment text */
 	void OnCommentTextCommitted(const FText& NewComment, ETextCommit::Type CommitInfo);
-<<<<<<< HEAD
-=======
 	/** called when the node's comment bubble is toggled */
 	void OnCommentBubbleToggled(bool bInCommentBubbleVisible);
->>>>>>> a8a797ea
 	/** returns true if a rename is pending on this node */
 	bool IsRenamePending() const { return bRenameIsPending; }
 
