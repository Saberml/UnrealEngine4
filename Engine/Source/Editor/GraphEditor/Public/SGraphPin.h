--- conflicted
+++ resolved
@@ -2,11 +2,6 @@
 
 #pragma once
 
-<<<<<<< HEAD
-class SGraphNode;
-class UEdGraphPin;
-class SGraphPanel;
-=======
 #include "CoreMinimal.h"
 #include "Misc/Attribute.h"
 #include "Misc/Guid.h"
@@ -24,7 +19,6 @@
 class SGraphPin;
 class SHorizontalBox;
 class SImage;
->>>>>>> f00d6e77
 
 #define NAME_DefaultPinLabelStyle TEXT("Graph.Node.PinName")
 
