// Copyright 1998-2014 Epic Games, Inc. All Rights Reserved.

#include "KismetWidgetsPrivatePCH.h"
#include "SScrubWidget.h"


#define LOCTEXT_NAMESPACE "ScrubWidget"

static const float MinStepLengh=15.f;

/** This function is used by a few random widgets and is mostly arbitrary. It could be moved anywhere. */
<<<<<<< HEAD
int32 SScrubWidget::GetDivider(float InputMinX, float InputMaxX, FVector2D WidgetSize, float SequenceLength, int32 NumFrames, bool bLastFrameIsFirstFrame)
{
	FTrackScaleInfo TimeScaleInfo(InputMinX, InputMaxX, 0.f, 0.f, WidgetSize);

	float TimePerKey = 0.0f;
	if (bLastFrameIsFirstFrame)
	{
		TimePerKey = (NumFrames > 1) ? SequenceLength / (float)(NumFrames - 1) : 0.0f;
	}
	else
	{
		TimePerKey = (NumFrames > 0) ? SequenceLength / (float)(NumFrames) : 0.0f;
	}
=======
int32 SScrubWidget::GetDivider(float InputMinX, float InputMaxX, FVector2D WidgetSize, float SequenceLength, int32 NumFrames)
{
	FTrackScaleInfo TimeScaleInfo(InputMinX, InputMaxX, 0.f, 0.f, WidgetSize);

	float TimePerKey = (NumFrames > 0) ? SequenceLength / (float)(NumFrames) : 0.0f;
>>>>>>> 81f58720

	float TotalWidgetWidth = TimeScaleInfo.WidgetSize.X;
	float NumKeys = TimeScaleInfo.ViewInputRange / TimePerKey;
	float KeyWidgetWidth = TotalWidgetWidth / NumKeys;
	int32 Divider = 1; 
	if (KeyWidgetWidth > 0)
	{
		Divider = FMath::Max<int32>(50 / KeyWidgetWidth, 1);
	}
	return Divider;
}

void SScrubWidget::Construct( const SScrubWidget::FArguments& InArgs )
{
	ValueAttribute = InArgs._Value;
	OnValueChanged = InArgs._OnValueChanged;
	OnBeginSliderMovement = InArgs._OnBeginSliderMovement;
	OnEndSliderMovement = InArgs._OnEndSliderMovement;

	DistanceDragged = 0.0f;
	NumOfKeys = InArgs._NumOfKeys;
	SequenceLength = InArgs._SequenceLength;
	ViewInputMin = InArgs._ViewInputMin;
	ViewInputMax = InArgs._ViewInputMax;
	OnSetInputViewRange = InArgs._OnSetInputViewRange;
	OnCropAnimSequence = InArgs._OnCropAnimSequence;
	OnReZeroAnimSequence = InArgs._OnReZeroAnimSequence;

	DraggableBars = InArgs._DraggableBars;
	OnBarDrag = InArgs._OnBarDrag;

	bMouseMovedDuringPanning = false;
	bDragging = false;
	bPanning = false;
	DraggableBarIndex = INDEX_NONE;
	DraggingBar = false;

	bAllowZoom = InArgs._bAllowZoom;
	bLastFrameIsFirstFrame = InArgs._bLastFrameIsFirstFrame;
}

int32 SScrubWidget::OnPaint( const FPaintArgs& Args, const FGeometry& AllottedGeometry, const FSlateRect& MyClippingRect, FSlateWindowElementList& OutDrawElements, int32 LayerId, const FWidgetStyle& InWidgetStyle, bool bParentEnabled ) const
{
	const bool bActiveFeedback = IsHovered() || bDragging;
	const FSlateBrush* BackgroundImage = bActiveFeedback ?
		FEditorStyle::GetBrush("SpinBox.Background.Hovered") :
		FEditorStyle::GetBrush("SpinBox.Background");

	const FSlateBrush* FillImage = bActiveFeedback ?
		FEditorStyle::GetBrush("SpinBox.Fill.Hovered") :
		FEditorStyle::GetBrush("SpinBox.Fill");

	const int32 BackgroundLayer = LayerId;

	FSlateFontInfo SmallLayoutFont( FPaths::EngineContentDir() / TEXT("Slate/Fonts/Roboto-Regular.ttf"), 10 );

	const bool bEnabled = ShouldBeEnabled( bParentEnabled );
	const ESlateDrawEffect::Type DrawEffects = bEnabled ? ESlateDrawEffect::None : ESlateDrawEffect::DisabledEffect;

	const int32 TextLayer = BackgroundLayer + 1;

	const FSlateBrush* StyleInfo = FEditorStyle::GetBrush( TEXT( "ProgressBar.Background" ) );
	FSlateRect GeomRect = AllottedGeometry.GetRect();

	if ( NumOfKeys.Get() > 0 && SequenceLength.Get() > 0)
	{
		FTrackScaleInfo TimeScaleInfo(ViewInputMin.Get(), ViewInputMax.Get(), 0.f, 0.f, AllottedGeometry.Size);
		int32 Divider = SScrubWidget::GetDivider( ViewInputMin.Get(), ViewInputMax.Get(), AllottedGeometry.Size, SequenceLength.Get(), NumOfKeys.Get(), bLastFrameIsFirstFrame );
		float HalfDivider = Divider/2.f;
		
		int32 TotalNumKeys = NumOfKeys.Get();

<<<<<<< HEAD
		float TimePerKey = 0.0f;
		if (bLastFrameIsFirstFrame)
		{
			TimePerKey = (TotalNumKeys > 1) ? SequenceLength.Get() / (float)(TotalNumKeys - 1) : 0.0f;
		}
		else
		{
			TimePerKey = (TotalNumKeys > 0) ? SequenceLength.Get() / (float)(TotalNumKeys) : 0.0f;
		}
=======
		float TimePerKey = (TotalNumKeys > 0) ? SequenceLength.Get() / (float)(TotalNumKeys) : 0.0f;
>>>>>>> 81f58720

		for (float KeyVal = 0; KeyVal < TotalNumKeys; KeyVal += HalfDivider)
		{
			float CurValue = KeyVal*TimePerKey;
			float XPos = TimeScaleInfo.InputToLocalX(CurValue);

			if ( FGenericPlatformMath::Fmod(KeyVal, Divider) == 0.f )
			{
				FVector2D Offset(XPos, 0.f);
				FVector2D Size(1, GeomRect.Bottom-GeomRect.Top);
				// draw each box with key frame
				FSlateDrawElement::MakeBox(
					OutDrawElements,
					BackgroundLayer,
					AllottedGeometry.ToPaintGeometry(Offset, Size),
					StyleInfo,
					MyClippingRect,
					DrawEffects,
					InWidgetStyle.GetColorAndOpacityTint()
					);

				int32 FrameNumber = KeyVal;
				FString FrameString = FString::Printf(TEXT("%d"), (FrameNumber));
				FVector2D TextOffset(XPos+2.f, 0.f);

				const TSharedRef< FSlateFontMeasure > FontMeasureService = FSlateApplication::Get().GetRenderer()->GetFontMeasureService();
				FVector2D TextSize = FontMeasureService->Measure(FrameString, SmallLayoutFont);

				FSlateDrawElement::MakeText(
					OutDrawElements,
					TextLayer, 
					AllottedGeometry.ToPaintGeometry(TextOffset, TextSize), 
					FrameString, 
					SmallLayoutFont, 
					MyClippingRect, 
					DrawEffects);
			}
 			else if (HalfDivider > 1.f)
 			{
 				float Height = GeomRect.Bottom-GeomRect.Top;
 				FVector2D Offset(XPos, Height*0.25f);
 				FVector2D Size(1, Height*0.5f);
 				// draw each box with key frame
 				FSlateDrawElement::MakeBox(
 					OutDrawElements,
 					BackgroundLayer,
					AllottedGeometry.ToPaintGeometry(Offset, Size),
 					StyleInfo,
 					MyClippingRect,
 					DrawEffects,
 					InWidgetStyle.GetColorAndOpacityTint()
 					);
 
 			}
		}

		const float XPos = TimeScaleInfo.InputToLocalX(ValueAttribute.Get());
		const float Height = AllottedGeometry.Size.Y;
		const FVector2D Offset( XPos - Height*0.25f, 0.f );

		const int32 ArrowLayer = TextLayer + 1;
		FPaintGeometry MyGeometry =	AllottedGeometry.ToPaintGeometry( Offset, FVector2D(Height*0.5f, Height) );
		FLinearColor ScrubColor = InWidgetStyle.GetColorAndOpacityTint();
		ScrubColor.A = ScrubColor.A*0.5f;
		ScrubColor.B *= 0.1f;
		ScrubColor.G *= 0.1f;
		FSlateDrawElement::MakeBox( 
			OutDrawElements,
			ArrowLayer, 
			MyGeometry, 
			StyleInfo, 
			MyClippingRect, 
			DrawEffects, 
			ScrubColor
			);


		// Draggable Bars
		for ( int32 BarIdx=0; DraggableBars.IsBound() && BarIdx < DraggableBars.Get().Num(); BarIdx++ )
		{
			float BarXPos = TimeScaleInfo.InputToLocalX(DraggableBars.Get()[BarIdx]);
			FVector2D BarOffset(BarXPos-2.f, 0.f);
			FVector2D Size(4.f, GeomRect.Bottom-GeomRect.Top);

			FLinearColor BarColor = InWidgetStyle.GetColorAndOpacityTint();	
			BarColor.R *= 0.1f;
			BarColor.G *= 0.1f;

			FSlateDrawElement::MakeBox(
				OutDrawElements,
				ArrowLayer+1,
				AllottedGeometry.ToPaintGeometry(Offset, Size),
				StyleInfo,
				MyClippingRect,
				DrawEffects,
				BarColor
				);
		}

		return FMath::Max( ArrowLayer, SCompoundWidget::OnPaint( Args, AllottedGeometry, MyClippingRect, OutDrawElements, ArrowLayer, InWidgetStyle, bEnabled ) );
	}

	return SCompoundWidget::OnPaint( Args, AllottedGeometry, MyClippingRect, OutDrawElements, LayerId, InWidgetStyle, bEnabled );
}

FReply SScrubWidget::OnMouseButtonDown( const FGeometry& MyGeometry, const FPointerEvent& MouseEvent )
{
	bool bHandleLeftMouseButton = MouseEvent.GetEffectingButton() == EKeys::LeftMouseButton;
	bool bHandleRightMouseButton = MouseEvent.GetEffectingButton() == EKeys::RightMouseButton && bAllowZoom;

	bMouseMovedDuringPanning = false;
	if ( bHandleLeftMouseButton )
	{
		if(DraggableBarIndex != INDEX_NONE)
		{
			DraggingBar = true;
		} 
		else
		{
			DistanceDragged = 0;
		}

		// This has prevent throttling on so that viewports continue to run whilst dragging the slider
		return FReply::Handled().CaptureMouse( SharedThis(this) ).PreventThrottling();
	}
	else if ( bHandleRightMouseButton )
	{
		bPanning = true;

		// Always capture mouse if we left or right click on the widget
		return FReply::Handled().CaptureMouse(SharedThis(this));
	}

	return FReply::Unhandled();
}
	
FReply SScrubWidget::OnMouseButtonUp( const FGeometry& MyGeometry, const FPointerEvent& MouseEvent )
{
	bool bHandleLeftMouseButton = MouseEvent.GetEffectingButton() == EKeys::LeftMouseButton && this->HasMouseCapture();
	bool bHandleRightMouseButton = MouseEvent.GetEffectingButton() == EKeys::RightMouseButton && this->HasMouseCapture() && bAllowZoom;

	if ( bHandleRightMouseButton )
	{
		bPanning = false;

		FTrackScaleInfo TimeScaleInfo(ViewInputMin.Get(), ViewInputMax.Get(), 0.f, 0.f, MyGeometry.Size);
		FVector2D CursorPos = MyGeometry.AbsoluteToLocal(MouseEvent.GetLastScreenSpacePosition());
		float NewValue = TimeScaleInfo.LocalXToInput(CursorPos.X);

		if( !bMouseMovedDuringPanning )
		{
			CreateContextMenu( NewValue );
		}
		return FReply::Handled().ReleaseMouseCapture();
	}
	else if ( bHandleLeftMouseButton )
	{
		if(DraggingBar)
		{
			DraggingBar = false;
		}
		else if( bDragging )
		{
			OnEndSliderMovement.ExecuteIfBound( ValueAttribute.Get() );
		}
		else
		{
			FTrackScaleInfo TimeScaleInfo(ViewInputMin.Get(), ViewInputMax.Get(), 0.f, 0.f, MyGeometry.Size);
			FVector2D CursorPos = MyGeometry.AbsoluteToLocal(MouseEvent.GetLastScreenSpacePosition());
			float NewValue = TimeScaleInfo.LocalXToInput(CursorPos.X);

			CommitValue( NewValue, true, false );
		}

		bDragging = false;
		return FReply::Handled().ReleaseMouseCapture();

	}

	return FReply::Unhandled();
}
	
FReply SScrubWidget::OnMouseMove( const FGeometry& MyGeometry, const FPointerEvent& MouseEvent )
{
	// Bar Dragging
	if(DraggingBar)
	{
		// Update bar if we are dragging
		FVector2D CursorPos = MyGeometry.AbsoluteToLocal( MouseEvent.GetScreenSpacePosition() );
		FTrackScaleInfo ScaleInfo(ViewInputMin.Get(),  ViewInputMax.Get(), 0.f, 0.f, MyGeometry.Size);
		float NewDataPos = FMath::Clamp( ScaleInfo.LocalXToInput(CursorPos.X), ViewInputMin.Get(), ViewInputMax.Get() );
		OnBarDrag.ExecuteIfBound(DraggableBarIndex, NewDataPos);
	}
	else
	{
		// Update what bar we are hovering over
		FVector2D CursorPos = MyGeometry.AbsoluteToLocal(MouseEvent.GetScreenSpacePosition());
		FTrackScaleInfo ScaleInfo(ViewInputMin.Get(),  ViewInputMax.Get(), 0.f, 0.f, MyGeometry.Size);
		DraggableBarIndex = INDEX_NONE;
		for ( int32 I=0; DraggableBars.IsBound() && I < DraggableBars.Get().Num(); I++ )
		{
			if( FMath::Abs( ScaleInfo.InputToLocalX(DraggableBars.Get()[I]) - CursorPos.X ) < 10 )
			{
				DraggableBarIndex = I;
				break;
			}
		}
	}

	if ( this->HasMouseCapture() )
	{
		if (MouseEvent.IsMouseButtonDown( EKeys::RightMouseButton ) && bPanning)
		{
			FTrackScaleInfo ScaleInfo(ViewInputMin.Get(),  ViewInputMax.Get(), 0.f, 0.f, MyGeometry.Size);
			FVector2D ScreenDelta = MouseEvent.GetCursorDelta();
			float InputDeltaX = ScreenDelta.X/ScaleInfo.PixelsPerInput;

			bMouseMovedDuringPanning |= !ScreenDelta.IsNearlyZero(0.001f);

			float NewViewInputMin = ViewInputMin.Get() - InputDeltaX;
			float NewViewInputMax = ViewInputMax.Get() - InputDeltaX;
			// we'd like to keep  the range if outside when panning
			if ( NewViewInputMin < 0.f )
			{
				NewViewInputMin = 0.f;
				NewViewInputMax = ScaleInfo.ViewInputRange;
			}
			else if ( NewViewInputMax > SequenceLength.Get() )
			{
				NewViewInputMax = SequenceLength.Get();
				NewViewInputMin = NewViewInputMax - ScaleInfo.ViewInputRange;
			}

			OnSetInputViewRange.ExecuteIfBound(NewViewInputMin, NewViewInputMax);
		}
		else if (!bDragging)
		{
			DistanceDragged += FMath::Abs(MouseEvent.GetCursorDelta().X);
			if ( DistanceDragged > SlateDragStartDistance )
			{
				bDragging = true;
			}
			if( bDragging )
			{
				OnBeginSliderMovement.ExecuteIfBound();
			}
		}
		else if (bDragging)
		{
			FTrackScaleInfo TimeScaleInfo(ViewInputMin.Get(), ViewInputMax.Get(), 0.f, 0.f, MyGeometry.Size);
			FVector2D CursorPos = MyGeometry.AbsoluteToLocal(MouseEvent.GetLastScreenSpacePosition());
			float NewValue = TimeScaleInfo.LocalXToInput(CursorPos.X);

			CommitValue( NewValue, true, false );
		}
		return FReply::Handled();
	}

	

	return FReply::Unhandled();
}

// FCursorReply SScrubWidget::OnCursorQuery( const FGeometry& MyGeometry, const FPointerEvent& CursorEvent ) const
// {
// 	return FCursorReply::Cursor( EMouseCursor::ResizeLeftRight );
// }


void SScrubWidget::CommitValue( float NewValue, bool bSliderClamp, bool bCommittedFromText )
{
	if ( !ValueAttribute.IsBound() )
	{
		ValueAttribute.Set( NewValue );
	}

	OnValueChanged.ExecuteIfBound( NewValue );
}

FVector2D SScrubWidget::ComputeDesiredSize() const 
{
	return FVector2D(100, 30);
}

FReply SScrubWidget::OnMouseWheel( const FGeometry& MyGeometry, const FPointerEvent& MouseEvent )
{
	if ( bAllowZoom && OnSetInputViewRange.IsBound() )
	{
		const float ZoomDelta = -0.1f * MouseEvent.GetWheelDelta();

		{
			const float InputViewSize = ViewInputMax.Get() - ViewInputMin.Get();
			const float InputChange = InputViewSize * ZoomDelta;

			float ViewMinInput = ViewInputMin.Get() - (InputChange * 0.5f);
			float ViewMaxInput = ViewInputMax.Get() + (InputChange * 0.5f);

			OnSetInputViewRange.Execute(ViewMinInput, ViewMaxInput);
		}

		return FReply::Handled();
	}

	return FReply::Unhandled();
}

FCursorReply SScrubWidget::OnCursorQuery( const FGeometry& MyGeometry, const FPointerEvent& CursorEvent ) const
{
	if (DraggableBarIndex != INDEX_NONE)
	{
		return FCursorReply::Cursor( EMouseCursor::ResizeLeftRight );
	}

	return FCursorReply::Unhandled();
}

void SScrubWidget::CreateContextMenu(float CurrentFrameTime)
{
	if ((OnCropAnimSequence.IsBound() || OnReZeroAnimSequence.IsBound()) && (SequenceLength.Get() >= MINIMUM_ANIMATION_LENGTH))
	{
		const bool CloseAfterSelection = true;
		FMenuBuilder MenuBuilder( CloseAfterSelection, NULL );

		MenuBuilder.BeginSection("SequenceEditingContext", LOCTEXT("SequenceEditing", "Sequence Editing") );
		{
			float CurrentFrameFraction = CurrentFrameTime / SequenceLength.Get();
			uint32 CurrentFrameNumber = CurrentFrameFraction * NumOfKeys.Get();

			FUIAction Action;
			FText Label;

			if (OnCropAnimSequence.IsBound())
			{
				//Menu - "Remove Before"
				//Only show this option if the selected frame is greater than frame 1 (first frame)
				if (CurrentFrameNumber > 0)
				{
					CurrentFrameFraction = float(CurrentFrameNumber) / (float)NumOfKeys.Get();

					//Corrected frame time based on selected frame number
					float CorrectedFrameTime = CurrentFrameFraction * SequenceLength.Get();

					Action = FUIAction(FExecuteAction::CreateSP(this, &SScrubWidget::OnSequenceCropped, true, CorrectedFrameTime));
<<<<<<< HEAD
					Label = FText::Format(LOCTEXT("RemoveTillFrame", "Remove till frame {0}"), FText::AsNumber(CurrentFrameNumber));
=======
					Label = FText::Format(LOCTEXT("RemoveTillFrame", "Remove frame 0 to frame {0}"), FText::AsNumber(CurrentFrameNumber));
>>>>>>> 81f58720
					MenuBuilder.AddMenuEntry(Label, LOCTEXT("RemoveBefore_ToolTip", "Remove sequence before current position"), FSlateIcon(), Action);
				}

				uint32 NextFrameNumber = CurrentFrameNumber + 1;

				//Menu - "Remove After"
				//Only show this option if next frame (CurrentFrameNumber + 1) is valid
				if (NextFrameNumber < NumOfKeys.Get())
				{
					float NextFrameFraction = float(NextFrameNumber) / (float)NumOfKeys.Get();
					float NextFrameTime = NextFrameFraction * SequenceLength.Get();
					Action = FUIAction(FExecuteAction::CreateSP(this, &SScrubWidget::OnSequenceCropped, false, NextFrameTime));
<<<<<<< HEAD
					Label = FText::Format(LOCTEXT("RemoveFromFrame", "Remove from frame {0}"), FText::AsNumber(NextFrameNumber));
=======
					Label = FText::Format(LOCTEXT("RemoveFromFrame", "Remove from frame {0} to frame {1}"), FText::AsNumber(NextFrameNumber), FText::AsNumber(NumOfKeys.Get()));
>>>>>>> 81f58720
					MenuBuilder.AddMenuEntry(Label, LOCTEXT("RemoveAfter_ToolTip", "Remove sequence after current position"), FSlateIcon(), Action);
				}
			}

			if (OnReZeroAnimSequence.IsBound())
			{
				//Menu - "ReZero"
				Action = FUIAction(FExecuteAction::CreateSP(this, &SScrubWidget::OnReZero));
				Label = FText::Format(LOCTEXT("ReZeroAtFrame", "ReZero at frame {0}"), FText::AsNumber(CurrentFrameNumber));
<<<<<<< HEAD
				MenuBuilder.AddMenuEntry(Label, LOCTEXT("ReZeroAtFrame_ToolTip", "ReZero sequence at the current frame"), FSlateIcon(), Action);
=======
				MenuBuilder.AddMenuEntry(Label, LOCTEXT("ReZeroAtFrame_ToolTip", "Resets the root track of the frame to (0, 0, 0), and apply the difference to all root transform of the sequence. It moves whole sequence to the amount of current root transform. "), FSlateIcon(), Action);
>>>>>>> 81f58720
			}
		}
		MenuBuilder.EndSection();

		FSlateApplication::Get().PushMenu( SharedThis( this ), MenuBuilder.MakeWidget(), FSlateApplication::Get().GetCursorPos(), FPopupTransitionEffect( FPopupTransitionEffect::ContextMenu ) );
	}
}

void SScrubWidget::OnSequenceCropped( bool bFromStart, float CurrentFrameTime )
{
	OnCropAnimSequence.ExecuteIfBound( bFromStart, CurrentFrameTime );

	//Update scrub widget's min and max view output.
	OnSetInputViewRange.ExecuteIfBound( ViewInputMin.Get(), ViewInputMax.Get() );
}

void SScrubWidget::OnReZero()
{
	OnReZeroAnimSequence.ExecuteIfBound();
}


#undef LOCTEXT_NAMESPACE<|MERGE_RESOLUTION|>--- conflicted
+++ resolved
@@ -9,27 +9,11 @@
 static const float MinStepLengh=15.f;
 
 /** This function is used by a few random widgets and is mostly arbitrary. It could be moved anywhere. */
-<<<<<<< HEAD
-int32 SScrubWidget::GetDivider(float InputMinX, float InputMaxX, FVector2D WidgetSize, float SequenceLength, int32 NumFrames, bool bLastFrameIsFirstFrame)
+int32 SScrubWidget::GetDivider(float InputMinX, float InputMaxX, FVector2D WidgetSize, float SequenceLength, int32 NumFrames)
 {
 	FTrackScaleInfo TimeScaleInfo(InputMinX, InputMaxX, 0.f, 0.f, WidgetSize);
 
-	float TimePerKey = 0.0f;
-	if (bLastFrameIsFirstFrame)
-	{
-		TimePerKey = (NumFrames > 1) ? SequenceLength / (float)(NumFrames - 1) : 0.0f;
-	}
-	else
-	{
-		TimePerKey = (NumFrames > 0) ? SequenceLength / (float)(NumFrames) : 0.0f;
-	}
-=======
-int32 SScrubWidget::GetDivider(float InputMinX, float InputMaxX, FVector2D WidgetSize, float SequenceLength, int32 NumFrames)
-{
-	FTrackScaleInfo TimeScaleInfo(InputMinX, InputMaxX, 0.f, 0.f, WidgetSize);
-
 	float TimePerKey = (NumFrames > 0) ? SequenceLength / (float)(NumFrames) : 0.0f;
->>>>>>> 81f58720
 
 	float TotalWidgetWidth = TimeScaleInfo.WidgetSize.X;
 	float NumKeys = TimeScaleInfo.ViewInputRange / TimePerKey;
@@ -68,7 +52,6 @@
 	DraggingBar = false;
 
 	bAllowZoom = InArgs._bAllowZoom;
-	bLastFrameIsFirstFrame = InArgs._bLastFrameIsFirstFrame;
 }
 
 int32 SScrubWidget::OnPaint( const FPaintArgs& Args, const FGeometry& AllottedGeometry, const FSlateRect& MyClippingRect, FSlateWindowElementList& OutDrawElements, int32 LayerId, const FWidgetStyle& InWidgetStyle, bool bParentEnabled ) const
@@ -97,24 +80,12 @@
 	if ( NumOfKeys.Get() > 0 && SequenceLength.Get() > 0)
 	{
 		FTrackScaleInfo TimeScaleInfo(ViewInputMin.Get(), ViewInputMax.Get(), 0.f, 0.f, AllottedGeometry.Size);
-		int32 Divider = SScrubWidget::GetDivider( ViewInputMin.Get(), ViewInputMax.Get(), AllottedGeometry.Size, SequenceLength.Get(), NumOfKeys.Get(), bLastFrameIsFirstFrame );
+		int32 Divider = SScrubWidget::GetDivider( ViewInputMin.Get(), ViewInputMax.Get(), AllottedGeometry.Size, SequenceLength.Get(), NumOfKeys.Get() );
 		float HalfDivider = Divider/2.f;
 		
 		int32 TotalNumKeys = NumOfKeys.Get();
 
-<<<<<<< HEAD
-		float TimePerKey = 0.0f;
-		if (bLastFrameIsFirstFrame)
-		{
-			TimePerKey = (TotalNumKeys > 1) ? SequenceLength.Get() / (float)(TotalNumKeys - 1) : 0.0f;
-		}
-		else
-		{
-			TimePerKey = (TotalNumKeys > 0) ? SequenceLength.Get() / (float)(TotalNumKeys) : 0.0f;
-		}
-=======
 		float TimePerKey = (TotalNumKeys > 0) ? SequenceLength.Get() / (float)(TotalNumKeys) : 0.0f;
->>>>>>> 81f58720
 
 		for (float KeyVal = 0; KeyVal < TotalNumKeys; KeyVal += HalfDivider)
 		{
@@ -458,11 +429,7 @@
 					float CorrectedFrameTime = CurrentFrameFraction * SequenceLength.Get();
 
 					Action = FUIAction(FExecuteAction::CreateSP(this, &SScrubWidget::OnSequenceCropped, true, CorrectedFrameTime));
-<<<<<<< HEAD
-					Label = FText::Format(LOCTEXT("RemoveTillFrame", "Remove till frame {0}"), FText::AsNumber(CurrentFrameNumber));
-=======
 					Label = FText::Format(LOCTEXT("RemoveTillFrame", "Remove frame 0 to frame {0}"), FText::AsNumber(CurrentFrameNumber));
->>>>>>> 81f58720
 					MenuBuilder.AddMenuEntry(Label, LOCTEXT("RemoveBefore_ToolTip", "Remove sequence before current position"), FSlateIcon(), Action);
 				}
 
@@ -475,11 +442,7 @@
 					float NextFrameFraction = float(NextFrameNumber) / (float)NumOfKeys.Get();
 					float NextFrameTime = NextFrameFraction * SequenceLength.Get();
 					Action = FUIAction(FExecuteAction::CreateSP(this, &SScrubWidget::OnSequenceCropped, false, NextFrameTime));
-<<<<<<< HEAD
-					Label = FText::Format(LOCTEXT("RemoveFromFrame", "Remove from frame {0}"), FText::AsNumber(NextFrameNumber));
-=======
 					Label = FText::Format(LOCTEXT("RemoveFromFrame", "Remove from frame {0} to frame {1}"), FText::AsNumber(NextFrameNumber), FText::AsNumber(NumOfKeys.Get()));
->>>>>>> 81f58720
 					MenuBuilder.AddMenuEntry(Label, LOCTEXT("RemoveAfter_ToolTip", "Remove sequence after current position"), FSlateIcon(), Action);
 				}
 			}
@@ -489,11 +452,7 @@
 				//Menu - "ReZero"
 				Action = FUIAction(FExecuteAction::CreateSP(this, &SScrubWidget::OnReZero));
 				Label = FText::Format(LOCTEXT("ReZeroAtFrame", "ReZero at frame {0}"), FText::AsNumber(CurrentFrameNumber));
-<<<<<<< HEAD
-				MenuBuilder.AddMenuEntry(Label, LOCTEXT("ReZeroAtFrame_ToolTip", "ReZero sequence at the current frame"), FSlateIcon(), Action);
-=======
 				MenuBuilder.AddMenuEntry(Label, LOCTEXT("ReZeroAtFrame_ToolTip", "Resets the root track of the frame to (0, 0, 0), and apply the difference to all root transform of the sequence. It moves whole sequence to the amount of current root transform. "), FSlateIcon(), Action);
->>>>>>> 81f58720
 			}
 		}
 		MenuBuilder.EndSection();
