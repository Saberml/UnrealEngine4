// Copyright 1998-2015 Epic Games, Inc. All Rights Reserved.

#pragma once

#include "Landscape.h"
#include "LandscapeHeightfieldCollisionComponent.h"
#include "InstancedFoliageActor.h"
#include "AI/Navigation/NavigationSystem.h"

//
//	FNoiseParameter - Perlin noise
//
struct FNoiseParameter
{
	float	Base,
		NoiseScale,
		NoiseAmount;

	// Constructors.

	FNoiseParameter()
	{
	}
	FNoiseParameter(float InBase, float InScale, float InAmount) :
		Base(InBase),
		NoiseScale(InScale),
		NoiseAmount(InAmount)
	{
	}

	// Sample
	float Sample(int32 X, int32 Y) const
	{
		float	Noise = 0.0f;
		X = FMath::Abs(X);
		Y = FMath::Abs(Y);

		if (NoiseScale > DELTA)
		{
			for (uint32 Octave = 0; Octave < 4; Octave++)
			{
				float	OctaveShift = 1 << Octave;
				float	OctaveScale = OctaveShift / NoiseScale;
				Noise += PerlinNoise2D(X * OctaveScale, Y * OctaveScale) / OctaveShift;
			}
		}

		return Base + Noise * NoiseAmount;
	}

	// TestGreater - Returns 1 if TestValue is greater than the parameter.
	bool TestGreater(int32 X, int32 Y, float TestValue) const
	{
		float	ParameterValue = Base;

		if (NoiseScale > DELTA)
		{
			for (uint32 Octave = 0; Octave < 4; Octave++)
			{
				float	OctaveShift = 1 << Octave;
				float	OctaveAmplitude = NoiseAmount / OctaveShift;

				// Attempt to avoid calculating noise if the test value is outside of the noise amplitude.

				if (TestValue > ParameterValue + OctaveAmplitude)
					return 1;
				else if (TestValue < ParameterValue - OctaveAmplitude)
					return 0;
				else
				{
					float	OctaveScale = OctaveShift / NoiseScale;
					ParameterValue += PerlinNoise2D(X * OctaveScale, Y * OctaveScale) * OctaveAmplitude;
				}
			}
		}

		return TestValue >= ParameterValue;
	}

	// TestLess
	bool TestLess(int32 X, int32 Y, float TestValue) const { return !TestGreater(X, Y, TestValue); }

private:
	static const int32 Permutations[256];

	bool operator==(const FNoiseParameter& SrcNoise)
	{
		if ((Base == SrcNoise.Base) &&
			(NoiseScale == SrcNoise.NoiseScale) &&
			(NoiseAmount == SrcNoise.NoiseAmount))
		{
			return true;
		}

		return false;
	}

	void operator=(const FNoiseParameter& SrcNoise)
	{
		Base = SrcNoise.Base;
		NoiseScale = SrcNoise.NoiseScale;
		NoiseAmount = SrcNoise.NoiseAmount;
	}


	float Fade(float T) const
	{
		return T * T * T * (T * (T * 6 - 15) + 10);
	}


	float Grad(int32 Hash, float X, float Y) const
	{
		int32		H = Hash & 15;
		float	U = H < 8 || H == 12 || H == 13 ? X : Y,
			V = H < 4 || H == 12 || H == 13 ? Y : 0;
		return ((H & 1) == 0 ? U : -U) + ((H & 2) == 0 ? V : -V);
	}

	float PerlinNoise2D(float X, float Y) const
	{
		int32		TruncX = FMath::TruncToInt(X),
			TruncY = FMath::TruncToInt(Y),
			IntX = TruncX & 255,
			IntY = TruncY & 255;
		float	FracX = X - TruncX,
			FracY = Y - TruncY;

		float	U = Fade(FracX),
			V = Fade(FracY);

		int32	A = Permutations[IntX] + IntY,
			AA = Permutations[A & 255],
			AB = Permutations[(A + 1) & 255],
			B = Permutations[(IntX + 1) & 255] + IntY,
			BA = Permutations[B & 255],
			BB = Permutations[(B + 1) & 255];

		return	FMath::Lerp(FMath::Lerp(Grad(Permutations[AA], FracX, FracY),
			Grad(Permutations[BA], FracX - 1, FracY), U),
			FMath::Lerp(Grad(Permutations[AB], FracX, FracY - 1),
			Grad(Permutations[BB], FracX - 1, FracY - 1), U), V);
	}
};



#if WITH_KISSFFT
#include "tools/kiss_fftnd.h" // Kiss FFT for Real component...
#endif

template<typename DataType>
inline void LowPassFilter(int32 X1, int32 Y1, int32 X2, int32 Y2, FLandscapeBrushData& BrushInfo, TArray<DataType>& Data, const float DetailScale, const float ApplyRatio = 1.0f)
{
#if WITH_KISSFFT
	// Low-pass filter
	int32 FFTWidth = X2 - X1 - 1;
	int32 FFTHeight = Y2 - Y1 - 1;

	const int NDims = 2;
	const int32 Dims[NDims] = { FFTHeight - FFTHeight % 2, FFTWidth - FFTWidth % 2 };
	kiss_fftnd_cfg stf = kiss_fftnd_alloc(Dims, NDims, 0, NULL, NULL),
		sti = kiss_fftnd_alloc(Dims, NDims, 1, NULL, NULL);

	kiss_fft_cpx *buf = (kiss_fft_cpx *)KISS_FFT_MALLOC(sizeof(kiss_fft_cpx) * Dims[0] * Dims[1]);
	kiss_fft_cpx *out = (kiss_fft_cpx *)KISS_FFT_MALLOC(sizeof(kiss_fft_cpx) * Dims[0] * Dims[1]);

	for (int Y = Y1 + 1; Y <= Y2 - 1 - FFTHeight % 2; Y++)
	{
		auto* DataScanline = Data.GetData() + (Y - Y1) * (X2 - X1 + 1) + (0 - X1);
		auto* bufScanline = buf + (Y - (Y1 + 1)) * Dims[1] + (0 - (X1 + 1));

		for (int X = X1 + 1; X <= X2 - 1 - FFTWidth % 2; X++)
		{
			bufScanline[X].r = DataScanline[X];
			bufScanline[X].i = 0;
		}
	}

	// Forward FFT
	kiss_fftnd(stf, buf, out);

	int32 CenterPos[2] = { Dims[0] >> 1, Dims[1] >> 1 };
	for (int Y = 0; Y < Dims[0]; Y++)
	{
		float DistFromCenter = 0.0f;
		for (int X = 0; X < Dims[1]; X++)
		{
			if (Y < CenterPos[0])
			{
				if (X < CenterPos[1])
				{
					// 1
					DistFromCenter = X*X + Y*Y;
				}
				else
				{
					// 2
					DistFromCenter = (X - Dims[1])*(X - Dims[1]) + Y*Y;
				}
			}
			else
			{
				if (X < CenterPos[1])
				{
					// 3
					DistFromCenter = X*X + (Y - Dims[0])*(Y - Dims[0]);
				}
				else
				{
					// 4
					DistFromCenter = (X - Dims[1])*(X - Dims[1]) + (Y - Dims[0])*(Y - Dims[0]);
				}
			}
			// High frequency removal
			float Ratio = 1.0f - DetailScale;
			float Dist = FMath::Min<float>((Dims[0] * Ratio)*(Dims[0] * Ratio), (Dims[1] * Ratio)*(Dims[1] * Ratio));
			float Filter = 1.0 / (1.0 + DistFromCenter / Dist);
			out[X + Y*Dims[1]].r *= Filter;
			out[X + Y*Dims[1]].i *= Filter;
		}
	}

	// Inverse FFT
	kiss_fftnd(sti, out, buf);

	float Scale = Dims[0] * Dims[1];
	const int32 BrushX1 = FMath::Max<int32>(BrushInfo.GetBounds().Min.X, X1 + 1);
	const int32 BrushY1 = FMath::Max<int32>(BrushInfo.GetBounds().Min.Y, Y1 + 1);
	const int32 BrushX2 = FMath::Min<int32>(BrushInfo.GetBounds().Max.X, X2 - FFTWidth % 2);
	const int32 BrushY2 = FMath::Min<int32>(BrushInfo.GetBounds().Max.Y, Y2 - FFTHeight % 2);
	for (int32 Y = BrushY1; Y < BrushY2; Y++)
	{
		const float* BrushScanline = BrushInfo.GetDataPtr(FIntPoint(0, Y));
		auto* DataScanline = Data.GetData() + (Y - Y1) * (X2 - X1 + 1) + (0 - X1);
		auto* bufScanline = buf + (Y - (Y1 + 1)) * Dims[1] + (0 - (X1 + 1));

		for (int32 X = BrushX1; X < BrushX2; X++)
		{
			const float BrushValue = BrushScanline[X];

			if (BrushValue > 0.0f)
			{
				DataScanline[X] = FMath::Lerp((float)DataScanline[X], bufScanline[X].r / Scale, BrushValue * ApplyRatio);
			}
		}
	}

	// Free FFT allocation
	KISS_FFT_FREE(stf);
	KISS_FFT_FREE(sti);
	KISS_FFT_FREE(buf);
	KISS_FFT_FREE(out);
#endif
}



//
// TLandscapeEditCache
//
template<class Accessor, typename AccessorType>
struct TLandscapeEditCache
{
public:
	typedef AccessorType DataType;
	Accessor DataAccess;

	TLandscapeEditCache(const FLandscapeToolTarget& InTarget)
		: DataAccess(InTarget)
		, Valid(false)
	{
	}

	// X2/Y2 Coordinates are "inclusive" max values
	void CacheData(int32 X1, int32 Y1, int32 X2, int32 Y2)
	{
		if (!Valid)
		{
			if (Accessor::bUseInterp)
			{
				ValidX1 = CachedX1 = X1;
				ValidY1 = CachedY1 = Y1;
				ValidX2 = CachedX2 = X2;
				ValidY2 = CachedY2 = Y2;

				DataAccess.GetData(ValidX1, ValidY1, ValidX2, ValidY2, CachedData);
				if (!ensureMsgf(ValidX1 <= ValidX2 && ValidY1 <= ValidY2, TEXT("Invalid cache area: X(%d-%d), Y(%d-%d) from region X(%d-%d), Y(%d-%d)"), ValidX1, ValidX2, ValidY1, ValidY2, X1, X2, Y1, Y2))
				{
					Valid = false;
					return;
				}
			}
			else
			{
				CachedX1 = X1;
				CachedY1 = Y1;
				CachedX2 = X2;
				CachedY2 = Y2;

				DataAccess.GetDataFast(CachedX1, CachedY1, CachedX2, CachedY2, CachedData);
			}

			OriginalData = CachedData;

			Valid = true;
		}
		else
		{
			// Extend the cache area if needed
			if (X1 < CachedX1)
			{
				if (Accessor::bUseInterp)
				{
					int32 x1 = X1;
					int32 x2 = ValidX1;
					int32 y1 = FMath::Min<int32>(Y1, CachedY1);
					int32 y2 = FMath::Max<int32>(Y2, CachedY2);

					DataAccess.GetData(x1, y1, x2, y2, CachedData);
					ValidX1 = FMath::Min<int32>(x1, ValidX1);
				}
				else
				{
					DataAccess.GetDataFast(X1, CachedY1, CachedX1 - 1, CachedY2, CachedData);
				}

				CacheOriginalData(X1, CachedY1, CachedX1 - 1, CachedY2);
				CachedX1 = X1;
			}

			if (X2 > CachedX2)
			{
				if (Accessor::bUseInterp)
				{
					int32 x1 = ValidX2;
					int32 x2 = X2;
					int32 y1 = FMath::Min<int32>(Y1, CachedY1);
					int32 y2 = FMath::Max<int32>(Y2, CachedY2);

					DataAccess.GetData(x1, y1, x2, y2, CachedData);
					ValidX2 = FMath::Max<int32>(x2, ValidX2);
				}
				else
				{
					DataAccess.GetDataFast(CachedX2 + 1, CachedY1, X2, CachedY2, CachedData);
				}
				CacheOriginalData(CachedX2 + 1, CachedY1, X2, CachedY2);
				CachedX2 = X2;
			}

			if (Y1 < CachedY1)
			{
				if (Accessor::bUseInterp)
				{
					int32 x1 = CachedX1;
					int32 x2 = CachedX2;
					int32 y1 = Y1;
					int32 y2 = ValidY1;

					DataAccess.GetData(x1, y1, x2, y2, CachedData);
					ValidY1 = FMath::Min<int32>(y1, ValidY1);
				}
				else
				{
					DataAccess.GetDataFast(CachedX1, Y1, CachedX2, CachedY1 - 1, CachedData);
				}
				CacheOriginalData(CachedX1, Y1, CachedX2, CachedY1 - 1);
				CachedY1 = Y1;
			}

			if (Y2 > CachedY2)
			{
				if (Accessor::bUseInterp)
				{
					int32 x1 = CachedX1;
					int32 x2 = CachedX2;
					int32 y1 = ValidY2;
					int32 y2 = Y2;

					DataAccess.GetData(x1, y1, x2, y2, CachedData);
					ValidY2 = FMath::Max<int32>(y2, ValidY2);
				}
				else
				{
					DataAccess.GetDataFast(CachedX1, CachedY2 + 1, CachedX2, Y2, CachedData);
				}

				CacheOriginalData(CachedX1, CachedY2 + 1, CachedX2, Y2);
				CachedY2 = Y2;
			}
		}
	}

	AccessorType* GetValueRef(int32 LandscapeX, int32 LandscapeY)
	{
		return CachedData.Find(ALandscape::MakeKey(LandscapeX, LandscapeY));
	}

	float GetValue(float LandscapeX, float LandscapeY)
	{
		int32 X = FMath::FloorToInt(LandscapeX);
		int32 Y = FMath::FloorToInt(LandscapeY);
		AccessorType* P00 = CachedData.Find(ALandscape::MakeKey(X, Y));
		AccessorType* P10 = CachedData.Find(ALandscape::MakeKey(X + 1, Y));
		AccessorType* P01 = CachedData.Find(ALandscape::MakeKey(X, Y + 1));
		AccessorType* P11 = CachedData.Find(ALandscape::MakeKey(X + 1, Y + 1));

		// Search for nearest value if missing data
		float V00 = P00 ? *P00 : (P10 ? *P10 : (P01 ? *P01 : (P11 ? *P11 : 0.0f)));
		float V10 = P10 ? *P10 : (P00 ? *P00 : (P11 ? *P11 : (P01 ? *P01 : 0.0f)));
		float V01 = P01 ? *P01 : (P00 ? *P00 : (P11 ? *P11 : (P10 ? *P10 : 0.0f)));
		float V11 = P11 ? *P11 : (P10 ? *P10 : (P01 ? *P01 : (P00 ? *P00 : 0.0f)));

		return FMath::Lerp(
			FMath::Lerp(V00, V10, LandscapeX - X),
			FMath::Lerp(V01, V11, LandscapeX - X),
			LandscapeY - Y);
	}

	FVector GetNormal(int32 X, int32 Y)
	{
		AccessorType* P00 = CachedData.Find(ALandscape::MakeKey(X, Y));
		AccessorType* P10 = CachedData.Find(ALandscape::MakeKey(X + 1, Y));
		AccessorType* P01 = CachedData.Find(ALandscape::MakeKey(X, Y + 1));
		AccessorType* P11 = CachedData.Find(ALandscape::MakeKey(X + 1, Y + 1));

		// Search for nearest value if missing data
		float V00 = P00 ? *P00 : (P10 ? *P10 : (P01 ? *P01 : (P11 ? *P11 : 0.0f)));
		float V10 = P10 ? *P10 : (P00 ? *P00 : (P11 ? *P11 : (P01 ? *P01 : 0.0f)));
		float V01 = P01 ? *P01 : (P00 ? *P00 : (P11 ? *P11 : (P10 ? *P10 : 0.0f)));
		float V11 = P11 ? *P11 : (P10 ? *P10 : (P01 ? *P01 : (P00 ? *P00 : 0.0f)));

		FVector Vert00 = FVector(0.0f, 0.0f, V00);
		FVector Vert01 = FVector(0.0f, 1.0f, V01);
		FVector Vert10 = FVector(1.0f, 0.0f, V10);
		FVector Vert11 = FVector(1.0f, 1.0f, V11);

		FVector FaceNormal1 = ((Vert00 - Vert10) ^ (Vert10 - Vert11)).GetSafeNormal();
		FVector FaceNormal2 = ((Vert11 - Vert01) ^ (Vert01 - Vert00)).GetSafeNormal();
		return (FaceNormal1 + FaceNormal2).GetSafeNormal();
	}

	void SetValue(int32 LandscapeX, int32 LandscapeY, AccessorType Value)
	{
		CachedData.Add(ALandscape::MakeKey(LandscapeX, LandscapeY), Forward<AccessorType>(Value));
	}

	bool IsZeroValue(const FVector& Value)
	{
		return (FMath::IsNearlyZero(Value.X) && FMath::IsNearlyZero(Value.Y));
	}

	bool IsZeroValue(const FVector2D& Value)
	{
		return (FMath::IsNearlyZero(Value.X) && FMath::IsNearlyZero(Value.Y));
	}

	bool IsZeroValue(const uint16& Value)
	{
		return Value == 0;
	}

	bool IsZeroValue(const uint8& Value)
	{
		return Value == 0;
	}

	// X2/Y2 Coordinates are "inclusive" max values
	bool GetCachedData(int32 X1, int32 Y1, int32 X2, int32 Y2, TArray<AccessorType>& OutData)
	{
		const int32 XSize = (1 + X2 - X1);
		const int32 YSize = (1 + Y2 - Y1);
		const int32 NumSamples = XSize * YSize;
		OutData.Empty(NumSamples);
		OutData.AddUninitialized(NumSamples);
		bool bHasNonZero = false;

		for (int32 Y = Y1; Y <= Y2; Y++)
		{
			const int32 YOffset = (Y - Y1) * XSize;
			for (int32 X = X1; X <= X2; X++)
			{
				const int32 XYOffset = YOffset + (X - X1);
				AccessorType* Ptr = GetValueRef(X, Y);
				if (Ptr)
				{
					OutData[XYOffset] = *Ptr;
					if (!IsZeroValue(*Ptr))
					{
						bHasNonZero = true;
					}
				}
				else
				{
					OutData[XYOffset] = (AccessorType)0;
				}
			}
		}

		return bHasNonZero;
	}

	// X2/Y2 Coordinates are "inclusive" max values
	void SetCachedData(int32 X1, int32 Y1, int32 X2, int32 Y2, TArray<AccessorType>& Data, ELandscapeLayerPaintingRestriction::Type PaintingRestriction = ELandscapeLayerPaintingRestriction::None)
	{
		// Update cache
		for (int32 Y = Y1; Y <= Y2; Y++)
		{
			for (int32 X = X1; X <= X2; X++)
			{
				SetValue(X, Y, Data[(X - X1) + (Y - Y1)*(1 + X2 - X1)]);
			}
		}

		// Update real data
		DataAccess.SetData(X1, Y1, X2, Y2, Data.GetData(), PaintingRestriction);
	}

	// Get the original data before we made any changes with the SetCachedData interface.
	// X2/Y2 Coordinates are "inclusive" max values
	void GetOriginalData(int32 X1, int32 Y1, int32 X2, int32 Y2, TArray<AccessorType>& OutOriginalData)
	{
		int32 NumSamples = (1 + X2 - X1)*(1 + Y2 - Y1);
		OutOriginalData.Empty(NumSamples);
		OutOriginalData.AddUninitialized(NumSamples);

		for (int32 Y = Y1; Y <= Y2; Y++)
		{
			for (int32 X = X1; X <= X2; X++)
			{
				AccessorType* Ptr = OriginalData.Find(ALandscape::MakeKey(X, Y));
				if (Ptr)
				{
					OutOriginalData[(X - X1) + (Y - Y1)*(1 + X2 - X1)] = *Ptr;
				}
			}
		}
	}

	void Flush()
	{
		DataAccess.Flush();
	}

private:
	// X2/Y2 Coordinates are "inclusive" max values
	void CacheOriginalData(int32 X1, int32 Y1, int32 X2, int32 Y2)
	{
		for (int32 Y = Y1; Y <= Y2; Y++)
		{
			for (int32 X = X1; X <= X2; X++)
			{
				FIntPoint Key = ALandscape::MakeKey(X, Y);
				AccessorType* Ptr = CachedData.Find(Key);
				if (Ptr)
				{
					check(OriginalData.Find(Key) == NULL);
					OriginalData.Add(Key, *Ptr);
				}
			}
		}
	}

	TMap<FIntPoint, AccessorType> CachedData;
	TMap<FIntPoint, AccessorType> OriginalData;

	bool Valid;

	int32 CachedX1;
	int32 CachedY1;
	int32 CachedX2;
	int32 CachedY2;

	// To store valid region....
	int32 ValidX1, ValidX2, ValidY1, ValidY2;
};

//
// FHeightmapAccessor
//
template<bool bInUseInterp>
struct FHeightmapAccessor
{
	enum { bUseInterp = bInUseInterp };
	FHeightmapAccessor(ULandscapeInfo* InLandscapeInfo)
	{
		LandscapeInfo = InLandscapeInfo;
		LandscapeEdit = new FLandscapeEditDataInterface(InLandscapeInfo);
	}

	FHeightmapAccessor(const FLandscapeToolTarget& InTarget)
		: FHeightmapAccessor(InTarget.LandscapeInfo.Get())
	{
	}

	// accessors
	void GetData(int32& X1, int32& Y1, int32& X2, int32& Y2, TMap<FIntPoint, uint16>& Data)
	{
		LandscapeEdit->GetHeightData(X1, Y1, X2, Y2, Data);
	}

	void GetDataFast(int32 X1, int32 Y1, int32 X2, int32 Y2, TMap<FIntPoint, uint16>& Data)
	{
		LandscapeEdit->GetHeightDataFast(X1, Y1, X2, Y2, Data);
	}

	void SetData(int32 X1, int32 Y1, int32 X2, int32 Y2, const uint16* Data, ELandscapeLayerPaintingRestriction::Type PaintingRestriction = ELandscapeLayerPaintingRestriction::None)
	{
		TSet<ULandscapeComponent*> Components;
		if (LandscapeInfo && LandscapeEdit->GetComponentsInRegion(X1, Y1, X2, Y2, &Components))
		{
			// Update data
			ChangedComponents.Append(Components);

			for (ULandscapeComponent* Component : Components)
			{
				Component->InvalidateLightingCache();
			}

			// Flush dynamic foliage (grass)
			ALandscapeProxy::InvalidateGeneratedComponentData(Components);

			// Notify foliage to move any attached instances
			bool bUpdateFoliage = false;
			for (ULandscapeComponent* Component : Components)
			{
				ULandscapeHeightfieldCollisionComponent* CollisionComponent = Component->CollisionComponent.Get();
				if (CollisionComponent && AInstancedFoliageActor::HasFoliageAttached(CollisionComponent))
				{
					bUpdateFoliage = true;
					break;
				}
			}

			if (bUpdateFoliage)
			{
				// Calculate landscape local-space bounding box of old data, to look for foliage instances.
				TArray<ULandscapeHeightfieldCollisionComponent*> CollisionComponents;
				CollisionComponents.Empty(Components.Num());
				TArray<FBox> PreUpdateLocalBoxes;
				PreUpdateLocalBoxes.Empty(Components.Num());

				for (ULandscapeComponent* Component : Components)
				{
					ULandscapeHeightfieldCollisionComponent* CollisionComponent = Component->CollisionComponent.Get();
					if (CollisionComponent)
					{
						CollisionComponents.Add(CollisionComponent);
						PreUpdateLocalBoxes.Add(FBox(FVector((float)X1, (float)Y1, Component->CachedLocalBox.Min.Z), FVector((float)X2, (float)Y2, Component->CachedLocalBox.Max.Z)));
					}
				}

				// Update landscape.
				LandscapeEdit->SetHeightData(X1, Y1, X2, Y2, Data, 0, true);

				// Snap foliage for each component.
				for (int32 Index = 0; Index < CollisionComponents.Num(); ++Index)
				{
					ULandscapeHeightfieldCollisionComponent* CollisionComponent = CollisionComponents[Index];
<<<<<<< HEAD
					AInstancedFoliageActor* IFA = AInstancedFoliageActor::GetInstancedFoliageActorForLevel(CollisionComponent->GetComponentLevel());
					if (IFA)
					{
						CollisionComponent->SnapFoliageInstances(*IFA, PreUpdateLocalBoxes[Index].TransformBy(LandscapeInfo->GetLandscapeProxy()->LandscapeActorToWorld().ToMatrixWithScale()).ExpandBy(1.0f));
					}
=======
					CollisionComponent->SnapFoliageInstances(PreUpdateLocalBoxes[Index].TransformBy(LandscapeInfo->GetLandscapeProxy()->LandscapeActorToWorld().ToMatrixWithScale()).ExpandBy(1.0f));
>>>>>>> cce8678d
				}
			}
			else
			{
				// No foliage, just update landscape.
				LandscapeEdit->SetHeightData(X1, Y1, X2, Y2, Data, 0, true);
			}
		}
	}

	void Flush()
	{
		LandscapeEdit->Flush();
	}

	virtual ~FHeightmapAccessor()
	{
		delete LandscapeEdit;
		LandscapeEdit = NULL;

		// Update the bounds and navmesh for the components we edited
		for (TSet<ULandscapeComponent*>::TConstIterator It(ChangedComponents); It; ++It)
		{
			(*It)->UpdateCachedBounds();
			(*It)->UpdateComponentToWorld();

			// Recreate collision for modified components to update the physical materials
			ULandscapeHeightfieldCollisionComponent* CollisionComponent = (*It)->CollisionComponent.Get();
			if (CollisionComponent)
			{
				CollisionComponent->RecreateCollision();
				UNavigationSystem::UpdateNavOctree(CollisionComponent);
			}
		}
	}

private:
	ULandscapeInfo* LandscapeInfo;
	FLandscapeEditDataInterface* LandscapeEdit;
	TSet<ULandscapeComponent*> ChangedComponents;
};

struct FLandscapeHeightCache : public TLandscapeEditCache<FHeightmapAccessor<true>, uint16>
{
	static uint16 ClampValue(int32 Value) { return FMath::Clamp(Value, 0, LandscapeDataAccess::MaxValue); }

	FLandscapeHeightCache(const FLandscapeToolTarget& InTarget)
		: TLandscapeEditCache<FHeightmapAccessor<true>, uint16>(InTarget)
	{
	}
};

//
// FXYOffsetmapAccessor
//
template<bool bInUseInterp>
struct FXYOffsetmapAccessor
{
	enum { bUseInterp = bInUseInterp };
	FXYOffsetmapAccessor(ULandscapeInfo* InLandscapeInfo)
	{
		LandscapeInfo = InLandscapeInfo;
		LandscapeEdit = new FLandscapeEditDataInterface(InLandscapeInfo);
	}

	FXYOffsetmapAccessor(const FLandscapeToolTarget& InTarget)
		: FXYOffsetmapAccessor(InTarget.LandscapeInfo.Get())
	{
	}

	// accessors
	void GetData(int32& X1, int32& Y1, int32& X2, int32& Y2, TMap<FIntPoint, FVector>& Data)
	{
		LandscapeEdit->GetXYOffsetData(X1, Y1, X2, Y2, Data);

		TMap<FIntPoint, uint16> NewHeights;
		LandscapeEdit->GetHeightData(X1, Y1, X2, Y2, NewHeights);
		for (int32 Y = Y1; Y <= Y2; ++Y)
		{
			for (int32 X = X1; X <= X2; ++X)
			{
				FVector* Value = Data.Find(ALandscape::MakeKey(X, Y));
				if (Value)
				{
					Value->Z = ((float)NewHeights.FindRef(ALandscape::MakeKey(X, Y)) - 32768.0f) * LANDSCAPE_ZSCALE;
				}
			}
		}
	}

	void GetDataFast(int32 X1, int32 Y1, int32 X2, int32 Y2, TMap<FIntPoint, FVector>& Data)
	{
		LandscapeEdit->GetXYOffsetDataFast(X1, Y1, X2, Y2, Data);

		TMap<FIntPoint, uint16> NewHeights;
		LandscapeEdit->GetHeightData(X1, Y1, X2, Y2, NewHeights);
		for (int32 Y = Y1; Y <= Y2; ++Y)
		{
			for (int32 X = X1; X <= X2; ++X)
			{
				FVector* Value = Data.Find(ALandscape::MakeKey(X, Y));
				if (Value)
				{
					Value->Z = ((float)NewHeights.FindRef(ALandscape::MakeKey(X, Y)) - 32768.0f) * LANDSCAPE_ZSCALE;
				}
			}
		}
	}

	void SetData(int32 X1, int32 Y1, int32 X2, int32 Y2, const FVector* Data, ELandscapeLayerPaintingRestriction::Type PaintingRestriction = ELandscapeLayerPaintingRestriction::None)
	{
		TSet<ULandscapeComponent*> Components;
		if (LandscapeInfo && LandscapeEdit->GetComponentsInRegion(X1, Y1, X2, Y2, &Components))
		{
			// Update data
			ChangedComponents.Append(Components);

			// Convert Height to uint16
			TArray<uint16> NewHeights;
			NewHeights.AddZeroed((Y2 - Y1 + 1) * (X2 - X1 + 1));
			for (int32 Y = Y1; Y <= Y2; ++Y)
			{
				for (int32 X = X1; X <= X2; ++X)
				{
					NewHeights[X - X1 + (Y - Y1) * (X2 - X1 + 1)] = FMath::Clamp<uint16>(Data[(X - X1 + (Y - Y1) * (X2 - X1 + 1))].Z * LANDSCAPE_INV_ZSCALE + 32768.0f, 0, 65535);
				}
			}

			// Flush dynamic foliage (grass)
			ALandscapeProxy::InvalidateGeneratedComponentData(Components);

			// Notify foliage to move any attached instances
			bool bUpdateFoliage = false;
			for (ULandscapeComponent* Component : Components)
			{
				ULandscapeHeightfieldCollisionComponent* CollisionComponent = Component->CollisionComponent.Get();
				if (CollisionComponent && AInstancedFoliageActor::HasFoliageAttached(CollisionComponent))
				{
					bUpdateFoliage = true;
					break;
				}
			}

			if (bUpdateFoliage)
			{
				// Calculate landscape local-space bounding box of old data, to look for foliage instances.
				TArray<ULandscapeHeightfieldCollisionComponent*> CollisionComponents;
				CollisionComponents.Empty(Components.Num());
				TArray<FBox> PreUpdateLocalBoxes;
				PreUpdateLocalBoxes.Empty(Components.Num());

				for (ULandscapeComponent* Component : Components)
				{
					CollisionComponents.Add(Component->CollisionComponent.Get());
					PreUpdateLocalBoxes.Add(FBox(FVector((float)X1, (float)Y1, Component->CachedLocalBox.Min.Z), FVector((float)X2, (float)Y2, Component->CachedLocalBox.Max.Z)));
				}

				// Update landscape.
				LandscapeEdit->SetXYOffsetData(X1, Y1, X2, Y2, Data, 0); // XY Offset always need to be update before the height update
				LandscapeEdit->SetHeightData(X1, Y1, X2, Y2, NewHeights.GetData(), 0, true);

				// Snap foliage for each component.
				for (int32 Index = 0; Index < CollisionComponents.Num(); ++Index)
				{
					ULandscapeHeightfieldCollisionComponent* CollisionComponent = CollisionComponents[Index];
<<<<<<< HEAD
					AInstancedFoliageActor* IFA = AInstancedFoliageActor::GetInstancedFoliageActorForLevel(CollisionComponent->GetComponentLevel());
					CollisionComponent->SnapFoliageInstances(*IFA, PreUpdateLocalBoxes[Index].TransformBy(LandscapeInfo->GetLandscapeProxy()->LandscapeActorToWorld().ToMatrixWithScale()).ExpandBy(1.0f));
=======
					CollisionComponent->SnapFoliageInstances(PreUpdateLocalBoxes[Index].TransformBy(LandscapeInfo->GetLandscapeProxy()->LandscapeActorToWorld().ToMatrixWithScale()).ExpandBy(1.0f));
>>>>>>> cce8678d
				}
			}
			else
			{
				// No foliage, just update landscape.
				LandscapeEdit->SetXYOffsetData(X1, Y1, X2, Y2, Data, 0); // XY Offset always need to be update before the height update
				LandscapeEdit->SetHeightData(X1, Y1, X2, Y2, NewHeights.GetData(), 0, true);
			}
		}
	}

	void Flush()
	{
		LandscapeEdit->Flush();
	}

	virtual ~FXYOffsetmapAccessor()
	{
		delete LandscapeEdit;
		LandscapeEdit = NULL;

		// Update the bounds for the components we edited
		for (TSet<ULandscapeComponent*>::TConstIterator It(ChangedComponents); It; ++It)
		{
			(*It)->UpdateCachedBounds();
			(*It)->UpdateComponentToWorld();
		}
	}

private:
	ULandscapeInfo* LandscapeInfo;
	FLandscapeEditDataInterface* LandscapeEdit;
	TSet<ULandscapeComponent*> ChangedComponents;
};

template<bool bInUseInterp>
struct FLandscapeXYOffsetCache : public TLandscapeEditCache<FXYOffsetmapAccessor<bInUseInterp>, FVector>
{
	FLandscapeXYOffsetCache(const FLandscapeToolTarget& InTarget)
		: TLandscapeEditCache<FXYOffsetmapAccessor<bInUseInterp>, FVector>(InTarget)
	{
	}
};

//
// FAlphamapAccessor
//
template<bool bInUseInterp, bool bInUseTotalNormalize>
struct FAlphamapAccessor
{
	enum { bUseInterp = bInUseInterp };
	enum { bUseTotalNormalize = bInUseTotalNormalize };
	FAlphamapAccessor(ULandscapeInfo* InLandscapeInfo, ULandscapeLayerInfoObject* InLayerInfo)
		: LandscapeInfo(InLandscapeInfo)
		, LandscapeEdit(InLandscapeInfo)
		, LayerInfo(InLayerInfo)
		, bBlendWeight(true)
	{
		// should be no Layer change during FAlphamapAccessor lifetime...
		if (InLandscapeInfo && InLayerInfo)
		{
			if (LayerInfo == ALandscapeProxy::VisibilityLayer)
			{
				bBlendWeight = false;
			}
			else
			{
				bBlendWeight = !LayerInfo->bNoWeightBlend;
			}
		}
	}

	FAlphamapAccessor(const FLandscapeToolTarget& InTarget)
		: FAlphamapAccessor(InTarget.LandscapeInfo.Get(), InTarget.LayerInfo.Get())
	{
	}

	~FAlphamapAccessor()
	{
		// Recreate collision for modified components to update the physical materials
		for (ULandscapeComponent* Component : ModifiedComponents)
		{
			ULandscapeHeightfieldCollisionComponent* CollisionComponent = Component->CollisionComponent.Get();
			if (CollisionComponent)
			{
				CollisionComponent->RecreateCollision();

				// We need to trigger navigation mesh build, in case user have painted holes on a landscape
				if (LayerInfo == ALandscapeProxy::VisibilityLayer)
				{
					UNavigationSystem* NavSys = UNavigationSystem::GetCurrent(Component);
					if (NavSys)
					{
						NavSys->UpdateNavOctree(CollisionComponent);
					}
				}
			}
		}
	}

	void GetData(int32& X1, int32& Y1, int32& X2, int32& Y2, TMap<FIntPoint, uint8>& Data)
	{
		LandscapeEdit.GetWeightData(LayerInfo, X1, Y1, X2, Y2, Data);
	}

	void GetDataFast(int32 X1, int32 Y1, int32 X2, int32 Y2, TMap<FIntPoint, uint8>& Data)
	{
		LandscapeEdit.GetWeightDataFast(LayerInfo, X1, Y1, X2, Y2, Data);
	}

	void SetData(int32 X1, int32 Y1, int32 X2, int32 Y2, const uint8* Data, ELandscapeLayerPaintingRestriction::Type PaintingRestriction)
	{
		TSet<ULandscapeComponent*> Components;
		if (LandscapeEdit.GetComponentsInRegion(X1, Y1, X2, Y2, &Components))
		{
			// Flush dynamic foliage (grass)
			ALandscapeProxy::InvalidateGeneratedComponentData(Components);

			LandscapeEdit.SetAlphaData(LayerInfo, X1, Y1, X2, Y2, Data, 0, PaintingRestriction, bBlendWeight, bUseTotalNormalize);
			ModifiedComponents.Append(Components);
		}
	}

	void Flush()
	{
		LandscapeEdit.Flush();
	}

private:
	ULandscapeInfo* LandscapeInfo;
	FLandscapeEditDataInterface LandscapeEdit;
	TSet<ULandscapeComponent*> ModifiedComponents;
	ULandscapeLayerInfoObject* LayerInfo;
	bool bBlendWeight;
};

struct FLandscapeAlphaCache : public TLandscapeEditCache<FAlphamapAccessor<true, false>, uint8>
{
	static uint8 ClampValue(int32 Value) { return FMath::Clamp(Value, 0, 255); }

	FLandscapeAlphaCache(const FLandscapeToolTarget& InTarget)
		: TLandscapeEditCache<FAlphamapAccessor<true, false>, uint8>(InTarget)
	{
	}
};

struct FVisibilityAccessor : public FAlphamapAccessor<false, false>
{
	FVisibilityAccessor(const FLandscapeToolTarget& InTarget)
		: FAlphamapAccessor<false, false>(InTarget.LandscapeInfo.Get(), ALandscapeProxy::VisibilityLayer)
	{
	}
};

struct FLandscapeVisCache : public TLandscapeEditCache<FAlphamapAccessor<false, false>, uint8>
{
	static uint8 ClampValue(int32 Value) { return FMath::Clamp(Value, 0, 255); }

	FLandscapeVisCache(const FLandscapeToolTarget& InTarget)
		: TLandscapeEditCache<FAlphamapAccessor<false, false>, uint8>(InTarget)
	{
	}
};

//
// FFullWeightmapAccessor
//
template<bool bInUseInterp>
struct FFullWeightmapAccessor
{
	enum { bUseInterp = bInUseInterp };
	FFullWeightmapAccessor(ULandscapeInfo* InLandscapeInfo)
		: LandscapeInfo(InLandscapeInfo)
		, LandscapeEdit(InLandscapeInfo)
	{
	}

	FFullWeightmapAccessor(const FLandscapeToolTarget& InTarget)
		: FFullWeightmapAccessor(InTarget.LandscapeInfo.Get())
	{
	}

	~FFullWeightmapAccessor()
	{
		// Recreate collision for modified components to update the physical materials
		for (ULandscapeComponent* Component : ModifiedComponents)
		{
			ULandscapeHeightfieldCollisionComponent* CollisionComponent = Component->CollisionComponent.Get();
			if (CollisionComponent)
			{
				CollisionComponent->RecreateCollision();

				// We need to trigger navigation mesh build, in case user have painted holes on a landscape
				if (LandscapeInfo->GetLayerInfoIndex(ALandscapeProxy::VisibilityLayer) != INDEX_NONE)
				{
					UNavigationSystem* NavSys = UNavigationSystem::GetCurrent(Component);
					if (NavSys)
					{
						NavSys->UpdateNavOctree(CollisionComponent);
					}
				}
			}
		}
	}

	void GetData(int32& X1, int32& Y1, int32& X2, int32& Y2, TMap<FIntPoint, TArray<uint8>>& Data)
	{
		// Do not Support for interpolation....
		check(false && TEXT("Do not support interpolation for FullWeightmapAccessor for now"));
	}

	void GetDataFast(int32 X1, int32 Y1, int32 X2, int32 Y2, TMap<FIntPoint, TArray<uint8>>& Data)
	{
		DirtyLayerInfos.Empty();
		LandscapeEdit.GetWeightDataFast(NULL, X1, Y1, X2, Y2, Data);
	}

	void SetData(int32 X1, int32 Y1, int32 X2, int32 Y2, const uint8* Data, ELandscapeLayerPaintingRestriction::Type PaintingRestriction)
	{
		TSet<ULandscapeComponent*> Components;
		if (LandscapeEdit.GetComponentsInRegion(X1, Y1, X2, Y2, &Components))
		{
			// Flush dynamic foliage (grass)
			ALandscapeProxy::InvalidateGeneratedComponentData(Components);

			LandscapeEdit.SetAlphaData(DirtyLayerInfos, X1, Y1, X2, Y2, Data, 0, PaintingRestriction);
			ModifiedComponents.Append(Components);
		}
		DirtyLayerInfos.Empty();
	}

	void Flush()
	{
		LandscapeEdit.Flush();
	}

	TSet<ULandscapeLayerInfoObject*> DirtyLayerInfos;

private:
	ULandscapeInfo* LandscapeInfo;
	FLandscapeEditDataInterface LandscapeEdit;
	TSet<ULandscapeComponent*> ModifiedComponents;
};

struct FLandscapeFullWeightCache : public TLandscapeEditCache<FFullWeightmapAccessor<false>, TArray<uint8>>
{
	FLandscapeFullWeightCache(const FLandscapeToolTarget& InTarget)
		: TLandscapeEditCache<FFullWeightmapAccessor<false>, TArray<uint8>>(InTarget)
	{
	}

	// Only for all weight case... the accessor type should be TArray<uint8>
	void GetCachedData(int32 X1, int32 Y1, int32 X2, int32 Y2, TArray<uint8>& OutData, int32 ArraySize)
	{
		if (ArraySize == 0)
		{
			OutData.Empty();
			return;
		}

		const int32 XSize = (1 + X2 - X1);
		const int32 YSize = (1 + Y2 - Y1);
		const int32 Stride = XSize * ArraySize;
		int32 NumSamples = XSize * YSize * ArraySize;
		OutData.Empty(NumSamples);
		OutData.AddUninitialized(NumSamples);

		for (int32 Y = Y1; Y <= Y2; Y++)
		{
			const int32 YOffset = (Y - Y1) * Stride;
			for (int32 X = X1; X <= X2; X++)
			{
				const int32 XYOffset = YOffset + (X - X1) * ArraySize;
				TArray<uint8>* Ptr = GetValueRef(X, Y);
				if (Ptr)
				{
					for (int32 Z = 0; Z < ArraySize; Z++)
					{
						OutData[XYOffset + Z] = (*Ptr)[Z];
					}
				}
				else
				{
					FMemory::Memzero((void*)&OutData[XYOffset], (SIZE_T)ArraySize);
				}
			}
		}
	}

	// Only for all weight case... the accessor type should be TArray<uint8>
	void SetCachedData(int32 X1, int32 Y1, int32 X2, int32 Y2, TArray<uint8>& Data, int32 ArraySize, ELandscapeLayerPaintingRestriction::Type PaintingRestriction)
	{
		// Update cache
		for (int32 Y = Y1; Y <= Y2; Y++)
		{
			for (int32 X = X1; X <= X2; X++)
			{
				TArray<uint8> Value;
				Value.Empty(ArraySize);
				Value.AddUninitialized(ArraySize);
				for (int32 Z = 0; Z < ArraySize; Z++)
				{
					Value[Z] = Data[((X - X1) + (Y - Y1)*(1 + X2 - X1)) * ArraySize + Z];
				}
				SetValue(X, Y, MoveTemp(Value));
			}
		}

		// Update real data
		DataAccess.SetData(X1, Y1, X2, Y2, Data.GetData(), PaintingRestriction);
	}

	void AddDirtyLayer(ULandscapeLayerInfoObject* LayerInfo)
	{
		DataAccess.DirtyLayerInfos.Add(LayerInfo);
	}
};

// 
// FDatamapAccessor
//
template<bool bInUseInterp>
struct FDatamapAccessor
{
	enum { bUseInterp = bInUseInterp };
	FDatamapAccessor(ULandscapeInfo* InLandscapeInfo)
		: LandscapeEdit(InLandscapeInfo)
	{
	}

	FDatamapAccessor(const FLandscapeToolTarget& InTarget)
		: FDatamapAccessor(InTarget.LandscapeInfo.Get())
	{
	}

	void GetData(int32& X1, int32& Y1, int32& X2, int32& Y2, TMap<FIntPoint, uint8>& Data)
	{
		LandscapeEdit.GetSelectData(X1, Y1, X2, Y2, Data);
	}

	void GetDataFast(const int32 X1, const int32 Y1, const int32 X2, const int32 Y2, TMap<FIntPoint, uint8>& Data)
	{
		LandscapeEdit.GetSelectData(X1, Y1, X2, Y2, Data);
	}

	void SetData(int32 X1, int32 Y1, int32 X2, int32 Y2, const uint8* Data, ELandscapeLayerPaintingRestriction::Type PaintingRestriction = ELandscapeLayerPaintingRestriction::None)
	{
		if (LandscapeEdit.GetComponentsInRegion(X1, Y1, X2, Y2))
		{
			LandscapeEdit.SetSelectData(X1, Y1, X2, Y2, Data, 0);
		}
	}

	void Flush()
	{
		LandscapeEdit.Flush();
	}

private:
	FLandscapeEditDataInterface LandscapeEdit;
};

struct FLandscapeDataCache : public TLandscapeEditCache<FDatamapAccessor<false>, uint8>
{
	static uint8 ClampValue(int32 Value) { return FMath::Clamp(Value, 0, 255); }

	FLandscapeDataCache(const FLandscapeToolTarget& InTarget)
		: TLandscapeEditCache<FDatamapAccessor<false>, uint8>(InTarget)
	{
	}
};


//
// Tool targets
//
struct FHeightmapToolTarget
{
	typedef FLandscapeHeightCache CacheClass;
	static const ELandscapeToolTargetType::Type TargetType = ELandscapeToolTargetType::Heightmap;

	static float StrengthMultiplier(ULandscapeInfo* LandscapeInfo, float BrushRadius)
	{
		if (LandscapeInfo)
		{
			// Adjust strength based on brush size and drawscale, so strength 1 = one hemisphere
			return BrushRadius * LANDSCAPE_INV_ZSCALE / (LandscapeInfo->DrawScale.Z);
		}
		return 5.0f * LANDSCAPE_INV_ZSCALE;
	}

	static FMatrix ToWorldMatrix(ULandscapeInfo* LandscapeInfo)
	{
		FMatrix Result = FTranslationMatrix(FVector(0, 0, -32768.0f));
		Result *= FScaleMatrix(FVector(1.0f, 1.0f, LANDSCAPE_ZSCALE) * LandscapeInfo->DrawScale);
		return Result;
	}

	static FMatrix FromWorldMatrix(ULandscapeInfo* LandscapeInfo)
	{
		FMatrix Result = FScaleMatrix(FVector(1.0f, 1.0f, LANDSCAPE_INV_ZSCALE) / (LandscapeInfo->DrawScale));
		Result *= FTranslationMatrix(FVector(0, 0, 32768.0f));
		return Result;
	}
};


struct FWeightmapToolTarget
{
	typedef FLandscapeAlphaCache CacheClass;
	static const ELandscapeToolTargetType::Type TargetType = ELandscapeToolTargetType::Weightmap;

	static float StrengthMultiplier(ULandscapeInfo* LandscapeInfo, float BrushRadius)
	{
		return 255.0f;
	}

	static FMatrix ToWorldMatrix(ULandscapeInfo* LandscapeInfo) { return FMatrix::Identity; }
	static FMatrix FromWorldMatrix(ULandscapeInfo* LandscapeInfo) { return FMatrix::Identity; }
};

/**
* FLandscapeToolStrokeBase - base class for tool strokes (used by FLandscapeToolBase)
*/

class FLandscapeToolStrokeBase
{
public:
	// Whether to call Apply() every frame even if the mouse hasn't moved
	enum { UseContinuousApply = false };

	// Signature of Apply() method:
	// void Apply(FEditorViewportClient* ViewportClient, FLandscapeBrush* Brush, const ULandscapeEditorObject* UISettings, const TArray<FLandscapeToolMousePosition>& MousePositions);
};


/**
 * FLandscapeToolBase - base class for painting tools
 *		ToolTarget - the target for the tool (weight or heightmap)
 *		StrokeClass - the class that implements the behavior for a mouse stroke applying the tool.
 */
template<class TStrokeClass>
class FLandscapeToolBase : public FLandscapeTool
{
public:
	FLandscapeToolBase(FEdModeLandscape* InEdMode)
		: EdMode(InEdMode)
		, bToolActive(false)
	{
	}

	virtual bool BeginTool(FEditorViewportClient* ViewportClient, const FLandscapeToolTarget& InTarget, const FVector& InHitLocation) override
	{
		if (!ensure(MousePositions.Num() == 0))
		{
			MousePositions.Empty(1);
		}

		bToolActive = true;
		ToolStroke.Emplace(EdMode, InTarget);

		EdMode->CurrentBrush->BeginStroke(InHitLocation.X, InHitLocation.Y, this);

		// Save the mouse position
		LastMousePosition = FVector2D(InHitLocation);
		MousePositions.Emplace(LastMousePosition, ViewportClient ? IsShiftDown(ViewportClient->Viewport) : false); // Copy tool sometimes activates without a specific viewport via ctrl+c hotkey
		TimeSinceLastMouseMove = 0.0f;

		ToolStroke->Apply(ViewportClient, EdMode->CurrentBrush, EdMode->UISettings, MousePositions);

		MousePositions.Empty(1);
		return true;
	}

	virtual void Tick(FEditorViewportClient* ViewportClient, float DeltaTime) override
	{
		if (bToolActive)
		{
			if (MousePositions.Num() > 0)
			{
				ToolStroke->Apply(ViewportClient, EdMode->CurrentBrush, EdMode->UISettings, MousePositions);
				MousePositions.Empty(1);
			}
			else if (TStrokeClass::UseContinuousApply && TimeSinceLastMouseMove >= 0.25f)
			{
				MousePositions.Emplace(LastMousePosition, IsShiftDown(ViewportClient->Viewport));
				ToolStroke->Apply(ViewportClient, EdMode->CurrentBrush, EdMode->UISettings, MousePositions);
				MousePositions.Empty(1);
			}
			TimeSinceLastMouseMove += DeltaTime;

			// Prevent landscape from baking textures while tool stroke is active
			EdMode->CurrentToolTarget.LandscapeInfo->PostponeTextureBaking();
		}
	}

	virtual void EndTool(FEditorViewportClient* ViewportClient) override
	{
		if (bToolActive && MousePositions.Num())
		{
			ToolStroke->Apply(ViewportClient, EdMode->CurrentBrush, EdMode->UISettings, MousePositions);
			MousePositions.Empty(1);
		}

		ToolStroke.Reset();
		bToolActive = false;
		EdMode->CurrentBrush->EndStroke();
	}

	virtual bool MouseMove(FEditorViewportClient* ViewportClient, FViewport* Viewport, int32 x, int32 y) override
	{
		FVector HitLocation;
		if (EdMode->LandscapeMouseTrace(ViewportClient, x, y, HitLocation))
		{
			if (EdMode->CurrentBrush)
			{
				// Inform the brush of the current location, to update the cursor
				EdMode->CurrentBrush->MouseMove(HitLocation.X, HitLocation.Y);
			}

			if (bToolActive)
			{
				// Save the mouse position
				if (MousePositions.Num() == 0 || LastMousePosition != FVector2D(HitLocation))
				{
					LastMousePosition = FVector2D(HitLocation);
					MousePositions.Emplace(LastMousePosition, IsShiftDown(ViewportClient->Viewport));
				}
				TimeSinceLastMouseMove = 0.0f;
			}
		}

		return true;
	}

protected:
	TArray<FLandscapeToolMousePosition> MousePositions;
	FVector2D LastMousePosition;
	float TimeSinceLastMouseMove;
	FEdModeLandscape* EdMode;
	bool bToolActive;
	TOptional<TStrokeClass> ToolStroke;
};<|MERGE_RESOLUTION|>--- conflicted
+++ resolved
@@ -658,15 +658,7 @@
 				for (int32 Index = 0; Index < CollisionComponents.Num(); ++Index)
 				{
 					ULandscapeHeightfieldCollisionComponent* CollisionComponent = CollisionComponents[Index];
-<<<<<<< HEAD
-					AInstancedFoliageActor* IFA = AInstancedFoliageActor::GetInstancedFoliageActorForLevel(CollisionComponent->GetComponentLevel());
-					if (IFA)
-					{
-						CollisionComponent->SnapFoliageInstances(*IFA, PreUpdateLocalBoxes[Index].TransformBy(LandscapeInfo->GetLandscapeProxy()->LandscapeActorToWorld().ToMatrixWithScale()).ExpandBy(1.0f));
-					}
-=======
 					CollisionComponent->SnapFoliageInstances(PreUpdateLocalBoxes[Index].TransformBy(LandscapeInfo->GetLandscapeProxy()->LandscapeActorToWorld().ToMatrixWithScale()).ExpandBy(1.0f));
->>>>>>> cce8678d
 				}
 			}
 			else
@@ -832,12 +824,7 @@
 				for (int32 Index = 0; Index < CollisionComponents.Num(); ++Index)
 				{
 					ULandscapeHeightfieldCollisionComponent* CollisionComponent = CollisionComponents[Index];
-<<<<<<< HEAD
-					AInstancedFoliageActor* IFA = AInstancedFoliageActor::GetInstancedFoliageActorForLevel(CollisionComponent->GetComponentLevel());
-					CollisionComponent->SnapFoliageInstances(*IFA, PreUpdateLocalBoxes[Index].TransformBy(LandscapeInfo->GetLandscapeProxy()->LandscapeActorToWorld().ToMatrixWithScale()).ExpandBy(1.0f));
-=======
 					CollisionComponent->SnapFoliageInstances(PreUpdateLocalBoxes[Index].TransformBy(LandscapeInfo->GetLandscapeProxy()->LandscapeActorToWorld().ToMatrixWithScale()).ExpandBy(1.0f));
->>>>>>> cce8678d
 				}
 			}
 			else
