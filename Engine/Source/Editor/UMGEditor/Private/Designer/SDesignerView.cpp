// Copyright 1998-2017 Epic Games, Inc. All Rights Reserved.

#include "Designer/SDesignerView.h"
#include "Rendering/DrawElements.h"
#include "Components/PanelWidget.h"
#include "Misc/ConfigCacheIni.h"
#include "WidgetBlueprint.h"
#include "Framework/Application/MenuStack.h"
#include "Framework/Application/SlateApplication.h"
#include "Widgets/Layout/SBorder.h"
#include "Widgets/Layout/SSpacer.h"
#include "Widgets/Images/SImage.h"
#include "Widgets/SCanvas.h"
#include "Widgets/Text/STextBlock.h"
#include "Widgets/Layout/SBox.h"
#include "Widgets/Layout/SGridPanel.h"
#include "Framework/MultiBox/MultiBoxBuilder.h"
#include "Widgets/Input/SButton.h"
#include "Widgets/Input/SComboButton.h"

#include "Components/CanvasPanelSlot.h"
#include "Blueprint/WidgetTree.h"
#include "Settings/WidgetDesignerSettings.h"

#include "ISettingsModule.h"

#include "Designer/DesignTimeUtils.h"

#include "Extensions/CanvasSlotExtension.h"
#include "Extensions/GridSlotExtension.h"
#include "Extensions/HorizontalSlotExtension.h"
#include "Extensions/UniformGridSlotExtension.h"
#include "Extensions/VerticalSlotExtension.h"
#include "Designer/SPaintSurface.h"

#include "Kismet2/BlueprintEditorUtils.h"

#include "DragAndDrop/DecoratedDragDropOp.h"
#include "DragDrop/WidgetTemplateDragDropOp.h"
#include "DragAndDrop/AssetDragDropOp.h"

#include "Templates/WidgetTemplateBlueprintClass.h"
#include "Templates/WidgetTemplateImageClass.h"

#include "Designer/SZoomPan.h"
#include "Designer/SRuler.h"
#include "Designer/SDisappearingBar.h"
#include "Designer/SDesignerToolBar.h"
#include "Designer/DesignerCommands.h"
#include "Designer/STransformHandle.h"
#include "Engine/UserInterfaceSettings.h"
#include "Widgets/Layout/SDPIScaler.h"
#include "Widgets/Input/SNumericEntryBox.h"

#include "Engine/Texture2D.h"
#include "Editor.h"
#include "WidgetBlueprintEditorUtils.h"

#include "ObjectEditorUtils.h"
#include "ScopedTransaction.h"
#include "Components/NamedSlot.h"

#include "Types/ReflectionMetadata.h"

#include "Math/TransformCalculus2D.h"
#include "Input/HittestGrid.h"

#include "Fonts/FontMeasure.h"
#include "UMGEditorProjectSettings.h"

#define LOCTEXT_NAMESPACE "UMG"

const float HoveredAnimationTime = 0.150f;


class SResizeDesignerHandle : public SCompoundWidget
{
public:

	SLATE_BEGIN_ARGS(SResizeDesignerHandle) {
		_Visibility = EVisibility::Visible;
		_Cursor = EMouseCursor::ResizeSouthEast;
	}
	SLATE_END_ARGS()

	void Construct(const FArguments& InArgs, TSharedPtr<SDesignerView> InDesigner)
	{
		Designer = InDesigner;
		bResizing = false;

		ChildSlot
		[
			SNew(SImage)
			.Image(FEditorStyle::Get().GetBrush("UMGEditor.ResizeAreaHandle"))
		];
	}

	// SWidget interface
	virtual FReply OnMouseButtonDown(const FGeometry& MyGeometry, const FPointerEvent& MouseEvent) override
	{
		if (MouseEvent.GetEffectingButton() == EKeys::LeftMouseButton)
		{
			bResizing = true;
			AbsoluteOffset = MouseEvent.GetScreenSpacePosition() - MyGeometry.AbsolutePosition;
			return FReply::Handled().CaptureMouse(SharedThis(this));
		}

		return FReply::Unhandled();
	}

	virtual FReply OnMouseButtonUp(const FGeometry& MyGeometry, const FPointerEvent& MouseEvent) override
	{
		if (MouseEvent.GetEffectingButton() == EKeys::LeftMouseButton)
		{
			TSharedPtr<SDesignerView> DesignerView = Designer.Pin();
			bResizing = false;
			DesignerView->EndResizingArea();
			return FReply::Handled().ReleaseMouseCapture();
		}

		return FReply::Unhandled();
	}

	virtual FReply OnMouseMove(const FGeometry& MyGeometry, const FPointerEvent& MouseEvent) override
	{
		if (bResizing)
		{
			TSharedPtr<SDesignerView> DesignerView = Designer.Pin();
			DesignerView->BeginResizingArea();

			const float ZoomAmount = DesignerView->GetZoomAmount();

			FVector2D AreaSize = (MouseEvent.GetScreenSpacePosition() - AbsoluteOffset) - DesignerView->GetWidgetOriginAbsolute();
			AreaSize /= ZoomAmount;
			AreaSize /= MyGeometry.Scale;

			if (const UUMGEditorProjectSettings* Settings = GetDefault<UUMGEditorProjectSettings>())
			{
				for (const FDebugResolution Resolution : Settings->DebugResolutions)
				{
					if (((AreaSize - FVector2D(Resolution.Width, Resolution.Height)) * ZoomAmount).Size() < 10.0f)
					{
						AreaSize = FVector2D(Resolution.Width, Resolution.Height);
						break;
					}
				}
			}

			DesignerView->SetPreviewAreaSize((int32)AreaSize.X, (int32)AreaSize.Y);

			return FReply::Handled();
		}

		return FReply::Unhandled();
	}
	// End SWidget interface

private:
	bool bResizing;
	TWeakPtr<SDesignerView> Designer;
	FVector2D AbsoluteOffset;
};



struct FWidgetHitResult
{
public:
	FWidgetReference Widget;
	FArrangedWidget WidgetArranged;

	UNamedSlot* NamedSlot;
	FArrangedWidget NamedSlotArranged;

public:
	FWidgetHitResult()
		: WidgetArranged(SNullWidget::NullWidget, FGeometry())
		, NamedSlotArranged(SNullWidget::NullWidget, FGeometry())
	{
	}
};


class FSelectedWidgetDragDropOp : public FDecoratedDragDropOp
{
public:
	DRAG_DROP_OPERATOR_TYPE(FSelectedWidgetDragDropOp, FDecoratedDragDropOp)

	virtual ~FSelectedWidgetDragDropOp();

	struct FDraggingWidgetReference
	{
		FWidgetReference Widget;

		FVector2D DraggedOffset;
	};

	struct FItem
	{
		/** The slot properties for the old slot the widget was in, is used to attempt to reapply the same layout information */
		TMap<FName, FString> ExportedSlotProperties;

		/** The widget being dragged */
		UWidget* Template;

		/** The preview widget being dragged */
		UWidget* Preview;

		/** Can the drag drop change the widget's parent? */
		bool bStayingInParent;

		/** The original parent of the widget. */
		FWidgetReference ParentWidget;

		FVector2D DraggedOffset;
	};

	TArray<FItem> DraggedWidgets;

	bool bShowingMessage;

	IUMGDesigner* Designer;

	static TSharedRef<FSelectedWidgetDragDropOp> New(TSharedPtr<FWidgetBlueprintEditor> Editor, IUMGDesigner* InDesigner, const TArray<FDraggingWidgetReference>& InWidgets);
};

FSelectedWidgetDragDropOp::~FSelectedWidgetDragDropOp()
{
	if ( bShowingMessage )
	{
		Designer->PopDesignerMessage();
	}
}

TSharedRef<FSelectedWidgetDragDropOp> FSelectedWidgetDragDropOp::New(TSharedPtr<FWidgetBlueprintEditor> Editor, IUMGDesigner* InDesigner, const TArray<FDraggingWidgetReference>& InWidgets)
{
	TSharedRef<FSelectedWidgetDragDropOp> Operation = MakeShareable(new FSelectedWidgetDragDropOp());
	Operation->bShowingMessage = false;
	Operation->Designer = InDesigner;

	for (const auto& InDraggedWidget : InWidgets)
	{
		FItem DraggedWidget;
		DraggedWidget.bStayingInParent = false;

		if (UPanelWidget* PanelTemplate = InDraggedWidget.Widget.GetTemplate()->GetParent())
		{
			DraggedWidget.ParentWidget = Editor->GetReferenceFromTemplate(PanelTemplate);
			DraggedWidget.bStayingInParent = PanelTemplate->LockToPanelOnDrag() || GetDefault<UWidgetDesignerSettings>()->bLockToPanelOnDragByDefault;

			if ( DraggedWidget.bStayingInParent )
			{
				Operation->bShowingMessage = true;
			}
		}

		// Cache the preview and template, it's not safe to query the preview/template while dragging the widget as it no longer
		// exists in the tree.
		DraggedWidget.Preview = InDraggedWidget.Widget.GetPreview();
		DraggedWidget.Template = InDraggedWidget.Widget.GetTemplate();

		DraggedWidget.DraggedOffset = InDraggedWidget.DraggedOffset;

		FWidgetBlueprintEditorUtils::ExportPropertiesToText(InDraggedWidget.Widget.GetTemplate()->Slot, DraggedWidget.ExportedSlotProperties);

		Operation->DraggedWidgets.Add(DraggedWidget);
	}

	// Set the display text based on whether we're dragging a single or multiple widgets
	if (InWidgets.Num() == 1)
	{
		FText DisplayText = InWidgets[0].Widget.GetTemplate()->GetLabelText();

		Operation->DefaultHoverText = DisplayText;
		Operation->CurrentHoverText = DisplayText;
	}
	else
	{
		Operation->CurrentHoverText = Operation->DefaultHoverText = LOCTEXT("DragMultipleWidgets", "Multiple Widgets");
	}

	if ( Operation->bShowingMessage )
	{
		InDesigner->PushDesignerMessage(LOCTEXT("PressAltToMoveFromParent", "Press [Alt] to move the widget out of the current parent"));
	}

	Operation->Construct();
	return Operation;
}

//////////////////////////////////////////////////////////////////////////

UWidget* SDesignerView::GetWidgetInDesignScopeFromSlateWidget(TSharedRef<SWidget>& InWidget)
{
	TSharedPtr<FReflectionMetaData> ReflectionMetadata = InWidget->GetMetaData<FReflectionMetaData>();
	if ( ReflectionMetadata.IsValid() )
	{
		if ( UObject* SourceWidget = ReflectionMetadata->SourceObject.Get() )
		{
			// The first UUserWidget outer of the source widget should be equal to the PreviewWidget for
			// it to be part of the scope of the design area we're dealing with.
			if ( SourceWidget->GetTypedOuter<UUserWidget>() == PreviewWidget )
			{
				return Cast<UWidget>(SourceWidget);
			}
		}
	}

	return nullptr;
}


/////////////////////////////////////////////////////
// SDesignerView

const FString SDesignerView::ConfigSectionName = "UMGEditor.Designer";
const uint32 SDesignerView::DefaultResolutionWidth = 1280;
const uint32 SDesignerView::DefaultResolutionHeight = 720;
const FString SDesignerView::DefaultAspectRatio = "16:9";

void SDesignerView::Construct(const FArguments& InArgs, TSharedPtr<FWidgetBlueprintEditor> InBlueprintEditor)
{
	ScopedTransaction = nullptr;

	PreviewWidget = nullptr;
	BlueprintEditor = InBlueprintEditor;

	TransformMode = ETransformMode::Layout;

	bShowResolutionOutlines = false;

	SetStartupResolution();

	CachedPreviewDesiredSize = FVector2D(0, 0);

	ResolutionTextFade = FCurveSequence(0.0f, 1.0f);
	ResolutionTextFade.Play(this->AsShared());

	HoveredWidgetOutlineFade = FCurveSequence(0.0f, 0.15f);

	SelectedWidgetContextMenuLocation = FVector2D(0, 0);

	bMovingExistingWidget = false;

	// TODO UMG - Register these with the module through some public interface to allow for new extensions to be registered.
	Register(MakeShareable(new FVerticalSlotExtension()));
	Register(MakeShareable(new FHorizontalSlotExtension()));
	Register(MakeShareable(new FCanvasSlotExtension()));
	Register(MakeShareable(new FUniformGridSlotExtension()));
	Register(MakeShareable(new FGridSlotExtension()));

	GEditor->OnBlueprintReinstanced().AddRaw(this, &SDesignerView::OnPreviewNeedsRecreation);

	BindCommands();

	SDesignSurface::Construct(SDesignSurface::FArguments()
		.AllowContinousZoomInterpolation(false)
		.Content()
		[
			SNew(SGridPanel)
			.FillColumn(1, 1.0f)
			.FillRow(1, 1.0f)

			// Corner
			+ SGridPanel::Slot(0, 0)
			[
				SNew(SBorder)
				.BorderImage(FCoreStyle::Get().GetBrush("GenericWhiteBox"))
				.BorderBackgroundColor(FLinearColor(FColor(48, 48, 48)))
			]

			// Top Ruler
			+ SGridPanel::Slot(1, 0)
			[
				SAssignNew(TopRuler, SRuler)
				.Orientation(Orient_Horizontal)
				.Visibility(this, &SDesignerView::GetRulerVisibility)
			]

			// Side Ruler
			+ SGridPanel::Slot(0, 1)
			[
				SAssignNew(SideRuler, SRuler)
				.Orientation(Orient_Vertical)
				.Visibility(this, &SDesignerView::GetRulerVisibility)
			]

			// Designer content area
			+ SGridPanel::Slot(1, 1)
			[
				SAssignNew(PreviewHitTestRoot, SOverlay)
				.Visibility(EVisibility::Visible)
				.Clipping(EWidgetClipping::ClipToBoundsAlways)

				// The bottom layer of the overlay where the actual preview widget appears.
				+ SOverlay::Slot()
				.HAlign(HAlign_Fill)
				.VAlign(VAlign_Fill)
				[
					SNew(SZoomPan)
					.Visibility(EVisibility::HitTestInvisible)
					.ZoomAmount(this, &SDesignerView::GetZoomAmount)
					.ViewOffset(this, &SDesignerView::GetViewOffset)
					[
						SNew(SOverlay)

						+ SOverlay::Slot()
<<<<<<< HEAD
						[
							SNew(SBorder)
							[
								SNew(SSpacer)
								.Size(FVector2D(1, 1))
							]
						]
						
						+ SOverlay::Slot()
						[
							SNew(SBorder)
							.Padding(FMargin(0))
							.BorderImage(this, &SDesignerView::GetPreviewBackground)
							[
=======
						[
							SNew(SBorder)
							[
								SNew(SSpacer)
								.Size(FVector2D(1, 1))
							]
						]
						
						+ SOverlay::Slot()
						[
							SNew(SBorder)
							.Padding(FMargin(0))
							.BorderImage(this, &SDesignerView::GetPreviewBackground)
							[
>>>>>>> 9f6ccf49
								SAssignNew(PreviewAreaConstraint, SBox)
								.WidthOverride(this, &SDesignerView::GetPreviewAreaWidth)
								.HeightOverride(this, &SDesignerView::GetPreviewAreaHeight)
								[
									SAssignNew(PreviewSurface, SDPIScaler)
									.DPIScale(this, &SDesignerView::GetPreviewDPIScale)
								]
							]
						]
					]
				]

				// A layer in the overlay where we draw effects, like the highlight effects.
				+ SOverlay::Slot()
				.HAlign(HAlign_Fill)
				.VAlign(VAlign_Fill)
				[
					SAssignNew(EffectsLayer, SPaintSurface)
					.OnPaintHandler(this, &SDesignerView::HandleEffectsPainting)
				]

				// 
				+ SOverlay::Slot()
				.HAlign(HAlign_Fill)
				.VAlign(VAlign_Fill)
				[
					SAssignNew(DesignerWidgetCanvas, SCanvas)
					.Visibility(EVisibility::SelfHitTestInvisible)

					+ SCanvas::Slot()
					.Size(FVector2D(20, 20))
					.Position(TAttribute<FVector2D>::Create(TAttribute<FVector2D>::FGetter::CreateSP(this, &SDesignerView::GetAreaResizeHandlePosition)))
					[
						SNew(SResizeDesignerHandle, SharedThis(this))
						.Visibility(this, &SDesignerView::GetAreaResizeHandleVisibility)
					]
				]

				// A layer in the overlay where we put all the user intractable widgets, like the reorder widgets.
				+ SOverlay::Slot()
				.HAlign(HAlign_Fill)
				.VAlign(VAlign_Fill)
				[
					SAssignNew(ExtensionWidgetCanvas, SCanvas)
					.Visibility(EVisibility::SelfHitTestInvisible)
				]

				// Designer overlay UI, toolbar, status messages, zoom level...etc
				+ SOverlay::Slot()
				.HAlign(HAlign_Fill)
				.VAlign(VAlign_Fill)
				[
					CreateOverlayUI()
				]
			]
		]
	);

	auto PinnedBlueprintEditor = BlueprintEditor.Pin();
	PinnedBlueprintEditor->OnSelectedWidgetsChanged.AddRaw(this, &SDesignerView::OnEditorSelectionChanged);
	PinnedBlueprintEditor->OnHoveredWidgetSet.AddRaw(this, &SDesignerView::OnHoveredWidgetSet);
	PinnedBlueprintEditor->OnHoveredWidgetCleared.AddRaw(this, &SDesignerView::OnHoveredWidgetCleared);
	PinnedBlueprintEditor->OnWidgetPreviewUpdated.AddRaw(this, &SDesignerView::OnPreviewNeedsRecreation);

	DesignerHittestGrid = MakeShared<FHittestGrid>();

	ZoomToFit(/*bInstantZoom*/ true);

	//RegisterActiveTimer(0.f, FWidgetActiveTimerDelegate::CreateSP(this, &SDesignerView::EnsureTick));
}

EActiveTimerReturnType SDesignerView::EnsureTick(double InCurrentTime, float InDeltaTime)
{
	return EActiveTimerReturnType::Continue;
}

TSharedRef<SWidget> SDesignerView::CreateOverlayUI()
{
	return SNew(SOverlay)

	// Outline and text for important state.
	+ SOverlay::Slot()
	.Padding(0)
	.VAlign(VAlign_Fill)
	.HAlign(HAlign_Fill)
	[
		SNew(SOverlay)
		.Visibility(this, &SDesignerView::GetDesignerOutlineVisibility)

		// Top-right corner text indicating PIE is active
		+ SOverlay::Slot()
		.Padding(0)
		.VAlign(VAlign_Fill)
		.HAlign(HAlign_Fill)
		[
			SNew(SImage)
			.ColorAndOpacity(this, &SDesignerView::GetDesignerOutlineColor)
			.Image(FEditorStyle::GetBrush(TEXT("UMGEditor.DesignerMessageBorder")))
		]

		// Top-right corner text indicating PIE is active
		+ SOverlay::Slot()
		.Padding(20)
		.VAlign(VAlign_Top)
		.HAlign(HAlign_Right)
		[
			SNew(STextBlock)
			.TextStyle(FEditorStyle::Get(), "Graph.SimulatingText")
			.ColorAndOpacity(this, &SDesignerView::GetDesignerOutlineColor)
			.Text(this, &SDesignerView::GetDesignerOutlineText)
		]
	]

	// Top bar with buttons for changing the designer
	+ SOverlay::Slot()
	.HAlign(HAlign_Fill)
	.VAlign(VAlign_Top)
	[
		SNew(SHorizontalBox)

		+ SHorizontalBox::Slot()
		.AutoWidth()
		.VAlign(VAlign_Center)
		.Padding(6, 2, 0, 0)
		[
			SNew(STextBlock)
			.TextStyle(FEditorStyle::Get(), "Graph.ZoomText")
			.Text(this, &SDesignerView::GetZoomText)
			.ColorAndOpacity(this, &SDesignerView::GetZoomTextColorAndOpacity)
			.Visibility(EVisibility::SelfHitTestInvisible)
		]

		+ SHorizontalBox::Slot()
		.FillWidth(1.0f)
		[
			SNew(SSpacer)
			.Size(FVector2D(1, 1))
		]

		+ SHorizontalBox::Slot()
		.AutoWidth()
		.VAlign(VAlign_Center)
		[
			SNew(SDesignerToolBar)
			.CommandList(CommandList)
		]

		+ SHorizontalBox::Slot()
		.AutoWidth()
		.VAlign(VAlign_Center)
		[
			SNew(SButton)
			.ButtonStyle(FEditorStyle::Get(), "ViewportMenu.Button")
			.ToolTipText(LOCTEXT("ZoomToFit_ToolTip", "Zoom To Fit"))
			.OnClicked(this, &SDesignerView::HandleZoomToFitClicked)
			.ContentPadding(1.0f)
			[
				SNew(SImage)
				.Image(FEditorStyle::GetBrush("UMGEditor.ZoomToFit"))
			]
		]
		
		// Preview Screen Size
		+ SHorizontalBox::Slot()
		.AutoWidth()
		.VAlign(VAlign_Center)
		[
			SNew(SComboButton)
			.ButtonStyle(FEditorStyle::Get(), "ViewportMenu.Button")
			.ForegroundColor(FLinearColor::Black)
			.OnGetMenuContent(this, &SDesignerView::GetResolutionsMenu)
			.ContentPadding(1.0f)
			.ButtonContent()
			[
				SNew(STextBlock)
				.Text(LOCTEXT("ScreenSize", "Screen Size"))
				.TextStyle(FEditorStyle::Get(), "ViewportMenu.Label")
			]
		]

		// Screen Fill Size Rule
		+ SHorizontalBox::Slot()
		.AutoWidth()
		.VAlign(VAlign_Center)
		[
			SNew(SComboButton)
			.ButtonStyle(FEditorStyle::Get(), "ViewportMenu.Button")
			.ForegroundColor(FLinearColor::Black)
			.OnGetMenuContent(this, &SDesignerView::GetScreenSizingFillMenu)
			.ContentPadding(1.0f)
			.ButtonContent()
			[
				SNew(STextBlock)
				.Text(this, &SDesignerView::GetScreenSizingFillText)
				.TextStyle(FEditorStyle::Get(), "ViewportMenu.Label")
			]
		]

		+ SHorizontalBox::Slot()
		.AutoWidth()
		.VAlign(VAlign_Center)
		.Padding(FMargin(2, 0))
		[
			SNew(SNumericEntryBox<int32>)
			.AllowSpin(true)
			.Delta(1)
			.MinSliderValue(1)
			.MinValue(1)
			.MaxSliderValue(TOptional<int32>(10000))
			.Value(this, &SDesignerView::GetCustomResolutionWidth)
			.OnValueChanged(this, &SDesignerView::OnCustomResolutionWidthChanged)
			.Visibility(this, &SDesignerView::GetCustomResolutionEntryVisibility)
			.MinDesiredValueWidth(50)
			.LabelPadding(0)
			.Label()
			[
				SNumericEntryBox<int32>::BuildLabel(LOCTEXT("Width", "Width"), FLinearColor::White, SNumericEntryBox<int32>::RedLabelBackgroundColor)
			]
		]

		+ SHorizontalBox::Slot()
		.AutoWidth()
		.VAlign(VAlign_Center)
		.Padding(FMargin(2, 0))
		[
			SNew(SNumericEntryBox<int32>)
			.AllowSpin(true)
			.Delta(1)
			.MinSliderValue(1)
			.MaxSliderValue(TOptional<int32>(10000))
			.MinValue(1)
			.Value(this, &SDesignerView::GetCustomResolutionHeight)
			.OnValueChanged(this, &SDesignerView::OnCustomResolutionHeightChanged)
			.Visibility(this, &SDesignerView::GetCustomResolutionEntryVisibility)
			.MinDesiredValueWidth(50)
			.LabelPadding(0)
			.Label()
			[
				SNumericEntryBox<int32>::BuildLabel(LOCTEXT("Height", "Height"), FLinearColor::White, SNumericEntryBox<int32>::GreenLabelBackgroundColor)
			]
		]
	]

	// Info Bar, displays heads up information about some actions.
	+ SOverlay::Slot()
	.HAlign(HAlign_Fill)
	.VAlign(VAlign_Bottom)
	[
		SNew(SDisappearingBar)
		[
			SNew(SBorder)
			.BorderImage(FEditorStyle::GetBrush("WhiteBrush"))
			.BorderBackgroundColor(FLinearColor(0.10, 0.10, 0.10, 0.75))
			.HAlign(HAlign_Center)
			.VAlign(VAlign_Center)
			.Padding(FMargin(0, 5))
			.Visibility(this, &SDesignerView::GetInfoBarVisibility)
			[
				SNew(STextBlock)
				.TextStyle(FEditorStyle::Get(), "Graph.ZoomText")
				.Text(this, &SDesignerView::GetInfoBarText)
			]
		]
	]

	// Bottom bar to show current resolution & AR
	+ SOverlay::Slot()
	.HAlign(HAlign_Fill)
	.VAlign(VAlign_Bottom)
	[
		SNew(SHorizontalBox)

		+ SHorizontalBox::Slot()
		.AutoWidth()
		.Padding(6, 0, 0, 2)
		[
			SNew(STextBlock)
			.Visibility(this, &SDesignerView::GetResolutionTextVisibility)
			.TextStyle(FEditorStyle::Get(), "Graph.ZoomText")
			.Text(this, &SDesignerView::GetCurrentResolutionText)
			.ColorAndOpacity(this, &SDesignerView::GetResolutionTextColorAndOpacity)
		]

		+ SHorizontalBox::Slot()
		.FillWidth(1.0f)
		.HAlign(HAlign_Right)
		.Padding(0, 0, 6, 2)
		[
			SNew(SHorizontalBox)

			+ SHorizontalBox::Slot()
			.AutoWidth()
			[
				SNew(STextBlock)
				.TextStyle(FEditorStyle::Get(), "Graph.ZoomText")
				.Text(this, &SDesignerView::GetCurrentDPIScaleText)
				.ColorAndOpacity(FLinearColor(1, 1, 1, 0.25f))
			]

			+ SHorizontalBox::Slot()
			.AutoWidth()
			.Padding(6, 0, 0, 0)
			[
				SNew(SButton)
				.ButtonStyle(FEditorStyle::Get(), "HoverHintOnly")
				.ContentPadding(FMargin(3, 1))
				.OnClicked(this, &SDesignerView::HandleDPISettingsClicked)
				.ToolTipText(LOCTEXT("DPISettingsTooltip", "Configure the UI Scale Curve to control how the UI is scaled on different resolutions."))
				.HAlign(HAlign_Center)
				.VAlign(VAlign_Center)
				[
					SNew(SImage)
					.Image(FEditorStyle::GetBrush("UMGEditor.DPISettings"))
				]
			]
		]
	];
}

SDesignerView::~SDesignerView()
{
	UWidgetBlueprint* Blueprint = GetBlueprint();
	if ( Blueprint )
	{
		Blueprint->OnChanged().RemoveAll(this);
		Blueprint->OnCompiled().RemoveAll(this);
	}

	if ( BlueprintEditor.IsValid() )
	{
		auto PinnedEditor = BlueprintEditor.Pin();
		PinnedEditor->OnSelectedWidgetsChanged.RemoveAll(this);
		PinnedEditor->OnHoveredWidgetSet.RemoveAll(this);
		PinnedEditor->OnHoveredWidgetCleared.RemoveAll(this);
		PinnedEditor->OnWidgetPreviewUpdated.RemoveAll(this);
	}

	if ( GEditor )
	{
		GEditor->OnBlueprintReinstanced().RemoveAll(this);
	}
}

void SDesignerView::BindCommands()
{
	CommandList = MakeShareable(new FUICommandList);

	const FDesignerCommands& Commands = FDesignerCommands::Get();

	CommandList->MapAction(
		Commands.LayoutTransform,
		FExecuteAction::CreateSP(this, &SDesignerView::SetTransformMode, ETransformMode::Layout),
		FCanExecuteAction::CreateSP(this, &SDesignerView::CanSetTransformMode, ETransformMode::Layout),
		FIsActionChecked::CreateSP(this, &SDesignerView::IsTransformModeActive, ETransformMode::Layout)
	);

	CommandList->MapAction(
		Commands.RenderTransform,
		FExecuteAction::CreateSP(this, &SDesignerView::SetTransformMode, ETransformMode::Render),
		FCanExecuteAction::CreateSP(this, &SDesignerView::CanSetTransformMode, ETransformMode::Render),
		FIsActionChecked::CreateSP(this, &SDesignerView::IsTransformModeActive, ETransformMode::Render)
	);

	CommandList->MapAction(
		Commands.ToggleOutlines,
		FExecuteAction::CreateSP(this, &SDesignerView::ToggleShowingOutlines),
		FCanExecuteAction(),
		FIsActionChecked::CreateSP(this, &SDesignerView::IsShowingOutlines)
	);

	CommandList->MapAction(
		Commands.ToggleRespectLocks,
		FExecuteAction::CreateSP(this, &SDesignerView::ToggleRespectingLocks),
		FCanExecuteAction(),
		FIsActionChecked::CreateSP(this, &SDesignerView::IsRespectingLocks)
	);
}

void SDesignerView::AddReferencedObjects(FReferenceCollector& Collector)
{
	if ( PreviewWidget )
	{
		Collector.AddReferencedObject(PreviewWidget);
	}

	for (auto& DropPreview : DropPreviews)
	{
		if (DropPreview.Widget)
		{
			Collector.AddReferencedObject(DropPreview.Widget);
		}
		if (DropPreview.Parent)
		{
			Collector.AddReferencedObject(DropPreview.Parent);
		}
	}
}

void SDesignerView::SetTransformMode(ETransformMode::Type InTransformMode)
{
	if ( !InTransaction() )
	{
		TransformMode = InTransformMode;
	}
}

bool SDesignerView::CanSetTransformMode(ETransformMode::Type InTransformMode) const
{
	return true;
}

bool SDesignerView::IsTransformModeActive(ETransformMode::Type InTransformMode) const
{
	return TransformMode == InTransformMode;
}

void SDesignerView::ToggleShowingOutlines()
{
	TSharedPtr<FWidgetBlueprintEditor> Editor = BlueprintEditor.Pin();

	Editor->SetShowDashedOutlines(!Editor->GetShowDashedOutlines());
	Editor->InvalidatePreview();
}

bool SDesignerView::IsShowingOutlines() const
{
	return BlueprintEditor.Pin()->GetShowDashedOutlines();
}

void SDesignerView::ToggleRespectingLocks()
{
	TSharedPtr<FWidgetBlueprintEditor> Editor = BlueprintEditor.Pin();

	Editor->SetIsRespectingLocks(!Editor->GetIsRespectingLocks());
}

bool SDesignerView::IsRespectingLocks() const
{
	return BlueprintEditor.Pin()->GetIsRespectingLocks();
}

void SDesignerView::SetStartupResolution()
{
	// Use previously set resolution (or create new entries using default values)
	// Width
	if (!GConfig->GetInt(*ConfigSectionName, TEXT("PreviewWidth"), PreviewWidth, GEditorPerProjectIni))
	{
		GConfig->SetInt(*ConfigSectionName, TEXT("PreviewWidth"), DefaultResolutionWidth, GEditorPerProjectIni);
		PreviewWidth = DefaultResolutionWidth;
	}
	// Height
	if (!GConfig->GetInt(*ConfigSectionName, TEXT("PreviewHeight"), PreviewHeight, GEditorPerProjectIni))
	{
		GConfig->SetInt(*ConfigSectionName, TEXT("PreviewHeight"), DefaultResolutionHeight, GEditorPerProjectIni);
		PreviewHeight = DefaultResolutionHeight;
	}
	// Aspect Ratio
	if (!GConfig->GetString(*ConfigSectionName, TEXT("PreviewAspectRatio"), PreviewAspectRatio, GEditorPerProjectIni))
	{
		GConfig->SetString(*ConfigSectionName, TEXT("PreviewAspectRatio"), *DefaultAspectRatio, GEditorPerProjectIni);
		PreviewAspectRatio = DefaultAspectRatio;
	}
}

float SDesignerView::GetPreviewScale() const
{
	return GetZoomAmount() * GetPreviewDPIScale();
}

const TSet<FWidgetReference>& SDesignerView::GetSelectedWidgets() const
{
	return BlueprintEditor.Pin()->GetSelectedWidgets();
}

FWidgetReference SDesignerView::GetSelectedWidget() const
{
	const TSet<FWidgetReference>& SelectedWidgets = BlueprintEditor.Pin()->GetSelectedWidgets();

	// Only return a selected widget when we have only a single item selected.
	if ( SelectedWidgets.Num() == 1 )
	{
		for ( TSet<FWidgetReference>::TConstIterator SetIt(SelectedWidgets); SetIt; ++SetIt )
		{
			return *SetIt;
		}
	}

	return FWidgetReference();
}

ETransformMode::Type SDesignerView::GetTransformMode() const
{
	return TransformMode;
}

FOptionalSize SDesignerView::GetPreviewAreaWidth() const
{
	FVector2D Area, Size;
	GetPreviewAreaAndSize(Area, Size);

	return Area.X;
}

FOptionalSize SDesignerView::GetPreviewAreaHeight() const
{
	FVector2D Area, Size;
	GetPreviewAreaAndSize(Area, Size);

	return Area.Y;
}

FOptionalSize SDesignerView::GetPreviewSizeWidth() const
{
	FVector2D Area, Size;
	GetPreviewAreaAndSize(Area, Size);

	return Size.X;
}

FOptionalSize SDesignerView::GetPreviewSizeHeight() const
{
	FVector2D Area, Size;
	GetPreviewAreaAndSize(Area, Size);

	return Size.Y;
}

void SDesignerView::BeginResizingArea()
{
	bDrawGridLines = false;
	bShowResolutionOutlines = true;
}

void SDesignerView::EndResizingArea()
{
	bDrawGridLines = true;
	bShowResolutionOutlines = false;
}

void SDesignerView::SetPreviewAreaSize(int32 Width, int32 Height)
{
	if (UUserWidget* DefaultWidget = GetDefaultWidget())
	{
		Width = FMath::Max(Width, 1);
		Height = FMath::Max(Height, 1);

		switch (DefaultWidget->DesignSizeMode)
		{
			case EDesignPreviewSizeMode::Custom:
			case EDesignPreviewSizeMode::CustomOnScreen:
			{
				DefaultWidget->DesignTimeSize = FVector2D(Width, Height);
				break;
			}
			default:
			{
				int32 GCD = FMath::GreatestCommonDivisor(Width, Height);

				PreviewWidth = Width;
				PreviewHeight = Height;
				PreviewAspectRatio = FString::Printf(TEXT("%d:%d"), Height / GCD, Width / GCD);

				const bool bSaveChanges = false;
				if (bSaveChanges)
				{
					GConfig->SetInt(*ConfigSectionName, TEXT("PreviewWidth"), Width, GEditorPerProjectIni);
					GConfig->SetInt(*ConfigSectionName, TEXT("PreviewHeight"), Height, GEditorPerProjectIni);
					GConfig->SetString(*ConfigSectionName, TEXT("PreviewAspectRatio"), *PreviewAspectRatio, GEditorPerProjectIni);
				}
				break;
			}
		}
	}

	BroadcastDesignerChanged();

	ResolutionTextFade.Play(this->AsShared());
}

FVector2D SDesignerView::GetAreaResizeHandlePosition() const
{
	FGeometry PreviewAreaGeometry = PreviewAreaConstraint->GetCachedGeometry();
	FGeometry DesignerOverlayGeometry = DesignerWidgetCanvas->GetCachedGeometry();

	FVector2D AbsoluteResizeHandlePosition = PreviewAreaGeometry.LocalToAbsolute(PreviewAreaGeometry.GetLocalSize() + FVector2D(2, 2));

	return DesignerOverlayGeometry.AbsoluteToLocal(AbsoluteResizeHandlePosition);
}

EVisibility SDesignerView::GetAreaResizeHandleVisibility() const
{
	if (UUserWidget* DefaultWidget = GetDefaultWidget())
	{
		switch (DefaultWidget->DesignSizeMode)
		{
		case EDesignPreviewSizeMode::Desired:
			return EVisibility::Collapsed;
		default:
			return EVisibility::Visible;
		}
	}

	return EVisibility::Collapsed;
}

const FSlateBrush* SDesignerView::GetPreviewBackground() const
{
	if ( UUserWidget* DefaultWidget = GetDefaultWidget() )
	{
		if ( DefaultWidget->PreviewBackground )
		{
			BackgroundImage.SetResourceObject(DefaultWidget->PreviewBackground);
			return &BackgroundImage;
		}
	}

	return nullptr;
}

void SDesignerView::GetPreviewAreaAndSize(FVector2D& Area, FVector2D& Size) const
{
	Area = FVector2D(PreviewWidth, PreviewHeight);
	Size = FVector2D(PreviewWidth, PreviewHeight);

	if ( UUserWidget* DefaultWidget = GetDefaultWidget() )
	{
		switch ( DefaultWidget->DesignSizeMode )
		{
		case EDesignPreviewSizeMode::Custom:
			Area = DefaultWidget->DesignTimeSize;
			Size = DefaultWidget->DesignTimeSize;
			return;
		case EDesignPreviewSizeMode::CustomOnScreen:
			Size = DefaultWidget->DesignTimeSize;
			return;
		case EDesignPreviewSizeMode::Desired:
			Area = CachedPreviewDesiredSize;
			Size = CachedPreviewDesiredSize;
			return;
		case EDesignPreviewSizeMode::DesiredOnScreen:
			Size = CachedPreviewDesiredSize;
			return;
		case EDesignPreviewSizeMode::FillScreen:
			break;
		}
	}
}

float SDesignerView::GetPreviewDPIScale() const
{
	// If the user is using a custom size then we disable the DPI scaling logic.
	if ( UUserWidget* DefaultWidget = GetDefaultWidget() )
	{
		if ( DefaultWidget->DesignSizeMode == EDesignPreviewSizeMode::Custom || 
			 DefaultWidget->DesignSizeMode == EDesignPreviewSizeMode::Desired )
		{
			return 1.0f;
		}
	}

	return GetDefault<UUserInterfaceSettings>(UUserInterfaceSettings::StaticClass())->GetDPIScaleBasedOnSize(FIntPoint(PreviewWidth, PreviewHeight));
}

FSlateRect SDesignerView::ComputeAreaBounds() const
{
	return FSlateRect(0, 0, GetPreviewAreaWidth().Get(), GetPreviewAreaHeight().Get());
}

int32 SDesignerView::GetSnapGridSize() const
{
	const UWidgetDesignerSettings* DesignerSettings = GetDefault<UWidgetDesignerSettings>();
	return DesignerSettings->GridSnapSize;
}

int32 SDesignerView::GetGraphRulePeriod() const
{
	return 10;
}

float SDesignerView::GetGridScaleAmount() const
{
	return GetPreviewDPIScale();
}

EVisibility SDesignerView::GetInfoBarVisibility() const
{
	if ( DesignerMessageStack.Num() > 0 )
	{
		return EVisibility::Visible;
	}

	return EVisibility::Hidden;
}

FText SDesignerView::GetInfoBarText() const
{
	if ( DesignerMessageStack.Num() > 0 )
	{
		return DesignerMessageStack.Top();
	}

	return FText::GetEmpty();
}

void SDesignerView::PushDesignerMessage(const FText& Message)
{
	DesignerMessageStack.Push(Message);
}

void SDesignerView::PopDesignerMessage()
{
	if ( DesignerMessageStack.Num() > 0)
	{
		DesignerMessageStack.Pop();
	}
}

void SDesignerView::OnEditorSelectionChanged()
{
	TSharedPtr<FWidgetBlueprintEditor> BPEd = BlueprintEditor.Pin();
	TSet<FWidgetReference> PendingSelectedWidgets = BPEd->GetSelectedWidgets();

	// Notify all widgets that are no longer selected.
	for ( FWidgetReference& WidgetRef : SelectedWidgetsCache )
	{
		if ( WidgetRef.IsValid() && !PendingSelectedWidgets.Contains(WidgetRef) )
		{
			WidgetRef.GetPreview()->DeselectByDesigner();
		}

		// Find all named slot host widgets that are hierarchical ancestors of this widget and call deselect on them as well
		TArray<FWidgetReference> AncestorSlotHostWidgets;
		FWidgetBlueprintEditorUtils::FindAllAncestorNamedSlotHostWidgetsForContent(AncestorSlotHostWidgets, WidgetRef.GetTemplate(), BPEd.ToSharedRef());

		for (FWidgetReference SlotHostWidget : AncestorSlotHostWidgets)
		{
			SlotHostWidget.GetPreview()->DeselectByDesigner();
		}
	}

	// Notify all widgets that are now selected.
	for ( FWidgetReference& WidgetRef : PendingSelectedWidgets )
	{
		if ( WidgetRef.IsValid() && !SelectedWidgetsCache.Contains(WidgetRef) )
		{
			WidgetRef.GetPreview()->SelectByDesigner();

			// Find all named slot host widgets that are hierarchical ancestors of this widget and call select on them as well
			TArray<FWidgetReference> AncestorSlotHostWidgets;
			FWidgetBlueprintEditorUtils::FindAllAncestorNamedSlotHostWidgetsForContent(AncestorSlotHostWidgets, WidgetRef.GetTemplate(), BPEd.ToSharedRef());

			for (FWidgetReference SlotHostWidget : AncestorSlotHostWidgets)
			{
				SlotHostWidget.GetPreview()->SelectByDesigner();
			}
		}
	}

	SelectedWidgetsCache = PendingSelectedWidgets;

	CreateExtensionWidgetsForSelection();
}

void SDesignerView::OnHoveredWidgetSet(const FWidgetReference& InHoveredWidget)
{
	HoveredWidgetOutlineFade.Play(this->AsShared());
}

void SDesignerView::OnHoveredWidgetCleared()
{
	HoveredWidgetOutlineFade.JumpToEnd();
}

FGeometry SDesignerView::GetDesignerGeometry() const
{
	return PreviewHitTestRoot->GetCachedGeometry();
}

FVector2D SDesignerView::GetWidgetOriginAbsolute() const
{
	if (PreviewWidget)
	{
		FGeometry Geometry;
		if (GetWidgetGeometry(PreviewWidget, Geometry))
		{
			return Geometry.AbsolutePosition;
		}
	}

	return FVector2D(0, 0);
}

void SDesignerView::MarkDesignModifed(bool bRequiresRecompile)
{
	if ( bRequiresRecompile )
	{
		FBlueprintEditorUtils::MarkBlueprintAsStructurallyModified(GetBlueprint());
	}
	else
	{
		FBlueprintEditorUtils::MarkBlueprintAsModified(GetBlueprint());
	}
}

bool SDesignerView::GetWidgetParentGeometry(const FWidgetReference& Widget, FGeometry& Geometry) const
{
	if ( UWidget* WidgetPreview = Widget.GetPreview() )
	{
		if ( UPanelWidget* Parent = WidgetPreview->GetParent() )
		{
			return GetWidgetGeometry(Parent, Geometry);
		}
	}

	Geometry = GetDesignerGeometry();
	return true;
}

bool SDesignerView::GetWidgetGeometry(const FWidgetReference& Widget, FGeometry& Geometry) const
{
	if ( const UWidget* WidgetPreview = Widget.GetPreview() )
	{
		return GetWidgetGeometry(WidgetPreview, Geometry);
	}

	return false;
}

bool SDesignerView::GetWidgetGeometry(const UWidget* InPreviewWidget, FGeometry& Geometry) const
{
	TSharedPtr<SWidget> CachedPreviewWidget = InPreviewWidget->GetCachedWidget();
	if ( CachedPreviewWidget.IsValid() )
	{
		const FArrangedWidget* ArrangedWidget = CachedWidgetGeometry.Find(CachedPreviewWidget.ToSharedRef());
		if ( ArrangedWidget )
		{
			Geometry = ArrangedWidget->Geometry;
			return true;
		}
	}

	return false;
}

FGeometry SDesignerView::MakeGeometryWindowLocal(const FGeometry& WidgetGeometry) const
{
	FGeometry NewGeometry = WidgetGeometry;

	TSharedPtr<SWindow> WidgetWindow = FSlateApplication::Get().FindWidgetWindow(SharedThis(this));
	if ( WidgetWindow.IsValid() )
	{
		TSharedRef<SWindow> CurrentWindowRef = WidgetWindow.ToSharedRef();

		NewGeometry.AppendTransform(FSlateLayoutTransform(Inverse(CurrentWindowRef->GetPositionInScreen())));
	}

	return NewGeometry;
}

void SDesignerView::ClearExtensionWidgets()
{
	ExtensionWidgetCanvas->ClearChildren();
}

void SDesignerView::CreateExtensionWidgetsForSelection()
{
	// Remove all the current extension widgets
	ClearExtensionWidgets();

	// Get the selected widgets as an array
	TArray<FWidgetReference> Selected = GetSelectedWidgets().Array();
	
	TArray< TSharedRef<FDesignerSurfaceElement> > ExtensionElements;

	if ( Selected.Num() > 0 )
	{
		const float Offset = 10;

		// Add transform handles
		ExtensionElements.Add(MakeShareable(new FDesignerSurfaceElement(SNew(STransformHandle, this, ETransformDirection::TopLeft), EExtensionLayoutLocation::TopLeft, FVector2D(-Offset, -Offset))));
		ExtensionElements.Add(MakeShareable(new FDesignerSurfaceElement(SNew(STransformHandle, this, ETransformDirection::TopCenter), EExtensionLayoutLocation::TopCenter, FVector2D(0, -Offset))));
		ExtensionElements.Add(MakeShareable(new FDesignerSurfaceElement(SNew(STransformHandle, this, ETransformDirection::TopRight), EExtensionLayoutLocation::TopRight, FVector2D(Offset, -Offset))));

		ExtensionElements.Add(MakeShareable(new FDesignerSurfaceElement(SNew(STransformHandle, this, ETransformDirection::CenterLeft), EExtensionLayoutLocation::CenterLeft, FVector2D(-Offset, 0))));
		ExtensionElements.Add(MakeShareable(new FDesignerSurfaceElement(SNew(STransformHandle, this, ETransformDirection::CenterRight), EExtensionLayoutLocation::CenterRight, FVector2D(Offset, 0))));

		ExtensionElements.Add(MakeShareable(new FDesignerSurfaceElement(SNew(STransformHandle, this, ETransformDirection::BottomLeft), EExtensionLayoutLocation::BottomLeft, FVector2D(-Offset, Offset))));
		ExtensionElements.Add(MakeShareable(new FDesignerSurfaceElement(SNew(STransformHandle, this, ETransformDirection::BottomCenter), EExtensionLayoutLocation::BottomCenter, FVector2D(0, Offset))));
		ExtensionElements.Add(MakeShareable(new FDesignerSurfaceElement(SNew(STransformHandle, this, ETransformDirection::BottomRight), EExtensionLayoutLocation::BottomRight, FVector2D(Offset, Offset))));

		// Build extension widgets for new selection
		for ( TSharedRef<FDesignerExtension>& Ext : DesignerExtensions )
		{
			if ( Ext->CanExtendSelection(Selected) )
			{
				Ext->ExtendSelection(Selected, ExtensionElements);
			}
		}

		// Add Widgets to designer surface
		for ( TSharedRef<FDesignerSurfaceElement>& ExtElement : ExtensionElements )
		{
			ExtensionWidgetCanvas->AddSlot()
				.Position(TAttribute<FVector2D>::Create(TAttribute<FVector2D>::FGetter::CreateSP(this, &SDesignerView::GetExtensionPosition, ExtElement)))
				.Size(TAttribute<FVector2D>::Create(TAttribute<FVector2D>::FGetter::CreateSP(this, &SDesignerView::GetExtensionSize, ExtElement)))
				[
					ExtElement->GetWidget()
				];
		}
	}
}

FVector2D SDesignerView::GetExtensionPosition(TSharedRef<FDesignerSurfaceElement> ExtensionElement) const
{
	FWidgetReference SelectedWidget = GetSelectedWidget();

	if ( SelectedWidget.IsValid() )
	{
		FGeometry SelectedWidgetGeometry;
		FGeometry SelectedWidgetParentGeometry;

		if ( GetWidgetGeometry(SelectedWidget, SelectedWidgetGeometry) && GetWidgetParentGeometry(SelectedWidget, SelectedWidgetParentGeometry) )
		{
			const FVector2D ParentPostion_DesignerSpace = (SelectedWidgetParentGeometry.AbsolutePosition - GetDesignerGeometry().AbsolutePosition) / GetDesignerGeometry().Scale;
			const FVector2D ParentSize = SelectedWidgetParentGeometry.Size * GetPreviewScale();

			FVector2D FinalPosition(0, 0);

			if (ExtensionElement->GetLocation() == EExtensionLayoutLocation::RelativeFromParent)
			{
				FinalPosition = GetDesignerGeometry().AbsoluteToLocal(SelectedWidgetParentGeometry.LocalToAbsolute(FVector2D(0, 0)));
				FinalPosition += ExtensionElement->GetOffset();
			}
			else
			{
				FVector2D WidgetPosition;

				// Get the initial offset based on the location around the selected object.
				switch (ExtensionElement->GetLocation())
				{
				case EExtensionLayoutLocation::TopLeft:
					WidgetPosition = FVector2D(0, 0);
					break;
				case EExtensionLayoutLocation::TopCenter:
					WidgetPosition = FVector2D(SelectedWidgetGeometry.GetLocalSize().X * 0.5f, 0);
					break;
				case EExtensionLayoutLocation::TopRight:
					WidgetPosition = FVector2D(SelectedWidgetGeometry.GetLocalSize().X, 0);
					break;

				case EExtensionLayoutLocation::CenterLeft:
					WidgetPosition = FVector2D(0, SelectedWidgetGeometry.GetLocalSize().Y * 0.5f);
					break;
				case EExtensionLayoutLocation::CenterCenter:
					WidgetPosition = FVector2D(SelectedWidgetGeometry.GetLocalSize().X * 0.5f, SelectedWidgetGeometry.GetLocalSize().Y * 0.5f);
					break;
				case EExtensionLayoutLocation::CenterRight:
					WidgetPosition = FVector2D(SelectedWidgetGeometry.GetLocalSize().X, SelectedWidgetGeometry.GetLocalSize().Y * 0.5f);
					break;

				case EExtensionLayoutLocation::BottomLeft:
					WidgetPosition = FVector2D(0, SelectedWidgetGeometry.GetLocalSize().Y);
					break;
				case EExtensionLayoutLocation::BottomCenter:
					WidgetPosition = FVector2D(SelectedWidgetGeometry.GetLocalSize().X * 0.5f, SelectedWidgetGeometry.GetLocalSize().Y);
					break;
				case EExtensionLayoutLocation::BottomRight:
					WidgetPosition = SelectedWidgetGeometry.GetLocalSize();
					break;
				}

				FVector2D SelectedWidgetScale = SelectedWidgetGeometry.GetAccumulatedRenderTransform().GetMatrix().GetScale().GetVector();

				FVector2D ApplicationScaledOffset = ExtensionElement->GetOffset() * GetDesignerGeometry().Scale;

				FVector2D LocalOffsetFull = ApplicationScaledOffset / SelectedWidgetScale;
				FVector2D PositionFullOffset = GetDesignerGeometry().AbsoluteToLocal(SelectedWidgetGeometry.LocalToAbsolute(WidgetPosition + LocalOffsetFull));
				FVector2D LocalOffsetHalf = (ApplicationScaledOffset / 2.0f) / SelectedWidgetScale;
				FVector2D PositionHalfOffset = GetDesignerGeometry().AbsoluteToLocal(SelectedWidgetGeometry.LocalToAbsolute(WidgetPosition + LocalOffsetHalf));

				FVector2D PivotCorrection = PositionHalfOffset - (PositionFullOffset + FVector2D(5.0f, 5.0f));

				FinalPosition = PositionFullOffset + PivotCorrection;
			}

			// Add the alignment offset
			FinalPosition += ParentSize * ExtensionElement->GetAlignment();

			return FinalPosition;
		}
	}

	return FVector2D(0, 0);
}

FVector2D SDesignerView::GetExtensionSize(TSharedRef<FDesignerSurfaceElement> ExtensionElement) const
{
	return ExtensionElement->GetWidget()->GetDesiredSize();
}

void SDesignerView::ClearDropPreviews()
{
	for (const auto& DropPreview : DropPreviews)
	{
		if (DropPreview.Parent)
		{
			DropPreview.Parent->RemoveChild(DropPreview.Widget);
		}

		UWidgetBlueprint* BP = GetBlueprint();
		BP->WidgetTree->RemoveWidget(DropPreview.Widget);

		// Since the widget has been removed from the widget tree, move it into the transient package. Otherwise,
		// it will remain outered to the widget tree and end up as a property in the BP class layout as a result.
		DropPreview.Widget->Rename(nullptr, GetTransientPackage());
	}
	DropPreviews.Empty();
}

UWidgetBlueprint* SDesignerView::GetBlueprint() const
{
	if ( BlueprintEditor.IsValid() )
	{
		UBlueprint* BP = BlueprintEditor.Pin()->GetBlueprintObj();
		return Cast<UWidgetBlueprint>(BP);
	}

	return nullptr;
}

void SDesignerView::Register(TSharedRef<FDesignerExtension> Extension)
{
	Extension->Initialize(this, GetBlueprint());
	DesignerExtensions.Add(Extension);
}

void SDesignerView::OnPreviewNeedsRecreation()
{
	// Because widget blueprints can contain other widget blueprints, the safe thing to do is to have all
	// designers jettison their previews on the compilation of any widget blueprint.  We do this to prevent
	// having slate widgets that still may reference data in their owner UWidget that has been garbage collected.
	CachedWidgetGeometry.Reset();

	PreviewWidget = nullptr;
	PreviewSurface->SetContent(SNullWidget::NullWidget);
}

SDesignerView::FWidgetHitResult::FWidgetHitResult()
	: Widget()
	, WidgetArranged(SNullWidget::NullWidget, FGeometry())
	, NamedSlot(NAME_None)
{
}

bool SDesignerView::FindWidgetUnderCursor(const FGeometry& MyGeometry, const FPointerEvent& MouseEvent, TSubclassOf<UWidget> FindType, FWidgetHitResult& HitResult)
{
	//@TODO UMG Make it so you can request dropable widgets only, to find the first parentable.

	// Query the hit test grid we create for the design surface, and determine what widgets we hit.
	TArray<FWidgetAndPointer> BubblePath = DesignerHittestGrid->GetBubblePath(MouseEvent.GetScreenSpacePosition(), 0.0f, true);

	HitResult.Widget = FWidgetReference();
	HitResult.NamedSlot = NAME_None;

	UUserWidget* PreviewUserWidget = BlueprintEditor.Pin()->GetPreview();
	if ( PreviewUserWidget )
	{
		UWidget* WidgetUnderCursor = nullptr;

		// We loop through each hit slate widget until we arrive at one that we can access from the root widget.
		for ( int32 ChildIndex = BubblePath.Num() - 1; ChildIndex >= 0; ChildIndex-- )
		{
			FArrangedWidget& Child = BubblePath[ChildIndex];
			WidgetUnderCursor = PreviewUserWidget->GetWidgetHandle(Child.Widget);
			
			if (WidgetUnderCursor == nullptr)
			{
				continue;
			}

			// Ignore the drop preview widgets when doing widget picking
			if (DropPreviews.ContainsByPredicate([WidgetUnderCursor](const FDropPreview& Preview){ return Preview.Widget == WidgetUnderCursor; }))
			{
				WidgetUnderCursor = nullptr;
				continue;
			}

			// Ignore widgets that don't pass our find widget filter.
			if ( WidgetUnderCursor->GetClass()->IsChildOf(FindType) == false )
			{
				WidgetUnderCursor = nullptr;
				continue;
			}
			
			// We successfully found a widget that's accessible from the root.
			if ( WidgetUnderCursor )
			{
				HitResult.Widget = BlueprintEditor.Pin()->GetReferenceFromPreview(WidgetUnderCursor);
				HitResult.WidgetArranged = Child;

				if ( UUserWidget* UserWidgetUnderCursor = Cast<UUserWidget>(WidgetUnderCursor) )
				{
					// Find the named slot we're over, if any
					for ( int32 SubChildIndex = BubblePath.Num() - 1; SubChildIndex > ChildIndex; SubChildIndex-- )
					{
						FArrangedWidget& SubChild = BubblePath[SubChildIndex];
						UNamedSlot* NamedSlot = Cast<UNamedSlot>(UserWidgetUnderCursor->GetWidgetHandle(SubChild.Widget));
						if ( NamedSlot )
						{
							HitResult.NamedSlot = NamedSlot->GetFName();
							break;
						}
					}
				}

				return true;
			}
		}
	}

	return false;
}

void SDesignerView::ResolvePendingSelectedWidgets()
{
	if ( PendingSelectedWidget.IsValid() )
	{
		TSet<FWidgetReference> SelectedTemplates;
		SelectedTemplates.Add(PendingSelectedWidget);
		BlueprintEditor.Pin()->SelectWidgets(SelectedTemplates, FSlateApplication::Get().GetModifierKeys().IsControlDown());

		PendingSelectedWidget = FWidgetReference();
	}
}

FReply SDesignerView::OnMouseButtonDown(const FGeometry& MyGeometry, const FPointerEvent& MouseEvent)
{
	SDesignSurface::OnMouseButtonDown(MyGeometry, MouseEvent);

	//TODO UMG Undoable Selection
	FWidgetHitResult HitResult;
	if ( FindWidgetUnderCursor(MyGeometry, MouseEvent, UWidget::StaticClass(), HitResult) )
	{
		SelectedWidgetContextMenuLocation = HitResult.WidgetArranged.Geometry.AbsoluteToLocal(MouseEvent.GetScreenSpacePosition());

		PendingSelectedWidget = HitResult.Widget;

		if ( MouseEvent.GetEffectingButton() == EKeys::LeftMouseButton )
		{
			const TSet<FWidgetReference>& SelectedWidgets = GetSelectedWidgets();

			bool bResolvePendingSelectionImmediately = true;

			if (SelectedWidgets.Num() > 0)
			{
				for (const auto& SelectedWidget : SelectedWidgets)
				{
					auto PendingTemplate = PendingSelectedWidget.GetTemplate();
					auto SelectedTemplate = SelectedWidget.GetTemplate();

					if ( PendingSelectedWidget == SelectedWidget || ( PendingTemplate && SelectedTemplate && PendingTemplate->IsChildOf( SelectedTemplate ) ) )
					{
						bResolvePendingSelectionImmediately = false;
						break;
					}
				}
			}

			// If the newly clicked item is a child of the active selection, add it to the pending set of selected 
			// widgets, if they begin dragging we can just move the parent, but if it's not part of the parent set, 
			// we want to immediately begin dragging it.  Also if the currently selected widget is the root widget, 
			// we won't be moving him so just resolve immediately.
			if ( bResolvePendingSelectionImmediately )
			{
				ResolvePendingSelectedWidgets();
			}

			DraggingStartPositionScreenSpace = MouseEvent.GetScreenSpacePosition();
		}
	}
	else
	{
		// Clear the selection immediately if we didn't click anything.
		if(MouseEvent.GetEffectingButton() == EKeys::LeftMouseButton)
		{
			TSet<FWidgetReference> SelectedTemplates;
			BlueprintEditor.Pin()->SelectWidgets(SelectedTemplates, false);
		}
	}

	// Capture mouse for the drag handle and general mouse actions
	return FReply::Handled().PreventThrottling().SetUserFocus(AsShared(), EFocusCause::Mouse).CaptureMouse(AsShared());
}

FReply SDesignerView::OnMouseButtonUp(const FGeometry& MyGeometry, const FPointerEvent& MouseEvent)
{
	if ( HasMouseCapture() && MouseEvent.GetEffectingButton() == EKeys::LeftMouseButton )
	{
		ResolvePendingSelectedWidgets();

		bMovingExistingWidget = false;

		EndTransaction(false);
	}
	else if ( MouseEvent.GetEffectingButton() == EKeys::RightMouseButton )
	{
		if ( !bIsPanning && !bIsZoomingWithTrackpad )
		{
			ResolvePendingSelectedWidgets();

			ShowContextMenu(MyGeometry, MouseEvent);
		}
	}

	SDesignSurface::OnMouseButtonUp(MyGeometry, MouseEvent);

	return FReply::Handled().ReleaseMouseCapture();
}

FReply SDesignerView::OnMouseMove(const FGeometry& MyGeometry, const FPointerEvent& MouseEvent)
{
	if ( MouseEvent.GetCursorDelta().IsZero() )
	{
		return FReply::Unhandled();
	}

	FReply SurfaceHandled = SDesignSurface::OnMouseMove(MyGeometry, MouseEvent);
	if ( SurfaceHandled.IsEventHandled() )
	{
		return SurfaceHandled;
	}

	if ( MouseEvent.IsMouseButtonDown(EKeys::LeftMouseButton) && HasMouseCapture() )
	{
		const TSet<FWidgetReference>& SelectedWidgets = GetSelectedWidgets();

		if (SelectedWidgets.Num() > 0 && !bMovingExistingWidget)
		{
			if ( TransformMode == ETransformMode::Layout )
			{
				bool bIsRootWidgetSelected = false;
				for (const auto& SelectedWidget : SelectedWidgets)
				{
					if (SelectedWidget.GetTemplate()->GetParent() == nullptr)
					{
						bIsRootWidgetSelected = true;
						break;
					}
				}

				if (!bIsRootWidgetSelected)
				{
					bMovingExistingWidget = true;
					//Drag selected widgets
					return FReply::Handled().DetectDrag(AsShared(), EKeys::LeftMouseButton);
				}
			}
			else
			{
				checkSlow(TransformMode == ETransformMode::Render);
				checkSlow(bMovingExistingWidget == false);

				if (SelectedWidgets.Num() == 1)
				{
					BeginTransaction(LOCTEXT("MoveWidgetRT", "Move Widget (Render Transform)"));
				}
				else
				{
					check(SelectedWidgets.Num() > 1);
					BeginTransaction(LOCTEXT("MoveWidgetsRT", "Move Widgets (Render Transform)"));
				}

				for (const auto& SelectedWidget : SelectedWidgets)
				{
					if (UWidget* WidgetPreview = SelectedWidget.GetPreview())
					{
						FGeometry ParentGeometry;
						if (GetWidgetParentGeometry(SelectedWidget, ParentGeometry))
						{
							const FSlateRenderTransform& AbsoluteToLocalTransform = Inverse(ParentGeometry.GetAccumulatedRenderTransform());

							FWidgetTransform WidgetRenderTransform = WidgetPreview->RenderTransform;
							WidgetRenderTransform.Translation += AbsoluteToLocalTransform.TransformVector(MouseEvent.GetCursorDelta());

							static const FName RenderTransformName(TEXT("RenderTransform"));

							FObjectEditorUtils::SetPropertyValue<UWidget, FWidgetTransform>(WidgetPreview, RenderTransformName, WidgetRenderTransform);
							FObjectEditorUtils::SetPropertyValue<UWidget, FWidgetTransform>(SelectedWidget.GetTemplate(), RenderTransformName, WidgetRenderTransform);
						}
					}
				}
			}
		}
	}
	

	// Update the hovered widget under the mouse
	auto PinnedBlueprintEditor = BlueprintEditor.Pin();
	FWidgetHitResult HitResult;
	if ( FindWidgetUnderCursor(MyGeometry, MouseEvent, UWidget::StaticClass(), HitResult) )
	{
		PinnedBlueprintEditor->SetHoveredWidget(HitResult.Widget);
	}
	else if (PinnedBlueprintEditor->GetHoveredWidget().IsValid())
	{
		PinnedBlueprintEditor->ClearHoveredWidget();
	}

	return FReply::Unhandled();
}

void SDesignerView::OnMouseEnter(const FGeometry& MyGeometry, const FPointerEvent& MouseEvent)
{
	SDesignSurface::OnMouseEnter(MyGeometry, MouseEvent);

	BlueprintEditor.Pin()->ClearHoveredWidget();
}

void SDesignerView::OnMouseLeave(const FPointerEvent& MouseEvent)
{
	SDesignSurface::OnMouseLeave(MouseEvent);

	BlueprintEditor.Pin()->ClearHoveredWidget();
}

FReply SDesignerView::OnKeyDown(const FGeometry& MyGeometry, const FKeyEvent& InKeyEvent)
{
	BlueprintEditor.Pin()->PasteDropLocation = SelectedWidgetContextMenuLocation;

	if ( BlueprintEditor.Pin()->DesignerCommandList->ProcessCommandBindings(InKeyEvent) )
	{
		return FReply::Handled();
	}

	if ( CommandList->ProcessCommandBindings(InKeyEvent) )
	{
		return FReply::Handled();
	}

	const UWidgetDesignerSettings* DesignerSettings = GetDefault<UWidgetDesignerSettings>();

	if ( InKeyEvent.GetKey() == EKeys::Up )
	{
		return NudgeSelectedWidget(FVector2D(0, -DesignerSettings->GridSnapSize));
	}
	else if ( InKeyEvent.GetKey() == EKeys::Down )
	{
		return NudgeSelectedWidget(FVector2D(0, DesignerSettings->GridSnapSize));
	}
	else if ( InKeyEvent.GetKey() == EKeys::Left )
	{
		return NudgeSelectedWidget(FVector2D(-DesignerSettings->GridSnapSize, 0));
	}
	else if ( InKeyEvent.GetKey() == EKeys::Right )
	{
		return NudgeSelectedWidget(FVector2D(DesignerSettings->GridSnapSize, 0));
	}

	return FReply::Unhandled();
}

FReply SDesignerView::OnKeyUp(const FGeometry& MyGeometry, const FKeyEvent& InKeyEvent)
{
	return FReply::Unhandled();
}

FReply SDesignerView::NudgeSelectedWidget(FVector2D Nudge)
{
	for ( const FWidgetReference& WidgetRef : GetSelectedWidgets() )
	{
		if ( WidgetRef.IsValid() )
		{
			UWidget* CurrentTemplateWidget = WidgetRef.GetTemplate();
			UWidget* CurrentPreviewWidget = WidgetRef.GetPreview();

			if (CurrentTemplateWidget && CurrentPreviewWidget)
			{
				UPanelSlot* TemplateSlot = CurrentTemplateWidget->Slot;
				UPanelSlot* PreviewSlot = CurrentPreviewWidget->Slot;

				if ( TemplateSlot && PreviewSlot )
				{
					FScopedTransaction Transaction(LOCTEXT("Designer_NudgeWidget", "Nudge Widget"));

					const UWidgetDesignerSettings* const WidgetDesignerSettings = GetDefault<UWidgetDesignerSettings>();

					// Attempt to nudge the slot. 
					if (TemplateSlot->NudgeByDesigner(Nudge, WidgetDesignerSettings->GridSnapEnabled ? TOptional<int32>(WidgetDesignerSettings->GridSnapSize) : TOptional<int32>()))
					{
						PreviewSlot->SynchronizeFromTemplate(TemplateSlot);
					}
					// Nudge failed, cancel transaction.
					else
					{
						Transaction.Cancel();
					}
				}
			}
		}
	}

	return FReply::Handled();
}

void SDesignerView::ShowContextMenu(const FGeometry& MyGeometry, const FPointerEvent& MouseEvent)
{
	FMenuBuilder MenuBuilder(true, nullptr);

	FWidgetBlueprintEditorUtils::CreateWidgetContextMenu(MenuBuilder, BlueprintEditor.Pin().ToSharedRef(), SelectedWidgetContextMenuLocation);

	TSharedPtr<SWidget> MenuContent = MenuBuilder.MakeWidget();

	if ( MenuContent.IsValid() )
	{
		FVector2D SummonLocation = MouseEvent.GetScreenSpacePosition();
		FWidgetPath WidgetPath = MouseEvent.GetEventPath() != nullptr ? *MouseEvent.GetEventPath() : FWidgetPath();
		FSlateApplication::Get().PushMenu(AsShared(), WidgetPath, MenuContent.ToSharedRef(), SummonLocation, FPopupTransitionEffect(FPopupTransitionEffect::ContextMenu));
	}
}

void SDesignerView::PopulateWidgetGeometryCache(FArrangedWidget& Root)
{
	DesignerHittestGrid->ClearGridForNewFrame(GetDesignerGeometry().GetLayoutBoundingRect());

	PopulateWidgetGeometryCache_Loop(Root, INDEX_NONE);
}

void SDesignerView::PopulateWidgetGeometryCache_Loop(FArrangedWidget& CurrentWidget, int32 ParentHitTestIndex)
{
	// If this widget clips to its bounds, then generate a new clipping rect representing the intersection of the bounding
	// rectangle of the widget's geometry, and the current clipping rectangle.
	bool bClipToBounds, bAlwaysClip, bIntersectClipBounds;
	FSlateRect CullingBounds = CurrentWidget.Widget->CalculateCullingAndClippingRules(CurrentWidget.Geometry, FSlateRect(), bClipToBounds, bAlwaysClip, bIntersectClipBounds);

	// NOTE: We're unable to deal with custom clipping states with this method, we'd have to do the true paint
	//   for widgets, which would be much more expensive.

	if (bClipToBounds)
	{
		// The hit test grid records things in desktop space, so we use the tick geometry instead of the paint geometry.
		FSlateClippingZone DesktopClippingZone(CurrentWidget.Geometry);
		DesktopClippingZone.SetShouldIntersectParent(bIntersectClipBounds);
		DesktopClippingZone.SetAlwaysClip(bAlwaysClip);
		DesignerHittestGrid->PushClip(DesktopClippingZone);
	}

	bool bIncludeInHitTestGrid = false;

	// Widgets that are children of foreign userWidgets should not be considered selection candidates.
	UWidget* CandidateUWidget = GetWidgetInDesignScopeFromSlateWidget(CurrentWidget.Widget);
	if (CandidateUWidget)
	{
		bool bRespectLocks = IsRespectingLocks();

		if (bRespectLocks && CandidateUWidget->IsLockedInDesigner())
		{
			bIncludeInHitTestGrid = false;
		}
		else
		{
			bIncludeInHitTestGrid = true;
		}
	}

	int32 NewParentHitTestIndex = ParentHitTestIndex;

	if (bIncludeInHitTestGrid)
	{
		NewParentHitTestIndex = DesignerHittestGrid->InsertWidget(ParentHitTestIndex, EVisibility::Visible, CurrentWidget, FVector2D(0, 0), 0);
	}

	FArrangedChildren ArrangedChildren(EVisibility::All);
	CurrentWidget.Widget->ArrangeChildren(CurrentWidget.Geometry, ArrangedChildren);

	CachedWidgetGeometry.Add(CurrentWidget.Widget, CurrentWidget);

	for (int32 ChildIndex = 0; ChildIndex < ArrangedChildren.Num(); ++ChildIndex)
	{
		FArrangedWidget& SomeChild = ArrangedChildren[ChildIndex];
		PopulateWidgetGeometryCache_Loop(SomeChild, NewParentHitTestIndex);
	}

	if (bClipToBounds)
	{
		DesignerHittestGrid->PopClip();
	}
}

int32 SDesignerView::HandleEffectsPainting(const FOnPaintHandlerParams& PaintArgs)
{
	DrawSelectionAndHoverOutline(PaintArgs);
	DrawSafeZone(PaintArgs);

	return PaintArgs.Layer + 1;
}

void SDesignerView::DrawSelectionAndHoverOutline(const FOnPaintHandlerParams& PaintArgs)
{
	const TSet<FWidgetReference>& SelectedWidgets = GetSelectedWidgets();

	// Allow the extensions to paint anything they want.
	for ( const TSharedRef<FDesignerExtension>& Ext : DesignerExtensions )
	{
		Ext->Paint(SelectedWidgets, PaintArgs.Geometry, PaintArgs.ClippingRect, PaintArgs.OutDrawElements, PaintArgs.Layer);
	}

	const FLinearColor SelectedTint(0, 1, 0);
	const bool bAntiAlias = false;

	for ( const FWidgetReference& SelectedWidget : SelectedWidgets )
	{
		TSharedPtr<SWidget> SelectedSlateWidget = SelectedWidget.GetPreviewSlate();

		if ( SelectedSlateWidget.IsValid() )
		{
			TSharedRef<SWidget> Widget = SelectedSlateWidget.ToSharedRef();

			FArrangedWidget ArrangedWidget(SNullWidget::NullWidget, FGeometry());
			FDesignTimeUtils::GetArrangedWidgetRelativeToWindow(Widget, ArrangedWidget);

			// Draw selection effect
			const FVector2D OutlinePixelSize = FVector2D(2.0f, 2.0f) / ArrangedWidget.Geometry.GetAccumulatedRenderTransform().GetMatrix().GetScale().GetVector();
			FPaintGeometry SelectionGeometry = ArrangedWidget.Geometry.ToInflatedPaintGeometry(OutlinePixelSize);

			FSlateClippingZone SelectionZone(SelectionGeometry);

			TArray<FVector2D> Points;
			Points.Add(SelectionZone.TopLeft);
			Points.Add(SelectionZone.TopRight);
			Points.Add(SelectionZone.BottomRight);
			Points.Add(SelectionZone.BottomLeft);
			Points.Add(SelectionZone.TopLeft);

			FSlateDrawElement::MakeLines(
				PaintArgs.OutDrawElements,
				PaintArgs.Layer,
				FPaintGeometry(),
				Points,
				ESlateDrawEffect::None,
				SelectedTint,
				bAntiAlias,
				2.0f);
		}
	}

	const FWidgetReference& HoveredWidget = BlueprintEditor.Pin()->GetHoveredWidget();
	TSharedPtr<SWidget> HoveredSlateWidget = HoveredWidget.GetPreviewSlate();

	// Don't draw the hovered effect if it's also the selected widget
	if ( HoveredSlateWidget.IsValid() && !SelectedWidgets.Contains(HoveredWidget) )
	{
		const FLinearColor HoveredTint(0, 0.5, 1, HoveredWidgetOutlineFade.GetLerp()); // Azure = 0x007FFF

		TSharedRef<SWidget> Widget = HoveredSlateWidget.ToSharedRef();

		FArrangedWidget ArrangedWidget(SNullWidget::NullWidget, FGeometry());
		FDesignTimeUtils::GetArrangedWidgetRelativeToWindow(Widget, ArrangedWidget);

		// Draw hovered effect
		const FVector2D OutlinePixelSize = FVector2D(2.0f, 2.0f) / ArrangedWidget.Geometry.GetAccumulatedRenderTransform().GetMatrix().GetScale().GetVector();
		FPaintGeometry HoveredGeometry = ArrangedWidget.Geometry.ToInflatedPaintGeometry(OutlinePixelSize);

		FSlateClippingZone HoveredZone(HoveredGeometry);

		TArray<FVector2D> Points;
		Points.Add(HoveredZone.TopLeft);
		Points.Add(HoveredZone.TopRight);
		Points.Add(HoveredZone.BottomRight);
		Points.Add(HoveredZone.BottomLeft);
		Points.Add(HoveredZone.TopLeft);

		FSlateDrawElement::MakeLines(
			PaintArgs.OutDrawElements,
			PaintArgs.Layer,
			FPaintGeometry(),
			Points,
			ESlateDrawEffect::None,
			HoveredTint,
			bAntiAlias,
			2.0f);
	}
}

void SDesignerView::DrawSafeZone(const FOnPaintHandlerParams& PaintArgs)
{
	bool bCanShowSafeZone = false;

	if ( UUserWidget* DefaultWidget = GetDefaultWidget() )
	{
		switch ( DefaultWidget->DesignSizeMode )
		{
		case EDesignPreviewSizeMode::CustomOnScreen:
		case EDesignPreviewSizeMode::DesiredOnScreen:
		case EDesignPreviewSizeMode::FillScreen:
			bCanShowSafeZone = true;
			break;
		}
	}

	if ( bCanShowSafeZone )
	{
		IConsoleVariable* SafeZoneDebugMode = IConsoleManager::Get().FindConsoleVariable(TEXT("r.DebugSafeZone.Mode"));
		check(SafeZoneDebugMode);

		int32 DebugSafeZoneMode = SafeZoneDebugMode->GetInt();
		if ( DebugSafeZoneMode != 0 )
		{
			FDisplayMetrics Metrics;
			FSlateApplication::Get().GetDisplayMetrics(Metrics);

			const FMargin DebugSafeMargin = ( DebugSafeZoneMode == 1 ) ?
				FMargin(Metrics.TitleSafePaddingSize.X, Metrics.TitleSafePaddingSize.Y) :
				FMargin(Metrics.ActionSafePaddingSize.X, Metrics.ActionSafePaddingSize.Y);

			float PaddingRatio = DebugSafeMargin.Left / ( Metrics.PrimaryDisplayWidth * 0.5 );

			const FMargin SafeMargin = FMargin(PaddingRatio * PreviewWidth * 0.5, PaddingRatio * PreviewHeight * 0.5);

			const float UnsafeZoneAlpha = 0.2f;
			const FLinearColor UnsafeZoneColor(1.0f, 0.5f, 0.5f, UnsafeZoneAlpha);

			const float Width = PreviewWidth;
			const float Height = PreviewHeight;

			const float HeightOfSides = Height - SafeMargin.GetTotalSpaceAlong<Orient_Vertical>();

			FGeometry PreviewGeometry = PreviewAreaConstraint->GetCachedGeometry();
			PreviewGeometry.AppendTransform(FSlateLayoutTransform(Inverse(PaintArgs.Args.GetWindowToDesktopTransform())));

			const FSlateBrush* WhiteBrush = FEditorStyle::GetBrush("WhiteBrush");

			// Top bar
			FSlateDrawElement::MakeBox(
				PaintArgs.OutDrawElements,
				PaintArgs.Layer,
				PreviewGeometry.ToPaintGeometry(FVector2D::ZeroVector, FVector2D(Width, SafeMargin.Top)),
				WhiteBrush,
				ESlateDrawEffect::None,
				UnsafeZoneColor
			);

			// Bottom bar
			FSlateDrawElement::MakeBox(
				PaintArgs.OutDrawElements,
				PaintArgs.Layer,
				PreviewGeometry.ToPaintGeometry(FVector2D(0.0f, Height - SafeMargin.Bottom), FVector2D(Width, SafeMargin.Bottom)),
				WhiteBrush,
				ESlateDrawEffect::None,
				UnsafeZoneColor
			);

			// Left bar
			FSlateDrawElement::MakeBox(
				PaintArgs.OutDrawElements,
				PaintArgs.Layer,
				PreviewGeometry.ToPaintGeometry(FVector2D(0.0f, SafeMargin.Top), FVector2D(SafeMargin.Left, HeightOfSides)),
				WhiteBrush,
				ESlateDrawEffect::None,
				UnsafeZoneColor
			);

			// Right bar
			FSlateDrawElement::MakeBox(
				PaintArgs.OutDrawElements,
				PaintArgs.Layer,
				PreviewGeometry.ToPaintGeometry(FVector2D(Width - SafeMargin.Right, SafeMargin.Top), FVector2D(SafeMargin.Right, HeightOfSides)),
				WhiteBrush,
				ESlateDrawEffect::None,
				UnsafeZoneColor
			);
		}
	}
}

void SDesignerView::UpdatePreviewWidget(bool bForceUpdate)
{
	UUserWidget* LatestPreviewWidget = BlueprintEditor.Pin()->GetPreview();

	if ( LatestPreviewWidget != PreviewWidget || bForceUpdate )
	{
		PreviewWidget = LatestPreviewWidget;
		if ( PreviewWidget )
		{
			TSharedRef<SWidget> NewPreviewSlateWidget = PreviewWidget->TakeWidget();
			NewPreviewSlateWidget->SlatePrepass();

			PreviewSlateWidget = NewPreviewSlateWidget;

			// The constraint box for the widget size needs to inside the DPI scaler in order to make sure it too
			// is sized accurately for the size screen it's on.
			TSharedRef<SBox> NewPreviewSizeConstraintBox = SNew(SBox)
				.WidthOverride(this, &SDesignerView::GetPreviewSizeWidth)
				.HeightOverride(this, &SDesignerView::GetPreviewSizeHeight)
				[
					NewPreviewSlateWidget
				];

			PreviewSurface->SetContent(NewPreviewSizeConstraintBox);

			// Notify all selected widgets that they are selected, because there are new preview objects
			// state may have been lost so this will recreate it if the widget does something special when
			// selected.
			for ( const FWidgetReference& WidgetRef : GetSelectedWidgets() )
			{
				if ( WidgetRef.IsValid() )
				{
					WidgetRef.GetPreview()->SelectByDesigner();
				}
			}

			BroadcastDesignerChanged();
		}
		else
		{
			ChildSlot
			[
				SNew(SHorizontalBox)
				+ SHorizontalBox::Slot()
				.HAlign(HAlign_Center)
				.VAlign(VAlign_Center)
				[
					SNew(STextBlock)
					.Text(LOCTEXT("NoWidgetPreview", "No Widget Preview"))
				]
			];
		}
	}
}

void SDesignerView::BroadcastDesignerChanged()
{
	UUserWidget* LatestPreviewWidget = BlueprintEditor.Pin()->GetPreview();
	if ( LatestPreviewWidget )
	{
		FDesignerChangedEventArgs EventArgs;
		if ( UUserWidget* DefaultWidget = GetDefaultWidget() )
		{
			switch ( DefaultWidget->DesignSizeMode )
			{
			case EDesignPreviewSizeMode::CustomOnScreen:
			case EDesignPreviewSizeMode::DesiredOnScreen:
			case EDesignPreviewSizeMode::FillScreen:
				EventArgs.bScreenPreview = true;
				break;
			default:
				EventArgs.bScreenPreview = false;
			}
		}

		EventArgs.Size = FVector2D(PreviewWidth, PreviewHeight);
		EventArgs.DpiScale = GetPreviewDPIScale();

		LatestPreviewWidget->OnDesignerChanged(EventArgs);
	}
}

void SDesignerView::Tick( const FGeometry& AllottedGeometry, const double InCurrentTime, const float InDeltaTime )
{
	UUserWidget* DefaultWidget = GetDefaultWidget();
	if ( DefaultWidget && ( DefaultWidget->DesignSizeMode == EDesignPreviewSizeMode::CustomOnScreen || DefaultWidget->DesignSizeMode == EDesignPreviewSizeMode::DesiredOnScreen ) )
	{
		PreviewAreaConstraint->SetHAlign(HAlign_Left);
		PreviewAreaConstraint->SetVAlign(VAlign_Top);
	}
	else
	{
		PreviewAreaConstraint->SetHAlign(HAlign_Fill);
		PreviewAreaConstraint->SetVAlign(VAlign_Fill);
	}

	// Tick the parent first to update CachedGeometry
	SDesignSurface::Tick(AllottedGeometry, InCurrentTime, InDeltaTime);

	const bool bForceUpdate = false;
	UpdatePreviewWidget(bForceUpdate);

	// Perform an arrange children pass to cache the geometry of all widgets so that we can query it later.
	{
		CachedWidgetGeometry.Reset();
		FArrangedWidget WindowWidgetGeometry(PreviewHitTestRoot.ToSharedRef(), GetDesignerGeometry());
		PopulateWidgetGeometryCache(WindowWidgetGeometry);
	}

	TArray< TFunction<void()> >& QueuedActions = BlueprintEditor.Pin()->GetQueuedDesignerActions();
	for ( TFunction<void()>& Action : QueuedActions )
	{
		Action();
	}

	if ( QueuedActions.Num() > 0 )
	{
		QueuedActions.Reset();

		CachedWidgetGeometry.Reset();
		FArrangedWidget WindowWidgetGeometry(PreviewHitTestRoot.ToSharedRef(), GetDesignerGeometry());
		PopulateWidgetGeometryCache(WindowWidgetGeometry);
	}

	// Tick all designer extensions in case they need to update widgets
	for ( const TSharedRef<FDesignerExtension>& Ext : DesignerExtensions )
	{
		Ext->Tick(GetDesignerGeometry(), InCurrentTime, InDeltaTime);
	}

	// Compute the origin in absolute space.
	FGeometry RootGeometry = CachedWidgetGeometry.FindChecked(PreviewSurface.ToSharedRef()).Geometry;
	FVector2D AbsoluteOrigin = MakeGeometryWindowLocal(RootGeometry).LocalToAbsolute(FVector2D::ZeroVector);

	GridOrigin = AbsoluteOrigin;

	TopRuler->SetRuling(AbsoluteOrigin, 1.0f / GetPreviewScale());
	SideRuler->SetRuling(AbsoluteOrigin, 1.0f / GetPreviewScale());

	if ( IsHovered() )
	{
		// Get cursor in absolute window space.
		FVector2D CursorPos = FSlateApplication::Get().GetCursorPos();
		CursorPos = MakeGeometryWindowLocal(RootGeometry).LocalToAbsolute(RootGeometry.AbsoluteToLocal(CursorPos));

		TopRuler->SetCursor(CursorPos);
		SideRuler->SetCursor(CursorPos);
	}
	else
	{
		TopRuler->SetCursor(TOptional<FVector2D>());
		SideRuler->SetCursor(TOptional<FVector2D>());
	}

	DefaultWidget = GetDefaultWidget();
	if (DefaultWidget)
	{
		const bool bNeedDesiredSize = 
			DefaultWidget->DesignSizeMode == EDesignPreviewSizeMode::Desired || 
			DefaultWidget->DesignSizeMode == EDesignPreviewSizeMode::DesiredOnScreen;

		if ( bNeedDesiredSize && PreviewWidget )
		{
			TSharedPtr<SWidget> CachedWidget = PreviewWidget->GetCachedWidget();
			if ( CachedWidget.IsValid() )
			{
				CachedPreviewDesiredSize = CachedWidget->GetDesiredSize();
			}
		}
	}
}

void SDesignerView::OnPaintBackground(const FGeometry& AllottedGeometry, const FSlateRect& MyCullingRect, FSlateWindowElementList& OutDrawElements, int32 LayerId) const
{
	SDesignSurface::OnPaintBackground(AllottedGeometry, MyCullingRect, OutDrawElements, LayerId);

	if (bShowResolutionOutlines)
	{
		if (const UUMGEditorProjectSettings* Settings = GetDefault<UUMGEditorProjectSettings>())
		{
			for (const FDebugResolution Resolution : Settings->DebugResolutions)
			{
				DrawResolution(Resolution, AllottedGeometry, MyCullingRect, OutDrawElements, LayerId);
			}
		}
	}
}

void SDesignerView::DrawResolution(const FDebugResolution& Resolution, const FGeometry& AllottedGeometry, const FSlateRect& MyCullingRect, FSlateWindowElementList& OutDrawElements, int32 LayerId) const
{
	const float Scale = GetZoomAmount();
	const FVector2D ZeroSpace = AllottedGeometry.AbsoluteToLocal(GridOrigin);

	const FSlateBrush* WhiteBrush = FEditorStyle::GetBrush("WhiteBrush");

	FVector2D ResolutionSize(Resolution.Width, Resolution.Height);

	FSlateDrawElement::MakeBox(
		OutDrawElements,
		LayerId,
		AllottedGeometry.ToPaintGeometry(ResolutionSize * Scale, FSlateLayoutTransform(ZeroSpace)),
		WhiteBrush,
		ESlateDrawEffect::None,
		Resolution.Color
	);

	FSlateFontInfo FontInfo = FEditorStyle::GetFontStyle("UMGEditor.ResizeResolutionFont");

	const TSharedRef< FSlateFontMeasure > FontMeasureService = FSlateApplication::Get().GetRenderer()->GetFontMeasureService();

	FString ResolutionString;
	if (Resolution.Description.IsEmpty())
	{
		ResolutionString = FString::Printf(TEXT("%d x %d"), Resolution.Width, Resolution.Height);
	}
	else
	{
		ResolutionString = FString::Printf(TEXT("%d x %d - %s"), Resolution.Width, Resolution.Height, *Resolution.Description);
	}

	FVector2D ResolutionStringSize = FontMeasureService->Measure(ResolutionString, FontInfo);
	FSlateDrawElement::MakeText(
		OutDrawElements,
		LayerId,
		AllottedGeometry.ToOffsetPaintGeometry(ZeroSpace + ResolutionSize * Scale - (ResolutionStringSize + FVector2D(2, 2))),
		ResolutionString,
		FontInfo,
		ESlateDrawEffect::None,
		FLinearColor::Black);
}

FReply SDesignerView::OnDragDetected(const FGeometry& MyGeometry, const FPointerEvent& MouseEvent)
{
	typedef FSelectedWidgetDragDropOp::FDraggingWidgetReference FDragWidget;

	SDesignSurface::OnDragDetected(MyGeometry, MouseEvent);

	const TSet<FWidgetReference>& SelectedWidgets = GetSelectedWidgets();

	if (SelectedWidgets.Num() > 0)
	{
		TArray<FDragWidget> DraggingWidgetCandidates;

		// Clear any pending selected widgets, the user has already decided what widget they want.
		PendingSelectedWidget = FWidgetReference();

		for (const auto& SelectedWidget : SelectedWidgets)
		{
			// Determine The offset to keep the widget from the mouse while dragging
			FArrangedWidget ArrangedWidget(SNullWidget::NullWidget, FGeometry());
			FDesignTimeUtils::GetArrangedWidget(SelectedWidget.GetPreview()->GetCachedWidget().ToSharedRef(), ArrangedWidget);
			SelectedWidgetContextMenuLocation = ArrangedWidget.Geometry.AbsoluteToLocal(DraggingStartPositionScreenSpace);

			FDragWidget DraggingWidget;
			DraggingWidget.Widget = SelectedWidget;
			DraggingWidget.DraggedOffset = SelectedWidgetContextMenuLocation;

			DraggingWidgetCandidates.Add(DraggingWidget);
		}

		TArray<FDragWidget> DraggingWidgets;

		for (const auto& Candidate : DraggingWidgetCandidates)
		{
			// check the parent chain of each dragged widget and ignore those that are children of other dragged widgets
			bool bIsChild = false;
			for (auto CursorPtr = Candidate.Widget.GetTemplate()->GetParent(); CursorPtr != nullptr; CursorPtr = CursorPtr->GetParent())
			{
				if (DraggingWidgetCandidates.ContainsByPredicate([CursorPtr](const FDragWidget& W){ return W.Widget.GetTemplate() == CursorPtr; }))
				{
					bIsChild = true;
					break;
				}
			}

			if (!bIsChild)
			{
				DraggingWidgets.Add(Candidate);
			}
		}

		ClearExtensionWidgets();

		TSharedRef<FSelectedWidgetDragDropOp> DragOp = FSelectedWidgetDragDropOp::New(BlueprintEditor.Pin(), this, DraggingWidgets);
		return FReply::Handled().BeginDragDrop(DragOp);
	}

	return FReply::Unhandled();
}

void SDesignerView::OnDragEnter(const FGeometry& MyGeometry, const FDragDropEvent& DragDropEvent)
{
	SDesignSurface::OnDragEnter(MyGeometry, DragDropEvent);

	BlueprintEditor.Pin()->ClearHoveredWidget();

	//@TODO UMG Drop Feedback
}

void SDesignerView::OnDragLeave(const FDragDropEvent& DragDropEvent)
{
	SDesignSurface::OnDragLeave(DragDropEvent);

	BlueprintEditor.Pin()->ClearHoveredWidget();

	TSharedPtr<FDecoratedDragDropOp> DecoratedDragDropOp = DragDropEvent.GetOperationAs<FDecoratedDragDropOp>();
	if ( DecoratedDragDropOp.IsValid() )
	{
		DecoratedDragDropOp->SetCursorOverride(TOptional<EMouseCursor::Type>());
		DecoratedDragDropOp->ResetToDefaultToolTip();
	}
	
	ClearDropPreviews();
}

FReply SDesignerView::OnDragOver(const FGeometry& MyGeometry, const FDragDropEvent& DragDropEvent)
{
	SDesignSurface::OnDragOver(MyGeometry, DragDropEvent);

	ClearDropPreviews();
	
	const bool bIsPreview = true;
	ProcessDropAndAddWidget(MyGeometry, DragDropEvent, bIsPreview);

	if ( DropPreviews.Num() > 0 )
	{
		//@TODO UMG Drop Feedback
		return FReply::Handled();
	}

	return FReply::Unhandled();
}

void SDesignerView::DetermineDragDropPreviewWidgets(TArray<UWidget*>& OutWidgets, const FDragDropEvent& DragDropEvent)
{
	OutWidgets.Empty();
	UWidgetBlueprint* Blueprint = GetBlueprint();

	TSharedPtr<FWidgetTemplateDragDropOp> TemplateDragDropOp = DragDropEvent.GetOperationAs<FWidgetTemplateDragDropOp>();
	TSharedPtr<FAssetDragDropOp> AssetDragDropOp = DragDropEvent.GetOperationAs<FAssetDragDropOp>();

	if (TemplateDragDropOp.IsValid())
	{
		UWidget* Widget = TemplateDragDropOp->Template->Create(Blueprint->WidgetTree);

		if (Widget)
		{
			if ( Cast<UUserWidget>(Widget) == nullptr || Blueprint->IsWidgetFreeFromCircularReferences(Cast<UUserWidget>(Widget)) )
			{
				OutWidgets.Add(Widget);
			}
		}
	}
	else if (AssetDragDropOp.IsValid())
	{
		for (const FAssetData& AssetData : AssetDragDropOp->GetAssets())
		{
			UWidget* Widget = nullptr;
			UClass* AssetClass = FindObjectChecked<UClass>(ANY_PACKAGE, *AssetData.AssetClass.ToString());

			if (FWidgetTemplateBlueprintClass::Supports(AssetClass))
			{
				// Allows a UMG Widget Blueprint to be dragged from the Content Browser to another Widget Blueprint...as long as we're not trying to place a
				// blueprint inside itself.
				FString BlueprintPath = Blueprint->GetPathName();
				if (BlueprintPath != AssetData.ObjectPath.ToString())
				{
					Widget = FWidgetTemplateBlueprintClass(AssetData).Create(Blueprint->WidgetTree);

					// Check to make sure that this widget can be added to the current blueprint
					if ( Cast<UUserWidget>(Widget) != nullptr && !Blueprint->IsWidgetFreeFromCircularReferences(Cast<UUserWidget>(Widget)) )
					{
						Widget = nullptr;
					}
				}
			}
			else if (FWidgetTemplateImageClass::Supports(AssetClass))
			{
				Widget = FWidgetTemplateImageClass(AssetData).Create(Blueprint->WidgetTree);
			}

			if (Widget)
			{
				OutWidgets.Add(Widget);
			}
		}
	}

	// Mark the widgets for design-time rendering
	for (UWidget* Widget : OutWidgets)
	{
		Widget->SetDesignerFlags(BlueprintEditor.Pin()->GetCurrentDesignerFlags());
	}
}

void SDesignerView::ProcessDropAndAddWidget(const FGeometry& MyGeometry, const FDragDropEvent& DragDropEvent, const bool bIsPreview)
{
	TSharedPtr<FDragDropOperation> DragOperation = DragDropEvent.GetOperation();

	// In order to prevent the GetWidgetAtCursor code from picking the widgets we're about to move, we need to mark them
	// as the drop preview widgets before any other code can run.
	TSharedPtr<FSelectedWidgetDragDropOp> SelectedDragDropOp = DragDropEvent.GetOperationAs<FSelectedWidgetDragDropOp>();
	if ( SelectedDragDropOp.IsValid() )
	{
		DropPreviews.Empty();
		
		for (const auto& DraggedWidget : SelectedDragDropOp->DraggedWidgets)
		{
			FDropPreview DropPreview;
			DropPreview.Parent = nullptr;
			DropPreview.Widget = DraggedWidget.Preview;
			DropPreview.DragOperation = DragOperation;
			DropPreviews.Add(DropPreview);
		}
	}

	ClearDropPreviews();

	UWidget* Target = nullptr;

	FWidgetHitResult HitResult;
	if ( FindWidgetUnderCursor(MyGeometry, DragDropEvent, UPanelWidget::StaticClass(), HitResult) )
	{
		Target = bIsPreview ? HitResult.Widget.GetPreview() : HitResult.Widget.GetTemplate();
	}

	FGeometry WidgetUnderCursorGeometry = HitResult.WidgetArranged.Geometry;
	UWidgetBlueprint* BP = GetBlueprint();
	
	TArray<UWidget*> DragDropPreviewWidgets;
	DetermineDragDropPreviewWidgets(DragDropPreviewWidgets, DragDropEvent);

	if ( DragDropPreviewWidgets.Num() > 0 )
	{
		BlueprintEditor.Pin()->SetHoveredWidget(HitResult.Widget);

		DragOperation->SetCursorOverride(TOptional<EMouseCursor::Type>());

		FScopedTransaction Transaction(LOCTEXT("Designer_AddWidget", "Add Widget"));

		// If there's no root widget go ahead and add the widget into the root slot.
		if ( BP->WidgetTree->RootWidget == nullptr )
		{
			if ( !bIsPreview )
			{
				BP->WidgetTree->SetFlags(RF_Transactional);
				BP->WidgetTree->Modify();
			}

			// TODO UMG This method isn't great, maybe the user widget should just be a canvas.

			// Add it to the root if there are no other widgets to add it to.
			BP->WidgetTree->RootWidget = DragDropPreviewWidgets[0];

			for (UWidget* Widget : DragDropPreviewWidgets)
			{
				FDropPreview DropPreview;
				DropPreview.Widget = Widget;
				DropPreview.Parent = nullptr;
				DropPreview.DragOperation = DragOperation;
				DropPreviews.Add(DropPreview);
			}
		}
		// If there's already a root widget we need to try and place our widget into a parent widget that we've picked against
		else if ( Target && Target->IsA(UPanelWidget::StaticClass()) )
		{
			UPanelWidget* Parent = Cast<UPanelWidget>(Target);

			// If this isn't a preview operation we need to modify a few things to properly undo the operation.
			if ( !bIsPreview )
			{
				Parent->SetFlags(RF_Transactional);
				Parent->Modify();

				BP->WidgetTree->SetFlags(RF_Transactional);
				BP->WidgetTree->Modify();
			}

			// Determine local position inside the parent widget and add the widget to the slot.
			FVector2D LocalPosition = WidgetUnderCursorGeometry.AbsoluteToLocal(DragDropEvent.GetScreenSpacePosition());

			for (UWidget* Widget : DragDropPreviewWidgets)
			{
				if (UPanelSlot* Slot = Parent->AddChild(Widget))
				{
					const UWidgetDesignerSettings* const WidgetDesignerSettings = GetDefault<UWidgetDesignerSettings>();
					const TOptional<int32> GridSnapSize = WidgetDesignerSettings->GridSnapEnabled ? TOptional<int32>(WidgetDesignerSettings->GridSnapSize) : TOptional<int32>();
					Slot->DragDropPreviewByDesigner(LocalPosition, GridSnapSize, GridSnapSize);

					FDropPreview DropPreview;
					DropPreview.Widget = Widget;
					DropPreview.Parent = Parent;
					DropPreview.DragOperation = DragOperation;
					DropPreviews.Add(DropPreview);
				}
				else
				{
					// Too many children. Stop processing them.
					if (Widget == DragDropPreviewWidgets[0])
					{
						DragOperation->SetCursorOverride(EMouseCursor::SlashedCircle);
					}
					break;

					// TODO UMG ERROR Slot can not be created because maybe the max children has been reached.
					//          Maybe we can traverse the hierarchy and add it to the first parent that will accept it?
				}
			}
		}
		else
		{
			DragOperation->SetCursorOverride(EMouseCursor::SlashedCircle);

			// Cancel the transaction even if it's not a preview, since we can't do anything
			Transaction.Cancel();
		}

		if (bIsPreview)
		{
			Transaction.Cancel();
		}

		// Remove widgets tracked by the 'DropPreviews' set. We don't consider them to be transient at this point because they have been inserted into the widget tree hierarchy.
		for (const FDropPreview& DropPreview : DropPreviews)
		{
			DragDropPreviewWidgets.RemoveSwap(DropPreview.Widget);
		}

		// Move the remaining widgets into the transient package. Otherwise, they will remain outered to the WidgetTree and end up as properties in the BP class layout as a result.
		for (UWidget* Widget : DragDropPreviewWidgets)
		{
			Widget->Rename(nullptr, GetTransientPackage());
		}

		// If we had preview widgets, we know that we can not be performing a selected widget drag/drop operation. Bail.
		return;
	}

	// Attempt to deal with moving widgets from a drag operation.
	if (SelectedDragDropOp.IsValid() && SelectedDragDropOp->DraggedWidgets.Num() > 0)
	{
		SelectedDragDropOp->SetCursorOverride(TOptional<EMouseCursor::Type>());

		FText TransactionText;
		if (SelectedDragDropOp->DraggedWidgets.Num() == 1)
		{
			TransactionText = LOCTEXT("Designer_MoveWidget", "Move Widget");
		}
		else
		{
			TransactionText = LOCTEXT("Designer_MoveWidgets", "Move Widgets");
		}

		FScopedTransaction Transaction(TransactionText);
		bool bWidgetMoved = false;

		for (auto& DraggedWidget : SelectedDragDropOp->DraggedWidgets)
		{
			// If they've pressed alt, and we were staying in the parent, disable that
			// and adjust the designer message to no longer warn.
			if (DragDropEvent.IsAltDown() && DraggedWidget.bStayingInParent)
			{
				DraggedWidget.bStayingInParent = false;
				if ( SelectedDragDropOp->bShowingMessage )
				{
					SelectedDragDropOp->bShowingMessage = false;
					PopDesignerMessage();
				}
			}

			// If we're staying in the parent we started in, replace the parent found under the cursor with
			// the original one, also update the arranged widget data so that our layout calculations are accurate.
			if (DraggedWidget.bStayingInParent)
			{
				WidgetUnderCursorGeometry = GetDesignerGeometry();
				if (GetWidgetGeometry(DraggedWidget.ParentWidget, WidgetUnderCursorGeometry))
				{
					Target = bIsPreview ? DraggedWidget.ParentWidget.GetPreview() : DraggedWidget.ParentWidget.GetTemplate();
				}
			}

			FWidgetReference TargetReference = bIsPreview ? BlueprintEditor.Pin()->GetReferenceFromPreview(Target) : BlueprintEditor.Pin()->GetReferenceFromTemplate(Target);
			BlueprintEditor.Pin()->SetHoveredWidget(TargetReference);

			// If the widget being hovered over is a panel, attempt to place it into that panel.
			if (Target && Target->IsA(UPanelWidget::StaticClass()))
			{
				bWidgetMoved = true;
				UPanelWidget* NewParent = Cast<UPanelWidget>(Target);

				UWidget* Widget = bIsPreview ? DraggedWidget.Preview : DraggedWidget.Template;

				if (ensure(Widget))
				{
					bool bIsChangingParent = Widget->GetParent() != NewParent;
					UBlueprint* OriginalBP = nullptr;

					check(Widget->GetParent() != nullptr || bIsChangingParent);

					// If this isn't a preview operation we need to modify a few things to properly undo the operation.
					if (!bIsPreview)
					{
						if (bIsChangingParent)
						{
							NewParent->SetFlags(RF_Transactional);
							NewParent->Modify();

							BP->WidgetTree->SetFlags(RF_Transactional);
							BP->WidgetTree->Modify();

							// If the Widget is changing parents, there's a chance it might be moving to a different WidgetTree as well.
							UWidgetTree* OriginalWidgetTree = Cast<UWidgetTree>(Widget->GetOuter());
							
							if (UWidgetTree::TryMoveWidgetToNewTree(Widget, BP->WidgetTree))
							{
								// The Widget likely originated from a different blueprint, so get what blueprint it was originally a part of.
								OriginalBP = OriginalWidgetTree ? OriginalWidgetTree->GetTypedOuter<UBlueprint>() : nullptr;
							}
						}

						Widget->Modify();
					}

					if (Widget->GetParent() && bIsChangingParent)
					{
						if (!bIsPreview)
						{
							Widget->GetParent()->Modify();
						}

						Widget->GetParent()->RemoveChild(Widget);

						// The Widget originated from a different blueprint, so mark it as modified.
						if (OriginalBP && OriginalBP != BP)
						{
							FBlueprintEditorUtils::MarkBlueprintAsStructurallyModified(OriginalBP);
						}
					}

					FVector2D ScreenSpacePosition = DragDropEvent.GetScreenSpacePosition();

					const UWidgetDesignerSettings* DesignerSettings = GetDefault<UWidgetDesignerSettings>();
					bool bGridSnapX, bGridSnapY;
					bGridSnapX = bGridSnapY = DesignerSettings->GridSnapEnabled;

					// As long as shift is pressed and we're staying in the same parent,
					// allow the user to lock the movement to a specific axis.
					const bool bLockToAxis =
						FSlateApplication::Get().GetModifierKeys().IsShiftDown() &&
						DraggedWidget.bStayingInParent;

					if (bLockToAxis)
					{
						// Choose the largest axis of movement as the primary axis to lock to.
						FVector2D DragDelta = ScreenSpacePosition - DraggingStartPositionScreenSpace;
						if (FMath::Abs(DragDelta.X) > FMath::Abs(DragDelta.Y))
						{
							// Lock to X Axis
							ScreenSpacePosition.Y = DraggingStartPositionScreenSpace.Y;
							bGridSnapY = false;
						}
						else
						{
							// Lock To Y Axis
							ScreenSpacePosition.X = DraggingStartPositionScreenSpace.X;
							bGridSnapX = false;
						}
					}

					FVector2D LocalPosition = WidgetUnderCursorGeometry.AbsoluteToLocal(ScreenSpacePosition);

					UPanelSlot* Slot;
					if (bIsChangingParent)
					{
						Slot = NewParent->AddChild(Widget);
					}
					else
					{
						check(Widget->GetParent()->GetChildIndex(Widget) != INDEX_NONE);

						Slot = Widget->GetParent()->GetSlots()[Widget->GetParent()->GetChildIndex(Widget)];
					}

					if (Slot != nullptr)
					{
						FVector2D NewPosition = LocalPosition - DraggedWidget.DraggedOffset;

						FWidgetBlueprintEditorUtils::ImportPropertiesFromText(Slot, DraggedWidget.ExportedSlotProperties);

						bool HasChangedLayout = false;
						// HACK UMG: In order to correctly drop items into the canvas that have a non-zero anchor,
						// we need to know the layout information after slate has performed a pre-pass.  So we have
						// to rebase the layout and reinterpret the new position based on anchor point layout data.
						// This should be pulled out into an extension of some kind so that this can be fixed for
						// other widgets as well that may need to do work like this.
						if (UCanvasPanelSlot* CanvasSlot = Cast<UCanvasPanelSlot>(Slot))
						{
							if (bIsPreview)
							{
								CanvasSlot->SaveBaseLayout();

								// Perform grid snapping on X and Y if we need to.
								if (bGridSnapX)
								{
									NewPosition.X = ((int32)NewPosition.X) - (((int32)NewPosition.X) % DesignerSettings->GridSnapSize);
								}
								if (bGridSnapY)
								{
									NewPosition.Y = ((int32)NewPosition.Y) - (((int32)NewPosition.Y) % DesignerSettings->GridSnapSize);
								}
								CanvasSlot->SetDesiredPosition(NewPosition);

								CanvasSlot->RebaseLayout();
								HasChangedLayout = true;
							}
						}
						else
						{
							const TOptional<int32> XGridSnapSize = bGridSnapX ? TOptional<int32>(DesignerSettings->GridSnapSize) : TOptional<int32>();
							const TOptional<int32> YGridSnapSize = bGridSnapY ? TOptional<int32>(DesignerSettings->GridSnapSize) : TOptional<int32>();
							HasChangedLayout = Slot->DragDropPreviewByDesigner(LocalPosition, XGridSnapSize, YGridSnapSize);
						}

						// Re-export slot properties.
						if (HasChangedLayout)
						{
							FWidgetBlueprintEditorUtils::ExportPropertiesToText(Slot, DraggedWidget.ExportedSlotProperties);
						}

						FDropPreview DropPreview;
						DropPreview.Widget = Widget;
						DropPreview.Parent = NewParent;
						DropPreviews.Add(DropPreview);
					}
					else
					{
						SelectedDragDropOp->SetCursorOverride(EMouseCursor::SlashedCircle);

						// TODO UMG ERROR Slot can not be created because maybe the max children has been reached.
						//          Maybe we can traverse the hierarchy and add it to the first parent that will accept it?
					}
				}
			}
			else
			{
				SelectedDragDropOp->SetCursorOverride(EMouseCursor::SlashedCircle);
			}
		}

		if (bIsPreview || !bWidgetMoved)
		{
			Transaction.Cancel();
		}
	}

	// Either we're not dragging anything, or no widgets were valid...
	if (DropPreviews.Num() == 0)
	{
		DragOperation->SetCursorOverride(EMouseCursor::SlashedCircle);
	}
}

FReply SDesignerView::OnDrop(const FGeometry& MyGeometry, const FDragDropEvent& DragDropEvent)
{
	SDesignSurface::OnDrop(MyGeometry, DragDropEvent);

	bMovingExistingWidget = false;

	ClearDropPreviews();
	
	const bool bIsPreview = false;
	ProcessDropAndAddWidget(MyGeometry, DragDropEvent, bIsPreview);

	if (DropPreviews.Num() > 0)
	{
		UWidgetBlueprint* BP = GetBlueprint();
		FBlueprintEditorUtils::MarkBlueprintAsStructurallyModified(BP);

		TSet<FWidgetReference> SelectedTemplates;

		for (const auto& DropPreview : DropPreviews)
		{
			SelectedTemplates.Add(BlueprintEditor.Pin()->GetReferenceFromTemplate(DropPreview.Widget));
		}

		BlueprintEditor.Pin()->SelectWidgets(SelectedTemplates, false);

		// Regenerate extension widgets now that we've finished moving or placing the widget.
		CreateExtensionWidgetsForSelection();

		DropPreviews.Empty();
		return FReply::Handled().SetUserFocus(SharedThis(this));
	}
	
	return FReply::Unhandled();
}

FText SDesignerView::GetResolutionText(int32 Width, int32 Height, const FString& AspectRatio) const
{
	FInternationalization& I18N = FInternationalization::Get();
	FFormatNamedArguments Args;
	Args.Add(TEXT("Width"), FText::AsNumber(Width, nullptr, I18N.GetInvariantCulture()));
	Args.Add(TEXT("Height"), FText::AsNumber(Height, nullptr, I18N.GetInvariantCulture()));
	Args.Add(TEXT("AspectRatio"), FText::FromString(AspectRatio));

	return FText::Format(LOCTEXT("CommonResolutionFormat", "{Width} x {Height} ({AspectRatio})"), Args);
}

FText SDesignerView::GetCurrentResolutionText() const
{
	return GetResolutionText(PreviewWidth, PreviewHeight, PreviewAspectRatio);
}

FText SDesignerView::GetCurrentDPIScaleText() const
{
	FInternationalization& I18N = FInternationalization::Get();

	FNumberFormattingOptions Options;
	Options.MinimumIntegralDigits = 1;
	Options.MaximumFractionalDigits = 2;
	Options.MinimumFractionalDigits = 1;

	FText DPIString = FText::AsNumber(GetPreviewDPIScale(), &Options, I18N.GetInvariantCulture());
	return FText::Format(LOCTEXT("CurrentDPIScaleFormat", "DPI Scale {0}"), DPIString);
}

FSlateColor SDesignerView::GetResolutionTextColorAndOpacity() const
{
	return FLinearColor(1, 1, 1, 1.25f - ResolutionTextFade.GetLerp());
}

EVisibility SDesignerView::GetResolutionTextVisibility() const
{
	// If we're using a custom design time size, don't bother showing the resolution
	if ( UUserWidget* DefaultWidget = GetDefaultWidget() )
	{
		const bool bScreenlessSizing =
			DefaultWidget->DesignSizeMode == EDesignPreviewSizeMode::Custom ||
			DefaultWidget->DesignSizeMode == EDesignPreviewSizeMode::Desired;

		if ( bScreenlessSizing )
		{
			return EVisibility::Collapsed;
		}
	}

	return EVisibility::SelfHitTestInvisible;
}

EVisibility SDesignerView::GetDesignerOutlineVisibility() const
{
	if ( GEditor->bIsSimulatingInEditor || GEditor->PlayWorld != nullptr )
	{
		return EVisibility::HitTestInvisible;
	}

	TSharedPtr<ISequencer> Sequencer = BlueprintEditor.Pin()->GetSequencer();
	if ( Sequencer.IsValid() && Sequencer->GetAutoChangeMode() != EAutoChangeMode::None )
	{
		return EVisibility::HitTestInvisible;
	}

	return EVisibility::Hidden;
}

FSlateColor SDesignerView::GetDesignerOutlineColor() const
{
	if ( GEditor->bIsSimulatingInEditor || GEditor->PlayWorld != nullptr )
	{
		return FLinearColor(0.863f, 0.407, 0.0f);
	}

	TSharedPtr<ISequencer> Sequencer = BlueprintEditor.Pin()->GetSequencer();
	if ( Sequencer.IsValid() && Sequencer->GetAutoChangeMode() != EAutoChangeMode::None )
	{
		return FLinearColor::FromSRGBColor(FColor(251, 37, 0));
	}

	return FLinearColor::Transparent;
}

FText SDesignerView::GetDesignerOutlineText() const
{
	if ( GEditor->bIsSimulatingInEditor || GEditor->PlayWorld != nullptr )
	{
		return LOCTEXT("SIMULATING", "SIMULATING");
	}
	
	TSharedPtr<ISequencer> Sequencer = BlueprintEditor.Pin()->GetSequencer();
	if ( Sequencer.IsValid() && Sequencer->GetAutoChangeMode() != EAutoChangeMode::None )
	{
		return LOCTEXT("RECORDING", "RECORDING");
	}

	return FText::GetEmpty();
}

FReply SDesignerView::HandleDPISettingsClicked()
{
	FModuleManager::LoadModuleChecked<ISettingsModule>("Settings").ShowViewer("Project", "Engine", "UI");

	return FReply::Handled();
}

void SDesignerView::HandleOnCommonResolutionSelected(int32 Width, int32 Height, FString AspectRatio)
{
	PreviewWidth = Width;
	PreviewHeight = Height;
	PreviewAspectRatio = AspectRatio;

	GConfig->SetInt(*ConfigSectionName, TEXT("PreviewWidth"), Width, GEditorPerProjectIni);
	GConfig->SetInt(*ConfigSectionName, TEXT("PreviewHeight"), Height, GEditorPerProjectIni);
	GConfig->SetString(*ConfigSectionName, TEXT("PreviewAspectRatio"), *AspectRatio, GEditorPerProjectIni);

	if (UUserWidget* DefaultWidget = GetDefaultWidget())
	{
		// If we using custom or desired design time sizes and the user picks a screen size, he must
		// want to also change his visualization to be custom on screen or desired on screen, doesn't
		// make sense to change it otherwise as it would have no effect.
		if (DefaultWidget->DesignSizeMode == EDesignPreviewSizeMode::Custom)
		{
			DefaultWidget->DesignSizeMode = EDesignPreviewSizeMode::CustomOnScreen;
		}
		else if (DefaultWidget->DesignSizeMode == EDesignPreviewSizeMode::Desired)
		{
			DefaultWidget->DesignSizeMode = EDesignPreviewSizeMode::DesiredOnScreen;
		}

		MarkDesignModifed(/*bRequiresRecompile*/ false);
	}

	BroadcastDesignerChanged();

	ResolutionTextFade.Play(this->AsShared());
}

bool SDesignerView::HandleIsCommonResolutionSelected(int32 Width, int32 Height) const
{
	// If we're using a custom design time size, none of the other resolutions should appear selected, even if they match.
	if ( UUserWidget* DefaultWidget = GetDefaultWidget() )
	{
		if ( DefaultWidget->DesignSizeMode == EDesignPreviewSizeMode::Custom || DefaultWidget->DesignSizeMode == EDesignPreviewSizeMode::Desired )
		{
			return false;
		}
	}
	
	return ( Width == PreviewWidth ) && ( Height == PreviewHeight );
}

void SDesignerView::AddScreenResolutionSection(FMenuBuilder& MenuBuilder, const TArray<FPlayScreenResolution>& Resolutions, const FText& SectionName)
{
	MenuBuilder.BeginSection(NAME_None, SectionName);
	{
		for ( auto Iter = Resolutions.CreateConstIterator(); Iter; ++Iter )
		{
			// Actions for the resolution menu entry
			FExecuteAction OnResolutionSelected = FExecuteAction::CreateRaw(this, &SDesignerView::HandleOnCommonResolutionSelected, Iter->Width, Iter->Height, Iter->AspectRatio);
			FIsActionChecked OnIsResolutionSelected = FIsActionChecked::CreateRaw(this, &SDesignerView::HandleIsCommonResolutionSelected, Iter->Width, Iter->Height);
			FUIAction Action(OnResolutionSelected, FCanExecuteAction(), OnIsResolutionSelected);

			MenuBuilder.AddMenuEntry(FText::FromString(Iter->Description), GetResolutionText(Iter->Width, Iter->Height, Iter->AspectRatio), FSlateIcon(), Action, NAME_None, EUserInterfaceActionType::Check);
		}
	}
	MenuBuilder.EndSection();
}

TOptional<int32> SDesignerView::GetCustomResolutionWidth() const
{
	if ( UUserWidget* DefaultWidget = GetDefaultWidget() )
	{
		return DefaultWidget->DesignTimeSize.X;
	}

	return 1;
}

TOptional<int32> SDesignerView::GetCustomResolutionHeight() const
{
	if ( UUserWidget* DefaultWidget = GetDefaultWidget() )
	{
		return DefaultWidget->DesignTimeSize.Y;
	}

	return 1;
}

void SDesignerView::OnCustomResolutionWidthChanged(int32 InValue)
{
	if ( UUserWidget* DefaultWidget = GetDefaultWidget() )
	{
		DefaultWidget->DesignTimeSize.X = InValue;
		MarkDesignModifed(/*bRequiresRecompile*/ false);
	}
}

void SDesignerView::OnCustomResolutionHeightChanged(int32 InValue)
{
	if ( UUserWidget* DefaultWidget = GetDefaultWidget() )
	{
		DefaultWidget->DesignTimeSize.Y = InValue;
		MarkDesignModifed(/*bRequiresRecompile*/ false);
	}
}

EVisibility SDesignerView::GetCustomResolutionEntryVisibility() const
{
	if ( UUserWidget* DefaultWidget = GetDefaultWidget() )
	{
		const bool bCustomSizing =
			DefaultWidget->DesignSizeMode == EDesignPreviewSizeMode::Custom ||
			DefaultWidget->DesignSizeMode == EDesignPreviewSizeMode::CustomOnScreen;

		return bCustomSizing ? EVisibility::Visible : EVisibility::Collapsed;
	}

	return EVisibility::Collapsed;
}

UUserWidget* SDesignerView::GetDefaultWidget() const
{
	TSharedPtr<FWidgetBlueprintEditor> BPEd = BlueprintEditor.Pin();
	if ( UUserWidget* Default = BPEd->GetWidgetBlueprintObj()->GeneratedClass->GetDefaultObject<UUserWidget>() )
	{
		return Default;
	}

	return nullptr;
}

TSharedRef<SWidget> SDesignerView::GetResolutionsMenu()
{
	const ULevelEditorPlaySettings* PlaySettings = GetDefault<ULevelEditorPlaySettings>();
	FMenuBuilder MenuBuilder(true, nullptr);

	// Add the normal set of resolution options.
	AddScreenResolutionSection(MenuBuilder, PlaySettings->PhoneScreenResolutions, LOCTEXT("CommonPhonesSectionHeader", "Phones"));
	AddScreenResolutionSection(MenuBuilder, PlaySettings->TabletScreenResolutions, LOCTEXT("CommonTabletsSectionHeader", "Tablets"));
	AddScreenResolutionSection(MenuBuilder, PlaySettings->LaptopScreenResolutions, LOCTEXT("CommonLaptopsSectionHeader", "Laptops"));
	AddScreenResolutionSection(MenuBuilder, PlaySettings->MonitorScreenResolutions, LOCTEXT("CommoMonitorsSectionHeader", "Monitors"));
	AddScreenResolutionSection(MenuBuilder, PlaySettings->TelevisionScreenResolutions, LOCTEXT("CommonTelevesionsSectionHeader", "Televisions"));

	return MenuBuilder.MakeWidget();
}

TSharedRef<SWidget> SDesignerView::GetScreenSizingFillMenu()
{
	const ULevelEditorPlaySettings* PlaySettings = GetDefault<ULevelEditorPlaySettings>();
	FMenuBuilder MenuBuilder(true, nullptr);

	CreateScreenFillEntry(MenuBuilder, EDesignPreviewSizeMode::FillScreen);
	CreateScreenFillEntry(MenuBuilder, EDesignPreviewSizeMode::Custom);
	CreateScreenFillEntry(MenuBuilder, EDesignPreviewSizeMode::CustomOnScreen);
	CreateScreenFillEntry(MenuBuilder, EDesignPreviewSizeMode::Desired);
	CreateScreenFillEntry(MenuBuilder, EDesignPreviewSizeMode::DesiredOnScreen);

	return MenuBuilder.MakeWidget();
}

void SDesignerView::CreateScreenFillEntry(FMenuBuilder& MenuBuilder, EDesignPreviewSizeMode SizeMode)
{
	const static UEnum* PreviewSizeEnum = FindObject<UEnum>(ANY_PACKAGE, TEXT("EDesignPreviewSizeMode"), true);

	// Add desired size option
	FUIAction DesiredSizeAction(
		FExecuteAction::CreateRaw(this, &SDesignerView::OnScreenFillRuleSelected, SizeMode),
		FCanExecuteAction(),
		FIsActionChecked::CreateRaw(this, &SDesignerView::GetIsScreenFillRuleSelected, SizeMode));

	FText EntryText = PreviewSizeEnum->GetDisplayNameTextByValue((int64)SizeMode);
	MenuBuilder.AddMenuEntry(EntryText, FText::GetEmpty(), FSlateIcon(), DesiredSizeAction, NAME_None, EUserInterfaceActionType::Check);
}

FText SDesignerView::GetScreenSizingFillText() const
{
	const static UEnum* PreviewSizeEnum = FindObject<UEnum>(ANY_PACKAGE, TEXT("EDesignPreviewSizeMode"), true);

	if ( UUserWidget* DefaultWidget = GetDefaultWidget() )
	{
		return PreviewSizeEnum->GetDisplayNameTextByValue((int64)DefaultWidget->DesignSizeMode);
	}

	return FText::GetEmpty();
}

bool SDesignerView::GetIsScreenFillRuleSelected(EDesignPreviewSizeMode SizeMode) const
{
	if ( UUserWidget* DefaultWidget = GetDefaultWidget() )
	{
		return DefaultWidget->DesignSizeMode == SizeMode;
	}

	return false;
}

void SDesignerView::OnScreenFillRuleSelected(EDesignPreviewSizeMode SizeMode)
{
	if ( UUserWidget* DefaultWidget = GetDefaultWidget() )
	{
		DefaultWidget->DesignSizeMode = SizeMode;
		MarkDesignModifed(/*bRequiresRecompile*/ false);
	}
}

void SDesignerView::BeginTransaction(const FText& SessionName)
{
	if ( ScopedTransaction == nullptr )
	{
		ScopedTransaction = new FScopedTransaction(SessionName);

		for ( const FWidgetReference& SelectedWidget : GetSelectedWidgets() )
		{
			if ( SelectedWidget.IsValid() )
			{
				SelectedWidget.GetPreview()->Modify();
				SelectedWidget.GetTemplate()->Modify();
			}
		}
	}
}

bool SDesignerView::InTransaction() const
{
	return ScopedTransaction != nullptr;
}

void SDesignerView::EndTransaction(bool bCancel)
{
	if ( ScopedTransaction != nullptr )
	{
		if ( bCancel )
		{
			ScopedTransaction->Cancel();
		}

		delete ScopedTransaction;
		ScopedTransaction = nullptr;
	}
}

FReply SDesignerView::HandleZoomToFitClicked()
{
	ZoomToFit(/*bInstantZoom*/ false);
	return FReply::Handled();
}

EVisibility SDesignerView::GetRulerVisibility() const
{
	return EVisibility::Visible;
}

#undef LOCTEXT_NAMESPACE<|MERGE_RESOLUTION|>--- conflicted
+++ resolved
@@ -405,7 +405,6 @@
 						SNew(SOverlay)
 
 						+ SOverlay::Slot()
-<<<<<<< HEAD
 						[
 							SNew(SBorder)
 							[
@@ -420,22 +419,6 @@
 							.Padding(FMargin(0))
 							.BorderImage(this, &SDesignerView::GetPreviewBackground)
 							[
-=======
-						[
-							SNew(SBorder)
-							[
-								SNew(SSpacer)
-								.Size(FVector2D(1, 1))
-							]
-						]
-						
-						+ SOverlay::Slot()
-						[
-							SNew(SBorder)
-							.Padding(FMargin(0))
-							.BorderImage(this, &SDesignerView::GetPreviewBackground)
-							[
->>>>>>> 9f6ccf49
 								SAssignNew(PreviewAreaConstraint, SBox)
 								.WidthOverride(this, &SDesignerView::GetPreviewAreaWidth)
 								.HeightOverride(this, &SDesignerView::GetPreviewAreaHeight)
