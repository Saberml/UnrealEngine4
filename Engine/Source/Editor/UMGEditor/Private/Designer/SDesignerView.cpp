--- conflicted
+++ resolved
@@ -2031,15 +2031,10 @@
 
 			const FMargin DebugSafeMargin = 
 #if PLATFORM_IOS
-<<<<<<< HEAD
-				// Hack: This is a temp solution to support iPhoneX safeArea. TitleSafePaddingSize and ActionSafePaddingSize should be FVector4 and use them separately. 
-				FMargin(Metrics.TitleSafePaddingSize.X, Metrics.ActionSafePaddingSize.X, Metrics.TitleSafePaddingSize.Y, Metrics.ActionSafePaddingSize.Y);
-=======
 				// FVector4(X,Y,Z,W) being used like FMargin(left, top, right, bottom)
 				( DebugSafeZoneMode == 1 )
 				? FMargin(Metrics.TitleSafePaddingSize.X, Metrics.TitleSafePaddingSize.Y, Metrics.TitleSafePaddingSize.Z, Metrics.TitleSafePaddingSize.W)
 				: FMargin(Metrics.ActionSafePaddingSize.X, Metrics.ActionSafePaddingSize.Y, Metrics.ActionSafePaddingSize.Z, Metrics.ActionSafePaddingSize.W);
->>>>>>> e3a25b20
 #else
 				( DebugSafeZoneMode == 1 ) ?
 				FMargin(Metrics.TitleSafePaddingSize.X, Metrics.TitleSafePaddingSize.Y) :
