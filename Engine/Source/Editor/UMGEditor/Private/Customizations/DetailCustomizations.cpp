--- conflicted
+++ resolved
@@ -23,70 +23,6 @@
 
 
 class SGraphSchemaActionButton : public SCompoundWidget, public FGCObject
-<<<<<<< HEAD
-{
-public:
-
-	SLATE_BEGIN_ARGS(SGraphSchemaActionButton) {}
-	SLATE_END_ARGS()
-
-		void Construct(const FArguments& InArgs, TSharedPtr<FWidgetBlueprintEditor> InEditor, TSharedPtr<FEdGraphSchemaAction> InClickAction)
-	{
-		Editor = InEditor;
-		Action = InClickAction;
-
-		ChildSlot
-		[
-			SNew(SButton)
-			.ToolTipText(Action->TooltipDescription)
-			.OnClicked(this, &SGraphSchemaActionButton::AddOrViewEventBinding)
-			.HAlign(HAlign_Center)
-			[
-				SNew(STextBlock)
-				.Text(Action->MenuDescription)
-			]
-		];
-	}
-
-private:
-	FReply AddOrViewEventBinding()
-	{
-		UBlueprint* Blueprint = Editor.Pin()->GetBlueprintObj();
-
-		UEdGraph* TargetGraph = nullptr;
-		if ( Blueprint->UbergraphPages.Num() > 0 )
-		{
-			TargetGraph = Blueprint->UbergraphPages[0]; // Just use the first graph
-		}
-
-		if ( TargetGraph != nullptr )
-		{
-			Editor.Pin()->SetCurrentMode(FWidgetBlueprintApplicationModes::GraphMode);
-
-			// Figure out a decent place to stick the node
-			const FVector2D NewNodePos = TargetGraph->GetGoodPlaceForNewNode();
-
-			Action->PerformAction(TargetGraph, nullptr, NewNodePos);
-		}
-
-		return FReply::Handled();
-	}
-
-	virtual void AddReferencedObjects(FReferenceCollector& Collector) override
-	{
-		Action->AddReferencedObjects(Collector);
-	}
-
-private:
-	TWeakPtr<FWidgetBlueprintEditor> Editor;
-
-	TSharedPtr<FEdGraphSchemaAction> Action;
-};
-
-
-void FBlueprintWidgetCustomization::CreateDelegateCustomization( IDetailLayoutBuilder& DetailLayout, UDelegateProperty* Property, UWidget* Widget )
-=======
->>>>>>> 2e95d669
 {
 public:
 
@@ -288,12 +224,8 @@
 
 	IDetailCategoryBuilder& PropertyCategory = DetailLayout.EditCategory("Events", LOCTEXT("Events", "Events"), ECategoryPriority::Uncommon);
 
-<<<<<<< HEAD
-	PropertyCategory.AddCustomRow(DelegateProperty->GetName())
-=======
 	FText DelegatePropertyName = FText::FromString(DelegateProperty->GetName());
 	PropertyCategory.AddCustomRow(DelegatePropertyName)
->>>>>>> 2e95d669
 	.NameContent()
 	[
 		SNew(SHorizontalBox)
@@ -320,12 +252,9 @@
 	.MaxDesiredWidth(200)
 	[
 		SNew(SGraphSchemaActionButton, Editor.Pin(), ClickAction)
-<<<<<<< HEAD
-=======
 		[
 			ButtonContent.ToSharedRef()
 		]
->>>>>>> 2e95d669
 	];
 }
 
