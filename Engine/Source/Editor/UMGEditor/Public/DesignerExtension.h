// Copyright 1998-2014 Epic Games, Inc. All Rights Reserved.

#pragma once

#include "WidgetReference.h"
#include "IUMGDesigner.h"

class UWidget;
class SWidget;
class UWidgetBlueprint;

/**
 * The location where the widget should appear
 */
namespace EExtensionLayoutLocation
{
	enum Type
	{
<<<<<<< HEAD
=======
		/** Slate unit position relative from the parent. */
>>>>>>> 1d429763
		Absolute,

		TopLeft,
		TopCenter,
		TopRight,

		CenterLeft,
		CenterCenter,
		CenterRight,

		BottomLeft,
		BottomCenter,
		BottomRight,
	};
}

/**
 * The basic element returned for extending the design surface.
 */
class UMGEDITOR_API FDesignerSurfaceElement : public TSharedFromThis < FDesignerSurfaceElement >
{
public:
<<<<<<< HEAD
	FDesignerSurfaceElement(TSharedRef<SWidget> InWidget, EExtensionLayoutLocation::Type InLocation, FVector2D InOffset = FVector2D(0,0))
		: Widget(InWidget)
		, Location(InLocation)
		, Offset(InOffset)
=======
	FDesignerSurfaceElement(TSharedRef<SWidget> InWidget, EExtensionLayoutLocation::Type InLocation, TAttribute<FVector2D> InOffset = FVector2D(0, 0), TAttribute<FVector2D> InAlignment = FVector2D(0, 0))
		: Widget(InWidget)
		, Location(InLocation)
		, Offset(InOffset)
		, Alignment(InAlignment)
>>>>>>> 1d429763
	{
	}

	/** Gets the widget that will be laid out in the design surface for extending the capability of the selected widget */
	TSharedRef<SWidget> GetWidget() const
	{
		return Widget;
	}

	/** Gets the location where the widget will be appear */
	EExtensionLayoutLocation::Type GetLocation() const
	{
		return Location;
	}

	/** Sets the offset after laid out in that location */
<<<<<<< HEAD
	void SetOffset(FVector2D InOffset)
=======
	void SetOffset(TAttribute<FVector2D> InOffset)
>>>>>>> 1d429763
	{
		Offset = InOffset;
	}

	/** Gets the offset after being laid out. */
	FVector2D GetOffset() const
	{
<<<<<<< HEAD
		return Offset;
=======
		return Offset.Get();
	}

	/** Sets the alignment to use, a normalized value representing position inside the parent. */
	void SetAlignment(TAttribute<FVector2D> InAlignment)
	{
		Alignment = InAlignment;
	}

	/** Gets the alignment to use, a normalized value representing position inside the parent. */
	FVector2D GetAlignment() const
	{
		return Alignment.Get();
>>>>>>> 1d429763
	}

protected:
	TSharedRef<SWidget> Widget;

	EExtensionLayoutLocation::Type Location;

<<<<<<< HEAD
	FVector2D Offset;
=======
	TAttribute<FVector2D> Offset;

	TAttribute<FVector2D> Alignment;
>>>>>>> 1d429763
};

/**
 * The Designer extension allows developers to provide additional widgets and custom painting to the designer surface for
 * specific widgets.  Allowing for a more customized and specific editors for the different widgets.
 */
class UMGEDITOR_API FDesignerExtension : public TSharedFromThis<FDesignerExtension>
{
public:
	/** Constructor */
	FDesignerExtension();

	/** Initializes the designer extension, this is called the first time a designer extension is registered */
	virtual void Initialize(IUMGDesigner* InDesigner, UWidgetBlueprint* InBlueprint);

	virtual bool CanExtendSelection(const TArray< FWidgetReference >& Selection) const
	{
		return false;
	}

	virtual bool CanExtendSelection(const TArray< FWidgetReference >& Selection) const
	{
		return false;
	}

	/** Called every time the selection in the designer changes. */
	virtual void ExtendSelection(const TArray< FWidgetReference >& Selection, TArray< TSharedRef<FDesignerSurfaceElement> >& SurfaceElements)
	{
	}

	virtual void Tick(const FGeometry& AllottedGeometry, const double InCurrentTime, const float InDeltaTime)
	{
	}

	virtual void Paint(const TSet< FWidgetReference >& Selection, const FGeometry& AllottedGeometry, const FSlateRect& MyClippingRect, FSlateWindowElementList& OutDrawElements, int32 LayerId, const FWidgetStyle& InWidgetStyle, bool bParentEnabled) const
	{
	}

	/** Gets the ID identifying this extension. */
	FName GetExtensionId() const;

protected:
	void BeginTransaction(const FText& SessionName);

	void EndTransaction();

protected:
	FName ExtensionId;
	UWidgetBlueprint* Blueprint;
	IUMGDesigner* Designer;

	TArray< FWidgetReference > SelectionCache;

private:
	FScopedTransaction* ScopedTransaction;
};<|MERGE_RESOLUTION|>--- conflicted
+++ resolved
@@ -16,10 +16,7 @@
 {
 	enum Type
 	{
-<<<<<<< HEAD
-=======
 		/** Slate unit position relative from the parent. */
->>>>>>> 1d429763
 		Absolute,
 
 		TopLeft,
@@ -42,18 +39,11 @@
 class UMGEDITOR_API FDesignerSurfaceElement : public TSharedFromThis < FDesignerSurfaceElement >
 {
 public:
-<<<<<<< HEAD
-	FDesignerSurfaceElement(TSharedRef<SWidget> InWidget, EExtensionLayoutLocation::Type InLocation, FVector2D InOffset = FVector2D(0,0))
-		: Widget(InWidget)
-		, Location(InLocation)
-		, Offset(InOffset)
-=======
 	FDesignerSurfaceElement(TSharedRef<SWidget> InWidget, EExtensionLayoutLocation::Type InLocation, TAttribute<FVector2D> InOffset = FVector2D(0, 0), TAttribute<FVector2D> InAlignment = FVector2D(0, 0))
 		: Widget(InWidget)
 		, Location(InLocation)
 		, Offset(InOffset)
 		, Alignment(InAlignment)
->>>>>>> 1d429763
 	{
 	}
 
@@ -70,11 +60,7 @@
 	}
 
 	/** Sets the offset after laid out in that location */
-<<<<<<< HEAD
-	void SetOffset(FVector2D InOffset)
-=======
 	void SetOffset(TAttribute<FVector2D> InOffset)
->>>>>>> 1d429763
 	{
 		Offset = InOffset;
 	}
@@ -82,9 +68,6 @@
 	/** Gets the offset after being laid out. */
 	FVector2D GetOffset() const
 	{
-<<<<<<< HEAD
-		return Offset;
-=======
 		return Offset.Get();
 	}
 
@@ -98,7 +81,6 @@
 	FVector2D GetAlignment() const
 	{
 		return Alignment.Get();
->>>>>>> 1d429763
 	}
 
 protected:
@@ -106,13 +88,9 @@
 
 	EExtensionLayoutLocation::Type Location;
 
-<<<<<<< HEAD
-	FVector2D Offset;
-=======
 	TAttribute<FVector2D> Offset;
 
 	TAttribute<FVector2D> Alignment;
->>>>>>> 1d429763
 };
 
 /**
@@ -127,11 +105,6 @@
 
 	/** Initializes the designer extension, this is called the first time a designer extension is registered */
 	virtual void Initialize(IUMGDesigner* InDesigner, UWidgetBlueprint* InBlueprint);
-
-	virtual bool CanExtendSelection(const TArray< FWidgetReference >& Selection) const
-	{
-		return false;
-	}
 
 	virtual bool CanExtendSelection(const TArray< FWidgetReference >& Selection) const
 	{
