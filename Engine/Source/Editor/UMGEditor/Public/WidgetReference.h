// Copyright 1998-2014 Epic Games, Inc. All Rights Reserved.

#pragma once

class UWidget;
class SWidget;
class UWidgetBlueprint;
class FWidgetBlueprintEditor;
struct FWidgetReference;

struct UMGEDITOR_API FWidgetHandle
{
	friend FWidgetReference;
	friend FWidgetBlueprintEditor;

private:
	FWidgetHandle(UWidget* Widget);

	TWeakObjectPtr<UWidget> Widget;
};

/**
 * The Widget reference is a useful way to hold onto the selection in a way that allows for up to date access to the current preview object.
 * Because the designer could end up rebuilding the preview, it's best to hold onto an FWidgetReference.
 */
struct UMGEDITOR_API FWidgetReference
{
	friend FWidgetBlueprintEditor;

public:
	FWidgetReference();

	/** Destructor */
	~FWidgetReference();

	/** @returns true if both the template and the preview pointers are valid. */
	bool IsValid() const;

	/** @returns The template widget.  This is the widget that is serialized to disk */
	UWidget* GetTemplate() const;

	/** @returns the preview widget.  This is the transient representation of the template.  Constantly being destroyed and recreated.  Do not cache this pointer. */
	UWidget* GetPreview() const;

	/** Checks if widget reference is the same as nother widget reference, based on the template pointers. */
	bool operator==( const FWidgetReference& Other ) const
	{
		if ( TemplateHandle.IsValid() && Other.TemplateHandle.IsValid() )
		{
			return TemplateHandle->Widget.Get() == Other.TemplateHandle->Widget.Get();
		}

		return false;
	}

private:
	FWidgetReference(TSharedPtr<FWidgetBlueprintEditor> WidgetEditor, TSharedPtr< FWidgetHandle > TemplateHandle);

	void OnObjectsReplaced(const TMap<UObject*, UObject*>& ReplacementMap);
<<<<<<< HEAD

private:
=======
>>>>>>> 1d429763

private:
	TWeakPtr<FWidgetBlueprintEditor> WidgetEditor;

	TSharedPtr< FWidgetHandle > TemplateHandle;
};

inline uint32 GetTypeHash(const struct FWidgetReference& WidgetRef)
{
	return ::GetTypeHash(reinterpret_cast<void*>( WidgetRef.GetTemplate() ));
}<|MERGE_RESOLUTION|>--- conflicted
+++ resolved
@@ -30,9 +30,6 @@
 public:
 	FWidgetReference();
 
-	/** Destructor */
-	~FWidgetReference();
-
 	/** @returns true if both the template and the preview pointers are valid. */
 	bool IsValid() const;
 
@@ -57,11 +54,6 @@
 	FWidgetReference(TSharedPtr<FWidgetBlueprintEditor> WidgetEditor, TSharedPtr< FWidgetHandle > TemplateHandle);
 
 	void OnObjectsReplaced(const TMap<UObject*, UObject*>& ReplacementMap);
-<<<<<<< HEAD
-
-private:
-=======
->>>>>>> 1d429763
 
 private:
 	TWeakPtr<FWidgetBlueprintEditor> WidgetEditor;
