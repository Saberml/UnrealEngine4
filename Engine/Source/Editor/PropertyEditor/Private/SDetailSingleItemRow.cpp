// Copyright 1998-2015 Epic Games, Inc. All Rights Reserved.

#include "PropertyEditorPrivatePCH.h"
#include "SDetailSingleItemRow.h"
#include "DetailItemNode.h"
#include "PropertyEditorHelpers.h"
#include "IDetailKeyframeHandler.h"
#include "IDetailPropertyExtensionHandler.h"
#include "DetailPropertyRow.h"

namespace DetailWidgetConstants
{
	const FMargin LeftRowPadding( 0.0f, 2.5f, 2.0f, 2.5f );
	const FMargin RightRowPadding( 3.0f, 2.5f, 2.0f, 2.5f );
}

class SConstrainedBox : public SCompoundWidget
{
public:
	SLATE_BEGIN_ARGS( SConstrainedBox )
		: _MinWidth()
		, _MaxWidth()
	{}
		SLATE_DEFAULT_SLOT( FArguments, Content )
		SLATE_ATTRIBUTE( TOptional<float>, MinWidth )
		SLATE_ATTRIBUTE( TOptional<float>, MaxWidth )
	SLATE_END_ARGS()

	void Construct( const FArguments& InArgs )
	{
		MinWidth = InArgs._MinWidth;
		MaxWidth = InArgs._MaxWidth;

		ChildSlot
		[
			InArgs._Content.Widget
		];
	}

	virtual FVector2D ComputeDesiredSize(float LayoutScaleMultiplier) const override
	{
		const float MinWidthVal = MinWidth.Get().Get(0.0f);
		const float MaxWidthVal = MaxWidth.Get().Get(0.0f);

		if ( MinWidthVal == 0.0f && MaxWidthVal == 0.0f )
		{
			return SCompoundWidget::ComputeDesiredSize(LayoutScaleMultiplier);
		}
		else
		{
			FVector2D ChildSize = ChildSlot.GetWidget()->GetDesiredSize();

			float XVal = FMath::Max( MinWidthVal, ChildSize.X );
			if( MaxWidthVal >= MinWidthVal )
			{
				XVal = FMath::Min( MaxWidthVal, XVal );
			}

			return FVector2D( XVal, ChildSize.Y );
		}
	}
private:
	TAttribute< TOptional<float> > MinWidth;
	TAttribute< TOptional<float> > MaxWidth;
};


void SDetailSingleItemRow::Construct( const FArguments& InArgs, FDetailLayoutCustomization* InCustomization, bool bHasMultipleColumns, TSharedRef<IDetailTreeNode> InOwnerTreeNode, const TSharedRef<STableViewBase>& InOwnerTableView )
{
	OwnerTreeNode = InOwnerTreeNode;

	ColumnSizeData = InArgs._ColumnSizeData;

	TSharedRef<SWidget> Widget = SNullWidget::NullWidget;
	Customization = InCustomization;

	EHorizontalAlignment HorizontalAlignment = HAlign_Fill;
	EVerticalAlignment VerticalAlignment = VAlign_Fill;

	if( InCustomization->IsValidCustomization() )
	{
		FDetailWidgetRow Row = InCustomization->GetWidgetRow();
		TSharedPtr<FPropertyEditor> PropertyEditor;
		auto bRequiresEditConfigHierarchy = false;
		auto PropertyNode = InCustomization->GetPropertyNode();
		if (PropertyNode.IsValid() && PropertyNode->GetProperty())
		{
			auto Prop = PropertyNode->GetProperty();
			if (Prop->HasAnyPropertyFlags(CPF_GlobalConfig | CPF_Config))
			{
				if (Prop->HasMetaData(TEXT("ConfigHierarchyEditable")))
				{
					PropertyEditor = InCustomization->PropertyRow->GetPropertyEditor();
					bRequiresEditConfigHierarchy = true;
				}
			}
		}

		TSharedPtr<SWidget> NameWidget;
		TSharedPtr<SWidget> ValueWidget;
	
		NameWidget = Row.NameWidget.Widget;
		if( Row.IsEnabledAttr.IsBound() )
		{
			NameWidget->SetEnabled( Row.IsEnabledAttr );
		}
		
		ValueWidget =
			SNew( SConstrainedBox )
			.MinWidth( Row.ValueWidget.MinWidth )
			.MaxWidth( Row.ValueWidget.MaxWidth )
			[
				Row.ValueWidget.Widget
			];

		ValueWidget = CreateExtensionWidget(ValueWidget.ToSharedRef(), *Customization, InOwnerTreeNode );

		if( Row.IsEnabledAttr.IsBound() )
		{
			ValueWidget->SetEnabled( Row.IsEnabledAttr );
		}

		TSharedRef<SWidget> KeyFrameButton = CreateKeyframeButton( *Customization, InOwnerTreeNode );
		TAttribute<bool> IsPropertyEditingEnabled = InOwnerTreeNode->IsPropertyEditingEnabled();

		if( bHasMultipleColumns )
		{
			NameWidget->SetEnabled(IsPropertyEditingEnabled);
<<<<<<< HEAD
			KeyFrameButton->SetEnabled(IsPropertyEditingEnabled);
			Widget = 
=======
			TSharedPtr<SHorizontalBox> HBox;
			TSharedRef<SSplitter> Splitter = 
>>>>>>> cce8678d
				SNew( SSplitter )
				.Style( FEditorStyle::Get(), "DetailsView.Splitter" )
				.PhysicalSplitterHandleSize( 1.0f )
				.HitDetectionSplitterHandleSize( 5.0f )
				+ SSplitter::Slot()
				.Value( ColumnSizeData.LeftColumnWidth )
				.OnSlotResized( SSplitter::FOnSlotResized::CreateSP( this, &SDetailSingleItemRow::OnLeftColumnResized ) )
				[
					SNew( SHorizontalBox )
					+ SHorizontalBox::Slot()
					.Padding( 3.0f, 0.0f )
					.HAlign( HAlign_Left )
					.VAlign( VAlign_Center )
					.AutoWidth()
					[
						SNew( SExpanderArrow, SharedThis(this) )
						.BaseIndentLevel(1)
					]
					+ SHorizontalBox::Slot()
					.HAlign( Row.NameWidget.HorizontalAlignment )
					.VAlign( Row.NameWidget.VerticalAlignment )
					.Padding( DetailWidgetConstants::LeftRowPadding )
					[
						NameWidget.ToSharedRef()
					]
					+ SHorizontalBox::Slot()
					.Padding(3.0f, 0.0f)
					.HAlign(HAlign_Right)
					.VAlign(VAlign_Center)
					.AutoWidth()
					[
						KeyFrameButton
					]
				]
				+ SSplitter::Slot()
				.Value( ColumnSizeData.RightColumnWidth )
				.OnSlotResized( ColumnSizeData.OnWidthChanged )
				[
					SNew( SHorizontalBox )
<<<<<<< HEAD
					.IsEnabled(IsPropertyEditingEnabled)
=======
>>>>>>> cce8678d
					+ SHorizontalBox::Slot()
					[
						SAssignNew(HBox, SHorizontalBox)
						+ SHorizontalBox::Slot()
						.Padding(DetailWidgetConstants::RightRowPadding)
						.HAlign(Row.ValueWidget.HorizontalAlignment)
						.VAlign(Row.ValueWidget.VerticalAlignment)
						[
							SNew(SBox)
							.IsEnabled(IsPropertyEditingEnabled)
							[
								ValueWidget.ToSharedRef()
							]
						]
					]
				];
				if (bRequiresEditConfigHierarchy && PropertyEditor.IsValid())
				{
					HBox->AddSlot()
					.AutoWidth()
					.Padding(0)
					//.HAlign(HAlign_Right)
					.VAlign(VAlign_Center)
					[
						PropertyCustomizationHelpers::MakeEditConfigHierarchyButton(FSimpleDelegate::CreateSP(PropertyEditor.ToSharedRef(), &FPropertyEditor::EditConfigHierarchy))
					];
				}
				Widget = Splitter;
		}
		else
		{
			Row.WholeRowWidget.Widget->SetEnabled(IsPropertyEditingEnabled);
<<<<<<< HEAD
			KeyFrameButton->SetEnabled(IsPropertyEditingEnabled);
=======
>>>>>>> cce8678d
			Widget =
				SNew( SHorizontalBox )
				+ SHorizontalBox::Slot()
				.Padding( 3.0f, 0.0f )
				.HAlign( HAlign_Left )
				.VAlign( VAlign_Center )
				.AutoWidth()
				[
					SNew( SExpanderArrow, SharedThis(this) )
					.BaseIndentLevel(1)
				]
				+ SHorizontalBox::Slot()
				.HAlign( Row.WholeRowWidget.HorizontalAlignment )
				.VAlign( Row.WholeRowWidget.VerticalAlignment )
				.Padding( DetailWidgetConstants::LeftRowPadding )
				[
					Row.WholeRowWidget.Widget
				]
				+ SHorizontalBox::Slot()
				.Padding(3.0f, 0.0f)
				.HAlign(HAlign_Right)
				.VAlign(VAlign_Center)
				[
					KeyFrameButton
				];
		}
	}


	this->ChildSlot
	[	
		SNew( SBorder )
		.BorderImage( this, &SDetailSingleItemRow::GetBorderImage )
		.Padding( FMargin( 0.0f, 0.0f, SDetailTableRowBase::ScrollbarPaddingSize, 0.0f ) )
		[
			Widget
		]
	];

	STableRow< TSharedPtr< IDetailTreeNode > >::ConstructInternal(
		STableRow::FArguments()
			.Style(FEditorStyle::Get(), "DetailsView.TreeView.TableRow")
			.ShowSelection(false),
		InOwnerTableView
	);
}

bool SDetailSingleItemRow::OnContextMenuOpening( FMenuBuilder& MenuBuilder )
{
	if( Customization->HasPropertyNode() || Customization->GetWidgetRow().IsCopyPasteBound() )
	{
		FUIAction CopyAction  = Customization->GetWidgetRow().CopyMenuAction;
		FUIAction PasteAction = Customization->GetWidgetRow().PasteMenuAction;

		if( !CopyAction.ExecuteAction.IsBound() && Customization->HasPropertyNode() )
		{
			CopyAction.ExecuteAction = FExecuteAction::CreateSP( this, &SDetailSingleItemRow::OnCopyProperty );
		}

		if( !PasteAction.ExecuteAction.IsBound() && Customization->HasPropertyNode() )
		{
			PasteAction.ExecuteAction = FExecuteAction::CreateSP( this, &SDetailSingleItemRow::OnPasteProperty );
			PasteAction.CanExecuteAction = FCanExecuteAction::CreateSP( this, &SDetailSingleItemRow::CanPasteProperty );
		}

		MenuBuilder.AddMenuSeparator();

		MenuBuilder.AddMenuEntry(	
			NSLOCTEXT("PropertyView", "CopyProperty", "Copy"),
			NSLOCTEXT("PropertyView", "CopyProperty_ToolTip", "Copy this property value"),
			FSlateIcon(),
			CopyAction );

		MenuBuilder.AddMenuEntry(
			NSLOCTEXT("PropertyView", "PasteProperty", "Paste"),
			NSLOCTEXT("PropertyView", "PasteProperty_ToolTip", "Paste the copied value here"),
			FSlateIcon(),
			PasteAction);

		return true;
	}

	return false;
}

void SDetailSingleItemRow::OnLeftColumnResized( float InNewWidth )
{
	// This has to be bound or the splitter will take it upon itself to determine the size
	// We do nothing here because it is handled by the column size data
}

void SDetailSingleItemRow::OnCopyProperty()
{
	if( Customization->HasPropertyNode() && OwnerTreeNode.IsValid() )
	{
		TSharedPtr<IPropertyHandle> Handle = PropertyEditorHelpers::GetPropertyHandle( Customization->GetPropertyNode().ToSharedRef(), OwnerTreeNode.Pin()->GetDetailsView().GetNotifyHook(),  OwnerTreeNode.Pin()->GetDetailsView().GetPropertyUtilities() );

		FString Value;
		if( Handle->GetValueAsFormattedString(Value) == FPropertyAccess::Success )
		{
			FPlatformMisc::ClipboardCopy(*Value);
		}
	}
}

void SDetailSingleItemRow::OnPasteProperty()
{
	FString ClipboardContent;
	FPlatformMisc::ClipboardPaste(ClipboardContent);

	if( !ClipboardContent.IsEmpty() && Customization->HasPropertyNode() && OwnerTreeNode.IsValid() )
	{
		TSharedPtr<IPropertyHandle> Handle = PropertyEditorHelpers::GetPropertyHandle(Customization->GetPropertyNode().ToSharedRef(), OwnerTreeNode.Pin()->GetDetailsView().GetNotifyHook(), OwnerTreeNode.Pin()->GetDetailsView().GetPropertyUtilities());

		Handle->SetValueFromFormattedString( ClipboardContent );
	}

}

bool SDetailSingleItemRow::CanPasteProperty() const
{
	FString ClipboardContent;
	if( OwnerTreeNode.IsValid() )
	{
		FPlatformMisc::ClipboardPaste(ClipboardContent);
	}

	return !ClipboardContent.IsEmpty();
}

const FSlateBrush* SDetailSingleItemRow::GetBorderImage() const
{
	if( IsHighlighted() )
	{
		return FEditorStyle::GetBrush("DetailsView.CategoryMiddle_Highlighted");
	}
	else if (IsHovered())
	{
		return FEditorStyle::GetBrush("DetailsView.CategoryMiddle_Hovered");
	}
	else
	{
		return FEditorStyle::GetBrush("DetailsView.CategoryMiddle");
	}
}

TSharedRef<SWidget> SDetailSingleItemRow::CreateExtensionWidget(TSharedRef<SWidget> ValueWidget, FDetailLayoutCustomization& InCustomization, TSharedRef<IDetailTreeNode> InTreeNode)
{
	IDetailsViewPrivate& DetailsView = InTreeNode->GetDetailsView();
	TSharedPtr<IDetailPropertyExtensionHandler> ExtensionHandler = DetailsView.GetExtensionHandler();

	if ( ExtensionHandler.IsValid() && InCustomization.HasPropertyNode() )
	{
		TSharedPtr<IPropertyHandle> Handle = PropertyEditorHelpers::GetPropertyHandle(InCustomization.GetPropertyNode().ToSharedRef(), nullptr, nullptr);

<<<<<<< HEAD
					+ SHorizontalBox::Slot()
					.FillWidth(1.0f)
					[
						ValueWidget
					]
					
					+ SHorizontalBox::Slot()
					.AutoWidth()
					[
						ExtensionHandler->GenerateExtensionWidget(ObjectClass, Handle)
					];
			}
=======
		UClass* ObjectClass = InCustomization.GetPropertyNode()->FindObjectItemParent()->GetObjectBaseClass();
		if ( ExtensionHandler->IsPropertyExtenable(ObjectClass, *Handle) )
		{
			ValueWidget = SNew(SHorizontalBox)

				+ SHorizontalBox::Slot()
				.FillWidth(1.0f)
				[
					ValueWidget
				]
					
				+ SHorizontalBox::Slot()
				.AutoWidth()
				[
					ExtensionHandler->GenerateExtensionWidget(ObjectClass, Handle)
				];
>>>>>>> cce8678d
		}
	}

	return ValueWidget;
}

TSharedRef<SWidget> SDetailSingleItemRow::CreateKeyframeButton( FDetailLayoutCustomization& InCustomization, TSharedRef<IDetailTreeNode> InTreeNode )
{
	IDetailsViewPrivate& DetailsView = InTreeNode->GetDetailsView();

	KeyframeHandler = DetailsView.GetKeyframeHandler();

	EVisibility SetKeyVisibility = EVisibility::Collapsed;

	if (InCustomization.HasPropertyNode() && KeyframeHandler.IsValid() )
	{
		TSharedPtr<IPropertyHandle> Handle = PropertyEditorHelpers::GetPropertyHandle(InCustomization.GetPropertyNode().ToSharedRef(), nullptr, nullptr);

		UClass* ObjectClass = InCustomization.GetPropertyNode()->FindObjectItemParent()->GetObjectBaseClass();
		SetKeyVisibility = KeyframeHandler.Pin()->IsPropertyKeyable(*ObjectClass, *Handle) ? EVisibility::Visible : EVisibility::Hidden;
		
	}

	return
		SNew(SButton)
		.HAlign(HAlign_Left)
		.VAlign(VAlign_Center)
		.ContentPadding(0.0f)
		.ButtonStyle(FEditorStyle::Get(), "Sequencer.AddKey.Details")
		.Visibility(SetKeyVisibility)
		.IsEnabled( this, &SDetailSingleItemRow::IsKeyframeButtonEnabled, InTreeNode )
		.ToolTipText( NSLOCTEXT("PropertyView", "AddKeyframeButton_ToolTip", "Adds a keyframe for this property to the current animation") )
		.OnClicked( this, &SDetailSingleItemRow::OnAddKeyframeClicked );
}

bool SDetailSingleItemRow::IsKeyframeButtonEnabled(TSharedRef<IDetailTreeNode> InTreeNode) const
{
	return
		InTreeNode->IsPropertyEditingEnabled().Get() &&
		KeyframeHandler.IsValid() &&
		KeyframeHandler.Pin()->IsPropertyKeyingEnabled();
}

FReply SDetailSingleItemRow::OnAddKeyframeClicked()
{	
	if( KeyframeHandler.IsValid() )
	{
		TSharedPtr<IPropertyHandle> Handle = PropertyEditorHelpers::GetPropertyHandle(Customization->GetPropertyNode().ToSharedRef(), nullptr, nullptr);

		KeyframeHandler.Pin()->OnKeyPropertyClicked(*Handle);
	}

	return FReply::Handled();
}

bool SDetailSingleItemRow::IsHighlighted() const
{
	return OwnerTreeNode.Pin()->IsHighlighted();
}<|MERGE_RESOLUTION|>--- conflicted
+++ resolved
@@ -126,13 +126,8 @@
 		if( bHasMultipleColumns )
 		{
 			NameWidget->SetEnabled(IsPropertyEditingEnabled);
-<<<<<<< HEAD
-			KeyFrameButton->SetEnabled(IsPropertyEditingEnabled);
-			Widget = 
-=======
 			TSharedPtr<SHorizontalBox> HBox;
 			TSharedRef<SSplitter> Splitter = 
->>>>>>> cce8678d
 				SNew( SSplitter )
 				.Style( FEditorStyle::Get(), "DetailsView.Splitter" )
 				.PhysicalSplitterHandleSize( 1.0f )
@@ -172,10 +167,6 @@
 				.OnSlotResized( ColumnSizeData.OnWidthChanged )
 				[
 					SNew( SHorizontalBox )
-<<<<<<< HEAD
-					.IsEnabled(IsPropertyEditingEnabled)
-=======
->>>>>>> cce8678d
 					+ SHorizontalBox::Slot()
 					[
 						SAssignNew(HBox, SHorizontalBox)
@@ -208,10 +199,6 @@
 		else
 		{
 			Row.WholeRowWidget.Widget->SetEnabled(IsPropertyEditingEnabled);
-<<<<<<< HEAD
-			KeyFrameButton->SetEnabled(IsPropertyEditingEnabled);
-=======
->>>>>>> cce8678d
 			Widget =
 				SNew( SHorizontalBox )
 				+ SHorizontalBox::Slot()
@@ -367,20 +354,6 @@
 	{
 		TSharedPtr<IPropertyHandle> Handle = PropertyEditorHelpers::GetPropertyHandle(InCustomization.GetPropertyNode().ToSharedRef(), nullptr, nullptr);
 
-<<<<<<< HEAD
-					+ SHorizontalBox::Slot()
-					.FillWidth(1.0f)
-					[
-						ValueWidget
-					]
-					
-					+ SHorizontalBox::Slot()
-					.AutoWidth()
-					[
-						ExtensionHandler->GenerateExtensionWidget(ObjectClass, Handle)
-					];
-			}
-=======
 		UClass* ObjectClass = InCustomization.GetPropertyNode()->FindObjectItemParent()->GetObjectBaseClass();
 		if ( ExtensionHandler->IsPropertyExtenable(ObjectClass, *Handle) )
 		{
@@ -397,7 +370,6 @@
 				[
 					ExtensionHandler->GenerateExtensionWidget(ObjectClass, Handle)
 				];
->>>>>>> cce8678d
 		}
 	}
 
