// Copyright 1998-2018 Epic Games, Inc. All Rights Reserved.

#include "SDetailSingleItemRow.h"
#include "ObjectPropertyNode.h"
#include "Widgets/Images/SImage.h"
#include "Widgets/Input/SButton.h"
#include "Settings/EditorExperimentalSettings.h"
#include "DetailWidgetRow.h"
#include "IDetailKeyframeHandler.h"
#include "IDetailPropertyExtensionHandler.h"
#include "DetailPropertyRow.h"
#include "DetailGroup.h"
#include "HAL/PlatformApplicationMisc.h"
#include "Editor.h"


void SConstrainedBox::Construct(const FArguments& InArgs)
{
	MinWidth = InArgs._MinWidth;
	MaxWidth = InArgs._MaxWidth;

	ChildSlot
	[
		InArgs._Content.Widget
	];
}

FVector2D SConstrainedBox::ComputeDesiredSize(float LayoutScaleMultiplier) const
{
	const float MinWidthVal = MinWidth.Get().Get(0.0f);
	const float MaxWidthVal = MaxWidth.Get().Get(0.0f);

	if (MinWidthVal == 0.0f && MaxWidthVal == 0.0f)
	{
		return SCompoundWidget::ComputeDesiredSize(LayoutScaleMultiplier);
	}
	else
	{
		FVector2D ChildSize = ChildSlot.GetWidget()->GetDesiredSize();

		float XVal = FMath::Max(MinWidthVal, ChildSize.X);
		if (MaxWidthVal >= MinWidthVal)
		{
			XVal = FMath::Min(MaxWidthVal, XVal);
		}

		return FVector2D(XVal, ChildSize.Y);
	}
}

namespace DetailWidgetConstants
{
	const FMargin LeftRowPadding( 0.0f, 2.5f, 2.0f, 2.5f );
	const FMargin RightRowPadding( 3.0f, 2.5f, 2.0f, 2.5f );
}

namespace SDetailSingleItemRow_Helper
{
	//Get the node item number in case it is expand we have to recursively count all expanded children
	void RecursivelyGetItemShow(TSharedRef<FDetailTreeNode> ParentItem, int32 &ItemShowNum)
	{
		if (ParentItem->GetVisibility() == ENodeVisibility::Visible)
		{
			ItemShowNum++;
		}

		if (ParentItem->ShouldBeExpanded())
		{
			TArray< TSharedRef<FDetailTreeNode> > Childrens;
			ParentItem->GetChildren(Childrens);
			for (TSharedRef<FDetailTreeNode> ItemChild : Childrens)
			{
				RecursivelyGetItemShow(ItemChild, ItemShowNum);
			}
		}
	}
}

FReply SDetailSingleItemRow::OnFavoriteToggle()
{
	if (Customization->GetPropertyNode().IsValid() && Customization->GetPropertyNode()->CanDisplayFavorite())
	{
		bool toggle = !Customization->GetPropertyNode()->IsFavorite();
		Customization->GetPropertyNode()->SetFavorite(toggle);
		if (OwnerTreeNode.IsValid())
		{
			//////////////////////////////////////////////////////////////////////////
			// Calculate properly the scrolling offset (by item) to make sure the mouse stay over the same property

			//Get the node item number in case it is expand we have to recursively count all childrens
			int32 ExpandSize = 0;
			if (OwnerTreeNode.Pin()->ShouldBeExpanded())
			{
				SDetailSingleItemRow_Helper::RecursivelyGetItemShow(OwnerTreeNode.Pin().ToSharedRef(), ExpandSize);
			}
			else
			{
				//if the item is not expand count is 1
				ExpandSize = 1;
			}
			
			//Get the number of favorite child (simple and advance) to know if the favorite category will be create or remove
			FString CategoryFavoritesName = TEXT("Favorites");
			FName CatFavName = *CategoryFavoritesName;
			int32 SimplePropertiesNum = 0;
			int32 AdvancePropertiesNum = 0;

			FDetailLayoutBuilderImpl& DetailLayout = OwnerTreeNode.Pin()->GetParentCategory()->GetParentLayoutImpl();

			bool HasCategoryFavorite = DetailLayout.HasCategory(CatFavName);
			if(HasCategoryFavorite)
			{
				DetailLayout.DefaultCategory(CatFavName).GetCategoryInformation(SimplePropertiesNum, AdvancePropertiesNum);
			}

			//Check if the property we toggle is an advance property
			bool IsAdvanceProperty = Customization->GetPropertyNode()->HasNodeFlags(EPropertyNodeFlags::IsAdvanced) == 0 ? false : true;

			//Compute the scrolling offset by item
			int32 ScrollingOffsetAdd = ExpandSize;
			int32 ScrollingOffsetRemove = -ExpandSize;
			if (HasCategoryFavorite)
			{
				//Adding the advance button in a category add 1 item
				ScrollingOffsetAdd += (IsAdvanceProperty && AdvancePropertiesNum == 0) ? 1 : 0;

				if (IsAdvanceProperty && AdvancePropertiesNum == 1)
				{
					//Removing the advance button count as 1 item
					ScrollingOffsetRemove -= 1;
				}
				if (AdvancePropertiesNum + SimplePropertiesNum == 1)
				{
					//Removing a full category count as 2 items
					ScrollingOffsetRemove -= 2;
				}
			}
			else
			{
				//Adding new category (2 items) adding advance button (1 item)
				ScrollingOffsetAdd += IsAdvanceProperty ? 3 : 2;
				
				//We should never remove an item from favorite if there is no favorite category
				//Set the remove offset to 0
				ScrollingOffsetRemove = 0;
			}

			//Apply the calculated offset
			OwnerTreeNode.Pin()->GetDetailsView()->MoveScrollOffset(toggle ? ScrollingOffsetAdd : ScrollingOffsetRemove);

			//Refresh the tree
			OwnerTreeNode.Pin()->GetDetailsView()->ForceRefresh();
		}
	}
	return FReply::Handled();
}

void SDetailSingleItemRow::OnArrayDragEnter(const FDragDropEvent& DragDropEvent)
{
	bIsHoveredDragTarget = true;
}

void SDetailSingleItemRow::OnArrayDragLeave(const FDragDropEvent& DragDropEvent)
{
	bIsHoveredDragTarget = false;
}

FReply SDetailSingleItemRow::OnArrayDrop(const FDragDropEvent& DragDropEvent)
{
	bIsHoveredDragTarget = false;
	TSharedPtr<FArrayRowDragDropOp> ArrayDropOp = DragDropEvent.GetOperationAs< FArrayRowDragDropOp >();
	TSharedPtr<SDetailSingleItemRow> RowPtr = nullptr;
	if (ArrayDropOp.IsValid() && ArrayDropOp->Row.IsValid())
	{
		RowPtr = ArrayDropOp->Row.Pin();
	}
	if (!RowPtr.IsValid())
	{
		return FReply::Unhandled();
	}
	TSharedPtr<FPropertyNode> SwappingPropertyNode = RowPtr->SwappablePropertyNode;
	if (SwappingPropertyNode.IsValid() && SwappablePropertyNode.IsValid())
	{
		if (SwappingPropertyNode != SwappablePropertyNode)
		{
			int32 OriginalIndex = SwappingPropertyNode->GetArrayIndex();
			int32 NewIndex = SwappablePropertyNode->GetArrayIndex();
			if (NewIndex > OriginalIndex)
			{
				NewIndex += 1;
			}
			TSharedPtr<IPropertyHandle> SwappingHandle = PropertyEditorHelpers::GetPropertyHandle(SwappingPropertyNode.ToSharedRef(), OwnerTreeNode.Pin()->GetDetailsView()->GetNotifyHook(), OwnerTreeNode.Pin()->GetDetailsView()->GetPropertyUtilities());
			TSharedPtr<IPropertyHandleArray> ParentHandle = SwappingHandle->GetParentHandle()->AsArray();
			if (ParentHandle.IsValid() && SwappablePropertyNode->GetParentNode() == SwappingPropertyNode->GetParentNode())
			{
				// Need to swap the moving and target expansion states before saving
				bool bOriginalSwappableExpansion = SwappablePropertyNode->HasNodeFlags(EPropertyNodeFlags::Expanded) != 0;
				bool bOriginalSwappingExpansion = SwappingPropertyNode->HasNodeFlags(EPropertyNodeFlags::Expanded) != 0;
				SwappablePropertyNode->SetNodeFlags(EPropertyNodeFlags::Expanded, bOriginalSwappingExpansion);
				SwappingPropertyNode->SetNodeFlags(EPropertyNodeFlags::Expanded, bOriginalSwappableExpansion);
				OwnerTreeNode.Pin()->GetDetailsView()->SaveExpandedItems(SwappablePropertyNode->GetParentNodeSharedPtr().ToSharedRef());
				FScopedTransaction Transaction(NSLOCTEXT("UnrealEd", "MoveRow", "Move Row"));

				SwappingHandle->GetParentHandle()->NotifyPreChange();

				ParentHandle->MoveElementTo(OriginalIndex, NewIndex);


				FPropertyChangedEvent MoveEvent(SwappingHandle->GetParentHandle()->GetProperty(), EPropertyChangeType::Unspecified);
				SwappingHandle->GetParentHandle()->NotifyPostChange();
				if (OwnerTreeNode.Pin()->GetDetailsView()->GetPropertyUtilities().IsValid())
				{
					OwnerTreeNode.Pin()->GetDetailsView()->GetPropertyUtilities()->NotifyFinishedChangingProperties(MoveEvent);
				}
			}
		}
	}
	return FReply::Handled();
}

const FSlateBrush* SDetailSingleItemRow::GetFavoriteButtonBrush() const
{
	if (Customization->GetPropertyNode().IsValid() && Customization->GetPropertyNode()->CanDisplayFavorite())
	{
		return FEditorStyle::GetBrush(Customization->GetPropertyNode()->IsFavorite() ? TEXT("DetailsView.PropertyIsFavorite") : IsHovered() ? TEXT("DetailsView.PropertyIsNotFavorite") : TEXT("DetailsView.NoFavoritesSystem"));
	}
	//Adding a transparent brush make sure all property are left align correctly
	return FEditorStyle::GetBrush(TEXT("DetailsView.NoFavoritesSystem"));
}

void SDetailSingleItemRow::Construct( const FArguments& InArgs, FDetailLayoutCustomization* InCustomization, bool bHasMultipleColumns, TSharedRef<FDetailTreeNode> InOwnerTreeNode, const TSharedRef<STableViewBase>& InOwnerTableView )
{
	OwnerTreeNode = InOwnerTreeNode;
	bAllowFavoriteSystem = InArgs._AllowFavoriteSystem;

	ColumnSizeData = InArgs._ColumnSizeData;

	TSharedRef<SWidget> Widget = SNullWidget::NullWidget;
	Customization = InCustomization;

	EHorizontalAlignment HorizontalAlignment = HAlign_Fill;
	EVerticalAlignment VerticalAlignment = VAlign_Fill;

	TAttribute<bool> NameWidgetEnabled;

	FOnTableRowDragEnter ArrayDragDelegate;
	FOnTableRowDragLeave ArrayDragLeaveDelegate;
	FOnTableRowDrop ArrayDropDelegate;

	const bool bIsValidTreeNode = InOwnerTreeNode->GetParentCategory().IsValid() && InOwnerTreeNode->GetParentCategory()->IsParentLayoutValid();
	if(bIsValidTreeNode)
	{
		if(InCustomization->IsValidCustomization())
		{
			FDetailWidgetRow Row = InCustomization->GetWidgetRow();

			TSharedPtr<SWidget> NameWidget;
			TSharedPtr<SWidget> ValueWidget;

			NameWidget = Row.NameWidget.Widget;
			if(Row.IsEnabledAttr.IsBound())
			{
				NameWidgetEnabled = Row.IsEnabledAttr;
				NameWidget->SetEnabled(Row.IsEnabledAttr);
			}

			ValueWidget =
				SNew(SConstrainedBox)
				.MinWidth(Row.ValueWidget.MinWidth)
				.MaxWidth(Row.ValueWidget.MaxWidth)
				[
					Row.ValueWidget.Widget
				];

			ValueWidget = CreateExtensionWidget(ValueWidget.ToSharedRef(), *Customization, InOwnerTreeNode);

			if(Row.IsEnabledAttr.IsBound())
			{
				ValueWidget->SetEnabled(Row.IsEnabledAttr);
			}

			TSharedRef<SWidget> KeyFrameButton = CreateKeyframeButton(*Customization, InOwnerTreeNode);
			TAttribute<bool> IsPropertyEditingEnabled = InOwnerTreeNode->IsPropertyEditingEnabled();

			bool const bEnableFavoriteSystem = GIsRequestingExit ? false : (GetDefault<UEditorExperimentalSettings>()->bEnableFavoriteSystem && bAllowFavoriteSystem);

			TSharedRef<SHorizontalBox> InternalLeftColumnRowBox =
				SNew(SHorizontalBox)
				.Clipping(EWidgetClipping::OnDemand);

			if(bEnableFavoriteSystem)
			{
				InternalLeftColumnRowBox->AddSlot()
					.Padding(0.0f, 0.0f)
					.HAlign(HAlign_Left)
					.VAlign(VAlign_Center)
					.AutoWidth()
					[
						SNew(SButton)
						.HAlign(HAlign_Center)
						.VAlign(VAlign_Center)
						.IsFocusable(false)
						.ButtonStyle(FEditorStyle::Get(), "NoBorder")
						.OnClicked(this, &SDetailSingleItemRow::OnFavoriteToggle)
						[
							SNew(SImage).Image(this, &SDetailSingleItemRow::GetFavoriteButtonBrush)
						]
					];
			}
			TSharedPtr<SOverlay> LeftSideOverlay;
			LeftSideOverlay = SNew(SOverlay);
			LeftSideOverlay->AddSlot()
				.Padding(3.0f, 0.0f)
				.HAlign(HAlign_Left)
				.VAlign(VAlign_Center)
				[
					SNew(SExpanderArrow, SharedThis(this))
					.BaseIndentLevel(1)
				];

			TSharedPtr<FPropertyNode> PropertyNode = Customization->GetPropertyNode();
			if (PropertyNode.IsValid() && PropertyNode->IsReorderable())
			{
				TSharedPtr<SDetailSingleItemRow> InRow = SharedThis(this);
				TSharedRef<SWidget> Handle = PropertyEditorHelpers::MakePropertyReorderHandle(PropertyNode.ToSharedRef(), InRow);
				Handle->SetEnabled(IsPropertyEditingEnabled);
				LeftSideOverlay->AddSlot()
					.Padding(0.0f, 0.0f, 10.0f, 0.0f)
					.HAlign(HAlign_Right)
					.VAlign(VAlign_Center)
					[
						Handle
					];
				ArrayDragDelegate = FOnTableRowDragEnter::CreateSP(this, &SDetailSingleItemRow::OnArrayDragEnter);
				ArrayDragLeaveDelegate = FOnTableRowDragLeave::CreateSP(this, &SDetailSingleItemRow::OnArrayDragLeave);
				ArrayDropDelegate = FOnTableRowDrop::CreateSP(this, &SDetailSingleItemRow::OnArrayDrop);
				SwappablePropertyNode = PropertyNode;
			}

			InternalLeftColumnRowBox->AddSlot()
				.Padding(0.0f, 0.0f)
				.HAlign(HAlign_Left)
				.VAlign(VAlign_Center)
				.AutoWidth()
				[
					LeftSideOverlay.ToSharedRef()
				];

			if(bHasMultipleColumns)
			{
				// If the NameWidget has already been disabled, don't re-enable it if IsPropertyEditingEnabled is true.
				NameWidget->SetEnabled(NameWidgetEnabled.IsBound() ?
					TAttribute<bool>::Create(TAttribute<bool>::FGetter::CreateLambda(
						[NameWidgetEnabled, IsPropertyEditingEnabled]()
						{
							return NameWidgetEnabled.Get() && IsPropertyEditingEnabled.Get();
						}))
					: IsPropertyEditingEnabled);

				TSharedPtr<SHorizontalBox> HBox;

				InternalLeftColumnRowBox->AddSlot()
					.HAlign(Row.NameWidget.HorizontalAlignment)
					.VAlign(Row.NameWidget.VerticalAlignment)
					.Padding(DetailWidgetConstants::LeftRowPadding)
					[
						NameWidget.ToSharedRef()
					];
				InternalLeftColumnRowBox->AddSlot()
					.Padding(3.0f, 0.0f)
					.HAlign(HAlign_Right)
					.VAlign(VAlign_Center)
					.AutoWidth()
					[
						KeyFrameButton
					];

				TSharedRef<SSplitter> Splitter =
					SNew(SSplitter)
					.Style(FEditorStyle::Get(), "DetailsView.Splitter")
					.PhysicalSplitterHandleSize(1.0f)
					.HitDetectionSplitterHandleSize(5.0f)

					+ SSplitter::Slot()
					.Value(ColumnSizeData.LeftColumnWidth)
					.OnSlotResized(SSplitter::FOnSlotResized::CreateSP(this, &SDetailSingleItemRow::OnLeftColumnResized))
					[
						InternalLeftColumnRowBox
					]

					+ SSplitter::Slot()
					.Value(ColumnSizeData.RightColumnWidth)
					.OnSlotResized(ColumnSizeData.OnWidthChanged)
					[
						SNew(SHorizontalBox)
						+ SHorizontalBox::Slot()
						[
							SAssignNew(HBox, SHorizontalBox)
							+ SHorizontalBox::Slot()
							.Padding(DetailWidgetConstants::RightRowPadding)
							.HAlign(Row.ValueWidget.HorizontalAlignment)
							.VAlign(Row.ValueWidget.VerticalAlignment)
							[
								SNew(SBox)
								.IsEnabled(IsPropertyEditingEnabled)
								[
									ValueWidget.ToSharedRef()
								]
							]
						]
					];
				Widget = Splitter;
			}
			else
			{
				Row.WholeRowWidget.Widget->SetEnabled(IsPropertyEditingEnabled);
				InternalLeftColumnRowBox->AddSlot()
					.HAlign(Row.WholeRowWidget.HorizontalAlignment)
					.VAlign(Row.WholeRowWidget.VerticalAlignment)
					.Padding(DetailWidgetConstants::LeftRowPadding)
					[
						Row.WholeRowWidget.Widget
					];
				InternalLeftColumnRowBox->AddSlot()
					.Padding(3.0f, 0.0f)
					.HAlign(HAlign_Right)
					.VAlign(VAlign_Center)
					[
						KeyFrameButton
					];
				Widget = InternalLeftColumnRowBox;
			}
		}
	}
	else
	{
		// details panel layout became invalid.  This is probably a scenario where a widget is coming into view in the parent tree but some external event previous in the frame has invalidated the contents of the details panel.
		// The next frame update of the details panel will fix it
		Widget = SNew(SSpacer);
	}

	this->ChildSlot
	[	
		SNew( SBorder )
		.BorderImage( this, &SDetailSingleItemRow::GetBorderImage )
		.Padding( FMargin( 0.0f, 0.0f, SDetailTableRowBase::ScrollbarPaddingSize, 0.0f ) )
		[
			Widget
		]
	];

	STableRow< TSharedPtr< FDetailTreeNode > >::ConstructInternal(
		STableRow::FArguments()
			.Style(FEditorStyle::Get(), "DetailsView.TreeView.TableRow")
			.ShowSelection(false)
			.OnDragEnter(ArrayDragDelegate)
			.OnDragLeave(ArrayDragLeaveDelegate)
			.OnDrop(ArrayDropDelegate),
		InOwnerTableView
	);
}


bool SDetailSingleItemRow::OnContextMenuOpening(FMenuBuilder& MenuBuilder)
{
	const bool bIsCopyPasteBound = Customization->GetWidgetRow().IsCopyPasteBound();

	FUIAction CopyAction;
	FUIAction PasteAction;

	if(bIsCopyPasteBound)
	{
		CopyAction = Customization->GetWidgetRow().CopyMenuAction;
		PasteAction = Customization->GetWidgetRow().PasteMenuAction;
	}
	else
	{
		TSharedPtr<FPropertyNode> PropertyNode = Customization->GetPropertyNode();
		if (!PropertyNode.IsValid() && Customization->DetailGroup.IsValid())
		{
			PropertyNode = Customization->DetailGroup->GetHeaderPropertyNode();
		}

		static const FName DisableCopyPasteMetaDataName("DisableCopyPaste");
		if (PropertyNode.IsValid() && !PropertyNode->ParentOrSelfHasMetaData(DisableCopyPasteMetaDataName))
		{
			CopyAction.ExecuteAction = FExecuteAction::CreateSP(this, &SDetailSingleItemRow::OnCopyProperty);
			PasteAction.ExecuteAction = FExecuteAction::CreateSP(this, &SDetailSingleItemRow::OnPasteProperty);
			PasteAction.CanExecuteAction = FCanExecuteAction::CreateSP(this, &SDetailSingleItemRow::CanPasteProperty);
		}
	}

	bool bAddedMenuEntry = false;
	if (CopyAction.IsBound() && PasteAction.IsBound())
	{
		// Hide separator line if it only contains the SearchWidget, making the next 2 elements the top of the list
		if (MenuBuilder.GetMultiBox()->GetBlocks().Num() > 1)
		{
			MenuBuilder.AddMenuSeparator();
		}

		MenuBuilder.AddMenuEntry(
			NSLOCTEXT("PropertyView", "CopyProperty", "Copy"),
			NSLOCTEXT("PropertyView", "CopyProperty_ToolTip", "Copy this property value"),
			FSlateIcon(FCoreStyle::Get().GetStyleSetName(), "GenericCommands.Copy"),
			CopyAction);

		MenuBuilder.AddMenuEntry(
			NSLOCTEXT("PropertyView", "PasteProperty", "Paste"),
			NSLOCTEXT("PropertyView", "PasteProperty_ToolTip", "Paste the copied value here"),
			FSlateIcon(FCoreStyle::Get().GetStyleSetName(), "GenericCommands.Paste"),
			PasteAction);

		bAddedMenuEntry = true;
<<<<<<< HEAD
	}

	for(const FDetailWidgetRow::FCustomMenuData& CustomMenuData : Customization->GetWidgetRow().CustomMenuItems)
	{
		//Add the menu entry
		MenuBuilder.AddMenuEntry(
			CustomMenuData.Name,
			CustomMenuData.Tooltip,
			CustomMenuData.SlateIcon,
			CustomMenuData.Action);
		bAddedMenuEntry = true;
	}

=======
	}

	for(const FDetailWidgetRow::FCustomMenuData& CustomMenuData : Customization->GetWidgetRow().CustomMenuItems)
	{
		//Add the menu entry
		MenuBuilder.AddMenuEntry(
			CustomMenuData.Name,
			CustomMenuData.Tooltip,
			CustomMenuData.SlateIcon,
			CustomMenuData.Action);
		bAddedMenuEntry = true;
	}

>>>>>>> a23640a2
	return bAddedMenuEntry;
}

void SDetailSingleItemRow::OnLeftColumnResized( float InNewWidth )
{
	// This has to be bound or the splitter will take it upon itself to determine the size
	// We do nothing here because it is handled by the column size data
}

void SDetailSingleItemRow::OnCopyProperty()
{
	if (OwnerTreeNode.IsValid())
	{
		TSharedPtr<FPropertyNode> PropertyNode = Customization->GetPropertyNode();
		if (!PropertyNode.IsValid() && Customization->DetailGroup.IsValid())
		{
			PropertyNode = Customization->DetailGroup->GetHeaderPropertyNode();
		}
		if (PropertyNode.IsValid())
		{
			TSharedPtr<IPropertyHandle> Handle = PropertyEditorHelpers::GetPropertyHandle(PropertyNode.ToSharedRef(), OwnerTreeNode.Pin()->GetDetailsView()->GetNotifyHook(), OwnerTreeNode.Pin()->GetDetailsView()->GetPropertyUtilities());

			FString Value;
			if (Handle->GetValueAsFormattedString(Value, PPF_Copy) == FPropertyAccess::Success)
			{
				FPlatformApplicationMisc::ClipboardCopy(*Value);
			}
		}
	}
}

void SDetailSingleItemRow::OnPasteProperty()
{
	FString ClipboardContent;
	FPlatformApplicationMisc::ClipboardPaste(ClipboardContent);

	if (!ClipboardContent.IsEmpty() && OwnerTreeNode.IsValid())
	{
		TSharedPtr<FPropertyNode> PropertyNode = Customization->GetPropertyNode();
		if (!PropertyNode.IsValid() && Customization->DetailGroup.IsValid())
		{
			PropertyNode = Customization->DetailGroup->GetHeaderPropertyNode();
		}
		if (PropertyNode.IsValid())
		{
			TSharedPtr<IPropertyHandle> Handle = PropertyEditorHelpers::GetPropertyHandle(PropertyNode.ToSharedRef(), OwnerTreeNode.Pin()->GetDetailsView()->GetNotifyHook(), OwnerTreeNode.Pin()->GetDetailsView()->GetPropertyUtilities());

			Handle->SetValueFromFormattedString(ClipboardContent);
		}
	}
}

bool SDetailSingleItemRow::CanPasteProperty() const
{
	// Prevent paste from working if the property's edit condition is not met.
	TSharedPtr<FDetailPropertyRow> PropertyRow = Customization->PropertyRow;
	if (!PropertyRow.IsValid() && Customization->DetailGroup.IsValid())
	{
		PropertyRow = Customization->DetailGroup->GetHeaderPropertyRow();
	}

	if (PropertyRow.IsValid())
	{
		FPropertyEditor* PropertyEditor = PropertyRow->GetPropertyEditor().Get();
		if (PropertyEditor)
		{
			return !PropertyEditor->IsEditConst() && (!PropertyEditor->HasEditCondition() || PropertyEditor->IsEditConditionMet());
		}
	}

	FString ClipboardContent;
	if( OwnerTreeNode.IsValid() )
	{
		FPlatformApplicationMisc::ClipboardPaste(ClipboardContent);
	}

	return !ClipboardContent.IsEmpty();
}

const FSlateBrush* SDetailSingleItemRow::GetBorderImage() const
{
	if( IsHighlighted() )
	{
		return FEditorStyle::GetBrush("DetailsView.CategoryMiddle_Highlighted");
	}
	else if (IsHovered() && !bIsHoveredDragTarget)
	{
		return FEditorStyle::GetBrush("DetailsView.CategoryMiddle_Hovered");
	}
	else if (bIsHoveredDragTarget)
	{
		return FEditorStyle::GetBrush("DetailsView.CategoryMiddle_Highlighted");
	}
	else
	{
		return FEditorStyle::GetBrush("DetailsView.CategoryMiddle");
	}
}

TSharedRef<SWidget> SDetailSingleItemRow::CreateExtensionWidget(TSharedRef<SWidget> ValueWidget, FDetailLayoutCustomization& InCustomization, TSharedRef<FDetailTreeNode> InTreeNode)
{
	if(InTreeNode->GetParentCategory().IsValid())
	{
		IDetailsViewPrivate* DetailsView = InTreeNode->GetDetailsView();
		TSharedPtr<IDetailPropertyExtensionHandler> ExtensionHandler = DetailsView->GetExtensionHandler();

		if(ExtensionHandler.IsValid() && InCustomization.HasPropertyNode())
		{
			TSharedPtr<IPropertyHandle> Handle = PropertyEditorHelpers::GetPropertyHandle(InCustomization.GetPropertyNode().ToSharedRef(), nullptr, nullptr);

			UClass* ObjectClass = InCustomization.GetPropertyNode()->FindObjectItemParent()->GetObjectBaseClass();
			if(Handle->IsValidHandle() && ExtensionHandler->IsPropertyExtendable(ObjectClass, *Handle))
			{
				ValueWidget = SNew(SHorizontalBox)
					+ SHorizontalBox::Slot()
					.FillWidth(1.0f)
					[
						ValueWidget
					]

					+ SHorizontalBox::Slot()
					.AutoWidth()
					[
						ExtensionHandler->GenerateExtensionWidget(ObjectClass, Handle)
					];
			}
		}
	}

	return ValueWidget;
}

TSharedRef<SWidget> SDetailSingleItemRow::CreateKeyframeButton( FDetailLayoutCustomization& InCustomization, TSharedRef<FDetailTreeNode> InTreeNode )
{
	IDetailsViewPrivate* DetailsView = InTreeNode->GetDetailsView();

	KeyframeHandler = DetailsView->GetKeyframeHandler();

	EVisibility SetKeyVisibility = EVisibility::Collapsed;

	if (InCustomization.HasPropertyNode() && KeyframeHandler.IsValid() )
	{
		TSharedPtr<IPropertyHandle> Handle = PropertyEditorHelpers::GetPropertyHandle(InCustomization.GetPropertyNode().ToSharedRef(), nullptr, nullptr);

		FObjectPropertyNode* ObjectItemParent = InCustomization.GetPropertyNode()->FindObjectItemParent();
		UClass* ObjectClass = ObjectItemParent != nullptr ? ObjectItemParent->GetObjectBaseClass() : nullptr;
		SetKeyVisibility = ObjectClass != nullptr && KeyframeHandler.Pin()->IsPropertyKeyable(ObjectClass, *Handle) ? EVisibility::Visible : EVisibility::Collapsed;
	}

	return
		SNew(SButton)
		.HAlign(HAlign_Left)
		.VAlign(VAlign_Center)
		.ContentPadding(0.0f)
		.ButtonStyle(FEditorStyle::Get(), "Sequencer.AddKey.Details")
		.Visibility(SetKeyVisibility)
		.IsEnabled( this, &SDetailSingleItemRow::IsKeyframeButtonEnabled, InTreeNode )
		.ToolTipText( NSLOCTEXT("PropertyView", "AddKeyframeButton_ToolTip", "Adds a keyframe for this property to the current animation") )
		.OnClicked( this, &SDetailSingleItemRow::OnAddKeyframeClicked );
}

bool SDetailSingleItemRow::IsKeyframeButtonEnabled(TSharedRef<FDetailTreeNode> InTreeNode) const
{
	return
		InTreeNode->IsPropertyEditingEnabled().Get() &&
		KeyframeHandler.IsValid() &&
		KeyframeHandler.Pin()->IsPropertyKeyingEnabled();
}

FReply SDetailSingleItemRow::OnAddKeyframeClicked()
{	
	if( KeyframeHandler.IsValid() )
	{
		TSharedPtr<IPropertyHandle> Handle = PropertyEditorHelpers::GetPropertyHandle(Customization->GetPropertyNode().ToSharedRef(), nullptr, nullptr);

		KeyframeHandler.Pin()->OnKeyPropertyClicked(*Handle);
	}

	return FReply::Handled();
}

bool SDetailSingleItemRow::IsHighlighted() const
{
	return OwnerTreeNode.Pin()->IsHighlighted();
}

void SArrayRowHandle::Construct(const FArguments& InArgs)
{
	ParentRow = InArgs._ParentRow;

	ChildSlot
	[
		InArgs._Content.Widget
	];
}

FReply SArrayRowHandle::OnDragDetected(const FGeometry& MyGeometry, const FPointerEvent& MouseEvent)
{
	if (MouseEvent.IsMouseButtonDown(EKeys::LeftMouseButton))
	{
		{	
			TSharedPtr<FDragDropOperation> DragDropOp = CreateDragDropOperation(ParentRow.Pin());
			if (DragDropOp.IsValid())
			{
				return FReply::Handled().BeginDragDrop(DragDropOp.ToSharedRef());
			}
		}
	}

	return FReply::Unhandled();

}

TSharedPtr<FArrayRowDragDropOp> SArrayRowHandle::CreateDragDropOperation(TSharedPtr<SDetailSingleItemRow> InRow)
{
	TSharedPtr<FArrayRowDragDropOp> Operation = MakeShareable(new FArrayRowDragDropOp(InRow));

	return Operation;
}<|MERGE_RESOLUTION|>--- conflicted
+++ resolved
@@ -512,7 +512,6 @@
 			PasteAction);
 
 		bAddedMenuEntry = true;
-<<<<<<< HEAD
 	}
 
 	for(const FDetailWidgetRow::FCustomMenuData& CustomMenuData : Customization->GetWidgetRow().CustomMenuItems)
@@ -526,21 +525,6 @@
 		bAddedMenuEntry = true;
 	}
 
-=======
-	}
-
-	for(const FDetailWidgetRow::FCustomMenuData& CustomMenuData : Customization->GetWidgetRow().CustomMenuItems)
-	{
-		//Add the menu entry
-		MenuBuilder.AddMenuEntry(
-			CustomMenuData.Name,
-			CustomMenuData.Tooltip,
-			CustomMenuData.SlateIcon,
-			CustomMenuData.Action);
-		bAddedMenuEntry = true;
-	}
-
->>>>>>> a23640a2
 	return bAddedMenuEntry;
 }
 
