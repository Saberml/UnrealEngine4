--- conflicted
+++ resolved
@@ -201,7 +201,6 @@
 	TSharedRef<SHorizontalBox> ButtonBox = SNew( SHorizontalBox );
 	
 	TSharedPtr<SVerticalBox> CustomContentBox;
-<<<<<<< HEAD
 
 	if( ShouldDisplayThumbnail(InArgs) )
 	{
@@ -210,16 +209,6 @@
 
 		AssetThumbnail = MakeShareable( new FAssetThumbnail( Value.AssetData, InArgs._ThumbnailSize.X, InArgs._ThumbnailSize.Y, InArgs._ThumbnailPool ) );
 
-=======
-
-	if( ShouldDisplayThumbnail(InArgs) )
-	{
-		FObjectOrAssetData Value; 
-		GetValue( Value );
-
-		AssetThumbnail = MakeShareable( new FAssetThumbnail( Value.AssetData, InArgs._ThumbnailSize.X, InArgs._ThumbnailSize.Y, InArgs._ThumbnailPool ) );
-
->>>>>>> a8a797ea
 		ValueContentBox->AddSlot()
 		.Padding( 0.0f, 0.0f, 2.0f, 0.0f )
 		.AutoWidth()
