--- conflicted
+++ resolved
@@ -107,32 +107,7 @@
 		}
 	}
 
-<<<<<<< HEAD
-	FString ValueString = PropertyEditor->GetValueAsString();
-
-	if (bUsesAlternateDisplayValues && !Property->IsA(UStrProperty::StaticClass()))
-	{
-		// currently only enum properties can use alternate display values; this 
-		// might change, so assert here so that if support is expanded to other 
-		// property types without updating this block of code, we'll catch it quickly
-		UEnum* Enum = CastChecked<UByteProperty>(Property)->Enum;
-		check(Enum != nullptr);
-
-		int32 Index = FindEnumValueIndex(Enum, ValueString);
-		if (Index != INDEX_NONE)
-		{
-			FString DisplayString = Enum->GetDisplayNameText(Index).ToString();
-			if (DisplayString.Len() > 0)
-			{
-				ValueString = DisplayString;
-			}
-		}
-	}
-
-	return ValueString;
-=======
 	return (bUsesAlternateDisplayValues) ? PropertyEditor->GetValueAsDisplayString() : PropertyEditor->GetValueAsString();
->>>>>>> ed5a1010
 }
 
 void SPropertyEditorCombo::GenerateComboBoxStrings( TArray< TSharedPtr<FString> >& OutComboBoxStrings, TArray< TSharedPtr<FString> >& OutToolTips, TArray<bool>& OutRestrictedItems )
@@ -172,11 +147,7 @@
 		UEnum* Enum = CastChecked<UByteProperty>(Property)->Enum;
 		check(Enum != nullptr);
 
-<<<<<<< HEAD
-		int32 Index = FindEnumValueIndex(Enum, NewValue);
-=======
 		const int32 Index = FindEnumValueIndex(Enum, NewValue);
->>>>>>> ed5a1010
 		check( Index != INDEX_NONE );
 
 		Value = Enum->GetEnumName(Index);
