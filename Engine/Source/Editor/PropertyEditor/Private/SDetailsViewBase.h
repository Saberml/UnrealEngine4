// Copyright 1998-2015 Epic Games, Inc. All Rights Reserved.

#pragma once

#include "IDetailsViewPrivate.h"
#include "AssetSelection.h"
#include "IPropertyUtilities.h"


class FDetailCategoryImpl;
class FDetailLayoutBuilderImpl;


struct FPropertyNodeMap
{
	FPropertyNodeMap()
		: ParentProperty(NULL)
	{}

	/** Object property node which contains the properties in the node map */
	FPropertyNode* ParentProperty;

	/** Property name to property node map */
	TMap<FName, TSharedPtr<FPropertyNode> > PropertyNameToNode;

	bool Contains(FName PropertyName) const
	{
		return PropertyNameToNode.Contains(PropertyName);
	}

	void Add(FName PropertyName, TSharedPtr<FPropertyNode>& PropertyNode)
	{
		PropertyNameToNode.Add(PropertyName, PropertyNode);
	}
};

typedef TArray< TSharedRef<class IDetailTreeNode> > FDetailNodeList;

/** Mapping of categories to all top level item property nodes in that category */
typedef TMap<FName, TSharedPtr<FDetailCategoryImpl> > FCategoryMap;

/** Class to properties in that class */
typedef TMap<FName, FPropertyNodeMap> FClassInstanceToPropertyMap;

/** Class to properties in that class */
typedef TMap<FName, FClassInstanceToPropertyMap> FClassToPropertyMap;

typedef STreeView< TSharedRef<class IDetailTreeNode> > SDetailTree;

/** Represents a filter which controls the visibility of items in the details view */
struct FDetailFilter
{
	FDetailFilter()
		: bShowOnlyModifiedProperties(false)
		, bShowAllAdvanced(false)
		, bShowOnlyDiffering(false)
		, bShowAllChildrenIfCategoryMatches(true)
	{}

	bool IsEmptyFilter() const { return FilterStrings.Num() == 0 && bShowOnlyModifiedProperties == false && bShowAllAdvanced == false && bShowOnlyDiffering == false && bShowAllChildrenIfCategoryMatches == false; }

	/** Any user search terms that items must match */
	TArray<FString> FilterStrings;
	/** If we should only show modified properties */
	bool bShowOnlyModifiedProperties;
	/** If we should show all advanced properties */
	bool bShowAllAdvanced;
	/** If we should only show differing properties */
	bool bShowOnlyDiffering;
	/** If we should show all the children if their category name matches the search */
	bool bShowAllChildrenIfCategoryMatches;
	TSet<FPropertyPath> WhitelistedProperties;
};

struct FDetailColumnSizeData
{
	TAttribute<float> LeftColumnWidth;
	TAttribute<float> RightColumnWidth;
	SSplitter::FOnSlotResized OnWidthChanged;

	void SetColumnWidth(float InWidth) { OnWidthChanged.ExecuteIfBound(InWidth); }
};

class SDetailsViewBase : public IDetailsViewPrivate
{
public:
	SDetailsViewBase()
		: ColumnWidth(.65f)
		, bHasActiveFilter(false)
		, bIsLocked(false)
		, bHasOpenColorPicker(false)
		, bDisableCustomDetailLayouts( false )
	{
	}

	/**
	* @return true of the details view can be updated from editor selection
	*/
	virtual bool IsUpdatable() const override
	{
		return DetailsViewArgs.bUpdatesFromSelection;
	}

	/** @return The identifier for this details view, or NAME_None is this view is anonymous */
	virtual FName GetIdentifier() const override
	{
		return DetailsViewArgs.ViewIdentifier;
	}

	/**
	 * Sets the visible state of the filter box/property grid area
	 */
	virtual void HideFilterArea(bool bHide) override;

	/** 
	 * Implementation of IDetailsView:
	 */
	virtual TArray< FPropertyPath > GetPropertiesInOrderDisplayed() const override;
	virtual void HighlightProperty(const FPropertyPath& Property) override;
	virtual void ShowAllAdvancedProperties() override;
	virtual void SetOnDisplayedPropertiesChanged(FOnDisplayedPropertiesChanged InOnDisplayedPropertiesChangedDelegate) override;
	virtual void SetDisableCustomDetailLayouts( bool bInDisableCustomDetailLayouts ) override { bDisableCustomDetailLayouts = bInDisableCustomDetailLayouts; }

	virtual FOnFinishedChangingProperties& OnFinishedChangingProperties() override
	{ 
		return OnFinishedChangingPropertiesDelegate; 
	}

	virtual bool IsConnected() const = 0;

	/**
	 * Called when the open color picker window associated with this details view is closed
	 */
	void OnColorPickerWindowClosed(const TSharedRef<SWindow>& Window);

	/**
	 * Returns true if the details view is locked and cant have its observed objects changed 
	 */
	virtual bool IsLocked() const override
	{
		return bIsLocked;
	}

	/**
	 * Sets a delegate which is called to determine whether a specific property should be visible
	 */
	virtual void SetIsPropertyVisibleDelegate(FIsPropertyVisible InIsPropertyVisible) override;

	/**
	 * Sets a delegate to call to determine if a specific property should be read-only in this instance of the details view
	 */ 
	virtual void SetIsPropertyReadOnlyDelegate( FIsPropertyReadOnly InIsPropertyReadOnly ) override;

	/**
	 * Sets a delegate to call to determine if the properties  editing is enabled
	 */ 
	virtual void SetIsPropertyEditingEnabledDelegate(FIsPropertyEditingEnabled IsPropertyEditingEnabled) override;

	/**
	 * @return true if property editing is enabled (based on the FIsPropertyEditingEnabled delegate)
	 */
	virtual bool IsPropertyEditingEnabled() const override;

	virtual void SetKeyframeHandler( TSharedPtr<class IDetailKeyframeHandler> InKeyframeHandler ) override;
	virtual TSharedPtr<IDetailKeyframeHandler> GetKeyframeHandler() override;

	virtual void SetExtensionHandler(TSharedPtr<class IDetailPropertyExtensionHandler> InExtensionHandler) override;
	virtual TSharedPtr<IDetailPropertyExtensionHandler> GetExtensionHandler() override;

	/**
	 * Requests that an item in the tree be expanded or collapsed
	 *
	 * @param TreeNode	The tree node to expand
	 * @param bExpand	true if the item should be expanded, false otherwise
	 */
	void RequestItemExpanded(TSharedRef<IDetailTreeNode> TreeNode, bool bExpand) override;

	/**
	 * Sets the expansion state for a node and optionally all of its children
	 *
	 * @param InTreeNode		The node to change expansion state on
	 * @param bIsItemExpanded	The new expansion state
	 * @param bRecursive		Whether or not to apply the expansion change to any children
	 */
	void SetNodeExpansionState(TSharedRef<IDetailTreeNode> InTreeNode, bool bIsItemExpanded, bool bRecursive) override;

	/**
	 * Sets the expansion state all root nodes and optionally all of their children
	 *
	 * @param bExpand			The new expansion state
	 * @param bRecurse			Whether or not to apply the expansion change to any children
	 */
	void SetRootExpansionStates(const bool bExpand, const bool bRecurse);

	/**
	 * Queries a layout for a specific class
	 */
	void QueryLayoutForClass(FDetailLayoutBuilderImpl& CustomDetailLayout, UStruct* Class);

	/**
	 * Calls a delegate for each registered class that has properties visible to get any custom detail layouts
	 */
	void QueryCustomDetailLayout(class FDetailLayoutBuilderImpl& CustomDetailLayout);

	/**
	 * Refreshes the detail's treeview
	 */
	void RefreshTree() override;

	/**
	 * Saves the expansion state of a tree node
	 *
	 * @param NodePath	The path to the detail node to save
	 * @param bIsExpanded	true if the node is expanded, false otherwise
	 */
	void SaveCustomExpansionState(const FString& NodePath, bool bIsExpanded) override;

	/**
	 * Gets the saved expansion state of a tree node in this category	
	 *
	 * @param NodePath	The path to the detail node to get
	 * @return true if the node should be expanded, false otherwise
	 */	
	bool GetCustomSavedExpansionState(const FString& NodePath) const override;

	/**
	 * Called when properties have finished changing (after PostEditChange is called)
	 */
	virtual void NotifyFinishedChangingProperties(const FPropertyChangedEvent& PropertyChangedEvent) override;

	/** Column width accessibility */
	float OnGetLeftColumnWidth() const { return 1.0f - ColumnWidth; }
	float OnGetRightColumnWidth() const { return ColumnWidth; }
	void OnSetColumnWidth(float InWidth) { ColumnWidth = InWidth; }

	/**
	 * @return True if the property is visible
	 */
	virtual bool IsPropertyVisible( const struct FPropertyAndParent& PropertyAndParent ) const override;

	/**
	 * @return True if the property is visible
	 */
	virtual bool IsPropertyReadOnly( const struct FPropertyAndParent& PropertyAndParent ) const override;

	/**
	* Sets a delegate which is regardless of the objects being viewed to lay out generic details not specific to any object
	*/
	virtual void SetGenericLayoutDetailsDelegate(FOnGetDetailCustomizationInstance OnGetGenericDetails) override;

	/**
	 * Adds an action to execute next tick
	 */
	virtual void EnqueueDeferredAction(FSimpleDelegate& DeferredAction) override;

	/**
	 * @return The thumbnail pool that should be used for thumbnails being rendered in this view
	 */
	TSharedPtr<class FAssetThumbnailPool> GetThumbnailPool() const override;

	/**
	 * Returns the property utilities for this view
	 */
	TSharedPtr<IPropertyUtilities> GetPropertyUtilities() override;

	/** Returns the notify hook to use when properties change */
	virtual FNotifyHook* GetNotifyHook() const override
	{ 
		return DetailsViewArgs.NotifyHook; 
	}

	virtual ~SDetailsViewBase();

	// SWidget interface
	virtual bool SupportsKeyboardFocus() const override;
	virtual FReply OnFocusReceived(const FGeometry& MyGeometry, const FFocusEvent& InFocusEvent) override;
	virtual void Tick( const FGeometry& AllottedGeometry, const double InCurrentTime, const float InDeltaTime ) override;
	// End of SWidget interface

	/** Saves the expansion state of property nodes for the selected object set */
	void SaveExpandedItems();

	/**
	* Restores the expansion state of property nodes for the selected object set
	*
	* @param InitialStartNode The starting node if any.  If one is not supplied the expansion state is restored from the root node
	*/
	void RestoreExpandedItems(TSharedPtr<FPropertyNode> InitialStartNode = NULL);

	virtual TSharedPtr<FComplexPropertyNode> GetRootNode() = 0;

	/**
	 * Creates the color picker window for this property view.
	 *
	 * @param PropertyEditor				The slate property node to edit.
	 * @param bUseAlpha			Whether or not alpha is supported
	 */
	void CreateColorPickerWindow(const TSharedRef< class FPropertyEditor >& PropertyEditor, bool bUseAlpha) override;

protected:
	/**
	 * Called when a color property is changed from a color picker
	 */
	void SetColorPropertyFromColorPicker(FLinearColor NewColor);

	/** Updates the property map for access when customizing the details view.  Generates default layout for properties */
	void UpdatePropertyMap();
	virtual void CustomUpdatePropertyMap() {}
	/** 
	 * Recursively updates children of property nodes. Generates default layout for properties 
	 * 
	 * @param InNode	The parent node to get children from
	 * @param The detail layout builder that will be used for customization of this property map
	 * @param CurCategory The current category name
	 */
	void UpdatePropertyMapRecursive( FPropertyNode& InNode, FDetailLayoutBuilderImpl& DetailLayout, FName CurCategory, FComplexPropertyNode* CurObjectNode );


	/** Called to get the visibility of the tree view */
	EVisibility GetTreeVisibility() const;

	/** Returns the name of the image used for the icon on the filter button */
	const FSlateBrush* OnGetFilterButtonImageResource() const;

	/** Called when the locked button is clicked */
	FReply OnLockButtonClicked();

	/**
	 * Called to recursively expand/collapse the children of the given item
	 *
	 * @param InTreeNode		The node that was expanded or collapsed
	 * @param bIsItemExpanded	True if the item is expanded, false if it is collapsed
	 */
	void SetNodeExpansionStateRecursive( TSharedRef<IDetailTreeNode> InTreeNode, bool bIsItemExpanded );

	/**
	 * Called when an item is expanded or collapsed in the detail tree
	 *
	 * @param InTreeNode		The node that was expanded or collapsed
	 * @param bIsItemExpanded	True if the item is expanded, false if it is collapsed
	 */
	void OnItemExpansionChanged( TSharedRef<IDetailTreeNode> InTreeNode, bool bIsItemExpanded );

	/** 
	 * Function called through a delegate on the TreeView to request children of a tree node 
	 * 
	 * @param InTreeNode		The tree node to get children from
	 * @param OutChildren		The list of children of InTreeNode that should be visible 
	 */
	void OnGetChildrenForDetailTree( TSharedRef<IDetailTreeNode> InTreeNode, TArray< TSharedRef<IDetailTreeNode> >& OutChildren );

	/**
	 * Returns an SWidget used as the visual representation of a node in the treeview.                     
	 */
	TSharedRef<ITableRow> OnGenerateRowForDetailTree( TSharedRef<IDetailTreeNode> InTreeNode, const TSharedRef<STableViewBase>& OwnerTable );

	/** @return true if show only modified is checked */
	bool IsShowOnlyModifiedChecked() const { return CurrentFilter.bShowOnlyModifiedProperties; }

	/** @return true if show all advanced is checked */
	bool IsShowAllAdvancedChecked() const { return CurrentFilter.bShowAllAdvanced; }

	/** @return true if show only differing is checked */
	bool IsShowOnlyDifferingChecked() const { return CurrentFilter.bShowOnlyDiffering; }

	/** @return true if show all advanced is checked */
	bool IsShowAllChildrenIfCategoryMatchesChecked() const { return CurrentFilter.bShowAllChildrenIfCategoryMatches; }

	/** Called when show only modified is clicked */
	void OnShowOnlyModifiedClicked();

	/** Called when show all advanced is clicked */
	void OnShowAllAdvancedClicked();

	/** Called when show only differing is clicked */
	void OnShowOnlyDifferingClicked();

	/** Called when show all children if category matches is clicked */
	void OnShowAllChildrenIfCategoryMatchesClicked();

	/**
	* Updates the details with the passed in filter
	*/
	void UpdateFilteredDetails();

	/** Called when the filter text changes.  This filters specific property nodes out of view */
	void OnFilterTextChanged(const FText& InFilterText);

	/** Called when the list of currently differing properties changes */
	virtual void UpdatePropertiesWhitelist(const TSet<FPropertyPath> InWhitelistedProperties) override { CurrentFilter.WhitelistedProperties = InWhitelistedProperties; }

	virtual TSharedPtr<SWidget> GetNameAreaWidget() override;
	virtual TSharedPtr<SWidget> GetFilterAreaWidget() override;
<<<<<<< HEAD
=======
	virtual TSharedPtr<class FUICommandList> GetHostCommandList() const override;
>>>>>>> cce8678d

	/** 
	 * Hides or shows properties based on the passed in filter text
	 * 
	 * @param InFilterText	The filter text
	 */
	void FilterView( const FString& InFilterText );

	/** Called to get the visibility of the filter box */
	EVisibility GetFilterBoxVisibility() const;
protected:
	/** The user defined args for the details view */
	FDetailsViewArgs DetailsViewArgs;
	/** A mapping of class (or struct) to properties in that struct (only top level, non-deeply nested properties appear in this map) */
	FClassToPropertyMap ClassToPropertyMap;
	/** A mapping unique classes being viewed to their variable names (for multiple of the same type being viewed)*/
	TSet< TWeakObjectPtr<UStruct> > ClassesWithProperties;
	/** A mapping of classes to detail layout delegates, called when querying for custom detail layouts in this instance of the details view only*/
	FCustomDetailLayoutMap InstancedClassToDetailLayoutMap;
	/** The current detail layout based on selection */
	TSharedPtr<class FDetailLayoutBuilderImpl> DetailLayout;
	/** Row for searching and view options */
	TSharedPtr<SHorizontalBox>  FilterRow;
	/** Search box */
	TSharedPtr<SWidget> SearchBox;
	/** Customization class instances currently active in this view */
	TArray< TSharedPtr<IDetailCustomization> > CustomizationClassInstances;
	/** Customization instances that need to be destroyed when safe to do so */
	TArray< TSharedPtr<IDetailCustomization> > CustomizationClassInstancesPendingDelete;
	/** Map of nodes that are requesting an automatic expansion/collapse due to being filtered */
	TMap< TSharedRef<IDetailTreeNode>, bool > FilteredNodesRequestingExpansionState;
	/** Current set of expanded detail nodes (by path) that should be saved when the details panel closes */
	TSet<FString> ExpandedDetailNodes;
	/** Tree view */
	TSharedPtr<SDetailTree> DetailTree;
	/** Root tree nodes visible in the tree */
	TArray< TSharedRef<IDetailTreeNode> > RootTreeNodes;
	/** Delegate executed to determine if a property should be visible */
	FIsPropertyVisible IsPropertyVisibleDelegate;
	/** Delegate executed to determine if a property should be read-only */
	FIsPropertyReadOnly IsPropertyReadOnlyDelegate;
	/** Delegate called to see if a property editing is enabled */
	FIsPropertyEditingEnabled IsPropertyEditingEnabledDelegate;
	/** Delegate called when the details panel finishes editing a property (after post edit change is called) */
	FOnFinishedChangingProperties OnFinishedChangingPropertiesDelegate;
	/** Container for passing around column size data to rows in the tree (each row has a splitter which can affect the column size)*/
	FDetailColumnSizeData ColumnSizeData;
	/** The actual width of the right column.  The left column is 1-ColumnWidth */
	float ColumnWidth;
	/** True if there is an active filter (text in the filter box) */
	bool bHasActiveFilter;
	/** True if this property view is currently locked (I.E The objects being observed are not changed automatically due to user selection)*/
	bool bIsLocked;
	/** The property node that the color picker is currently editing. */
	TWeakPtr< FPropertyNode > ColorPropertyNode;
	/** Whether or not this instance of the details view opened a color picker and it is not closed yet */
	bool bHasOpenColorPicker;
	/** Settings for this view */
	TSharedPtr<class IPropertyUtilities> PropertyUtilities;
	/** The name area which is not recreated when selection changes */
	TSharedPtr<class SDetailNameArea> NameArea;
	/** Asset pool for rendering and managing asset thumbnails visible in this view*/
	mutable TSharedPtr<class FAssetThumbnailPool> ThumbnailPool;
	/** The current filter */
	FDetailFilter CurrentFilter;
	/** Delegate called to get generic details not specific to an object being viewed */
	FOnGetDetailCustomizationInstance GenericLayoutDelegate;
	/** Actions that should be executed next tick */
	TArray<FSimpleDelegate> DeferredActions;

	/** Root tree node that needs to be destroyed when safe */
	TSharedPtr<FComplexPropertyNode> RootNodePendingKill;

	/** The handler for the keyframe UI, determines if the key framing UI should be displayed. */
	TSharedPtr<IDetailKeyframeHandler> KeyframeHandler;

	/** Property extension handler returns additional UI to apply after the customization is applied to the property. */
	TSharedPtr<IDetailPropertyExtensionHandler> ExtensionHandler;

	/** External property nodes which need to validated each tick */
	TArray< TWeakPtr<FPropertyNode> > ExternalRootPropertyNodes;

	/** The tree node that is currently highlighted, may be none: */
	TWeakPtr< IDetailTreeNode > CurrentlyHighlightedNode;

	/** Executed when the tree is refreshed */
	FOnDisplayedPropertiesChanged OnDisplayedPropertiesChangedDelegate;

	/** True if we want to skip generation of custom layouts for displayed object */
	bool bDisableCustomDetailLayouts;
};<|MERGE_RESOLUTION|>--- conflicted
+++ resolved
@@ -391,10 +391,7 @@
 
 	virtual TSharedPtr<SWidget> GetNameAreaWidget() override;
 	virtual TSharedPtr<SWidget> GetFilterAreaWidget() override;
-<<<<<<< HEAD
-=======
 	virtual TSharedPtr<class FUICommandList> GetHostCommandList() const override;
->>>>>>> cce8678d
 
 	/** 
 	 * Hides or shows properties based on the passed in filter text
