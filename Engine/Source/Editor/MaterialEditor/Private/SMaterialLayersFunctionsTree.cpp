--- conflicted
+++ resolved
@@ -29,11 +29,6 @@
 #include "EditorSupportDelegates.h"
 #include "Widgets/Images/SImage.h"
 #include "MaterialEditor/MaterialEditorPreviewParameters.h"
-<<<<<<< HEAD
-#include "SButton.h"
-#include "SInlineEditableTextBlock.h"
-#include "Materials/MaterialFunctionInstance.h"
-=======
 #include "Widgets/Input/SButton.h"
 #include "Widgets/Text/SInlineEditableTextBlock.h"
 #include "Materials/MaterialFunctionInstance.h"
@@ -42,7 +37,6 @@
 #include "Widgets/Input/SEditableTextBox.h"
 #include "Curves/CurveLinearColor.h"
 #include "Curves/CurveLinearColorAtlas.h"
->>>>>>> a23640a2
 
 
 #define LOCTEXT_NAMESPACE "MaterialLayerCustomization"
@@ -98,61 +92,9 @@
 	}
 }
 
-<<<<<<< HEAD
-	bool GetFilterState(SMaterialLayersFunctionsInstanceTree* InTree, TSharedPtr<FStackSortedData> InStackData) const
-	{
-		if (InStackData->ParameterInfo.Association == EMaterialParameterAssociation::LayerParameter)
-		{
-			return InTree->FunctionInstance->RestrictToLayerRelatives[InStackData->ParameterInfo.Index];
-		}
-		if (InStackData->ParameterInfo.Association == EMaterialParameterAssociation::BlendParameter)
-		{
-			return InTree->FunctionInstance->RestrictToBlendRelatives[InStackData->ParameterInfo.Index];
-		}
-		return false;
-	}
-
-	void FilterClicked(const ECheckBoxState NewCheckedState, SMaterialLayersFunctionsInstanceTree* InTree, TSharedPtr<FStackSortedData> InStackData)
-	{
-		if (InStackData->ParameterInfo.Association == EMaterialParameterAssociation::LayerParameter)
-		{
-			InTree->FunctionInstance->RestrictToLayerRelatives[InStackData->ParameterInfo.Index] = !InTree->FunctionInstance->RestrictToLayerRelatives[InStackData->ParameterInfo.Index];
-		}
-		if (InStackData->ParameterInfo.Association == EMaterialParameterAssociation::BlendParameter)
-		{
-			InTree->FunctionInstance->RestrictToBlendRelatives[InStackData->ParameterInfo.Index] = !InTree->FunctionInstance->RestrictToBlendRelatives[InStackData->ParameterInfo.Index];
-		}
-	}
-
-	ECheckBoxState GetFilterChecked(SMaterialLayersFunctionsInstanceTree* InTree, TSharedPtr<FStackSortedData> InStackData) const
-	{
-		return GetFilterState(InTree, InStackData) ? ECheckBoxState::Checked : ECheckBoxState::Unchecked;
-	}
-
-	FText GetLayerName(SMaterialLayersFunctionsInstanceTree* InTree, int32 Counter) const
-	{
-		return InTree->FunctionInstance->GetLayerName(Counter);
-	}
-
-	void OnNameChanged(const FText& InText, ETextCommit::Type CommitInfo, SMaterialLayersFunctionsInstanceTree* InTree, int32 Counter)
-	{
-		const FScopedTransaction Transaction(LOCTEXT("RenamedSection", "Renamed layer and blend section"));
-		InTree->FunctionInstanceHandle->NotifyPreChange();
-		InTree->FunctionInstance->LayerNames[Counter] = InText;
-		InTree->FunctionInstanceHandle->NotifyPostChange();
-	};
-
-	/**
-	* Construct the widget
-	*
-	* @param InArgs   A declaration from which to construct the widget
-	*/
-	void Construct(const FArguments& InArgs, const TSharedRef<STableViewBase>& InOwnerTableView)
-=======
 bool SMaterialLayersFunctionsInstanceTreeItem::GetFilterState(SMaterialLayersFunctionsInstanceTree* InTree, TSharedPtr<FStackSortedData> InStackData) const
 {
 	if (InStackData->ParameterInfo.Association == EMaterialParameterAssociation::LayerParameter)
->>>>>>> a23640a2
 	{
 		return InTree->FunctionInstance->RestrictToLayerRelatives[InStackData->ParameterInfo.Index];
 	}
@@ -194,112 +136,6 @@
 	InTree->FunctionInstanceHandle->NotifyPostChange();
 }
 
-<<<<<<< HEAD
-				HeaderRowWidget->AddSlot()
-					.AutoWidth()
-					.VAlign(VAlign_Center)
-					[
-						PropertyCustomizationHelpers::MakeVisibilityButton(VisibilityClickedDelegate, FText(), IsEnabledAttribute)
-					];
-			}
-			const float ThumbnailSize = 24.0f;
-			TArray<TSharedPtr<FStackSortedData>> AssetChildren = StackParameterData->Children;
-			if (AssetChildren.Num() > 0)
-			{
-				HeaderRowWidget->AddSlot()
-					.HAlign(HAlign_Center)
-					.VAlign(VAlign_Center)
-					.Padding(2.5f, 0)
-					.AutoWidth()
-					[
-						SNullWidget::NullWidget
-					];
-			}
-			for (TSharedPtr<FStackSortedData> AssetChild : AssetChildren)
-			{
-				TSharedPtr<SBox> ThumbnailBox;
-				UObject* AssetObject;
-				AssetChild->ParameterHandle->GetValue(AssetObject);
-				int32 PreviewIndex = INDEX_NONE;
-				int32 ThumbnailIndex = INDEX_NONE;
-				EMaterialParameterAssociation PreviewAssociation = EMaterialParameterAssociation::GlobalParameter;
-				if (AssetObject)
-				{
-					if (Cast<UMaterialFunctionInterface>(AssetObject)->GetMaterialFunctionUsage() == EMaterialFunctionUsage::MaterialLayer)
-					{
-						PreviewIndex = StackParameterData->ParameterInfo.Index;
-						PreviewAssociation = EMaterialParameterAssociation::LayerParameter;
-						Tree->UpdateThumbnailMaterial(PreviewAssociation, PreviewIndex);
-						ThumbnailIndex = PreviewIndex;
-					}
-					if (Cast<UMaterialFunctionInterface>(AssetObject)->GetMaterialFunctionUsage() == EMaterialFunctionUsage::MaterialLayerBlend)
-					{
-						PreviewIndex = StackParameterData->ParameterInfo.Index;
-						PreviewAssociation = EMaterialParameterAssociation::BlendParameter;
-						Tree->UpdateThumbnailMaterial(PreviewAssociation, PreviewIndex, true);
-						ThumbnailIndex = PreviewIndex - 1;
-					}
-				}
-				HeaderRowWidget->AddSlot()
-					.AutoWidth()
-					.HAlign(HAlign_Center)
-					.VAlign(VAlign_Center)
-					.Padding(4.0f)
-					.MaxWidth(ThumbnailSize)
-					[
-						SAssignNew(ThumbnailBox, SBox)
-						[
-							Tree->CreateThumbnailWidget(PreviewAssociation, ThumbnailIndex, ThumbnailSize)
-						]
-					];
-				ThumbnailBox->SetMaxDesiredHeight(ThumbnailSize);
-				ThumbnailBox->SetMinDesiredHeight(ThumbnailSize);
-				ThumbnailBox->SetMinDesiredWidth(ThumbnailSize);
-				ThumbnailBox->SetMaxDesiredWidth(ThumbnailSize);
-			}
-
-		
-
-			if (StackParameterData->ParameterInfo.Index != 0)
-			{
-				HeaderRowWidget->AddSlot()
-					.VAlign(VAlign_Center)
-					.AutoWidth()
-					.Padding(5.0f)
-					[
-						SNew(SInlineEditableTextBlock)
-						.Text(TAttribute<FText>::Create(TAttribute<FText>::FGetter::CreateSP(this, &SMaterialLayersFunctionsInstanceTreeItem::GetLayerName, InArgs._InTree, StackParameterData->ParameterInfo.Index)))
-						.OnTextCommitted(FOnTextCommitted::CreateSP(this, &SMaterialLayersFunctionsInstanceTreeItem::OnNameChanged, InArgs._InTree, StackParameterData->ParameterInfo.Index))
-						.Font(FEditorStyle::GetFontStyle(TEXT("MaterialEditor.Layers.EditableFontImportant")))
-					];
-				HeaderRowWidget->AddSlot()
-					.FillWidth(1.0f)
-					.VAlign(VAlign_Center)
-					[
-						SNullWidget::NullWidget
-					];
-				HeaderRowWidget->AddSlot()
-					.AutoWidth()
-					.VAlign(VAlign_Center)
-					.Padding(0.0f, 0.0f, 5.0f, 0.0f)
-					[
-						PropertyCustomizationHelpers::MakeClearButton(FSimpleDelegate::CreateSP(InArgs._InTree, &SMaterialLayersFunctionsInstanceTree::RemoveLayer, StackParameterData->ParameterInfo.Index))
-					];
-			}
-			else
-			{
-				HeaderRowWidget->AddSlot()
-					.VAlign(VAlign_Center)
-					.AutoWidth()
-					.Padding(5.0f)
-					[
-						SNew(STextBlock)
-						.Text(NameOverride)
-						.TextStyle(FEditorStyle::Get(), "NormalText.Important")
-					];
-			}
-			LeftSideWidget = HeaderRowWidget;
-=======
 
 int32 GetNewParamIndex(EMaterialParameterAssociation InAssociation, int32 InIndex, int32 OriginalIndex, int32 NewIndex, int32 OriginalBlendIndex, int32 NewBlendIndex)
 {
@@ -326,33 +162,16 @@
 		if (InIndex == OriginalIndexToUse)
 		{
 			ParamIndex = NewIndexToUse;
->>>>>>> a23640a2
 		}
 		else if (InIndex >= NewIndexToUse && InIndex < OriginalIndexToUse)
 		{
-<<<<<<< HEAD
-			NameOverride = FText::FromName(StackParameterData->Group.GroupName);
-			LeftSideWidget = SNew(STextBlock)
-				.Text(NameOverride)
-				.TextStyle(FEditorStyle::Get(), "TinyText");
-			const int32 LayerStateIndex = StackParameterData->ParameterInfo.Association == EMaterialParameterAssociation::BlendParameter ? StackParameterData->ParameterInfo.Index + 1 : StackParameterData->ParameterInfo.Index;
-			LeftSideWidget->SetEnabled(InArgs._InTree->FunctionInstance->LayerStates[LayerStateIndex]);
-			RightSideWidget->SetEnabled(InArgs._InTree->FunctionInstance->LayerStates[LayerStateIndex]);
-=======
 			ParamIndex++;
->>>>>>> a23640a2
 		}
 	}
 	else if (NewIndexToUse > OriginalIndexToUse)
 	{
 		if (InIndex == OriginalIndexToUse)
 		{
-<<<<<<< HEAD
-			FOnSetObject ObjectChanged = FOnSetObject::CreateSP(this, &SMaterialLayersFunctionsInstanceTreeItem::RefreshOnRowChange, Tree);
-			StackParameterData->ParameterHandle->GetProperty()->SetMetaData(FName(TEXT("DisplayThumbnail")), TEXT("true"));
-			FIntPoint ThumbnailOverride;
-			if (StackParameterData->ParameterInfo.Association == EMaterialParameterAssociation::LayerParameter)
-=======
 			ParamIndex = NewIndexToUse;
 		}
 		else if (InIndex <= NewIndexToUse && InIndex > OriginalIndexToUse)
@@ -395,7 +214,6 @@
 			int32 OriginalBlendIndex = SwappingPropertyData->ParameterInfo.Index - 1;
 			int32 NewBlendIndex = SwappablePropertyData->ParameterInfo.Index;
 			if (SwappablePropertyData->ParameterInfo.Association == EMaterialParameterAssociation::BlendParameter)
->>>>>>> a23640a2
 			{
 				NewIndex++;
 			}
@@ -406,23 +224,11 @@
 			}
 
 
-<<<<<<< HEAD
-			TAttribute<bool> IsParamEnabled = TAttribute<bool>::Create(TAttribute<bool>::FGetter::CreateStatic(&FMaterialPropertyHelpers::IsOverriddenExpression, StackParameterData->Parameter));
-			FIsResetToDefaultVisible IsAssetResetVisible = FIsResetToDefaultVisible::CreateStatic(&FMaterialPropertyHelpers::ShouldLayerAssetShowResetToDefault, StackParameterData, MaterialEditorInstance->Parent);
-			FResetToDefaultHandler ResetAssetHandler = FResetToDefaultHandler::CreateSP(InArgs._InTree, &SMaterialLayersFunctionsInstanceTree::ResetAssetToDefault, StackParameterData);
-			FResetToDefaultOverride ResetAssetOverride = FResetToDefaultOverride::Create(IsAssetResetVisible, ResetAssetHandler);
-
-			IDetailTreeNode& Node = *StackParameterData->ParameterNode;
-			FNodeWidgets NodeWidgets = Node.CreateNodeWidgets();
-
-			LeftSideWidget = StackParameterData->ParameterHandle->CreatePropertyNameWidget(NameOverride);
-=======
 			for (int32 ParamIt = 0; ParamIt < Tree->MaterialEditorInstance->SourceInstance->ScalarParameterValues.Num(); ParamIt++)
 			{
 				FScalarParameterValue* Param = &Tree->MaterialEditorInstance->SourceInstance->ScalarParameterValues[ParamIt];
 				Param->ParameterInfo.Index = GetNewParamIndex(Param->ParameterInfo.Association, Param->ParameterInfo.Index, OriginalIndex, NewIndex, OriginalBlendIndex, NewBlendIndex);
 			}
->>>>>>> a23640a2
 
 			for (int32 ParamIt = 0; ParamIt < Tree->MaterialEditorInstance->SourceInstance->VectorParameterValues.Num(); ParamIt++)
 			{
@@ -430,26 +236,6 @@
 				Param->ParameterInfo.Index = GetNewParamIndex(Param->ParameterInfo.Association, Param->ParameterInfo.Index, OriginalIndex, NewIndex, OriginalBlendIndex, NewBlendIndex);
 			}
 
-<<<<<<< HEAD
-			EMaterialParameterAssociation InAssociation = StackParameterData->ParameterInfo.Association;
-
-			FOnShouldFilterAsset AssetFilter = FOnShouldFilterAsset::CreateStatic(&FMaterialPropertyHelpers::FilterLayerAssets, Tree->FunctionInstance, InAssociation, StackParameterData->ParameterInfo.Index);
-
-			FOnSetObject AssetChanged = FOnSetObject::CreateSP(Tree, &SMaterialLayersFunctionsInstanceTree::RefreshOnAssetChange, StackParameterData->ParameterInfo.Index, InAssociation);
-
-			FOnClicked OnChildButtonClicked;
-			FOnClicked OnSiblingButtonClicked;
-			UMaterialFunctionInterface* LocalFunction = nullptr;
-			TSharedPtr<SBox> ThumbnailBox;
-
-			if (StackParameterData->ParameterInfo.Association == EMaterialParameterAssociation::LayerParameter)
-			{
-				LocalFunction = Tree->FunctionInstance->Layers[StackParameterData->ParameterInfo.Index];
-			}
-			else if (StackParameterData->ParameterInfo.Association == EMaterialParameterAssociation::BlendParameter)
-			{
-				LocalFunction = Tree->FunctionInstance->Blends[StackParameterData->ParameterInfo.Index];
-=======
 			for (int32 ParamIt = 0; ParamIt < Tree->MaterialEditorInstance->SourceInstance->TextureParameterValues.Num(); ParamIt++)
 			{
 				FTextureParameterValue* Param = &Tree->MaterialEditorInstance->SourceInstance->TextureParameterValues[ParamIt];
@@ -497,119 +283,10 @@
 				Tree->CreateGroupsWidget();
 				Tree->RequestTreeRefresh();
 				Tree->SetParentsExpansionState();
->>>>>>> a23640a2
-			}
-		}
-	}
-
-<<<<<<< HEAD
-			OnChildButtonClicked = FOnClicked::CreateStatic(&FMaterialPropertyHelpers::OnClickedSaveNewLayerInstance,
-				ImplicitConv<UMaterialFunctionInterface*>(LocalFunction), StackParameterData);
-
-			TSharedPtr<SHorizontalBox> SaveInstanceBox;
-
-			RightSideWidget = SNew(SVerticalBox)
-				+SVerticalBox::Slot()
-				[
-					SNew(SHorizontalBox)
-					+SHorizontalBox::Slot()
-					.AutoWidth()
-					.HAlign(HAlign_Center)
-					.VAlign(VAlign_Center)
-					.Padding(4.0f)
-					.MaxWidth(ThumbnailOverride.X)
-					[
-						SAssignNew(ThumbnailBox, SBox)
-						[
-							Tree->CreateThumbnailWidget(StackParameterData->ParameterInfo.Association, StackParameterData->ParameterInfo.Index, ThumbnailOverride.X)
-						]
-					]
-					+ SHorizontalBox::Slot()
-					.FillWidth(1.0)
-					[
-						SNew(SObjectPropertyEntryBox)
-						.AllowedClass(UMaterialFunctionInterface::StaticClass())
-						.ObjectPath(this, &SMaterialLayersFunctionsInstanceTreeItem::GetInstancePath, Tree)
-						.OnShouldFilterAsset(AssetFilter)
-						.OnObjectChanged(AssetChanged)
-						.CustomResetToDefault(ResetAssetOverride)
-						.DisplayCompactSize(true)
-						.NewAssetFactories(FMaterialPropertyHelpers::GetAssetFactories(InAssociation))
-					]
-					+ SHorizontalBox::Slot()
-					.Padding(0.0f, 2.0f, 0.0f, 0.0f)
-					.AutoWidth()
-					.VAlign(VAlign_Center)
-					[
-						SNew(SCheckBox)
-						.Type(ESlateCheckBoxType::ToggleButton)
-						.Style(&FCoreStyle::Get().GetWidgetStyle< FCheckBoxStyle >("ToggleButtonCheckbox"))
-						.OnCheckStateChanged(this, &SMaterialLayersFunctionsInstanceTreeItem::FilterClicked, InArgs._InTree, StackParameterData)
-						.IsChecked(this, &SMaterialLayersFunctionsInstanceTreeItem::GetFilterChecked, InArgs._InTree, StackParameterData)
-						.ToolTipText(LOCTEXT("FilterLayerAssets", "Filter asset picker to only show related layers or blends. \nStaying within the inheritance hierarchy can improve instruction count."))
-						.Content()
-						[
-							SNew(STextBlock)
-							.TextStyle(FEditorStyle::Get(), "ContentBrowser.TopBar.Font")
-							.Font(FEditorStyle::Get().GetFontStyle("FontAwesome.10"))
-							.Text(FText::FromString(FString(TEXT("\xf0b0"))) /*fa-filter*/)
-						]
-					]
-				]
-				+ SVerticalBox::Slot()
-				.AutoHeight()
-				[
-					SAssignNew(SaveInstanceBox, SHorizontalBox)
-					+ SHorizontalBox::Slot()
-					.AutoWidth()
-					.FillWidth(1.0)
-					[
-						SNullWidget::NullWidget
-					]
-				]
-			;
-			ThumbnailBox->SetMaxDesiredHeight(ThumbnailOverride.Y);
-			ThumbnailBox->SetMinDesiredHeight(ThumbnailOverride.Y);
-			ThumbnailBox->SetMinDesiredWidth(ThumbnailOverride.X);
-			ThumbnailBox->SetMaxDesiredWidth(ThumbnailOverride.X);
-
-			SaveInstanceBox->AddSlot()
-				.AutoWidth()
-				.Padding(2.0f)
-				[
-					SNew(SButton)
-					.ButtonStyle(FEditorStyle::Get(), "FlatButton.Dark")
-					.HAlign(HAlign_Center)
-					.OnClicked(OnChildButtonClicked)
-					.ToolTipText(LOCTEXT("SaveToChildInstance", "Save To Child Instance"))
-					.Content()
-					[
-						SNew(SHorizontalBox)
-						+ SHorizontalBox::Slot()
-						.AutoWidth()
-						[
-							SNew(STextBlock)
-							.Font(FEditorStyle::Get().GetFontStyle("FontAwesome.10"))
-							.TextStyle(FEditorStyle::Get(), "NormalText.Important")
-							.Text(FText::FromString(FString(TEXT("\xf0c7 \xf149"))) /*fa-filter*/)
-						]
-						+ SHorizontalBox::Slot()
-						.AutoWidth()
-						[
-							SNew(STextBlock)
-							.TextStyle(FEditorStyle::Get(), "NormalText.Important")
-							.Text(FText::FromString(FString(TEXT(" Save Child"))) /*fa-filter*/)
-						]
-					]
-				];
-			
-			const int32 LayerStateIndex = InAssociation == EMaterialParameterAssociation::BlendParameter ? StackParameterData->ParameterInfo.Index + 1 : StackParameterData->ParameterInfo.Index;
-			const bool bEnabled = FMaterialPropertyHelpers::IsOverriddenExpression(StackParameterData->Parameter) && InArgs._InTree->FunctionInstance->LayerStates[LayerStateIndex];
-			LeftSideWidget->SetEnabled(InArgs._InTree->FunctionInstance->LayerStates[LayerStateIndex]);
-			RightSideWidget->SetEnabled(bEnabled);
-
-
-=======
+			}
+		}
+	}
+
 	return FReply::Handled();
 }
 
@@ -668,7 +345,6 @@
 				[
 					SNullWidget::NullWidget
 				];
->>>>>>> a23640a2
 		}
 		for (TSharedPtr<FStackSortedData> AssetChild : AssetChildren)
 		{
@@ -1047,20 +723,6 @@
 				StoredRightSideWidget
 			];
 
-<<<<<<< HEAD
-			FNodeWidgets NodeWidgets = Node.CreateNodeWidgets();
-			LeftSideWidget = NodeWidgets.NameWidget.ToSharedRef();
-			RightSideWidget = NodeWidgets.ValueWidget.ToSharedRef();
-
-			StackParameterData->ParameterNode->CreatePropertyHandle()->SetOnPropertyValueChanged(FSimpleDelegate::CreateSP(Tree, &SMaterialLayersFunctionsInstanceTree::UpdateThumbnailMaterial, StackParameterData->ParameterInfo.Association, StackParameterData->ParameterInfo.Index, false));
-			StackParameterData->ParameterNode->CreatePropertyHandle()->SetOnChildPropertyValueChanged(FSimpleDelegate::CreateSP(Tree, &SMaterialLayersFunctionsInstanceTree::UpdateThumbnailMaterial, StackParameterData->ParameterInfo.Association, StackParameterData->ParameterInfo.Index, false));
-
-			const int32 LayerStateIndex = StackParameterData->ParameterInfo.Association == EMaterialParameterAssociation::BlendParameter ? StackParameterData->ParameterInfo.Index + 1 : StackParameterData->ParameterInfo.Index;
-			const bool bEnabled = FMaterialPropertyHelpers::IsOverriddenExpression(StackParameterData->Parameter) && Tree->FunctionInstance->LayerStates[LayerStateIndex];
-			LeftSideWidget->SetEnabled(InArgs._InTree->FunctionInstance->LayerStates[LayerStateIndex]);
-			RightSideWidget->SetEnabled(bEnabled);
-=======
->>>>>>> a23640a2
 		}
 		else
 		{
@@ -1161,19 +823,6 @@
 // END PROPERTY
 
 // PROPERTY CHILD ----------------------------------------
-<<<<<<< HEAD
-		if (StackParameterData->StackDataType == EStackDataType::PropertyChild)
-		{
-			FNodeWidgets NodeWidgets = StackParameterData->ParameterNode->CreateNodeWidgets();
-			LeftSideWidget = NodeWidgets.NameWidget.ToSharedRef();
-			RightSideWidget = NodeWidgets.ValueWidget.ToSharedRef();
-
-			const int32 LayerStateIndex = StackParameterData->ParameterInfo.Association == EMaterialParameterAssociation::BlendParameter ? StackParameterData->ParameterInfo.Index + 1 : StackParameterData->ParameterInfo.Index;
-			const bool bEnabled = FMaterialPropertyHelpers::IsOverriddenExpression(StackParameterData->Parameter) && Tree->FunctionInstance->LayerStates[LayerStateIndex];
-			LeftSideWidget->SetEnabled(InArgs._InTree->FunctionInstance->LayerStates[LayerStateIndex]);
-			RightSideWidget->SetEnabled(bEnabled);
-		}
-=======
 	if (StackParameterData->StackDataType == EStackDataType::PropertyChild)
 	{
 		FNodeWidgets NodeWidgets = StackParameterData->ParameterNode->CreateNodeWidgets();
@@ -1185,7 +834,6 @@
 		LeftSideWidget->SetEnabled(InArgs._InTree->FunctionInstance->LayerStates[LayerStateIndex]);
 		RightSideWidget->SetEnabled(bEnabled);
 	}
->>>>>>> a23640a2
 // END PROPERTY CHILD
 
 // FINAL WRAPPER
@@ -1298,24 +946,6 @@
 			WrapperWidget
 		];
 
-<<<<<<< HEAD
-	UMaterialEditorInstanceConstant* MaterialEditorInstance;
-
-	FString GetInstancePath(SMaterialLayersFunctionsInstanceTree* InTree) const
-	{
-		FString InstancePath;
-		if (StackParameterData->ParameterInfo.Association == EMaterialParameterAssociation::BlendParameter && InTree->FunctionInstance->Blends.IsValidIndex(StackParameterData->ParameterInfo.Index))
-		{
-			InstancePath = InTree->FunctionInstance->Blends[StackParameterData->ParameterInfo.Index]->GetPathName();
-		}
-		else if (StackParameterData->ParameterInfo.Association == EMaterialParameterAssociation::LayerParameter && InTree->FunctionInstance->Layers.IsValidIndex(StackParameterData->ParameterInfo.Index))
-		{
-			InstancePath = InTree->FunctionInstance->Layers[StackParameterData->ParameterInfo.Index]->GetPathName();
-		}
-		return InstancePath;
-	}
-};
-=======
 	FOnTableRowDragEnter LayerDragDelegate = FOnTableRowDragEnter::CreateSP(this, &SMaterialLayersFunctionsInstanceTreeItem::OnLayerDragEnter);
 	FOnTableRowDragLeave LayerDragLeaveDelegate = FOnTableRowDragLeave::CreateSP(this, &SMaterialLayersFunctionsInstanceTreeItem::OnLayerDragLeave);
 	FOnTableRowDrop LayerDropDelegate = FOnTableRowDrop::CreateSP(this, &SMaterialLayersFunctionsInstanceTreeItem::OnLayerDrop);
@@ -1330,7 +960,6 @@
 		InOwnerTableView
 	);
 }
->>>>>>> a23640a2
 
 FString SMaterialLayersFunctionsInstanceTreeItem::GetInstancePath(SMaterialLayersFunctionsInstanceTree* InTree) const
 {
@@ -1441,7 +1070,6 @@
 }
 
 void SMaterialLayersFunctionsInstanceTree::RefreshOnAssetChange(const struct FAssetData& InAssetData, int32 Index, EMaterialParameterAssociation MaterialType)
-<<<<<<< HEAD
 {
 	FMaterialPropertyHelpers::OnMaterialLayerAssetChanged(InAssetData, Index, MaterialType, FunctionInstanceHandle, FunctionInstance);
 	//set their overrides back to 0
@@ -1453,19 +1081,6 @@
 
 void SMaterialLayersFunctionsInstanceTree::ResetAssetToDefault(TSharedPtr<IPropertyHandle> InHandle, TSharedPtr<FStackSortedData> InData)
 {
-=======
-{
-	FMaterialPropertyHelpers::OnMaterialLayerAssetChanged(InAssetData, Index, MaterialType, FunctionInstanceHandle, FunctionInstance);
-	//set their overrides back to 0
-	MaterialEditorInstance->CleanParameterStack(Index, MaterialType);
-	CreateGroupsWidget();
-	MaterialEditorInstance->ResetOverrides(Index, MaterialType);
-	RequestTreeRefresh();
-}
-
-void SMaterialLayersFunctionsInstanceTree::ResetAssetToDefault(TSharedPtr<IPropertyHandle> InHandle, TSharedPtr<FStackSortedData> InData)
-{
->>>>>>> a23640a2
 	FMaterialPropertyHelpers::ResetLayerAssetToDefault(FunctionInstanceHandle.ToSharedRef(), InData->Parameter, InData->ParameterInfo.Association, InData->ParameterInfo.Index, MaterialEditorInstance);
 	UpdateThumbnailMaterial(InData->ParameterInfo.Association, InData->ParameterInfo.Index, false);
 	CreateGroupsWidget();
@@ -1647,11 +1262,7 @@
 					{
 						MaterialEditorInstance->StoredLayerPreviews[LayerChildren - 1] = (NewObject<UMaterialInstanceConstant>(MaterialEditorInstance, NAME_None));
 					}
-<<<<<<< HEAD
-					UMaterialInterface* EditedMaterial = Cast<UMaterialInterface>(Cast<UMaterialFunctionInterface>(AssetObject)->GetPreviewMaterial());
-=======
 					UMaterialInterface* EditedMaterial = Cast<UMaterialFunctionInterface>(AssetObject)->GetPreviewMaterial();
->>>>>>> a23640a2
 					if (MaterialEditorInstance->StoredLayerPreviews[LayerChildren - 1] && MaterialEditorInstance->StoredLayerPreviews[LayerChildren - 1]->Parent != EditedMaterial)
 					{
 						MaterialEditorInstance->StoredLayerPreviews[LayerChildren - 1]->SetParentEditorOnly(EditedMaterial);
@@ -1680,11 +1291,7 @@
 							{
 								MaterialEditorInstance->StoredBlendPreviews[Counter] = (NewObject<UMaterialInstanceConstant>(MaterialEditorInstance, NAME_None));
 							}
-<<<<<<< HEAD
-							UMaterialInterface* EditedMaterial = Cast<UMaterialInterface>(Cast<UMaterialFunctionInterface>(AssetObject)->GetPreviewMaterial());
-=======
 							UMaterialInterface* EditedMaterial = Cast<UMaterialFunctionInterface>(AssetObject)->GetPreviewMaterial();
->>>>>>> a23640a2
 							if (MaterialEditorInstance->StoredBlendPreviews[Counter] && MaterialEditorInstance->StoredBlendPreviews[Counter]->Parent != EditedMaterial)
 							{
 								MaterialEditorInstance->StoredBlendPreviews[Counter]->SetParentEditorOnly(EditedMaterial);
@@ -1714,11 +1321,7 @@
 							{
 								MaterialEditorInstance->StoredLayerPreviews[Counter] = (NewObject<UMaterialInstanceConstant>(MaterialEditorInstance, NAME_None));
 							}
-<<<<<<< HEAD
-							UMaterialInterface* EditedMaterial = Cast<UMaterialInterface>(Cast<UMaterialFunctionInterface>(AssetObject)->GetPreviewMaterial());
-=======
 							UMaterialInterface* EditedMaterial = Cast<UMaterialFunctionInterface>(AssetObject)->GetPreviewMaterial();
->>>>>>> a23640a2
 							if (MaterialEditorInstance->StoredLayerPreviews[Counter] && MaterialEditorInstance->StoredLayerPreviews[Counter]->Parent != EditedMaterial)
 							{
 								MaterialEditorInstance->StoredLayerPreviews[Counter]->SetParentEditorOnly(EditedMaterial);
@@ -1777,13 +1380,9 @@
 		ThumbnailObject = MaterialEditorInstance->StoredBlendPreviews[InIndex];
 	}
 	const TSharedPtr<FAssetThumbnail> AssetThumbnail = MakeShareable(new FAssetThumbnail(ThumbnailObject, InThumbnailSize, InThumbnailSize, GetTreeThumbnailPool()));
-<<<<<<< HEAD
-	return AssetThumbnail->MakeThumbnailWidget();
-=======
 	TSharedRef<SWidget> ThumbnailWidget = AssetThumbnail->MakeThumbnailWidget();
 	ThumbnailWidget->SetOnMouseDoubleClick(FPointerEventHandler::CreateSP(this, &SMaterialLayersFunctionsInstanceTree::OnThumbnailDoubleClick, InAssociation, InIndex));
 	return ThumbnailWidget;
->>>>>>> a23640a2
 }
 
 void SMaterialLayersFunctionsInstanceTree::UpdateThumbnailMaterial(TEnumAsByte<EMaterialParameterAssociation> InAssociation, int32 InIndex, bool bAlterBlendIndex)
@@ -1832,12 +1431,6 @@
 	}
 	if (MaterialToUpdate != nullptr)
 	{
-<<<<<<< HEAD
-		FMaterialPropertyHelpers::TransitionAndCopyParameters(MaterialToUpdate, ParameterGroups);
-	}
-}
-
-=======
 		FMaterialPropertyHelpers::TransitionAndCopyParameters(MaterialToUpdate, ParameterGroups, true);
 	}
 }
@@ -1861,7 +1454,6 @@
 	return FReply::Unhandled();
 }
 
->>>>>>> a23640a2
 void SMaterialLayersFunctionsInstanceTree::ShowSubParameters(TSharedPtr<FStackSortedData> ParentParameter)
 {
 	for (FLayerParameterUnsortedData Property : NonLayerProperties)
