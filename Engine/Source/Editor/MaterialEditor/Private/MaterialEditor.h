--- conflicted
+++ resolved
@@ -304,15 +304,9 @@
 	void UpdatePreviewMaterial(bool bForce=false);
 
 	/**
-<<<<<<< HEAD
-	* Updates the original material with the changes made in the editor
-	* @return true if the update was successful.  False if update was canceled (eg attempted to update Default Material with errors, which would cause a crash).
-	*/
-=======
 	 * Updates the original material with the changes made in the editor
 	 * @return true if the update was successful.  False if update was canceled (eg attempted to update Default Material with errors, which would cause a crash).
 	 */
->>>>>>> a23640a2
 	bool UpdateOriginalMaterial();
 
 	/**
