--- conflicted
+++ resolved
@@ -15,100 +15,14 @@
 #include "BehaviorTree/Composites/BTComposite_SimpleParallel.h"
 #include "GenericCommands.h"
 
-<<<<<<< HEAD
-#define LOCTEXT_NAMESPACE "BehaviorTreeSchema"
-#define SNAP_GRID (16) // @todo ensure this is the same as SNodePanel::GetSnapGridSize()
-
-namespace 
-{
-	// Maximum distance a drag can be off a node edge to require 'push off' from node
-	const int32 NodeDistance = 60;
-}
-=======
 #define LOCTEXT_NAMESPACE "BehaviorTreeEditor"
 
 int32 UEdGraphSchema_BehaviorTree::CurrentCacheRefreshID = 0;
->>>>>>> cce8678d
 
 UEdGraphNode* FBehaviorTreeSchemaAction_AutoArrange::PerformAction(class UEdGraph* ParentGraph, UEdGraphPin* FromPin, const FVector2D Location, bool bSelectNewNode)
 {
 	UBehaviorTreeGraph* Graph = Cast<UBehaviorTreeGraph>(ParentGraph);
 	if (Graph)
-<<<<<<< HEAD
-	{
-		Graph->AutoArrange();
-	}
-
-	return NULL;
-}
-
-UEdGraphNode* FBehaviorTreeSchemaAction_NewNode::PerformAction(class UEdGraph* ParentGraph, UEdGraphPin* FromPin, const FVector2D Location, bool bSelectNewNode)
-{
-	UEdGraphNode* ResultNode = NULL;
-
-	// If there is a template, we actually use it
-	if (NodeTemplate != NULL)
-	{
-		const FScopedTransaction Transaction(LOCTEXT("AddNode", "Add Node"));
-		ParentGraph->Modify();
-		if (FromPin)
-		{
-			FromPin->Modify();
-		}
-
-		NodeTemplate->SetFlags(RF_Transactional);
-
-		// set outer to be the graph so it doesn't go away
-		NodeTemplate->Rename(NULL, ParentGraph, REN_NonTransactional);
-		ParentGraph->AddNode(NodeTemplate, true);
-
-		NodeTemplate->CreateNewGuid();
-		NodeTemplate->PostPlacedNewNode();
-		NodeTemplate->AllocateDefaultPins();
-		NodeTemplate->AutowireNewNode(FromPin);
-
-		// For input pins, new node will generally overlap node being dragged off
-		// Work out if we want to visually push away from connected node
-		int32 XLocation = Location.X;
-		if (FromPin && FromPin->Direction == EGPD_Input)
-		{
-			UEdGraphNode* PinNode = FromPin->GetOwningNode();
-			const float XDelta = FMath::Abs(PinNode->NodePosX - Location.X);
-
-			if (XDelta < NodeDistance)
-			{
-				// Set location to edge of current node minus the max move distance
-				// to force node to push off from connect node enough to give selection handle
-				XLocation = PinNode->NodePosX - NodeDistance;
-			}
-		}
-
-		NodeTemplate->NodePosX = XLocation;
-		NodeTemplate->NodePosY = Location.Y;
-		NodeTemplate->SnapToGrid(SNAP_GRID);
-
-		ResultNode = NodeTemplate;
-	}
-
-	return ResultNode;
-}
-
-UEdGraphNode* FBehaviorTreeSchemaAction_NewNode::PerformAction(class UEdGraph* ParentGraph, TArray<UEdGraphPin*>& FromPins, const FVector2D Location, bool bSelectNewNode) 
-{
-	UEdGraphNode* ResultNode = NULL;
-	if (FromPins.Num() > 0)
-	{
-		ResultNode = PerformAction(ParentGraph, FromPins[0], Location);
-
-		// Try autowiring the rest of the pins
-		for (int32 Index = 1; Index < FromPins.Num(); ++Index)
-		{
-			ResultNode->AutowireNewNode(FromPins[Index]);
-		}
-	}
-	else
-=======
->>>>>>> cce8678d
 	{
 		Graph->AutoArrange();
 	}
