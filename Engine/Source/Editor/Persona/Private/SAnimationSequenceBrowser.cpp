// Copyright 1998-2014 Epic Games, Inc. All Rights Reserved.


#include "PersonaPrivatePCH.h"

#include "Animation/VertexAnim/VertexAnimation.h"
#include "SAnimationSequenceBrowser.h"
#include "Persona.h"
#include "AssetRegistryModule.h"
#include "SSkeletonWidget.h"
#include "Editor/ContentBrowser/Public/ContentBrowserModule.h"
#include "FeedbackContextEditor.h"
#include "EditorAnimUtils.h"
#include "Editor/ContentBrowser/Public/FrontendFilterBase.h"
#include "Runtime/AssetRegistry/Public/AssetRegistryModule.h"
#include "SceneViewport.h"
#include "AnimPreviewInstance.h"
#include "ObjectEditorUtils.h"

#define LOCTEXT_NAMESPACE "SequenceBrowser"

/** A filter that displays animations that are additive */
class FFrontendFilter_AdditiveAnimAssets : public FFrontendFilter
{
public:
	FFrontendFilter_AdditiveAnimAssets(TSharedPtr<FFrontendFilterCategory> InCategory) : FFrontendFilter(InCategory) {}

	// FFrontendFilter implementation
	virtual FString GetName() const override { return TEXT("AdditiveAnimAssets"); }
	virtual FText GetDisplayName() const override { return LOCTEXT("FFrontendFilter_AdditiveAnimAssets", "Additive Animations"); }
	virtual FText GetToolTipText() const override { return LOCTEXT("FFrontendFilter_AdditiveAnimAssetsToolTip", "Show only animations that are additive."); }

	// IFilter implementation
	virtual bool PassesFilter( AssetFilterType InItem ) const override
	{
		FString TagValue = InItem.TagsAndValues.FindRef("AdditiveAnimType");
		return !TagValue.IsEmpty() && !TagValue.Equals(TEXT("AAT_None"));
	}
};

////////////////////////////////////////////////////

const int32 SAnimationSequenceBrowser::MaxAssetsHistory = 10;

SAnimationSequenceBrowser::~SAnimationSequenceBrowser()
{
	if(PreviewComponent)
	{
		for(int32 ComponentIdx = PreviewComponent->AttachChildren.Num() - 1 ; ComponentIdx >= 0 ; --ComponentIdx)
		{
			USceneComponent* Component = PreviewComponent->AttachChildren[ComponentIdx];
			if(Component)
			{
				CleanupPreviewSceneComponent(Component);
			}
		}
		PreviewComponent->AttachChildren.Empty();
	}

	if(ViewportClient.IsValid())
	{
		ViewportClient->Viewport = NULL;
	}

	if (PersonaPtr.IsValid())
	{
		PersonaPtr.Pin()->SetSequenceBrowser(NULL);
	}
}

void SAnimationSequenceBrowser::OnRequestOpenAsset(const FAssetData& AssetData, bool bFromHistory)
{
	TSharedPtr<FPersona> Persona = PersonaPtr.Pin();
	if (Persona.IsValid())
	{
		if (UObject* RawAsset = AssetData.GetAsset())
		{
			if (UAnimationAsset* Asset = Cast<UAnimationAsset>(RawAsset))
			{
				if(!bFromHistory)
				{
					AddAssetToHistory(AssetData);
				}
				Persona->OpenNewDocumentTab(Asset);
				Persona->SetPreviewAnimationAsset(Asset);
			}
			else if(UVertexAnimation* VertexAnim = Cast<UVertexAnimation>(RawAsset))
			{
				if(!bFromHistory)
				{
					AddAssetToHistory(AssetData);
				}
				Persona->SetPreviewVertexAnim(VertexAnim);
			}
		}
	}
}

TSharedPtr<SWidget> SAnimationSequenceBrowser::OnGetAssetContextMenu(const TArray<FAssetData>& SelectedAssets)
{
	FMenuBuilder MenuBuilder(/*bInShouldCloseWindowAfterMenuSelection=*/ true, NULL);

	bool bHasSelectedAnimSequence = false;
	if ( SelectedAssets.Num() )
	{
		for(auto Iter = SelectedAssets.CreateConstIterator(); Iter; ++Iter)
		{
			UObject* Asset =  Iter->GetAsset();
			if(Cast<UAnimSequence>(Asset))
			{
				bHasSelectedAnimSequence = true;
				break;
			}
		}
	}

	if(bHasSelectedAnimSequence)
	{
		MenuBuilder.BeginSection("AnimationSequenceOptions", NSLOCTEXT("Docking", "TabAnimationHeading", "Animation"));
		{
			MenuBuilder.AddMenuEntry(
				LOCTEXT("RunCompressionOnAnimations", "Apply Compression"),
				LOCTEXT("RunCompressionOnAnimations_ToolTip", "Apply a compression scheme from the options given to the selected animations"),
				FSlateIcon(),
				FUIAction(
				FExecuteAction::CreateSP(this, &SAnimationSequenceBrowser::OnApplyCompression, SelectedAssets),
				FCanExecuteAction()
				)
				);

			MenuBuilder.AddMenuEntry(
				LOCTEXT("ExportAnimationsToFBX", "Export to FBX"),
				LOCTEXT("ExportAnimationsToFBX_ToolTip", "Export Animation(s) To FBX"),
				FSlateIcon(),
				FUIAction(
				FExecuteAction::CreateSP(this, &SAnimationSequenceBrowser::OnExportToFBX, SelectedAssets),
				FCanExecuteAction()
				)
				);

			MenuBuilder.AddMenuEntry(
				LOCTEXT("AddLoopingInterpolation", "Add Looping Interpolation"),
				LOCTEXT("AddLoopingInterpolation_ToolTip", "Add an extra frame at the end of the animation to create better looping"),
				FSlateIcon(),
				FUIAction(
				FExecuteAction::CreateSP(this, &SAnimationSequenceBrowser::OnAddLoopingInterpolation, SelectedAssets),
				FCanExecuteAction()
				)
				);

			MenuBuilder.AddMenuEntry(
				LOCTEXT("ReimportAnimation", "Reimport Animation"),
				LOCTEXT("ReimportAnimation_ToolTip", "Reimport current animaion."),
				FSlateIcon(),
				FUIAction(
				FExecuteAction::CreateSP(this, &SAnimationSequenceBrowser::OnReimportAnimation, SelectedAssets),
				FCanExecuteAction()
				)
				);
		}
		MenuBuilder.EndSection();
	}

	MenuBuilder.BeginSection("AnimationSequenceOptions", NSLOCTEXT("Docking", "TabOptionsHeading", "Options") );
	{
		MenuBuilder.AddMenuEntry(
			LOCTEXT("GoToInContentBrowser", "Go To Content Browser"),
			LOCTEXT("GoToInContentBrowser_ToolTip", "Select the asset in the content browser"),
			FSlateIcon(),
			FUIAction(
			FExecuteAction::CreateSP( this, &SAnimationSequenceBrowser::OnGoToInContentBrowser, SelectedAssets ),
			FCanExecuteAction()
			)
			);

		MenuBuilder.AddMenuEntry(
			LOCTEXT("SaveSelectedAssets", "Save"),
			LOCTEXT("SaveSelectedAssets_ToolTip", "Save the selected assets"),
			FSlateIcon(),
			FUIAction(
				FExecuteAction::CreateSP( this, &SAnimationSequenceBrowser::SaveSelectedAssets, SelectedAssets),
				FCanExecuteAction::CreateSP( this, &SAnimationSequenceBrowser::CanSaveSelectedAssets, SelectedAssets)
				)
			);
	}
	MenuBuilder.EndSection();

	MenuBuilder.BeginSection("AnimationSequenceAdvancedOptions", NSLOCTEXT("Docking", "TabAdvancedOptionsHeading", "Advanced") );
	{
		MenuBuilder.AddMenuEntry(
			LOCTEXT("ChangeSkeleton", "Create a copy for another Skeleton..."),
			LOCTEXT("ChangeSkeleton_ToolTip", "Create a copy for different skeleton"),
			FSlateIcon(),
			FUIAction(
			FExecuteAction::CreateSP( this, &SAnimationSequenceBrowser::OnCreateCopy, SelectedAssets ),
			FCanExecuteAction()
			)
			);
	}

	return MenuBuilder.MakeWidget();
}

void SAnimationSequenceBrowser::OnGoToInContentBrowser(TArray<FAssetData> ObjectsToSync)
{
	if ( ObjectsToSync.Num() > 0 )
	{
		FContentBrowserModule& ContentBrowserModule = FModuleManager::Get().LoadModuleChecked<FContentBrowserModule>("ContentBrowser");
		ContentBrowserModule.Get().SyncBrowserToAssets( ObjectsToSync );
	}
}

void SAnimationSequenceBrowser::GetSelectedPackages(const TArray<FAssetData>& Assets, TArray<UPackage*>& OutPackages) const
{
	for (int32 AssetIdx = 0; AssetIdx < Assets.Num(); ++AssetIdx)
	{
		UPackage* Package = FindPackage(NULL, *Assets[AssetIdx].PackageName.ToString());

		if ( Package )
		{
			OutPackages.Add(Package);
		}
	}
}

void SAnimationSequenceBrowser::SaveSelectedAssets(TArray<FAssetData> ObjectsToSave) const
{
	TArray<UPackage*> PackagesToSave;
	GetSelectedPackages(ObjectsToSave, PackagesToSave);

	const bool bCheckDirty = false;
	const bool bPromptToSave = false;
	const FEditorFileUtils::EPromptReturnCode Return = FEditorFileUtils::PromptForCheckoutAndSave(PackagesToSave, bCheckDirty, bPromptToSave);
}

bool SAnimationSequenceBrowser::CanSaveSelectedAssets(TArray<FAssetData> ObjectsToSave) const
{
	TArray<UPackage*> Packages;
	GetSelectedPackages(ObjectsToSave, Packages);
	// Don't offer save option if none of the packages are loaded
	return Packages.Num() > 0;
}

void SAnimationSequenceBrowser::OnApplyCompression(TArray<FAssetData> SelectedAssets)
{
	if ( SelectedAssets.Num() > 0 )
	{
		TArray<TWeakObjectPtr<UAnimSequence>> AnimSequences;
		for(auto Iter = SelectedAssets.CreateIterator(); Iter; ++Iter)
		{
			if(UAnimSequence* AnimSequence = Cast<UAnimSequence>(Iter->GetAsset()) )
			{
				AnimSequences.Add( TWeakObjectPtr<UAnimSequence>(AnimSequence) );
			}
		}

		PersonaPtr.Pin()->ApplyCompression(AnimSequences);
	}
}

void SAnimationSequenceBrowser::OnExportToFBX(TArray<FAssetData> SelectedAssets)
{
	if (SelectedAssets.Num() > 0)
	{
		TArray<TWeakObjectPtr<UAnimSequence>> AnimSequences;
		for(auto Iter = SelectedAssets.CreateIterator(); Iter; ++Iter)
		{
			if(UAnimSequence* AnimSequence = Cast<UAnimSequence>(Iter->GetAsset()))
			{
				// we only shows anim sequence that belong to this skeleton
				AnimSequences.Add(TWeakObjectPtr<UAnimSequence>(AnimSequence));
			}
		}

		PersonaPtr.Pin()->ExportToFBX(AnimSequences);
	}
}

void SAnimationSequenceBrowser::OnAddLoopingInterpolation(TArray<FAssetData> SelectedAssets)
{
	if(SelectedAssets.Num() > 0)
	{
		TArray<TWeakObjectPtr<UAnimSequence>> AnimSequences;
		for(auto Iter = SelectedAssets.CreateIterator(); Iter; ++Iter)
		{
			if(UAnimSequence* AnimSequence = Cast<UAnimSequence>(Iter->GetAsset()))
			{
				// we only shows anim sequence that belong to this skeleton
				AnimSequences.Add(TWeakObjectPtr<UAnimSequence>(AnimSequence));
			}
		}

		PersonaPtr.Pin()->AddLoopingInterpolation(AnimSequences);
	}
}

void SAnimationSequenceBrowser::OnReimportAnimation(TArray<FAssetData> SelectedAssets)
{
	if (SelectedAssets.Num() > 0)
	{
		TArray<TWeakObjectPtr<UAnimSequence>> AnimSequences;
		for (auto Iter = SelectedAssets.CreateIterator(); Iter; ++Iter)
		{
			if (UAnimSequence* AnimSequence = Cast<UAnimSequence>(Iter->GetAsset()))
			{
				FReimportManager::Instance()->Reimport(AnimSequence, true);
			}
		}
	}
}

void SAnimationSequenceBrowser::RetargetAnimationHandler(USkeleton* OldSkeleton, USkeleton* NewSkeleton, bool bRemapReferencedAssets, bool bConvertSpaces, TArray<TWeakObjectPtr<UObject>> InAnimAssets)
{
	UObject* AssetToOpen = EditorAnimUtils::RetargetAnimations(OldSkeleton, NewSkeleton, InAnimAssets, bRemapReferencedAssets, true, bConvertSpaces);

	if(UAnimationAsset* AnimAsset = Cast<UAnimationAsset>(AssetToOpen))
	{
		FAssetRegistryModule::AssetCreated(AssetToOpen);
		// once all success, attempt to open new persona module with new skeleton
		EToolkitMode::Type Mode = EToolkitMode::Standalone;
		FPersonaModule& PersonaModule = FModuleManager::LoadModuleChecked<FPersonaModule>("Persona");
		PersonaModule.CreatePersona(Mode, TSharedPtr<IToolkitHost>(), NewSkeleton, NULL, AnimAsset, NULL);
	}
}

void SAnimationSequenceBrowser::OnCreateCopy(TArray<FAssetData> Selected)
{
	if ( Selected.Num() > 0 )
	{
		// ask which skeleton users would like to choose
		USkeleton * OldSkeleton = PersonaPtr.Pin()->GetSkeleton();
		USkeleton * NewSkeleton = NULL;
		bool		bDuplicateAssets = true;

		const FText Message = LOCTEXT("RemapSkeleton_Warning", "This will duplicate the asset and convert to new skeleton.");

		TArray<UObject *> AnimAssets;
		for ( auto SelectedAsset : Selected )
		{
			UAnimationAsset* Asset = Cast<UAnimationAsset>(SelectedAsset.GetAsset());
			if (Asset)
			{
<<<<<<< HEAD
				FAssetRegistryModule::AssetCreated(AssetToOpen);
				// once all success, attempt to open new persona module with new skeleton
				EToolkitMode::Type Mode = EToolkitMode::Standalone;
				FPersonaModule& PersonaModule = FModuleManager::LoadModuleChecked<FPersonaModule>( "Persona" );
				PersonaModule.CreatePersona( Mode, TSharedPtr<IToolkitHost>(), NewSkeleton, NULL, AnimAsset, NULL );
=======
				AnimAssets.Add(Asset);
>>>>>>> 1d429763
			}
		}

		if (AnimAssets.Num() > 0)
		{
			auto AnimAssetsToConvert = FObjectEditorUtils::GetTypedWeakObjectPtrs<UObject>(AnimAssets);
			// ask user what they'd like to change to 
			SAnimationRemapSkeleton::ShowWindow(OldSkeleton, Message, FOnRetargetAnimation::CreateSP(this, &SAnimationSequenceBrowser::RetargetAnimationHandler, AnimAssetsToConvert));
		}
	}
}

bool SAnimationSequenceBrowser::CanShowColumnForAssetRegistryTag(FName AssetType, FName TagName) const
{
	return !AssetRegistryTagsToIgnore.Contains(TagName);
}

void SAnimationSequenceBrowser::Construct(const FArguments& InArgs)
{
	PersonaPtr = InArgs._Persona;

	if (PersonaPtr.IsValid())
	{
		PersonaPtr.Pin()->SetSequenceBrowser(this);
	}

	CurrentAssetHistoryIndex = INDEX_NONE;
	bTriedToCacheOrginalAsset = false;

	FContentBrowserModule& ContentBrowserModule = FModuleManager::Get().LoadModuleChecked<FContentBrowserModule>(TEXT("ContentBrowser"));

	CreateAssetTooltipResources();

	// Configure filter for asset picker
	FAssetPickerConfig Config;
	Config.Filter.bRecursiveClasses = true;
	Config.Filter.ClassNames.Add(UAnimationAsset::StaticClass()->GetFName());
	Config.Filter.ClassNames.Add(UVertexAnimation::StaticClass()->GetFName()); //@TODO: Is currently ignored due to the skeleton check
	Config.InitialAssetViewType = EAssetViewType::Column;
	Config.bAddFilterUI = true;

	TSharedPtr<FPersona> Persona = PersonaPtr.Pin();
	if (Persona.IsValid())
	{
		USkeleton* DesiredSkeleton = Persona->GetSkeleton();
		if(DesiredSkeleton)
		{
			FString SkeletonString = FAssetData(DesiredSkeleton).GetExportTextName();
			Config.Filter.TagsAndValues.Add(TEXT("Skeleton"), SkeletonString);
		}
	}

	// Configure response to click and double-click
	Config.OnAssetDoubleClicked = FOnAssetDoubleClicked::CreateSP(this, &SAnimationSequenceBrowser::OnRequestOpenAsset, false);
	Config.OnGetAssetContextMenu = FOnGetAssetContextMenu::CreateSP(this, &SAnimationSequenceBrowser::OnGetAssetContextMenu);
	Config.OnAssetTagWantsToBeDisplayed = FOnShouldDisplayAssetTag::CreateSP(this, &SAnimationSequenceBrowser::CanShowColumnForAssetRegistryTag);
	Config.SyncToAssetsDelegates.Add(&SyncToAssetsDelegate);
	Config.GetCurrentSelectionDelegates.Add(&GetCurrentSelectionDelegate);
	Config.bFocusSearchBoxWhenOpened = false;
	Config.DefaultFilterMenuExpansion = EAssetTypeCategories::Animation;

	TSharedPtr<FFrontendFilterCategory> AnimCategory = MakeShareable( new FFrontendFilterCategory(LOCTEXT("ExtraAnimationFilters", "Anim Filters"), LOCTEXT("ExtraAnimationFiltersTooltip", "Filter assets by all filters in this category.")) );
	Config.ExtraFrontendFilters.Add( MakeShareable(new FFrontendFilter_AdditiveAnimAssets(AnimCategory)) );
	
	Config.OnGetCustomAssetToolTip = FOnGetCustomAssetToolTip::CreateSP(this, &SAnimationSequenceBrowser::CreateCustomAssetToolTip);
	Config.OnVisualizeAssetToolTip = FOnVisualizeAssetToolTip::CreateSP(this, &SAnimationSequenceBrowser::OnVisualizeAssetToolTip);

	TWeakPtr< SMenuAnchor > MenuAnchorPtr;
	
	this->ChildSlot
	[
		SNew(SVerticalBox)
		+SVerticalBox::Slot()
		.FillHeight(1.f)
		[
			ContentBrowserModule.Get().CreateAssetPicker(Config)
		]
		+SVerticalBox::Slot()
		.AutoHeight()
		[
			SNew(SSeparator)
		]
		+SVerticalBox::Slot()
		.HAlign(HAlign_Right)
		.AutoHeight()
		[
			SNew(SHorizontalBox)
			+SHorizontalBox::Slot()
			.AutoWidth()
			[
				SNew(SBorder)
				.OnMouseButtonDown(this, &SAnimationSequenceBrowser::OnMouseDownHisory, MenuAnchorPtr)
				.BorderImage( FEditorStyle::GetBrush("NoBorder") )
				[
					SAssignNew(MenuAnchorPtr, SMenuAnchor)
					.Placement( MenuPlacement_BelowAnchor )
					.OnGetMenuContent( this, &SAnimationSequenceBrowser::CreateHistoryMenu, true )
					[
						SNew(SButton)
						.OnClicked( this, &SAnimationSequenceBrowser::OnGoBackInHistory )
						.ButtonStyle( FEditorStyle::Get(), "GraphBreadcrumbButton" )
						.IsEnabled(this, &SAnimationSequenceBrowser::CanStepBackwardInHistory)
						.ToolTipText(LOCTEXT("Backward_Tooltip", "Step backward in the asset history. Right click to see full history."))
						[
							SNew(SImage)
							.Image( FEditorStyle::GetBrush("GraphBreadcrumb.BrowseBack") )
						]
					]
				]
			]

			+SHorizontalBox::Slot()
			.AutoWidth()
			[
				SNew(SBorder)
				.OnMouseButtonDown(this, &SAnimationSequenceBrowser::OnMouseDownHisory, MenuAnchorPtr)
				.BorderImage( FEditorStyle::GetBrush("NoBorder") )
				[
					SAssignNew(MenuAnchorPtr, SMenuAnchor)
					.Placement( MenuPlacement_BelowAnchor )
					.OnGetMenuContent( this, &SAnimationSequenceBrowser::CreateHistoryMenu, false )
					[
						SNew(SButton)
						.OnClicked( this, &SAnimationSequenceBrowser::OnGoForwardInHistory )
						.ButtonStyle( FEditorStyle::Get(), "GraphBreadcrumbButton" )
						.IsEnabled(this, &SAnimationSequenceBrowser::CanStepForwardInHistory)
						.ToolTipText(LOCTEXT("Forward_Tooltip", "Step forward in the asset history. Right click to see full history."))
						[
							SNew(SImage)
							.Image( FEditorStyle::GetBrush("GraphBreadcrumb.BrowseForward") )
						]
					]
				]
			]
		]
	];

	// Create the ignore set for asset registry tags
	// Making Skeleton to be private, and now GET_MEMBER_NAME_CHECKED doesn't work
	AssetRegistryTagsToIgnore.Add(TEXT("Skeleton"));
	AssetRegistryTagsToIgnore.Add(GET_MEMBER_NAME_CHECKED(UAnimSequenceBase, SequenceLength));
	AssetRegistryTagsToIgnore.Add(GET_MEMBER_NAME_CHECKED(UAnimSequenceBase, RateScale));
}

void SAnimationSequenceBrowser::AddAssetToHistory(const FAssetData& AssetData)
{
	CacheOriginalAnimAssetHistory();

	if (CurrentAssetHistoryIndex == AssetHistory.Num() - 1)
	{
		// History added to the end
		if (AssetHistory.Num() == MaxAssetsHistory)
		{
			// If max history entries has been reached
			// remove the oldest history
			AssetHistory.RemoveAt(0);
		}
	}
	else
	{
		// Clear out any history that is in front of the current location in the history list
		AssetHistory.RemoveAt(CurrentAssetHistoryIndex + 1, AssetHistory.Num() - (CurrentAssetHistoryIndex + 1), true);
	}

	AssetHistory.Add(AssetData);
	CurrentAssetHistoryIndex = AssetHistory.Num() - 1;
}

FReply SAnimationSequenceBrowser::OnMouseDownHisory( const FGeometry& MyGeometry, const FPointerEvent& MouseEvent, TWeakPtr< SMenuAnchor > InMenuAnchor )
{
	if(MouseEvent.GetEffectingButton() == EKeys::RightMouseButton)
	{
		InMenuAnchor.Pin()->SetIsOpen(true);
		return FReply::Handled();
	}

	return FReply::Unhandled();
}

TSharedRef<SWidget> SAnimationSequenceBrowser::CreateHistoryMenu(bool bInBackHistory) const
{
	FMenuBuilder MenuBuilder(true, NULL);
	if(bInBackHistory)
	{
		int32 HistoryIdx = CurrentAssetHistoryIndex - 1;
		while( HistoryIdx >= 0 )
		{
			const FAssetData& AssetData = AssetHistory[ HistoryIdx ];

			if(AssetData.IsValid())
			{
				const FText DisplayName = FText::FromName(AssetData.AssetName);
				const FText Tooltip = FText::FromString( AssetData.ObjectPath.ToString() );

				MenuBuilder.AddMenuEntry(DisplayName, Tooltip, FSlateIcon(), 
					FUIAction(
					FExecuteAction::CreateRaw(this, &SAnimationSequenceBrowser::GoToHistoryIndex, HistoryIdx)
					), 
					NAME_None, EUserInterfaceActionType::Button);
			}

			--HistoryIdx;
		}
	}
	else
	{
		int32 HistoryIdx = CurrentAssetHistoryIndex + 1;
		while( HistoryIdx < AssetHistory.Num() )
		{
			const FAssetData& AssetData = AssetHistory[ HistoryIdx ];

			if(AssetData.IsValid())
			{
				const FText DisplayName = FText::FromName(AssetData.AssetName);
				const FText Tooltip = FText::FromString( AssetData.ObjectPath.ToString() );

				MenuBuilder.AddMenuEntry(DisplayName, Tooltip, FSlateIcon(), 
					FUIAction(
					FExecuteAction::CreateRaw(this, &SAnimationSequenceBrowser::GoToHistoryIndex, HistoryIdx)
					), 
					NAME_None, EUserInterfaceActionType::Button);
			}

			++HistoryIdx;
		}
	}

	return MenuBuilder.MakeWidget();
}

bool SAnimationSequenceBrowser::CanStepBackwardInHistory() const
{
	int32 HistoryIdx = CurrentAssetHistoryIndex - 1;
	while( HistoryIdx >= 0 )
	{
		if(AssetHistory[HistoryIdx].IsValid())
		{
			return true;
		}

		--HistoryIdx;
	}
	return false;
}

bool SAnimationSequenceBrowser::CanStepForwardInHistory() const
{
	int32 HistoryIdx = CurrentAssetHistoryIndex + 1;
	while( HistoryIdx < AssetHistory.Num() )
	{
		if(AssetHistory[HistoryIdx].IsValid())
		{
			return true;
		}

		++HistoryIdx;
	}
	return false;
}

FReply SAnimationSequenceBrowser::OnGoForwardInHistory()
{
	while( CurrentAssetHistoryIndex < AssetHistory.Num() - 1)
	{
		++CurrentAssetHistoryIndex;

		if( AssetHistory[CurrentAssetHistoryIndex].IsValid() )
		{
			GoToHistoryIndex(CurrentAssetHistoryIndex);
			break;
		}
	}
	return FReply::Handled();
}

FReply SAnimationSequenceBrowser::OnGoBackInHistory()
{
	while( CurrentAssetHistoryIndex > 0 )
	{
		--CurrentAssetHistoryIndex;

		if( AssetHistory[CurrentAssetHistoryIndex].IsValid() )
		{
			GoToHistoryIndex(CurrentAssetHistoryIndex);
			break;
		}
	}
	return FReply::Handled();
}

void SAnimationSequenceBrowser::GoToHistoryIndex(int32 InHistoryIdx)
{
	if(AssetHistory[InHistoryIdx].IsValid())
	{
		CurrentAssetHistoryIndex = InHistoryIdx;
		OnRequestOpenAsset(AssetHistory[InHistoryIdx], /**bFromHistory=*/true);
	}
}

void SAnimationSequenceBrowser::CacheOriginalAnimAssetHistory()
{
	/** If we have nothing in the AssetHistory see if we can store 
	anything for where we currently are as we can't do this on construction */
	if (!bTriedToCacheOrginalAsset)
	{
		bTriedToCacheOrginalAsset = true;

		if(AssetHistory.Num() == 0 && PersonaPtr.IsValid())
		{
			USkeleton* DesiredSkeleton = PersonaPtr.Pin()->GetSkeleton();

			if(UObject* PreviewAsset = PersonaPtr.Pin()->GetPreviewAnimationAsset())
			{
				FAssetRegistryModule& AssetRegistryModule = FModuleManager::LoadModuleChecked<FAssetRegistryModule>("AssetRegistry");
				FAssetData AssetData = AssetRegistryModule.Get().GetAssetByObjectPath(FName(*PreviewAsset->GetPathName()));
				AssetHistory.Add(AssetData);
				CurrentAssetHistoryIndex = AssetHistory.Num() - 1;
			}
		}
	}
}

void SAnimationSequenceBrowser::SelectAsset(UAnimationAsset * AnimAsset)
{
	FAssetData AssetData(AnimAsset);

	if (AssetData.IsValid())
	{
		TArray<FAssetData> CurrentSelection = GetCurrentSelectionDelegate.Execute();

		if ( !CurrentSelection.Contains(AssetData) )
		{
			TArray<FAssetData> AssetsToSelect;
			AssetsToSelect.Add(AssetData);

			SyncToAssetsDelegate.Execute(AssetsToSelect);
		}
	}
}

TSharedRef<SToolTip> SAnimationSequenceBrowser::CreateCustomAssetToolTip(FAssetData& AssetData)
{
	// Make a list of tags to show
	TArray<UObject::FAssetRegistryTag> Tags;
	UClass* AssetClass = FindObject<UClass>(ANY_PACKAGE, *AssetData.AssetClass.ToString());
	check(AssetClass);
	AssetClass->GetDefaultObject()->GetAssetRegistryTags(Tags);

	TArray<FName> TagsToShow;
	for(UObject::FAssetRegistryTag& TagEntry : Tags)
	{
		if(TagEntry.Name != FName(TEXT("Skeleton")) && TagEntry.Type != UObject::FAssetRegistryTag::TT_Hidden)
		{
			TagsToShow.Add(TagEntry.Name);
		}
	}

	// Add asset registry tags to a text list; except skeleton as that is implied in Persona
	TSharedRef<SVerticalBox> DescriptionBox = SNew(SVerticalBox);
	bool bDescriptionCreated = false;
	for(TPair<FName, FString> TagPair : AssetData.TagsAndValues)
	{
		if(TagsToShow.Contains(TagPair.Key))
		{
			if(!bDescriptionCreated)
			{
				bDescriptionCreated = true;
			}

			DescriptionBox->AddSlot()
			.AutoHeight()
			.Padding(0,0,5,0)
			[
				SNew(SHorizontalBox)
				+ SHorizontalBox::Slot()
				.AutoWidth()
				[
					SNew(STextBlock)
					.Text(FText::Format(LOCTEXT("AssetTagKey", "{0} :"), FText::FromName(TagPair.Key)))
					.ColorAndOpacity(FSlateColor::UseSubduedForeground())
				]

				+ SHorizontalBox::Slot()
				.AutoWidth()
				[
					SNew(STextBlock)
					.Text(TagPair.Value)
					.ColorAndOpacity(FSlateColor::UseForeground())
				]
			];
		}
	}

	TSharedPtr<SHorizontalBox> ContentBox = nullptr;
	TSharedRef<SToolTip> ToolTip = SNew(SToolTip)
	.TextMargin(1)
	.BorderImage(FEditorStyle::GetBrush("ContentBrowser.TileViewTooltip.ToolTipBorder"))
	[
		SNew(SBorder)
		.Padding(6)
		.BorderImage(FEditorStyle::GetBrush("ContentBrowser.TileViewTooltip.NonContentBorder"))
		[
			SNew(SVerticalBox)
			+SVerticalBox::Slot()
			.AutoHeight()
			.Padding(0,0,0,4)
			[
				SNew(SBorder)
				.Padding(6)
				.BorderImage(FEditorStyle::GetBrush("ContentBrowser.TileViewTooltip.ContentBorder"))
				[
					SNew(SBox)
					.HAlign(HAlign_Center)
					[
						SNew(STextBlock)
						.Text(FText::FromName(AssetData.AssetName))
						.Font(FEditorStyle::GetFontStyle("ContentBrowser.TileViewTooltip.NameFont"))
					]
				]
			]
		
			+ SVerticalBox::Slot()
			[
				SAssignNew(ContentBox, SHorizontalBox)
				+SHorizontalBox::Slot()
				.AutoWidth()
				[
					SNew(SBorder)
					.Padding(6)
					.BorderImage(FEditorStyle::GetBrush("ContentBrowser.TileViewTooltip.ContentBorder"))
					[
						ViewportWidget.ToSharedRef()
					]
				]
			]
		]
	];

	// If we have a description, add an extra section to the tooltip for it.
	if(bDescriptionCreated)
	{
		ContentBox->AddSlot()
		.Padding(4, 0, 0, 0)
		[
			SNew(SBorder)
			.Padding(6)
			.BorderImage(FEditorStyle::GetBrush("ContentBrowser.TileViewTooltip.ContentBorder"))
			[
				DescriptionBox
			]
		];
	}

	return ToolTip;
}

void SAnimationSequenceBrowser::CreateAssetTooltipResources()
{
	SAssignNew(ViewportWidget, SViewport)
		.EnableGammaCorrection(false)
		.ViewportSize(FVector2D(128, 128));

	ViewportClient = MakeShareable(new FAnimationAssetViewportClient(PreviewScene));
	SceneViewport = MakeShareable(new FSceneViewport(ViewportClient.Get(), ViewportWidget));
	PreviewComponent = ConstructObject<UDebugSkelMeshComponent>(UDebugSkelMeshComponent::StaticClass());

	// Client options
	ViewportClient->ViewportType = LVT_Perspective;
	ViewportClient->bSetListenerPosition = false;
	// Default view until we need to show the viewport
	ViewportClient->SetViewLocation(EditorViewportDefs::DefaultPerspectiveViewLocation);
	ViewportClient->SetViewRotation(EditorViewportDefs::DefaultPerspectiveViewRotation);

	ViewportClient->Viewport = SceneViewport.Get();
	ViewportClient->SetRealtime(true);
	ViewportClient->SetViewMode(VMI_Lit);
	ViewportClient->ToggleOrbitCamera(true);

	// Add the scene viewport
	ViewportWidget->SetViewportInterface(SceneViewport.ToSharedRef());

	// Setup the preview component to ensure an animation will update when requested
	PreviewComponent->MeshComponentUpdateFlag = EMeshComponentUpdateFlag::AlwaysTickPoseAndRefreshBones;
	PreviewScene.AddComponent(PreviewComponent, FTransform::Identity);

	const UDestructableMeshEditorSettings* Options = GetDefault<UDestructableMeshEditorSettings>();

	PreviewScene.SetLightDirection(Options->AnimPreviewLightingDirection);
	PreviewScene.GetScene()->UpdateDynamicSkyLight(Options->AnimPreviewSkyBrightness * FLinearColor(Options->AnimPreviewSkyColor), Options->AnimPreviewSkyBrightness * FLinearColor(Options->AnimPreviewFloorColor));
	PreviewScene.SetLightColor(Options->AnimPreviewDirectionalColor);
	PreviewScene.SetLightBrightness(Options->AnimPreviewLightBrightness);
}

bool SAnimationSequenceBrowser::OnVisualizeAssetToolTip(const TSharedPtr<SWidget>& TooltipContent, FAssetData& AssetData)
{
	// Resolve the asset
	USkeletalMesh* MeshToUse = nullptr;
	UClass* AssetClass = FindObject<UClass>(ANY_PACKAGE, *AssetData.AssetClass.ToString());
	if(AssetClass->IsChildOf(UAnimationAsset::StaticClass()))
	{
		// Set up the viewport to show the asset. Catching the visualize allows us to use
		// one viewport between all of the assets in the sequence browser.
		UAnimationAsset* Asset = StaticCast<UAnimationAsset*>(AssetData.GetAsset());
		check(Asset);

		USkeleton* Skeleton = Asset->GetSkeleton();
		
		MeshToUse = Skeleton->GetPreviewMesh(true);
		check(MeshToUse);
		if(PreviewComponent->SkeletalMesh != MeshToUse)
		{
			PreviewComponent->SetSkeletalMesh(MeshToUse);
		}

		PreviewComponent->EnablePreview(true, Asset, NULL);
		PreviewComponent->PreviewInstance->PlayAnim(true);

		float HalfFov = FMath::DegreesToRadians(ViewportClient->ViewFOV) / 2.0f;
		float TargetDist = MeshToUse->Bounds.SphereRadius / FMath::Tan(HalfFov);

		ViewportClient->SetViewRotation(FRotator(0.0f, 135.0f, 0.0f));
		ViewportClient->SetViewLocationForOrbiting(FVector(0.0f, 0.0f, MeshToUse->Bounds.BoxExtent.Z / 2.0f), TargetDist);
	}

	// We return false here as we aren't visualizing the tooltip - just detecting when it is about to be shown.
	// We still want slate to draw it.
	return false;
}

void SAnimationSequenceBrowser::CleanupPreviewSceneComponent(USceneComponent* Component)
{
	if(Component)
	{
		for(int32 ComponentIdx = Component->AttachChildren.Num() - 1 ; ComponentIdx >= 0 ; --ComponentIdx)
		{
			USceneComponent* ChildComponent = Component->AttachChildren[ComponentIdx];
			CleanupPreviewSceneComponent(ChildComponent);
		}
		Component->AttachChildren.Empty();
		Component->DestroyComponent();
	}
}

void SAnimationSequenceBrowser::Tick(const FGeometry& AllottedGeometry, const double InCurrentTime, const float InDeltaTime)
{
	SCompoundWidget::Tick(AllottedGeometry, InCurrentTime, InDeltaTime);

	if(PreviewComponent && ViewportWidget->GetVisibility() == EVisibility::Visible)
	{
		// Tick the world to update preview viewport for tooltips
		PreviewComponent->GetScene()->GetWorld()->Tick(LEVELTICK_All, InDeltaTime);
	}
}

FAnimationAssetViewportClient::FAnimationAssetViewportClient(FPreviewScene& InPreviewScene) : FEditorViewportClient(GLevelEditorModeTools(), &InPreviewScene)
{
	SetViewMode(VMI_Lit);

	// Always composite editor objects after post processing in the editor
	EngineShowFlags.CompositeEditorPrimitives = true;
	EngineShowFlags.DisableAdvancedFeatures();

	// Setup defaults for the common draw helper.
	DrawHelper.bDrawPivot = false;
	DrawHelper.bDrawWorldBox = false;
	DrawHelper.bDrawKillZ = false;
	DrawHelper.bDrawGrid = true;
	DrawHelper.GridColorAxis = FColor(70, 70, 70);
	DrawHelper.GridColorMajor = FColor(40, 40, 40);
	DrawHelper.GridColorMinor = FColor(20, 20, 20);
	DrawHelper.PerspectiveGridSize = HALF_WORLD_MAX1;
	bDrawAxes = false;
}

FSceneInterface* FAnimationAssetViewportClient::GetScene() const
{
	return PreviewScene->GetScene();
}

FLinearColor FAnimationAssetViewportClient::GetBackgroundColor() const
{
	return FLinearColor(0.8f, 0.85f, 0.85f);
}


#undef LOCTEXT_NAMESPACE<|MERGE_RESOLUTION|>--- conflicted
+++ resolved
@@ -340,15 +340,7 @@
 			UAnimationAsset* Asset = Cast<UAnimationAsset>(SelectedAsset.GetAsset());
 			if (Asset)
 			{
-<<<<<<< HEAD
-				FAssetRegistryModule::AssetCreated(AssetToOpen);
-				// once all success, attempt to open new persona module with new skeleton
-				EToolkitMode::Type Mode = EToolkitMode::Standalone;
-				FPersonaModule& PersonaModule = FModuleManager::LoadModuleChecked<FPersonaModule>( "Persona" );
-				PersonaModule.CreatePersona( Mode, TSharedPtr<IToolkitHost>(), NewSkeleton, NULL, AnimAsset, NULL );
-=======
 				AnimAssets.Add(Asset);
->>>>>>> 1d429763
 			}
 		}
 
