// Copyright 1998-2016 Epic Games, Inc. All Rights Reserved.


#include "PersonaPrivatePCH.h"

#include "SAnimCurvePanel.h"
#include "ScopedTransaction.h"
#include "SAnimCurveEd.h"
#include "Editor/KismetWidgets/Public/SScrubWidget.h"
#include "AssetRegistryModule.h"
#include "Kismet2NameValidators.h"
#include "SExpandableArea.h"
#include "STextEntryPopup.h"
#include "Animation/AnimSequence.h"

#define LOCTEXT_NAMESPACE "AnimCurvePanel"

//////////////////////////////////////////////////////////////////////////
//  FAnimCurveInterface interface 

/** Interface you implement if you want the CurveEditor to be able to edit curves on you */
class FAnimCurveBaseInterface : public FCurveOwnerInterface
{
private:
	FAnimCurveBase*	CurveData;

	void UpdateNameInternal(FRawCurveTracks& RawCurveData, const FSmartNameMapping::UID& RequestedNameUID, FName RequestedName)
	{
		FAnimCurveBase* CurrentCurveData = RawCurveData.GetCurveData(CurveUID);
		if (CurrentCurveData)
		{
<<<<<<< HEAD
			CurrentCurveData->CurveUid = RequestedNameUID;
			CurrentCurveData->LastObservedName = RequestedName;
=======
			CurrentCurveData->Name.DisplayName = RequestedName;
>>>>>>> aaefee4c
		}
	}

public:
	USkeleton::AnimCurveUID CurveUID;
	TWeakObjectPtr<UAnimSequenceBase>	AnimSequenceBase;
	TWeakObjectPtr<UAnimSequence>		AnimSequence;

	FAnimCurveBaseInterface( UAnimSequenceBase * BaseSeq, USkeleton::AnimCurveUID InCurveUID)
		: CurveUID(InCurveUID)
		, AnimSequenceBase(BaseSeq)
		, AnimSequence(Cast<UAnimSequence>(BaseSeq))
		
	{
		CurveData = AnimSequenceBase.Get()->RawCurveData.GetCurveData(CurveUID);
		// they should be valid
		check(AnimSequenceBase.IsValid());
		check (CurveData);
	}

	/** Returns set of curves to edit. Must not release the curves while being edited. */
	virtual TArray<FRichCurveEditInfoConst> GetCurves() const override
	{
		TArray<FRichCurveEditInfoConst> Curves;
		FFloatCurve * FloatCurveData = (FFloatCurve*)(CurveData);
		Curves.Add(&FloatCurveData->FloatCurve);

		return Curves;
	}

	/** Returns set of curves to query. Must not release the curves while being edited. */
	virtual TArray<FRichCurveEditInfo> GetCurves() override
	{
		TArray<FRichCurveEditInfo> Curves;
		FFloatCurve * FloatCurveData = (FFloatCurve*)(CurveData);
		Curves.Add(&FloatCurveData->FloatCurve);

		return Curves;
	}

	/** Called to modify the owner of the curve */
	virtual void ModifyOwner() override
	{
		if (AnimSequenceBase.IsValid())
		{
			AnimSequenceBase.Get()->Modify(true);
			AnimSequenceBase.Get()->MarkRawDataAsModified();
		}
	}

	/** Called to make curve owner transactional */
	virtual void MakeTransactional() override
	{
		if (AnimSequenceBase.IsValid())
		{
			AnimSequenceBase.Get()->SetFlags(AnimSequenceBase.Get()->GetFlags() | RF_Transactional);
		}
	}

	/** Called to get the name of a curve back from the animation skeleton */
	virtual FText GetCurveName(USkeleton::AnimCurveUID Uid) const
	{
		if (AnimSequenceBase.IsValid())
		{
			FSmartName CurveName;
			if(AnimSequenceBase.Get()->GetSkeleton()->GetSmartNameByUID(USkeleton::AnimCurveMappingName, Uid, CurveName))
			{
				return FText::FromName(CurveName.DisplayName);
			}
		}
		return FText::GetEmpty();
	}

	virtual void OnCurveChanged(const TArray<FRichCurveEditInfo>& ChangedCurveEditInfos) override
	{
	}

	virtual bool IsValidCurve( FRichCurveEditInfo CurveInfo ) override
	{
		// Get the curve with the ID directly from the sequence and compare it since undo/redo can cause previously
		// used curves to become invalid.
		FAnimCurveBase* CurrentCurveData = AnimSequenceBase.Get()->RawCurveData.GetCurveData(CurveUID);
		return CurrentCurveData != nullptr &&
			CurveInfo.CurveToEdit == &((FFloatCurve*)CurrentCurveData)->FloatCurve;
	}

	bool IsMetadata() const
	{
		return AnimSequenceBase.Get()->RawCurveData.GetCurveData(CurveUID)->GetCurveTypeFlag(ACF_Metadata);
	}

	void SetKeysToMetaData()
	{
		FFloatCurve* CurrentCurveData = (FFloatCurve*)AnimSequenceBase.Get()->RawCurveData.GetCurveData(CurveUID);
		CurrentCurveData->FloatCurve.Reset();
		CurrentCurveData->FloatCurve.AddKey(0.0f, 1.0f);
	}

	void UpdateName(const FSmartNameMapping::UID& RequestedNameUID, FName RequestedName)
	{
		CurveUID = RequestedNameUID;
		UpdateNameInternal(AnimSequenceBase.Get()->RawCurveData, RequestedNameUID, RequestedName);
		if (UAnimSequence* Seq = AnimSequence.Get())
		{
			UpdateNameInternal(Seq->CompressedCurveData, RequestedNameUID, RequestedName);
		}
	}

	/**
	* Set InFlag to bValue
	*/
	void SetCurveTypeFlag(EAnimCurveFlags InFlag, bool bValue)
	{
		AnimSequenceBase.Get()->RawCurveData.GetCurveData(CurveUID)->SetCurveTypeFlag(InFlag, bValue);
		if (UAnimSequence* Seq = AnimSequence.Get())
		{
			if (FAnimCurveBase* CompressedCurve = Seq->CompressedCurveData.GetCurveData(CurveUID))
			{
				CompressedCurve->SetCurveTypeFlag(InFlag, bValue);
			}
		}
	}

	/**
	* Toggle the value of the specified flag
	*/
	void ToggleCurveTypeFlag(EAnimCurveFlags InFlag)
	{
		AnimSequenceBase.Get()->RawCurveData.GetCurveData(CurveUID)->ToggleCurveTypeFlag(InFlag);
		if (UAnimSequence* Seq = AnimSequence.Get())
		{
			if (FAnimCurveBase* CompressedCurve = Seq->CompressedCurveData.GetCurveData(CurveUID))
			{
				CompressedCurve->ToggleCurveTypeFlag(InFlag);
			}
		}
	}

	/**
	* Return true if InFlag is set, false otherwise
	*/
	bool GetCurveTypeFlag(EAnimCurveFlags InFlag) const
	{
		return AnimSequenceBase.Get()->RawCurveData.GetCurveData(CurveUID)->GetCurveTypeFlag(InFlag);
	}
};
//////////////////////////////////////////////////////////////////////////
//  SCurveEd Track : each track for curve editing 

/** Widget for editing a single track of animation curve - this includes CurveEditor */
class SCurveEdTrack : public SCompoundWidget
{
private:
	/** Pointer to notify panel for drawing*/
	TSharedPtr<class SCurveEditor>			CurveEditor;

	/** Name of curve it's editing - CurveName should be unique within this tracks**/
	FAnimCurveBaseInterface	*				CurveInterface;

	/** Curve Panel Ptr **/
	TWeakPtr<SAnimCurvePanel>				PanelPtr;

	/** is using expanded editor **/
	bool									bUseExpandEditor;

public:
	SLATE_BEGIN_ARGS( SCurveEdTrack )
		: _AnimCurvePanel()
		, _Sequence()
		, _CurveUid()
		, _WidgetWidth()
		, _ViewInputMin()
		, _ViewInputMax()
		, _OnSetInputViewRange()
		, _OnGetScrubValue()
	{}
	SLATE_ARGUMENT( TSharedPtr<SAnimCurvePanel>, AnimCurvePanel)
	// editing related variables
	SLATE_ARGUMENT( class UAnimSequenceBase*, Sequence )
	SLATE_ARGUMENT( USkeleton::AnimCurveUID, CurveUid )
	// widget viewing related variables
	SLATE_ARGUMENT( float, WidgetWidth ) // @todo do I need this?
	SLATE_ATTRIBUTE( float, ViewInputMin )
	SLATE_ATTRIBUTE( float, ViewInputMax )
	SLATE_EVENT( FOnSetInputViewRange, OnSetInputViewRange )
	SLATE_EVENT( FOnGetScrubValue, OnGetScrubValue )
	SLATE_END_ARGS()

	void Construct(const FArguments& InArgs);
	virtual ~SCurveEdTrack();

	// input handling for curve name
	void NewCurveNameEntered( const FText& NewText, ETextCommit::Type CommitInfo );

	// Duplicate the current track
	void DuplicateTrack();

	// Delete current track
	void DeleteTrack();

	// Sets the current mode for this curve
	void ToggleCurveMode(ECheckBoxState NewState, EAnimCurveFlags ModeToSet);

	// Returns whether this curve is of the specificed mode type
	ECheckBoxState IsCurveOfMode(EAnimCurveFlags ModeToTest) const;

	/**
	 * Build and display curve track context menu.
	 *
	 */
	FReply OnContextMenu();

	// expand editor mode 
	ECheckBoxState IsEditorExpanded() const;
	void ToggleExpandEditor(ECheckBoxState NewType);
	const FSlateBrush* GetExpandContent() const;
	FVector2D GetDesiredSize() const;

	// Bound to attribute for curve name, uses curve interface to request from skeleton
	FText GetCurveName(USkeleton::AnimCurveUID Uid) const;

	float GetLength() const { return PanelPtr.Pin()->GetLength(); }
	TOptional<float> GetOptionalLength() const { return GetLength(); }
};

//////////////////////////////////////////////////////////////////////////
// SCurveEdTrack

void SCurveEdTrack::Construct(const FArguments& InArgs)
{
	TSharedRef<SAnimCurvePanel> PanelRef = InArgs._AnimCurvePanel.ToSharedRef();
	PanelPtr = InArgs._AnimCurvePanel;
	bUseExpandEditor = false;
	// now create CurveInterface, 
	// find which curve this belongs to
	UAnimSequenceBase * Sequence = InArgs._Sequence;
	check (Sequence);

	// get the curve data
	FAnimCurveBase * Curve = Sequence->RawCurveData.GetCurveData(InArgs._CurveUid);
	check (Curve);

	CurveInterface = new FAnimCurveBaseInterface(Sequence, InArgs._CurveUid);
	int32 NumberOfKeys = Sequence->GetNumberOfFrames();
	//////////////////////////////
	
	TSharedPtr<SBorder> CurveBorder = nullptr;
	TSharedPtr<SHorizontalBox> InnerBox = nullptr;

	SAssignNew(CurveBorder, SBorder)
	.Padding(FMargin(2.0f, 2.0f))
	[
		SAssignNew(InnerBox, SHorizontalBox)
	];
	
	bool bIsMetadata = Curve->GetCurveTypeFlag(ACF_Metadata);
	if(!bIsMetadata)
	{
		InnerBox->AddSlot()
		.FillWidth(1)
		[
			// Notification editor panel
			SAssignNew(CurveEditor, SAnimCurveEd)
			.ViewMinInput(InArgs._ViewInputMin)
			.ViewMaxInput(InArgs._ViewInputMax)
			.DataMinInput(0.f)
			.DataMaxInput(this, &SCurveEdTrack::GetOptionalLength)
			.TimelineLength(this, &SCurveEdTrack::GetLength)
			.NumberOfKeys(NumberOfKeys)
			.DesiredSize(this, &SCurveEdTrack::GetDesiredSize)
			.OnSetInputViewRange(InArgs._OnSetInputViewRange)
			.OnGetScrubValue(InArgs._OnGetScrubValue)
		];

		//Inform track widget about the curve and whether it is editable or not.
		CurveEditor->SetCurveOwner(CurveInterface, true);
	}

	TSharedPtr<SHorizontalBox> NameBox = nullptr;
	SHorizontalBox::FSlot& CurveSlot = InnerBox->AddSlot()
	[
		SNew(SBox)
		.WidthOverride(InArgs._WidgetWidth)
		.VAlign(VAlign_Center)
		[
			SAssignNew(NameBox, SHorizontalBox)
			+ SHorizontalBox::Slot()
			.HAlign(HAlign_Center)
			.Padding(FMargin(0.0f, 5.0f, 0.0f, 5.0f))
			[
				// Name of track
				SNew(SEditableText)
				.MinDesiredWidth(64.0f)
				.IsEnabled(true)
				.Font(FEditorStyle::GetFontStyle("CurveEd.InfoFont"))
				.SelectAllTextWhenFocused(true)
				.Text(this, &SCurveEdTrack::GetCurveName, Curve->Name.UID)
				.OnTextCommitted(this, &SCurveEdTrack::NewCurveNameEntered)
			]
		]
	];

	// Need to autowidth non-metadata names to maximise curve editor area and
	// add the expansion checkbox (unnecessary for metadata)
	if(!bIsMetadata)
	{
		CurveSlot.AutoWidth();

		NameBox->AddSlot()
		.AutoWidth()
		[
			// Name of track
			SNew(SCheckBox)
			.IsChecked(this, &SCurveEdTrack::IsEditorExpanded)
			.OnCheckStateChanged(this, &SCurveEdTrack::ToggleExpandEditor)
			.ToolTipText(LOCTEXT("Expand window", "Expand window"))
			.IsEnabled(true)
			[
				SNew(SImage)
				.Image(this, &SCurveEdTrack::GetExpandContent)
			]
		];
	}

	// Add track options combo button
	NameBox->AddSlot()
	.Padding(FMargin(0.0f, 5.0f, 0.0f, 5.0f))
	.AutoWidth()
	[
		SNew(SButton)
		.ToolTipText(LOCTEXT("DisplayTrackOptionsMenuTooltip", "Display track options menu"))
		.OnClicked(this, &SCurveEdTrack::OnContextMenu)
		.Content()
		[
			SNew(SImage)
			.Image(FEditorStyle::GetBrush("ComboButton.Arrow"))
			.ColorAndOpacity(FSlateColor::UseForeground())
		]
	];

	this->ChildSlot
	[
		CurveBorder->AsShared()
	];
}

/** return a widget */
const FSlateBrush* SCurveEdTrack::GetExpandContent() const
{
	if (bUseExpandEditor)
	{
		return FEditorStyle::GetBrush("Kismet.VariableList.HideForInstance");
	}
	else
	{
		return FEditorStyle::GetBrush("Kismet.VariableList.ExposeForInstance");
	}

}

void SCurveEdTrack::NewCurveNameEntered( const FText& NewText, ETextCommit::Type CommitInfo )
{
	if(CommitInfo == ETextCommit::OnEnter || CommitInfo == ETextCommit::OnUserMovedFocus)
	{
		if (USkeleton* Skeleton = CurveInterface->AnimSequenceBase->GetSkeleton())
		{
			// Check that the name doesn't already exist
			FName RequestedName = FName(*NewText.ToString());
			const FSmartNameMapping* NameMapping = Skeleton->GetSmartNameContainer(USkeleton::AnimCurveMappingName);

			// If requested name exists, make sure it's not currently in use in this sequence.
			const FSmartNameMapping::UID* RequestedNameUID = NameMapping->FindUID(RequestedName);
			if (RequestedNameUID != nullptr)
			{
				// Already in use in this sequence, skip
				if (CurveInterface->AnimSequenceBase->RawCurveData.GetCurveData(*RequestedNameUID) != nullptr)
				{
					FFormatNamedArguments Args;
					Args.Add(TEXT("DestinationName"), FText::FromName(RequestedName));
					const FText DialogMessage = FText::Format(LOCTEXT("CurveEditor_RenameCurve_AlreadyExists", "ERROR: A curve named '{DestinationName}' already exists in this Sequence."), Args);
					FMessageDialog::Open(EAppMsgType::Ok, DialogMessage);
					return;
				}

				// Not in use in this sequence, switch it to the other curve name.
				FScopedTransaction Transaction(LOCTEXT("CurveEditor_RenameCurve", "Rename Curve"));
				CurveInterface->AnimSequenceBase->Modify(true);

				CurveInterface->UpdateName(*RequestedNameUID, RequestedName);

				// 2. refresh panel
				TSharedPtr<SAnimCurvePanel> SharedPanel = PanelPtr.Pin();
				if (SharedPanel.IsValid())
				{
					SharedPanel.Get()->UpdatePanel();
				}
			}
			else
			{
				// If it doesn't exist, rename Curve.
				FScopedTransaction Transaction(LOCTEXT("CurveEditor_RenameCurve", "Rename Curve"));
				Skeleton->RenameSmartnameAndModify(USkeleton::AnimCurveMappingName, CurveInterface->CurveUID, FName(*NewText.ToString()));
			}
		}
	}
}

SCurveEdTrack::~SCurveEdTrack()
{
	// @fixme - check -is this okay way of doing it?
	delete CurveInterface;
}

void SCurveEdTrack::DuplicateTrack()
{
	TSharedPtr<SAnimCurvePanel> SharedPanel = PanelPtr.Pin();
	if(SharedPanel.IsValid())
	{
		SharedPanel->DuplicateTrack(CurveInterface->CurveUID);
	}
}

void SCurveEdTrack::DeleteTrack()
{
	TSharedPtr<SAnimCurvePanel> SharedPanel = PanelPtr.Pin();
	if(SharedPanel.IsValid())
	{
		SharedPanel->DeleteTrack(CurveInterface->CurveUID);
	}
}

void SCurveEdTrack::ToggleCurveMode(ECheckBoxState NewState,EAnimCurveFlags ModeToSet)
{
	const int32 AllModes = (ACF_DriveMorphTarget|ACF_DriveMaterial);
	check((ModeToSet&AllModes) != 0); //unexpected value for ModeToSet

	FText UndoLabel;
	bool bIsSwitchingFlagOn = !CurveInterface->GetCurveTypeFlag(ModeToSet);
	check(bIsSwitchingFlagOn == (NewState==ECheckBoxState::Checked));
	
	if(bIsSwitchingFlagOn)
	{
		if(ModeToSet == ACF_DriveMorphTarget)
		{
			UndoLabel = LOCTEXT("AnimCurve_TurnOnMorphMode", "Enable driving of morph targets");
		}
		else if(ModeToSet == ACF_DriveMaterial)
		{
			UndoLabel = LOCTEXT("AnimCurve_TurnOnMaterialMode", "Enable driving of materials");
		}
	}
	else
	{
		if(ModeToSet == ACF_DriveMorphTarget)
		{
			UndoLabel = LOCTEXT("AnimCurve_TurnOffMorphMode", "Disable driving of morph targets");
		}
		else if(ModeToSet == ACF_DriveMaterial)
		{
			UndoLabel = LOCTEXT("AnimCurve_TurnOffMaterialMode", "Disable driving of materials");
		}
	}

	const FScopedTransaction Transaction( UndoLabel );
	CurveInterface->MakeTransactional();
	CurveInterface->ModifyOwner();

	CurveInterface->SetCurveTypeFlag(ModeToSet, bIsSwitchingFlagOn);
}

ECheckBoxState SCurveEdTrack::IsCurveOfMode(EAnimCurveFlags ModeToTest) const
{
	return CurveInterface->GetCurveTypeFlag(ModeToTest) ? ECheckBoxState::Checked : ECheckBoxState::Unchecked;
}

FReply SCurveEdTrack::OnContextMenu()
{
	TSharedPtr<SAnimCurvePanel> PanelShared = PanelPtr.Pin();
	if(PanelShared.IsValid())
	{
		FSlateApplication::Get().PushMenu(SharedThis(this),
										  FWidgetPath(),
										  PanelShared->CreateCurveContextMenu(CurveInterface),
										  FSlateApplication::Get().GetCursorPos(),
										  FPopupTransitionEffect(FPopupTransitionEffect::TypeInPopup));
	}

	return FReply::Handled();
}

ECheckBoxState SCurveEdTrack::IsEditorExpanded() const
{
	return (bUseExpandEditor)? ECheckBoxState::Checked : ECheckBoxState::Unchecked;
}

void SCurveEdTrack::ToggleExpandEditor(ECheckBoxState NewType)
{
	bUseExpandEditor = (NewType == ECheckBoxState::Checked);
}

FVector2D SCurveEdTrack::GetDesiredSize() const
{
	if (bUseExpandEditor)
	{
		return FVector2D(128.f, 128.f);
	}
	else
	{
		return FVector2D(128.f, 32.f);
	}
}

FText SCurveEdTrack::GetCurveName(USkeleton::AnimCurveUID Uid) const
{
	return CurveInterface->GetCurveName(Uid);
}

//////////////////////////////////////////////////////////////////////////
// SAnimCurvePanel

/**
 * Name validator for anim curves
 */
class FCurveNameValidator : public FStringSetNameValidator
{
public:
	FCurveNameValidator(FRawCurveTracks& Tracks, const FSmartNameMapping* NameMapping, const FString& ExistingName)
		: FStringSetNameValidator(ExistingName)
	{
		FName CurveName;
		for(FFloatCurve& Curve : Tracks.FloatCurves)
		{
			if(NameMapping->GetName(Curve.Name.UID, CurveName))
			{
				Names.Add(CurveName.ToString());
			}
		}
	}
};

void SAnimCurvePanel::Construct(const FArguments& InArgs)
{
	SAnimTrackPanel::Construct( SAnimTrackPanel::FArguments()
		.WidgetWidth(InArgs._WidgetWidth)
		.ViewInputMin(InArgs._ViewInputMin)
		.ViewInputMax(InArgs._ViewInputMax)
		.InputMin(InArgs._InputMin)
		.InputMax(InArgs._InputMax)
		.OnSetInputViewRange(InArgs._OnSetInputViewRange));

	WeakPersona = InArgs._Persona;
	Sequence = InArgs._Sequence;
	WidgetWidth = InArgs._WidgetWidth;
	OnGetScrubValue = InArgs._OnGetScrubValue;

	this->ChildSlot
	[
		SNew(SVerticalBox)
		+SVerticalBox::Slot()
		.FillHeight(1)
		[
			SNew( SExpandableArea )
			.AreaTitle( LOCTEXT("Curves", "Curves") )
			.BodyContent()
			[
				SNew(SVerticalBox)
				+SVerticalBox::Slot()
				.AutoHeight()
				[
					SNew(SHorizontalBox)
					+SHorizontalBox::Slot()
					.AutoWidth()
					[
						// Name of track
						SNew(SButton)
						.Text( LOCTEXT("AddFloatTrack", "Add...") )
						.ToolTipText( LOCTEXT("AddTrackTooltip", "Add float track above here") )
						.OnClicked( this, &SAnimCurvePanel::AddButtonClicked )
						.AddMetaData<FTagMetaData>(TEXT("AnimCurve.AddFloat"))
					]

					+SHorizontalBox::Slot()
					.AutoWidth()
					[
						SNew( SComboButton )
						.ContentPadding(FMargin(2.0f))
						.OnGetMenuContent(this, &SAnimCurvePanel::GenerateCurveList)
					]

					+SHorizontalBox::Slot()
					.HAlign(HAlign_Center)
					.VAlign(VAlign_Center)
					.Padding(5,0)
					.AutoWidth()
					[
						SNew(STextBlock)
						.Font(FEditorStyle::GetFontStyle("CurveEd.InfoFont"))
						.Text(FText::FromString(FString::Printf(TEXT(" Total Number : %d "), Sequence->RawCurveData.FloatCurves.Num())))
					]

					+SHorizontalBox::Slot()
					.HAlign(HAlign_Right)
					.Padding( 2.0f, 0.0f )
					[
						// Name of track
						SNew(SButton)
						.ToolTipText( LOCTEXT("DisplayTrackOptionsMenuForAllTracksTooltip", "Display track options menu for all tracks") )
						.OnClicked( this, &SAnimCurvePanel::OnContextMenu )
						.Visibility( TAttribute<EVisibility>( this, &SAnimCurvePanel::IsSetAllTracksButtonVisible ) )
						.Content()
						[
							SNew(SImage)
							.Image(FEditorStyle::GetBrush("ComboButton.Arrow"))
							.ColorAndOpacity( FSlateColor::UseForeground() )
						]
					]

				]

				+SVerticalBox::Slot()
				.Padding(FMargin(0.0f, 5.0f, 0.0f, 0.0f))
				.AutoHeight()
				[
					SAssignNew(PanelSlot, SSplitter)
					.Orientation(Orient_Vertical)
				]
			]
		]
	];

	UpdatePanel();
}

FReply SAnimCurvePanel::AddButtonClicked()
{
	USkeleton* CurrentSkeleton = Sequence->GetSkeleton();
	check(CurrentSkeleton);

	FMenuBuilder MenuBuilder(true, NULL);
	
	MenuBuilder.BeginSection("ConstantCurves", LOCTEXT("ConstantCurveHeading", "Constant Curve"));
	{
		MenuBuilder.AddSubMenu(
			LOCTEXT("NewMetadataSubMenu", "Add Metadata..."),
			LOCTEXT("NewMetadataSubMenuToolTip", "Add a new metadata entry to the sequence"),
			FNewMenuDelegate::CreateRaw(this, &SAnimCurvePanel::FillMetadataEntryMenu));
	}
	MenuBuilder.EndSection();

	MenuBuilder.BeginSection("Curves", LOCTEXT("CurveHeading", "Curve"));
	{
		MenuBuilder.AddSubMenu(
			LOCTEXT("NewVariableCurveSubMenu", "Add Variable Curve..."),
			LOCTEXT("NewVariableCurveSubMenuToolTip", "Add a new variable curve to the sequence"),
			FNewMenuDelegate::CreateRaw(this, &SAnimCurvePanel::FillVariableCurveMenu));
	}
	MenuBuilder.EndSection();

	// Show dialog to enter new track name
	FSlateApplication::Get().PushMenu(
		SharedThis( this ),
		FWidgetPath(),
		MenuBuilder.MakeWidget(),
		FSlateApplication::Get().GetCursorPos(),
		FPopupTransitionEffect( FPopupTransitionEffect::TypeInPopup)
		);

	return FReply::Handled();	
}

void SAnimCurvePanel::CreateTrack(const FText& ComittedText, ETextCommit::Type CommitInfo)
{
	if ( CommitInfo == ETextCommit::OnEnter )
	{
		USkeleton* Skeleton = Sequence->GetSkeleton();
		if(Skeleton && !ComittedText.IsEmpty())
		{
			const FScopedTransaction Transaction(LOCTEXT("AnimCurve_AddTrack", "Add New Curve"));
			FSmartName NewTrackName;

			if(Skeleton->AddSmartNameAndModify(USkeleton::AnimCurveMappingName, FName(*ComittedText.ToString()), NewTrackName))
			{
				AddVariableCurve(NewTrackName.UID);
			}
		}

		FSlateApplication::Get().DismissAllMenus();
	}
}

FReply SAnimCurvePanel::DuplicateTrack(USkeleton::AnimCurveUID Uid)
{
	const FScopedTransaction Transaction( LOCTEXT("AnimCurve_DuplicateTrack", "Duplicate Curve") );
	
	const FSmartNameMapping* NameMapping = Sequence->GetSkeleton()->GetSmartNameContainer(USkeleton::AnimCurveMappingName);
	FName CurveNameToCopy;

	// Must have a curve that exists to duplicate
	if(NameMapping->Exists(Uid))
	{
		NameMapping->GetName(Uid, CurveNameToCopy);
		TSharedPtr<INameValidatorInterface> Validator = MakeShareable(new FCurveNameValidator(Sequence->RawCurveData, NameMapping, FString(TEXT(""))));

		// Use the validator to pick a reasonable name for the duplicated curve.
		FString NewCurveName = CurveNameToCopy.ToString();
		Validator->FindValidString(NewCurveName);
		FSmartName NewCurve, CurveToCopy;
		//@todo : test - how to duplicate track?
		if (NameMapping->FindSmartName(CurveNameToCopy, CurveToCopy) && Sequence->GetSkeleton()->AddSmartNameAndModify(USkeleton::AnimCurveMappingName, FName(*NewCurveName), NewCurve))
		{
			if(Sequence->RawCurveData.DuplicateCurveData(CurveToCopy, NewCurve))
			{
				Sequence->Modify();
				Sequence->MarkRawDataAsModified();
				UpdatePanel();

				return FReply::Handled();
			}
		}
	}
	return FReply::Unhandled();
}

void SAnimCurvePanel::DeleteTrack(USkeleton::AnimCurveUID Uid)
{
	const FScopedTransaction Transaction( LOCTEXT("AnimCurve_DeleteTrack", "Delete Curve") );
	
	if(Sequence->RawCurveData.GetCurveData(Uid))
	{
		FSmartName TrackName;
		if (Sequence->GetSkeleton()->GetSmartNameByUID(USkeleton::AnimCurveMappingName, Uid, TrackName))
		{
			Sequence->Modify(true);
			Sequence->RawCurveData.DeleteCurveData(TrackName);
			Sequence->MarkRawDataAsModified();
			UpdatePanel();
		}
	}
}

void SAnimCurvePanel::DeleteAllTracks()
{
	const FScopedTransaction Transaction( LOCTEXT("AnimCurve_DeleteAllTracks", "Delete All Curves") );

	Sequence->Modify(true);
	Sequence->RawCurveData.DeleteAllCurveData();
	Sequence->MarkRawDataAsModified();
	UpdatePanel();
}

FReply SAnimCurvePanel::OnContextMenu()
{
	FMenuBuilder MenuBuilder(true, NULL);

	MenuBuilder.BeginSection("AnimCurvePanelCurveTypes", LOCTEXT("AllCurveTypesHeading", "All Curve Types"));
	{
		MenuBuilder.AddWidget(
			SNew(SCheckBox)
			.IsChecked( this, &SAnimCurvePanel::AreAllCurvesOfMode, ACF_DriveMorphTarget )
			.OnCheckStateChanged( this, &SAnimCurvePanel::ToggleAllCurveModes, ACF_DriveMorphTarget )
			.ToolTipText(LOCTEXT("MorphCurveModeTooltip", "This curve drives a morph target"))
			[
				SNew(STextBlock)
				.Text(LOCTEXT("MorphCurveMode", "Morph Curve"))
			],
			FText()
		);

		MenuBuilder.AddWidget(
			SNew(SCheckBox)
			.IsChecked( this, &SAnimCurvePanel::AreAllCurvesOfMode, ACF_DriveMaterial )
			.OnCheckStateChanged( this, &SAnimCurvePanel::ToggleAllCurveModes, ACF_DriveMaterial )
			.ToolTipText(LOCTEXT("MaterialCurveModeTooltip", "This curve drives a material"))
			.HAlign(HAlign_Left)
			[
				SNew(STextBlock)
				.Text(LOCTEXT("MaterialCurveMode", "Material Curve"))
			],
			FText()
		);
	}
	MenuBuilder.EndSection();

	MenuBuilder.BeginSection("AnimCurvePanelOptions", LOCTEXT("OptionsHeading", "Options"));
	{
		FUIAction NewAction;
		NewAction.ExecuteAction.BindSP(this, &SAnimCurvePanel::DeleteAllTracks);
		MenuBuilder.AddMenuEntry(
			LOCTEXT("RemoveTracks", "Remove All Tracks"),
			LOCTEXT("RemoveTracksTooltip", "Remove all tracks"),
			FSlateIcon(),
			NewAction);
	}
	MenuBuilder.EndSection();

	FSlateApplication::Get().PushMenu(	SharedThis(this),
		FWidgetPath(),
		MenuBuilder.MakeWidget(),
		FSlateApplication::Get().GetCursorPos(),
		FPopupTransitionEffect(FPopupTransitionEffect::TypeInPopup) );


	return FReply::Handled();
}

EVisibility SAnimCurvePanel::IsSetAllTracksButtonVisible() const
{
	return (Tracks.Num() > 1) ? EVisibility::Visible : EVisibility::Hidden;
}

void SAnimCurvePanel::ToggleAllCurveModes(ECheckBoxState NewState, EAnimCurveFlags ModeToSet)
{
	const ECheckBoxState CurrentAllState = AreAllCurvesOfMode(ModeToSet);
	for(TWeakPtr<SCurveEdTrack> TrackWeak : Tracks)
	{
		TSharedPtr<SCurveEdTrack> TrackWidget = TrackWeak.Pin();
		if( TrackWidget.IsValid() )
		{
			const ECheckBoxState CurrentTrackState = TrackWidget->IsCurveOfMode(ModeToSet);
			if( (CurrentAllState == CurrentTrackState) || ((CurrentAllState == ECheckBoxState::Undetermined) && (CurrentTrackState == ECheckBoxState::Unchecked)) )
			{
				TrackWidget->ToggleCurveMode( NewState, ModeToSet );
			}
		}
	}
}

ECheckBoxState SAnimCurvePanel::AreAllCurvesOfMode(EAnimCurveFlags ModeToSet) const
{
	int32 NumChecked = 0;
	for(const TWeakPtr<SCurveEdTrack> TrackWeak : Tracks)
	{
		const TSharedPtr<SCurveEdTrack> TrackWidget = TrackWeak.Pin();
		if( TrackWidget.IsValid() )
		{
			if ( TrackWidget->IsCurveOfMode(ModeToSet) == ECheckBoxState::Checked )
			{
				NumChecked++;
			}
		}
	}
	if( NumChecked == Tracks.Num() )
	{
		return ECheckBoxState::Checked;
	}
	else if( NumChecked == 0 )
	{
		return ECheckBoxState::Unchecked;
	}
	return ECheckBoxState::Undetermined;
}

void SAnimCurvePanel::UpdatePanel()
{
	if(Sequence != NULL)
	{
		USkeleton* CurrentSkeleton = Sequence->GetSkeleton();
		const FSmartNameMapping* MetadataNameMap = CurrentSkeleton->GetSmartNameContainer(USkeleton::AnimCurveMappingName);
		// Sort the raw curves before setting up display
		Sequence->RawCurveData.FloatCurves.Sort([MetadataNameMap](const FFloatCurve& A, const FFloatCurve& B)
		{
			bool bAMeta = A.GetCurveTypeFlag(ACF_Metadata);
			bool bBMeta = B.GetCurveTypeFlag(ACF_Metadata);
			
			if(bAMeta != bBMeta)
			{
				return !bAMeta;
			}

			FName AName;
			FName BName;
			MetadataNameMap->GetName(A.Name.UID, AName);
			MetadataNameMap->GetName(B.Name.UID, BName);

			return AName < BName;
		});

		// see if we need to clear or not
		FChildren * VariableChildren = PanelSlot->GetChildren();
		for (int32 Id=VariableChildren->Num()-1; Id>=0; --Id)
		{
			PanelSlot->RemoveAt(Id);
		}

		// Clear all tracks as we're re-adding them all anyway.
		Tracks.Empty();

		// Updating new tracks
		const FSmartNameMapping* NameMapping = CurrentSkeleton->GetSmartNameContainer(USkeleton::AnimCurveMappingName);

		int32 TotalCurve = Sequence->RawCurveData.FloatCurves.Num();
		for(int32 CurrentIt = 0 ; CurrentIt < TotalCurve ; ++CurrentIt)
		{
			FFloatCurve&  Curve = Sequence->RawCurveData.FloatCurves[CurrentIt];

			const bool bEditable = Curve.GetCurveTypeFlag(ACF_Editable);
			const bool bConstant = Curve.GetCurveTypeFlag(ACF_Metadata);
			FName CurveName;

			// if editable, add to the list
			if(bEditable && NameMapping->GetName(Curve.Name.UID, CurveName))
			{
				TSharedPtr<SCurveEdTrack> CurrentTrack;
				PanelSlot->AddSlot()
				.SizeRule(SSplitter::SizeToContent)
				[
					SNew(SVerticalBox)
					+ SVerticalBox::Slot()
					.AutoHeight()
					.VAlign(VAlign_Center)
					[
						SAssignNew(CurrentTrack, SCurveEdTrack)
						.Sequence(Sequence)
						.CurveUid(Curve.Name.UID)
						.AnimCurvePanel(SharedThis(this))
						.WidgetWidth(WidgetWidth)
						.ViewInputMin(ViewInputMin)
						.ViewInputMax(ViewInputMax)
						.OnGetScrubValue(OnGetScrubValue)
						.OnSetInputViewRange(OnSetInputViewRange)
					]
				];
				Tracks.Add(CurrentTrack);
			}
		}

		TSharedPtr<FPersona> SharedPersona = WeakPersona.Pin();
		if(SharedPersona.IsValid())
		{
			SharedPersona->OnCurvesChanged.Broadcast();
		}
	}
}

void SAnimCurvePanel::SetSequence(class UAnimSequenceBase *	InSequence)
{
	if (InSequence != Sequence)
	{
		Sequence = InSequence;
		UpdatePanel();
	}
}

TSharedRef<SWidget> SAnimCurvePanel::GenerateCurveList()
{
	TSharedPtr<SVerticalBox> MainBox, ListBox;
	TSharedRef<SWidget> NewWidget = SAssignNew(MainBox, SVerticalBox);

	if ( Sequence && Sequence->RawCurveData.FloatCurves.Num() > 0)
	{
		MainBox->AddSlot()
			.AutoHeight()
			.MaxHeight(300)
			[
				SNew( SScrollBox )
				+SScrollBox::Slot() 
				[
					SAssignNew(ListBox, SVerticalBox)
				]
			];

		// Mapping to retrieve curve names
		const FSmartNameMapping* NameMapping = Sequence->GetSkeleton()->GetSmartNameContainer(USkeleton::AnimCurveMappingName);
		check(NameMapping);

		for (auto Iter=Sequence->RawCurveData.FloatCurves.CreateConstIterator(); Iter; ++Iter)
		{
			const FFloatCurve& Curve= *Iter;

			FName CurveName;
			NameMapping->GetName(Curve.Name.UID, CurveName);

			ListBox->AddSlot()
				.AutoHeight()
				.VAlign(VAlign_Center)
				.Padding( 2.0f, 2.0f )
				[
					SNew( SCheckBox )
					.IsChecked(this, &SAnimCurvePanel::IsCurveEditable, Curve.Name.UID)
					.OnCheckStateChanged(this, &SAnimCurvePanel::ToggleEditability, Curve.Name.UID)
					.ToolTipText( LOCTEXT("Show Curves", "Show or Hide Curves") )
					.IsEnabled( true )
					[
						SNew( STextBlock )
						.Text(FText::FromName(CurveName))
					]
				];
		}

		MainBox->AddSlot()
			.AutoHeight()
			.VAlign(VAlign_Center)
			.Padding( 2.0f, 2.0f )
			[
				SNew( SButton )
				.VAlign( VAlign_Center )
				.HAlign( HAlign_Center )
				.OnClicked( this, &SAnimCurvePanel::RefreshPanel )
				[
					SNew( STextBlock )
					.Text( LOCTEXT("RefreshCurve", "Refresh") )
				]
			];

		MainBox->AddSlot()
			.AutoHeight()
			.VAlign(VAlign_Center)
			.Padding( 2.0f, 2.0f )
			[
				SNew( SButton )
				.VAlign( VAlign_Center )
				.HAlign( HAlign_Center )
				.OnClicked( this, &SAnimCurvePanel::ShowAll, true )
				[
					SNew( STextBlock )
					.Text( LOCTEXT("ShowAll", "Show All") )
				]
			];

		MainBox->AddSlot()
			.AutoHeight()
			.VAlign(VAlign_Center)
			.Padding( 2.0f, 2.0f )
			[
				SNew( SButton )
				.VAlign( VAlign_Center )
				.HAlign( HAlign_Center )
				.OnClicked( this, &SAnimCurvePanel::ShowAll, false )
				[
					SNew( STextBlock )
					.Text( LOCTEXT("HideAll", "Hide All") )
				]
			];
	}
	else
	{
		MainBox->AddSlot()
			.AutoHeight()
			.VAlign(VAlign_Center)
			.Padding( 2.0f, 2.0f )
			[
				SNew( STextBlock )
				.Text(LOCTEXT("Not Available", "No curve exists"))
			];
	}

	return NewWidget;
}

ECheckBoxState SAnimCurvePanel::IsCurveEditable(USkeleton::AnimCurveUID Uid) const
{
	if ( Sequence )
	{
		const FFloatCurve* Curve = static_cast<const FFloatCurve *>(Sequence->RawCurveData.GetCurveData(Uid, FRawCurveTracks::FloatType));
		if ( Curve )
		{
			return Curve->GetCurveTypeFlag(ACF_Editable)? ECheckBoxState::Checked : ECheckBoxState::Unchecked;
		}
	}

	return ECheckBoxState::Undetermined;
}

void SAnimCurvePanel::ToggleEditability(ECheckBoxState NewType, USkeleton::AnimCurveUID Uid)
{
	bool bEdit = (NewType == ECheckBoxState::Checked);

	if ( Sequence )
	{
		FFloatCurve * Curve = static_cast<FFloatCurve *>(Sequence->RawCurveData.GetCurveData(Uid, FRawCurveTracks::FloatType));
		if ( Curve )
		{
			Curve->SetCurveTypeFlag(ACF_Editable, bEdit);
		}
	}
}

FReply		SAnimCurvePanel::RefreshPanel()
{
	UpdatePanel();
	return FReply::Handled();
}

FReply		SAnimCurvePanel::ShowAll(bool bShow)
{
	if ( Sequence )
	{
		for (auto Iter = Sequence->RawCurveData.FloatCurves.CreateIterator(); Iter; ++Iter)
		{
			FFloatCurve & Curve = *Iter;
			Curve.SetCurveTypeFlag(ACF_Editable, bShow);
		}

		UpdatePanel();
	}

	return FReply::Handled();
}

void SAnimCurvePanel::FillMetadataEntryMenu(FMenuBuilder& Builder)
{
	USkeleton* CurrentSkeleton = Sequence->GetSkeleton();
	check(CurrentSkeleton);

	const FSmartNameMapping* Mapping = CurrentSkeleton->GetSmartNameContainer(USkeleton::AnimCurveMappingName);
	TArray<USkeleton::AnimCurveUID> CurveUids;
	Mapping->FillUidArray(CurveUids);

	Builder.BeginSection(NAME_None, LOCTEXT("MetadataMenu_ListHeading", "Available Names"));
	{
		TArray<FSmartNameSortItem> SmartNameList;

		for (USkeleton::AnimCurveUID Id : CurveUids)
		{
			if (!Sequence->RawCurveData.GetCurveData(Id))
			{
				FName CurveName;
				if (Mapping->GetName(Id, CurveName))
				{
					SmartNameList.Add(FSmartNameSortItem(CurveName, Id));
				}
			}
		}

		{
			SmartNameList.Sort(FSmartNameSortItemSortOp());

			for (FSmartNameSortItem SmartNameItem : SmartNameList)
			{
				const FText Description = LOCTEXT("NewMetadataSubMenu_ToolTip", "Add an existing metadata curve");
				const FText Label = FText::FromName(SmartNameItem.SmartName);

				FUIAction UIAction;
				UIAction.ExecuteAction.BindRaw(
					this, &SAnimCurvePanel::AddMetadataEntry,
					SmartNameItem.ID);

				Builder.AddMenuEntry(Label, Description, FSlateIcon(), UIAction);
			}
		}
	}
	Builder.EndSection();

	Builder.AddMenuSeparator();

	const FText Description = LOCTEXT("NewMetadataCreateNew_ToolTip", "Create a new metadata entry");
	const FText Label = LOCTEXT("NewMetadataCreateNew_Label","Create New");
	FUIAction UIAction;
	UIAction.ExecuteAction.BindRaw(this, &SAnimCurvePanel::CreateNewMetadataEntryClicked);

	Builder.AddMenuEntry(Label, Description, FSlateIcon(), UIAction);
}

void SAnimCurvePanel::FillVariableCurveMenu(FMenuBuilder& Builder)
{
	FText Description = LOCTEXT("NewVariableCurveCreateNew_ToolTip", "Create a new variable curve");
	FText Label = LOCTEXT("NewVariableCurveCreateNew_Label", "Create Curve");
	FUIAction UIAction;
	UIAction.ExecuteAction.BindRaw(this, &SAnimCurvePanel::CreateNewCurveClicked);

	Builder.AddMenuEntry(Label, Description, FSlateIcon(), UIAction);

	USkeleton* CurrentSkeleton = Sequence->GetSkeleton();
	check(CurrentSkeleton);

	const FSmartNameMapping* Mapping = CurrentSkeleton->GetSmartNameContainer(USkeleton::AnimCurveMappingName);
	TArray<USkeleton::AnimCurveUID> CurveUids;
	Mapping->FillUidArray(CurveUids);

	Builder.BeginSection(NAME_None, LOCTEXT("VariableMenu_ListHeading", "Available Names"));
	{
		TArray<FSmartNameSortItem> SmartNameList;

		for (USkeleton::AnimCurveUID Id : CurveUids)
		{
			if (!Sequence->RawCurveData.GetCurveData(Id))
			{
				FName CurveName;
				if (Mapping->GetName(Id, CurveName))
				{
					SmartNameList.Add(FSmartNameSortItem(CurveName, Id));
				}
			}
		}

		{
			SmartNameList.Sort(FSmartNameSortItemSortOp());

			for (FSmartNameSortItem SmartNameItem : SmartNameList)
			{
				Description = LOCTEXT("NewVariableSubMenu_ToolTip", "Add an existing variable curve");
				Label = FText::FromName(SmartNameItem.SmartName);

				UIAction.ExecuteAction.BindRaw(
					this, &SAnimCurvePanel::AddVariableCurve,
					SmartNameItem.ID);

				Builder.AddMenuEntry(Label, Description, FSlateIcon(), UIAction);
			}
		}
	}
	Builder.EndSection();
}

void SAnimCurvePanel::AddMetadataEntry(USkeleton::AnimCurveUID Uid)
{
	FSmartName NewName;
	ensureAlways(Sequence->GetSkeleton()->GetSmartNameByUID(USkeleton::AnimCurveMappingName, Uid, NewName));
	if(Sequence->RawCurveData.AddCurveData(NewName))
	{
		Sequence->Modify(true);
		Sequence->MarkRawDataAsModified();
		FFloatCurve* Curve = static_cast<FFloatCurve *>(Sequence->RawCurveData.GetCurveData(Uid, FRawCurveTracks::FloatType));
		Curve->FloatCurve.AddKey(0.0f, 1.0f);
		Curve->SetCurveTypeFlag(ACF_Metadata, true);
		RefreshPanel();
	}
}

void SAnimCurvePanel::CreateNewMetadataEntryClicked()
{
	TSharedRef<STextEntryPopup> TextEntry =
		SNew(STextEntryPopup)
		.Label(LOCTEXT("NewMetadataCurveEntryLabal", "Metadata Name"))
		.OnTextCommitted(this, &SAnimCurvePanel::CreateNewMetadataEntry);

	FSlateApplication& SlateApp = FSlateApplication::Get();
	SlateApp.PushMenu(
		AsShared(),
		FWidgetPath(),
		TextEntry,
		SlateApp.GetCursorPos(),
		FPopupTransitionEffect::TypeInPopup
		);
}

void SAnimCurvePanel::CreateNewMetadataEntry(const FText& CommittedText, ETextCommit::Type CommitType)
{
	FSlateApplication::Get().DismissAllMenus();
	if(CommitType == ETextCommit::OnEnter)
	{
		// Add the name to the skeleton and then add the new curve to the sequence
		USkeleton* Skeleton = Sequence->GetSkeleton();
		if(Skeleton && !CommittedText.IsEmpty())
		{
			FSmartName CurveName;

			if(Skeleton->AddSmartNameAndModify(USkeleton::AnimCurveMappingName, FName(*CommittedText.ToString()), CurveName))
			{
				AddMetadataEntry(CurveName.UID);
			}
		}
	}
}

void SAnimCurvePanel::CreateNewCurveClicked()
{
	TSharedRef<STextEntryPopup> TextEntry =
		SNew(STextEntryPopup)
		.Label(LOCTEXT("NewCurveEntryLabal", "Curve Name"))
		.OnTextCommitted(this, &SAnimCurvePanel::CreateTrack);

	FSlateApplication& SlateApp = FSlateApplication::Get();
	SlateApp.PushMenu(
		AsShared(),
		FWidgetPath(),
		TextEntry,
		SlateApp.GetCursorPos(),
		FPopupTransitionEffect::TypeInPopup
		);
}

TSharedRef<SWidget> SAnimCurvePanel::CreateCurveContextMenu(FAnimCurveBaseInterface* Curve) const
{
	FMenuBuilder MenuBuilder(true, NULL);

	MenuBuilder.BeginSection("AnimCurvePanelCurveTypes", LOCTEXT("CurveTypesHeading", "Curve Types"));
	{
		MenuBuilder.AddWidget(
			SNew(SCheckBox)
			.IsChecked(this, &SAnimCurvePanel::GetCurveFlagAsCheckboxState, Curve, ACF_DriveMorphTarget)
			.OnCheckStateChanged(this, &SAnimCurvePanel::SetCurveFlagFromCheckboxState, Curve, ACF_DriveMorphTarget)
			.ToolTipText(LOCTEXT("MorphCurveModeTooltip", "This curve drives a morph target"))
			[
				SNew(STextBlock)
				.Text(LOCTEXT("MorphCurveMode", "Morph Curve"))
			],
			FText()
			);

		MenuBuilder.AddWidget(
			SNew(SCheckBox)
			.IsChecked(this, &SAnimCurvePanel::GetCurveFlagAsCheckboxState, Curve, ACF_DriveMaterial)
			.OnCheckStateChanged(this, &SAnimCurvePanel::SetCurveFlagFromCheckboxState, Curve, ACF_DriveMaterial)
			.ToolTipText(LOCTEXT("MaterialCurveModeTooltip", "This curve drives a material"))
			[
				SNew(STextBlock)
				.Text(LOCTEXT("MaterialCurveMode", "Material Curve"))
			],
			FText()
			);
	}
	MenuBuilder.EndSection();

	MenuBuilder.BeginSection("AnimCurvePanelTrackOptions", LOCTEXT("TrackOptionsHeading", "Track Options"));
	{
		FText TypeToggleLabel = LOCTEXT("TypeToggleToMetadataLabel", "Convert to Metadata");
		FText TypeToggleToolTip = LOCTEXT("TypeToggleToMetadataToolTip", "Turns this curve into a Metadata entry. This is a destructive operation and will remove the keys in this curve");
		bool bIsConstantCurve = Curve->IsMetadata();

		FUIAction NewAction;

		if(bIsConstantCurve)
		{
			TypeToggleLabel = LOCTEXT("TypeToggleToVariableLabel", "Convert to Variable Curve");
			TypeToggleToolTip = LOCTEXT("TypeToggleToVariableToolTip", "Turns this curve into a variable curve.");
		}

		NewAction.ExecuteAction.BindSP(this, &SAnimCurvePanel::ToggleCurveTypeMenuCallback, Curve);
		MenuBuilder.AddMenuEntry(
			TypeToggleLabel,
			TypeToggleToolTip,
			FSlateIcon(),
			NewAction);

		NewAction.ExecuteAction.BindSP(this, &SAnimCurvePanel::DeleteTrack, Curve->CurveUID);
		MenuBuilder.AddMenuEntry(
			LOCTEXT("RemoveTrack", "Remove Track"),
			LOCTEXT("RemoveTrackTooltip", "Remove this track"),
			FSlateIcon(),
			NewAction);
	}
	MenuBuilder.EndSection();

	return MenuBuilder.MakeWidget();
}

ECheckBoxState SAnimCurvePanel::GetCurveFlagAsCheckboxState(FAnimCurveBaseInterface* Curve, EAnimCurveFlags InFlag) const
{
	return Curve->GetCurveTypeFlag(InFlag) ? ECheckBoxState::Checked : ECheckBoxState::Unchecked;
}

void SAnimCurvePanel::SetCurveFlagFromCheckboxState(ECheckBoxState CheckState, FAnimCurveBaseInterface* Curve, EAnimCurveFlags InFlag)
{
	bool Enabled = CheckState == ECheckBoxState::Checked;
	Curve->SetCurveTypeFlag(InFlag, Enabled);
}

void SAnimCurvePanel::ToggleCurveTypeMenuCallback(FAnimCurveBaseInterface* Curve)
{
	check(Curve);

	FScopedTransaction Transaction(LOCTEXT("CurvePanel_ToggleCurveType", "Toggle curve type"));
	Sequence->Modify(true);
	bool bIsSet = Curve->GetCurveTypeFlag(ACF_Metadata);
	Curve->SetCurveTypeFlag(ACF_Metadata, !bIsSet);

	if(!bIsSet)
	{
		// We're moving to a metadata curve, we need to clear out the keys.
		Curve->SetKeysToMetaData();
	}

	UpdatePanel();
}

void SAnimCurvePanel::AddVariableCurve(USkeleton::AnimCurveUID CurveUid)
{
	Sequence->Modify(true);
	
	USkeleton* Skeleton = Sequence->GetSkeleton();
	FSmartName NewName;
	ensureAlways(Skeleton->GetSmartNameByUID(USkeleton::AnimCurveMappingName, CurveUid, NewName));
	Sequence->RawCurveData.AddCurveData(NewName);
	Sequence->MarkRawDataAsModified();
	UpdatePanel();
}

#undef LOCTEXT_NAMESPACE<|MERGE_RESOLUTION|>--- conflicted
+++ resolved
@@ -29,12 +29,7 @@
 		FAnimCurveBase* CurrentCurveData = RawCurveData.GetCurveData(CurveUID);
 		if (CurrentCurveData)
 		{
-<<<<<<< HEAD
-			CurrentCurveData->CurveUid = RequestedNameUID;
-			CurrentCurveData->LastObservedName = RequestedName;
-=======
 			CurrentCurveData->Name.DisplayName = RequestedName;
->>>>>>> aaefee4c
 		}
 	}
 
