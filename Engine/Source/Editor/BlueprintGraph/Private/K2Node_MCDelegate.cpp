--- conflicted
+++ resolved
@@ -213,17 +213,10 @@
 
 void UK2Node_BaseMCDelegate::AutowireNewNode(UEdGraphPin* FromPin)
 {
-<<<<<<< HEAD
-	const UEdGraphSchema_K2* K2Schema = CastChecked<UEdGraphSchema_K2>(GetSchema());
-
-	// Since nodes no longer have a sense of scope when they're placed, look at the connection we're coming from, and use that to coerce the Target pin
-	if (FromPin != nullptr)
-=======
 	const UEdGraphSchema_K2* K2Schema = Cast<UEdGraphSchema_K2>(GetSchema());
 
 	// Since nodes no longer have a sense of scope when they're placed, look at the connection we're coming from, and use that to coerce the Target pin
 	if (FromPin && K2Schema)
->>>>>>> 2e95d669
 	{
 		bool bConnected = false;
 
