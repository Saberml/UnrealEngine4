--- conflicted
+++ resolved
@@ -52,13 +52,7 @@
 			EventReference.SetExternalMember(EventSignatureName_DEPRECATED, EventSignatureClass_DEPRECATED);
 		}
 
-<<<<<<< HEAD
-		// @TODO: Ar.IsTransacting() is no longer needed after the version bump done in Dev-BP
-		//if (Ar.CustomVer(FBlueprintsObjectVersion::GUID) < FBlueprintsObjectVersion::OverridenEventReferenceFixup)
-		if (!Ar.IsTransacting())
-=======
 		if (Ar.CustomVer(FBlueprintsObjectVersion::GUID) < FBlueprintsObjectVersion::OverridenEventReferenceFixup)
->>>>>>> e58dcb1b
 		{
 			FixupEventReference();
 		}
