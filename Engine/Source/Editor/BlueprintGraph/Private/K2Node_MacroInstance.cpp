--- conflicted
+++ resolved
@@ -143,21 +143,13 @@
 	return CachedTooltip;
 }
 
-<<<<<<< HEAD
-FString UK2Node_MacroInstance::GetKeywords() const
-=======
 FText UK2Node_MacroInstance::GetKeywords() const
->>>>>>> cce8678d
 {
 	// This might need to be refined, but seems better than providing no keywords:
 	UBlueprint* MacroBP = MacroGraphReference.GetBlueprint();
 	if (MacroBP)
 	{
-<<<<<<< HEAD
-		return MacroBP->BlueprintDescription;
-=======
 		return FText::FromString(MacroBP->BlueprintDescription);
->>>>>>> cce8678d
 	}
 	return UK2Node_Tunnel::GetKeywords();
 }
