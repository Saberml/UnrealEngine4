// Copyright 1998-2014 Epic Games, Inc. All Rights Reserved.


#include "BlueprintGraphPrivatePCH.h"

#include "CompilerResultsLog.h"
#include "CallFunctionHandler.h"

#define LOCTEXT_NAMESPACE "K2Node"

struct FCustomStructureParamHelper
{
	static FName GetCustomStructureParamName()
	{
		static FName Name(TEXT("CustomStructureParam"));
		return Name;
	}

	static void FillCustomStructureParameterNames(const UFunction* Function, TArray<FString>& OutNames)
	{
		OutNames.Empty();
		if (Function)
		{
			FString MetaDataValue = Function->GetMetaData(GetCustomStructureParamName());
			if (!MetaDataValue.IsEmpty())
			{
				MetaDataValue.ParseIntoArray(&OutNames, TEXT(","), true);
			}
		}
	}

	static void HandleSinglePin(UEdGraphPin* Pin)
	{
		if (Pin)
		{
			if (Pin->LinkedTo.Num() > 0)
			{
				UEdGraphPin* LinkedTo = Pin->LinkedTo[0];
				check(LinkedTo);
				ensure(!LinkedTo->PinType.bIsArray);

				Pin->PinType = LinkedTo->PinType;
			}
			else
			{
				const UEdGraphSchema_K2* Schema = GetDefault<UEdGraphSchema_K2>();
				Pin->PinType.PinCategory = Schema->PC_Wildcard;
				Pin->PinType.PinSubCategory = TEXT("");
				Pin->PinType.PinSubCategoryObject = NULL;
			}
		}
	}

	static void UpdateCustomStructurePins(const UFunction* Function, UK2Node* Node, UEdGraphPin* SinglePin = NULL)
	{
		if (Function && Node)
		{
			TArray<FString> Names;
			FCustomStructureParamHelper::FillCustomStructureParameterNames(Function, Names);
			if (SinglePin)
			{
				if (Names.Contains(SinglePin->PinName))
				{
					HandleSinglePin(SinglePin);
				}
			}
			else
			{
				for (auto& Name : Names)
				{
					if (auto Pin = Node->FindPin(Name))
					{
						HandleSinglePin(Pin);
					}
				}
			}
		}
	}
};

UK2Node_CallFunction::UK2Node_CallFunction(const class FPostConstructInitializeProperties& PCIP)
	: Super(PCIP)
{
}


bool UK2Node_CallFunction::IsDeprecated() const
{
	UFunction* Function = GetTargetFunction();
	return (Function != NULL) && Function->HasMetaData(FBlueprintMetadata::MD_DeprecatedFunction);
}

bool UK2Node_CallFunction::ShouldWarnOnDeprecation() const
{
	// TEMP:  Do not warn in the case of SpawnActor, as we have a special upgrade path for those nodes
	return (FunctionReference.GetMemberName() != FName(TEXT("BeginSpawningActorFromBlueprint")));
}

FString UK2Node_CallFunction::GetDeprecationMessage() const
{
	UFunction* Function = GetTargetFunction();
	if ((Function != NULL) && Function->HasMetaData(FBlueprintMetadata::MD_DeprecationMessage))
	{
		return FString::Printf(TEXT("%s %s"), *LOCTEXT("CallFunctionDeprecated_Warning", "@@ is deprecated;").ToString(), *Function->GetMetaData(FBlueprintMetadata::MD_DeprecationMessage));
	}

	return Super::GetDeprecationMessage();
}


FString UK2Node_CallFunction::GetFunctionContextString() const
{
	FString ContextString;

	// Don't show 'target is' if no target pin!
	UEdGraphPin* SelfPin = GetDefault<UEdGraphSchema_K2>()->FindSelfPin(*this, EGPD_Input);
	if(SelfPin != NULL && !SelfPin->bHidden)
	{
		const UFunction* Function = GetTargetFunction();
		UClass* CurrentSelfClass = (Function != NULL) ? Function->GetOwnerClass() : NULL;
		UClass const* TrueSelfClass = CurrentSelfClass;
		if (CurrentSelfClass && CurrentSelfClass->ClassGeneratedBy)
		{
			TrueSelfClass = CurrentSelfClass->GetAuthoritativeClass();
		}
		FString TargetString = (TrueSelfClass != NULL) ? TrueSelfClass->GetName() : TEXT("None");

		// This action won't be necessary once the new name convention is used.
		if(TargetString.EndsWith(TEXT("_C")))
		{
			TargetString = TargetString.LeftChop(2);
		}

		ContextString = FString(TEXT("\n")) + FString::Printf(*LOCTEXT("CallFunctionOnDifferentContext", "Target is %s").ToString(), *TargetString);
	}

	return ContextString;
}


FText UK2Node_CallFunction::GetNodeTitle(ENodeTitleType::Type TitleType) const
<<<<<<< HEAD
=======
{
	FString FunctionName;
	FString ContextString;
	FString RPCString;

	if (UFunction* Function = GetTargetFunction())
	{
		RPCString = UK2Node_Event::GetLocalizedNetString(Function->FunctionFlags, true);
		FunctionName = UK2Node_CallFunction::GetUserFacingFunctionName(Function);
		ContextString = GetFunctionContextString();
	}
	else
	{
		FunctionName = FunctionReference.GetMemberName().ToString();
		if ((GEditor != NULL) && (GetDefault<UEditorStyleSettings>()->bShowFriendlyNames))
		{
			FunctionName = FName::NameToDisplayString(FunctionName, false);
		}
	}

	if(TitleType == ENodeTitleType::FullTitle)
	{
		FFormatNamedArguments Args;
		Args.Add(TEXT("FunctionName"), FText::FromString(FunctionName));
		Args.Add(TEXT("ContextString"), FText::FromString(ContextString));
		Args.Add(TEXT("RPCString"), FText::FromString(RPCString));
		return FText::Format(LOCTEXT("CallFunction_FullTitle", "{FunctionName}{ContextString}{RPCString}"), Args);
	}
	else
	{
		return FText::FromString(FunctionName);
	}
}

FString UK2Node_CallFunction::GetNodeNativeTitle(ENodeTitleType::Type TitleType) const
>>>>>>> ed5a1010
{
	// Do not setup this function for localization, intentionally left unlocalized!
	FString FunctionName;
	FString ContextString;
	FString RPCString;

	if (UFunction* Function = GetTargetFunction())
	{
		RPCString = UK2Node_Event::GetLocalizedNetString(Function->FunctionFlags, true);
		FunctionName = UK2Node_CallFunction::GetUserFacingFunctionName(Function);
		ContextString = GetFunctionContextString();
	}
	else
	{
		FunctionName = FunctionReference.GetMemberName().ToString();
		if ((GEditor != NULL) && (GetDefault<UEditorStyleSettings>()->bShowFriendlyNames))
		{
			FunctionName = FName::NameToDisplayString(FunctionName, false);
<<<<<<< HEAD
		}
	}

	if(TitleType == ENodeTitleType::FullTitle)
	{
		FFormatNamedArguments Args;
		Args.Add(TEXT("FunctionName"), FText::FromString(FunctionName));
		Args.Add(TEXT("ContextString"), FText::FromString(ContextString));
		Args.Add(TEXT("RPCString"), FText::FromString(RPCString));
		return FText::Format(LOCTEXT("CallFunction_FullTitle", "{FunctionName}{ContextString}{RPCString}"), Args);
	}
	else
	{
		return FText::FromString(FunctionName);
	}
}

FString UK2Node_CallFunction::GetNodeNativeTitle(ENodeTitleType::Type TitleType) const
{
	// Do not setup this function for localization, intentionally left unlocalized!
	FString FunctionName;
	FString ContextString;
	FString RPCString;

	if (UFunction* Function = GetTargetFunction())
	{
		RPCString = UK2Node_Event::GetLocalizedNetString(Function->FunctionFlags, true);
		FunctionName = UK2Node_CallFunction::GetUserFacingFunctionName(Function);
		ContextString = GetFunctionContextString();
	}
	else
	{
		FunctionName = FunctionReference.GetMemberName().ToString();
		if ((GEditor != NULL) && (GetDefault<UEditorStyleSettings>()->bShowFriendlyNames))
		{
			FunctionName = FName::NameToDisplayString(FunctionName, false);
=======
>>>>>>> ed5a1010
		}
	}

	const FString Result = (TitleType == ENodeTitleType::ListView) ? FunctionName : FunctionName + ContextString + RPCString;
	return Result;
}

void UK2Node_CallFunction::AllocateDefaultPins()
{
	UBlueprint* MyBlueprint = GetBlueprint();
	UFunction* Function = GetTargetFunction();

	// First try remap table
	if (Function == NULL)
	{
		UClass* ParentClass = FunctionReference.GetMemberParentClass(this);

		if (ParentClass != NULL)
		{
			if (UFunction* NewFunction = Cast<UFunction>(FindRemappedField(ParentClass, FunctionReference.GetMemberName())))
			{
				// Found a remapped property, update the node
				Function = NewFunction;
				SetFromFunction(NewFunction);
			}
		}
	}

	if (Function == NULL)
	{
		// The function no longer exists in the stored scope
		// Try searching inside all function libraries, in case the function got refactored into one of them.
		for (TObjectIterator<UClass> ClassIt; ClassIt; ++ClassIt)
		{
			UClass* TestClass = *ClassIt;
			if (TestClass->IsChildOf(UBlueprintFunctionLibrary::StaticClass()))
			{
				Function = FindField<UFunction>(TestClass, FunctionReference.GetMemberName());
				if (Function != NULL)
				{
					UClass* OldClass = FunctionReference.GetMemberParentClass(this);
					Message_Note( FString::Printf(*LOCTEXT("FixedUpFunctionInLibrary", "UK2Node_CallFunction: Fixed up function '%s', originally in '%s', now in library '%s'.").ToString(),
						*FunctionReference.GetMemberName().ToString(),
						 (OldClass != NULL) ? *OldClass->GetName() : TEXT("(null)"), *TestClass->GetName()) );
					SetFromFunction(Function);
					break;
				}
			}
		}
	}

	// Now create the pins if we ended up with a valid function to call
	if (Function != NULL)
	{
		CreatePinsForFunctionCall(Function);
	}

	FCustomStructureParamHelper::UpdateCustomStructurePins(Function, this);

	Super::AllocateDefaultPins();
}

/** Util to find self pin in an array */
UEdGraphPin* FindSelfPin(TArray<UEdGraphPin*>& Pins)
{
	const UEdGraphSchema_K2* K2Schema = GetDefault<UEdGraphSchema_K2>();
	for(int32 PinIdx=0; PinIdx<Pins.Num(); PinIdx++)
	{
		if(Pins[PinIdx]->PinName == K2Schema->PN_Self)
		{
			return Pins[PinIdx];
		}
	}
	return NULL;
}

void UK2Node_CallFunction::ReallocatePinsDuringReconstruction(TArray<UEdGraphPin*>& OldPins)
{
	// BEGIN TEMP
	// We had a bug where the class was being messed up by copy/paste, but the self pin class was still ok. This code fixes up those cases.
	UFunction* Function = GetTargetFunction();
	if (Function == NULL)
	{
		if (UEdGraphPin* SelfPin = FindSelfPin(OldPins))
		{
			if (UClass* SelfPinClass = Cast<UClass>(SelfPin->PinType.PinSubCategoryObject.Get()))
			{
				if (UFunction* NewFunction = FindField<UFunction>(SelfPinClass, FunctionReference.GetMemberName()))
				{
					SetFromFunction(NewFunction);
				}
			}
		}
	}
	// END TEMP

	Super::ReallocatePinsDuringReconstruction(OldPins);
}

UEdGraphPin* UK2Node_CallFunction::CreateSelfPin(const UFunction* Function)
{
	const UEdGraphSchema_K2* K2Schema = GetDefault<UEdGraphSchema_K2>();

	// Chase up the function's Super chain, the function can be called on any object that is at least that specific
	const UFunction* FirstDeclaredFunction = Function;
	while (FirstDeclaredFunction->GetSuperFunction() != NULL)
	{
		FirstDeclaredFunction = FirstDeclaredFunction->GetSuperFunction();
	}

	// Create the self pin
	UClass* FunctionClass = CastChecked<UClass>(FirstDeclaredFunction->GetOuter());

	UEdGraphPin* SelfPin = NULL;
	if ((FunctionClass == GetBlueprint()->GeneratedClass) || (FunctionClass == GetBlueprint()->SkeletonGeneratedClass))
	{
		// This means the function is defined within the blueprint, so the pin should be a true "self" pin
		SelfPin = CreatePin(EGPD_Input, K2Schema->PC_Object, K2Schema->PSC_Self, NULL, false, false, K2Schema->PN_Self);
	}
	else if (FunctionClass->IsChildOf(UInterface::StaticClass()))
	{
		SelfPin = CreatePin(EGPD_Input, K2Schema->PC_Interface, TEXT(""), FunctionClass, false, false, K2Schema->PN_Self);
	}
	else
	{
		// This means that the function is declared in an external class, and should reference that class
		SelfPin = CreatePin(EGPD_Input, K2Schema->PC_Object, TEXT(""), FunctionClass, false, false, K2Schema->PN_Self);
	}
	check(SelfPin != NULL);

	return SelfPin;
}

void UK2Node_CallFunction::CreateExecPinsForFunctionCall(const UFunction* Function)
{
	// If not pure, create exec pins
	if (!bIsPureFunc)
	{
		const UEdGraphSchema_K2* K2Schema = GetDefault<UEdGraphSchema_K2>();

		// If we want enum->exec expansion, and it is not disabled, do it now
		if(bWantsEnumToExecExpansion)
		{
			const FString& EnumParamName = Function->GetMetaData(FBlueprintMetadata::MD_ExpandEnumAsExecs);
			UByteProperty* EnumProp = FindField<UByteProperty>(Function, FName(*EnumParamName));
			if(EnumProp != NULL && EnumProp->Enum != NULL)
			{
				// yay, found it! Now create exec pin for each
				int32 NumInputs = (EnumProp->Enum->NumEnums() - 1);
				for(int32 InputIdx=0; InputIdx<NumInputs; InputIdx++)
				{
					FString InputName = EnumProp->Enum->GetEnumName(InputIdx);
					CreatePin(EGPD_Input, K2Schema->PC_Exec, TEXT(""), NULL, false, false, InputName);
				}
			}
		}
		else
		{
			// Single input exec pin
			CreatePin(EGPD_Input, K2Schema->PC_Exec, TEXT(""), NULL, false, false, K2Schema->PN_Execute);
		}

		// Use 'completed' name for output pins on latent functions
		UEdGraphPin* OutputExecPin = CreatePin(EGPD_Output, K2Schema->PC_Exec, TEXT(""), NULL, false, false, K2Schema->PN_Then);
		if(Function->HasMetaData(FBlueprintMetadata::MD_Latent))
		{
			OutputExecPin->PinFriendlyName = FText::FromString(K2Schema->PN_Completed);
		}
	}
}

void UK2Node_CallFunction::DetermineWantsEnumToExecExpansion(const UFunction* Function)
{
	bWantsEnumToExecExpansion = false;

	if (Function->HasMetaData(FBlueprintMetadata::MD_ExpandEnumAsExecs))
	{
		const FString& EnumParamName = Function->GetMetaData(FBlueprintMetadata::MD_ExpandEnumAsExecs);
		UByteProperty* EnumProp = FindField<UByteProperty>(Function, FName(*EnumParamName));
		if(EnumProp != NULL && EnumProp->Enum != NULL)
		{
			bWantsEnumToExecExpansion = true;
		}
		else
		{
			if (!bHasCompilerMessage)
			{
				//put in warning state
				bHasCompilerMessage = true;
				ErrorType = EMessageSeverity::Warning;
				ErrorMsg = FString::Printf(*LOCTEXT("EnumToExecExpansionFailed", "Unable to find enum parameter with name '%s' to expand for @@").ToString(), *EnumParamName);
			}
		}
	}
}

void UK2Node_CallFunction::GeneratePinHoverText(const UEdGraphPin& Pin, FString& HoverTextOut) const
{
	ensure(Pin.GetOwningNode() == this);

	UEdGraphSchema const* Schema = GetSchema();
	check(Schema != NULL);
	UEdGraphSchema_K2 const* const K2Schema = Cast<const UEdGraphSchema_K2>(Schema);

	if (K2Schema == NULL)
	{
		Schema->ConstructBasicPinTooltip(Pin, TEXT(""), HoverTextOut);
		return;
	}
	
	// figure what tag we should be parsing for (is this a return-val pin, or a parameter?)
	FString ParamName;
	FString TagStr = TEXT("@param");
	if (Pin.PinName == K2Schema->PN_ReturnValue)
	{
		TagStr = TEXT("@return");
	}
	else
	{
		ParamName = Pin.PinName.ToLower();
	}

	// get the class function object associated with this node
	UFunction* Function = GetTargetFunction();
	if (Function == NULL)
	{
		Schema->ConstructBasicPinTooltip(Pin, TEXT(""), HoverTextOut);
		return;
	}

	// grab the the function's comment block for us to parse
	FString FunctionToolTipText = GetDefaultTooltipForFunction(Function);

	
	int32 CurStrPos = INDEX_NONE;
	int32 FullToolTipLen = FunctionToolTipText.Len();
	// parse the full function tooltip text, looking for tag lines
	do 
	{
		CurStrPos = FunctionToolTipText.Find(TagStr, ESearchCase::IgnoreCase, ESearchDir::FromStart, CurStrPos);
		if (CurStrPos == INDEX_NONE) // if the tag wasn't found
		{
			break;
		}

		// advance past the tag
		CurStrPos += TagStr.Len();

		// advance past whitespace
		while(CurStrPos < FullToolTipLen && FChar::IsWhitespace(FunctionToolTipText[CurStrPos]))
		{
			++CurStrPos;
		}

		// if this is a parameter pin
		if (!ParamName.IsEmpty())
		{
			FString TagParamName;

			// copy the parameter name
			while (CurStrPos < FullToolTipLen && !FChar::IsWhitespace(FunctionToolTipText[CurStrPos]))
			{
				TagParamName.AppendChar(FunctionToolTipText[CurStrPos++]);
			}

			// if this @param tag doesn't match the param we're looking for
			if (TagParamName != ParamName)
			{
				continue;
			}
		}

		// advance past whitespace (get to the meat of the comment)
		while(CurStrPos < FullToolTipLen && FChar::IsWhitespace(FunctionToolTipText[CurStrPos]))
		{
			++CurStrPos;
		}


		FString ParamDesc;
		// collect the param/return-val description
		while (CurStrPos < FullToolTipLen && FunctionToolTipText[CurStrPos] != TEXT('@'))
		{
			// advance past newline
			while(CurStrPos < FullToolTipLen && FChar::IsLinebreak(FunctionToolTipText[CurStrPos]))
			{
				++CurStrPos;

				// advance past whitespace at the start of a new line
				while(CurStrPos < FullToolTipLen && FChar::IsWhitespace(FunctionToolTipText[CurStrPos]))
				{
					++CurStrPos;
				}

				// replace the newline with a single space
				if(!FChar::IsLinebreak(FunctionToolTipText[CurStrPos]))
				{
					ParamDesc.AppendChar(TEXT(' '));
				}
			}

			if (FunctionToolTipText[CurStrPos] != TEXT('@'))
			{
				ParamDesc.AppendChar(FunctionToolTipText[CurStrPos++]);
			}
		}

		// trim any trailing whitespace from the descriptive text
		ParamDesc.TrimTrailing();

		// if we came up with a valid description for the param/return-val
		if (!ParamDesc.IsEmpty())
		{
			HoverTextOut += FString(TEXT("\n")) + ParamDesc;
			break; // we found a match, so there's no need to continue
		}

	} while (CurStrPos < FullToolTipLen);

	Schema->ConstructBasicPinTooltip(Pin, HoverTextOut, HoverTextOut);
}

bool UK2Node_CallFunction::CreatePinsForFunctionCall(const UFunction* Function)
{
	const UEdGraphSchema_K2* K2Schema = GetDefault<UEdGraphSchema_K2>();

	UClass* FunctionOwnerClass = Function->GetOuterUClass();

	bIsInterfaceCall = FunctionOwnerClass->HasAnyClassFlags(CLASS_Interface);
	bIsPureFunc = (Function->HasAnyFunctionFlags(FUNC_BlueprintPure) != false);
	bIsConstFunc = (Function->HasAnyFunctionFlags(FUNC_Const) != false);
	DetermineWantsEnumToExecExpansion(Function);

	// Create input pins
	CreateExecPinsForFunctionCall(Function);

	UEdGraphPin* SelfPin = CreateSelfPin(Function);

	//Renamed self pin to target
	SelfPin->PinFriendlyName =  LOCTEXT("Target", "Target");

	// fill out the self-pin's default tool-tip
	GeneratePinHoverText(*SelfPin, SelfPin->PinToolTip);

	const bool bIsProtectedFunc = Function->GetBoolMetaData(FBlueprintMetadata::MD_Protected);
	const bool bIsStaticFunc = Function->HasAllFunctionFlags(FUNC_Static);

	//@TODO: Can't strictly speaking always hide the self pin for pure and static functions; it'll still be needed if the function belongs to a class not in the blueprint's class hierarchy
	SelfPin->bHidden = ((bIsPureFunc && !bIsConstFunc) || bIsProtectedFunc || bIsStaticFunc);

	if (bIsStaticFunc)
	{
		// Wire up the self to the CDO of the class if it's not us
		if (UBlueprint* BP = GetBlueprint())
		{
			if (!BP->SkeletonGeneratedClass->IsChildOf(FunctionOwnerClass))
			{
				SelfPin->DefaultObject = FunctionOwnerClass->GetDefaultObject();
			}
		}
	}

	// Build a list of the pins that should be hidden for this function (ones that are automagically filled in by the K2 compiler)
	TSet<FString> PinsToHide;
	FBlueprintEditorUtils::GetHiddenPinsForFunction(GetBlueprint(), Function, PinsToHide);

	const bool bShowHiddenSelfPins = ((PinsToHide.Num() > 0) && GetBlueprint()->ParentClass->HasMetaData(FBlueprintMetadata::MD_ShowHiddenSelfPins));

	// Create the inputs and outputs
	bool bAllPinsGood = true;
	for (TFieldIterator<UProperty> PropIt(Function); PropIt && (PropIt->PropertyFlags & CPF_Parm); ++PropIt)
	{
		UProperty* Param = *PropIt;
		const bool bIsFunctionInput = !Param->HasAnyPropertyFlags(CPF_ReturnParm) && (!Param->HasAnyPropertyFlags(CPF_OutParm) || Param->HasAnyPropertyFlags(CPF_ReferenceParm));
		const bool bIsRefParam = Param->HasAnyPropertyFlags(CPF_ReferenceParm) && bIsFunctionInput;

		const EEdGraphPinDirection Direction = bIsFunctionInput ? EGPD_Input : EGPD_Output;

		UEdGraphPin* Pin = CreatePin(Direction, TEXT(""), TEXT(""), NULL, false, bIsRefParam, Param->GetName());
		const bool bPinGood = (Pin != NULL) && K2Schema->ConvertPropertyToPinType(Param, /*out*/ Pin->PinType);

		if (bPinGood)
		{
			//Flag pin as read only for const reference property
			Pin->bDefaultValueIsIgnored = Param->HasAnyPropertyFlags(CPF_ConstParm | CPF_ReferenceParm) && (!Function->HasMetaData(FBlueprintMetadata::MD_AutoCreateRefTerm) || Pin->PinType.bIsArray);

			const bool bAdvancedPin = Param->HasAllPropertyFlags(CPF_AdvancedDisplay);
			Pin->bAdvancedView = bAdvancedPin;
			if(bAdvancedPin && (ENodeAdvancedPins::NoPins == AdvancedPinDisplay))
			{
				AdvancedPinDisplay = ENodeAdvancedPins::Hidden;
			}

			FString MetadataDefaultValue = Function->GetMetaData(*Param->GetName());
			if (!MetadataDefaultValue.IsEmpty())
			{
				// Specified default value in the metadata
				Pin->DefaultValue = Pin->AutogeneratedDefaultValue = MetadataDefaultValue;
			}
			else
			{
				const FName MetadataCppDefaultValueKey( *(FString(TEXT("CPP_Default_")) + Param->GetName()) );
				const FString MetadataCppDefaultValue = Function->GetMetaData(MetadataCppDefaultValueKey);
				if(!MetadataCppDefaultValue.IsEmpty())
				{
					Pin->DefaultValue = Pin->AutogeneratedDefaultValue = MetadataCppDefaultValue;
				}
				else
				{
					// Set the default value to (T)0
					K2Schema->SetPinDefaultValueBasedOnType(Pin);
				}
			}

			// setup the default tool-tip text for this pin
			GeneratePinHoverText(*Pin, Pin->PinToolTip);
			
			if (PinsToHide.Contains(Pin->PinName))
			{
				FString const DefaultToSelfMetaValue = Function->GetMetaData(FBlueprintMetadata::MD_DefaultToSelf);
				FString const WorldContextMetaValue  = Function->GetMetaData(FBlueprintMetadata::MD_WorldContext);
				bool bIsSelfPin = ((Pin->PinName == DefaultToSelfMetaValue) || (Pin->PinName == WorldContextMetaValue));

				if (!bShowHiddenSelfPins || !bIsSelfPin)
				{
					Pin->bHidden = true;
					K2Schema->SetPinDefaultValueBasedOnType(Pin);
				}
			}

			PostParameterPinCreated(Pin);
		}

		bAllPinsGood = bAllPinsGood && bPinGood;
	}

	// If we have an 'enum to exec' parameter, set its default value to something valid so we don't get warnings
	if(bWantsEnumToExecExpansion)
	{
		FString EnumParamName = Function->GetMetaData(FBlueprintMetadata::MD_ExpandEnumAsExecs);
		UEdGraphPin* EnumParamPin = FindPin(EnumParamName);
		if (UEnum* PinEnum = (EnumParamPin ? Cast<UEnum>(EnumParamPin->PinType.PinSubCategoryObject.Get()) : NULL))
		{
			EnumParamPin->DefaultValue = PinEnum->GetEnumName(0);
		}
	}

	return bAllPinsGood;
}


void UK2Node_CallFunction::PostReconstructNode()
{
	Super::PostReconstructNode();

	const UEdGraphSchema_K2* K2Schema = GetDefault<UEdGraphSchema_K2>();
	// Fixup self node, may have been overridden from old self node
	UFunction* Function = GetTargetFunction();
	const bool bIsStaticFunc = Function ? Function->HasAllFunctionFlags(FUNC_Static) : false;

	UEdGraphPin* SelfPin = FindPin(K2Schema->PN_Self);
	if (bIsStaticFunc && SelfPin)
	{
		// Wire up the self to the CDO of the class if it's not us
		if (UBlueprint* BP = GetBlueprint())
		{
			UClass* FunctionOwnerClass = Function->GetOuterUClass();
			if (!BP->SkeletonGeneratedClass->IsChildOf(FunctionOwnerClass))
			{
				SelfPin->DefaultObject = FunctionOwnerClass->GetDefaultObject();
			}
		}
	}

	// Set the return type to the right class of component
	UActorComponent* TemplateComp = GetTemplateFromNode();
	UEdGraphPin* ReturnPin = GetReturnValuePin();
	if(TemplateComp && ReturnPin)
	{
		ReturnPin->PinType.PinSubCategoryObject = TemplateComp->GetClass();
	}
}

void UK2Node_CallFunction::DestroyNode()
{
	// See if this node has a template
	UActorComponent* Template = GetTemplateFromNode();
	if (Template != NULL)
	{
		// Get the blueprint so we can remove it from it
		UBlueprint* BlueprintObj = GetBlueprint();

		// remove it
		BlueprintObj->ComponentTemplates.Remove(Template);
	}

	Super::DestroyNode();
}

void UK2Node_CallFunction::NotifyPinConnectionListChanged(UEdGraphPin* Pin)
{
	Super::NotifyPinConnectionListChanged(Pin);

	if (Pin)
	{
		FCustomStructureParamHelper::UpdateCustomStructurePins(GetTargetFunction(), this, Pin);
	}

	if (bIsBeadFunction)
	{
		if (Pin->LinkedTo.Num() == 0)
		{
			// Commit suicide; bead functions must always have an input and output connection
			DestroyNode();
		}
	}
}

UFunction* UK2Node_CallFunction::GetTargetFunction() const
{
	UFunction* Function = FunctionReference.ResolveMember<UFunction>(this);
	return Function;
}

UEdGraphPin* UK2Node_CallFunction::GetThenPin() const
{
	const UEdGraphSchema_K2* K2Schema = GetDefault<UEdGraphSchema_K2>();

	UEdGraphPin* Pin = FindPin(K2Schema->PN_Then);
	check(Pin == NULL || Pin->Direction == EGPD_Output); // If pin exists, it must be output
	return Pin;
}

UEdGraphPin* UK2Node_CallFunction::GetReturnValuePin() const
{
	const UEdGraphSchema_K2* K2Schema = GetDefault<UEdGraphSchema_K2>();

	UEdGraphPin* Pin = FindPin(K2Schema->PN_ReturnValue);
	check(Pin == NULL || Pin->Direction == EGPD_Output); // If pin exists, it must be output
	return Pin;
}

bool UK2Node_CallFunction::IsLatentFunction() const
{
	if (UFunction* Function = GetTargetFunction())
	{
		if (Function->HasMetaData(FBlueprintMetadata::MD_Latent))
		{
			return true;
		}
	}

	return false;
}

bool UK2Node_CallFunction::AllowMultipleSelfs(bool bInputAsArray) const
{
	if (UFunction* Function = GetTargetFunction())
	{
		const bool bHasReturnParams = (Function->GetReturnProperty() != NULL);
		return !bHasReturnParams && !IsNodePure() && !IsLatentFunction();
	}

	return Super::AllowMultipleSelfs(bInputAsArray);
}

FLinearColor UK2Node_CallFunction::GetNodeTitleColor() const
{
	if (IsNodePure())
	{
		return GEditor->AccessEditorUserSettings().PureFunctionCallNodeTitleColor;
	}
	else
	{
		return Super::GetNodeTitleColor();
	}
}

FString UK2Node_CallFunction::GetTooltip() const
{
	FString Tooltip;

	if (UFunction* Function = GetTargetFunction())
	{
		Tooltip = GetDefaultTooltipForFunction(Function);


		FString ClientString;

		if (Function->HasAllFunctionFlags(FUNC_BlueprintAuthorityOnly))
		{
			ClientString = NSLOCTEXT("K2Node", "ServerFunction", "\n\nAuthority Only. This function will only execute on the server.").ToString();
		}
		else if (Function->HasAllFunctionFlags(FUNC_BlueprintCosmetic))
		{
			ClientString = NSLOCTEXT("K2Node", "ClientEvent", "\n\nCosmetic. This event is only for cosmetic, non-gameplay actions.").ToString();
		} 

		Tooltip += ClientString;
	}
	else
	{
		Tooltip = LOCTEXT("CallUnknownFunction", "Call unknown function ").ToString() + FunctionReference.GetMemberName().ToString();
	}

	return Tooltip;
}

FString UK2Node_CallFunction::GetUserFacingFunctionName(const UFunction* Function)
{
	FString FunctionName = Function->GetMetaData(TEXT("FriendlyName"));
	
	if (FunctionName.IsEmpty())
	{
		FunctionName = Function->GetName();
	}

	if( GEditor && GetDefault<UEditorStyleSettings>()->bShowFriendlyNames )
	{
		FunctionName = FName::NameToDisplayString(FunctionName, false);
	}
	return FunctionName;
}

FString UK2Node_CallFunction::GetDefaultTooltipForFunction(const UFunction* Function)
{
	const FString Tooltip = Function->GetToolTipText().ToString();

	if (!Tooltip.IsEmpty())
	{
		return Tooltip;
	}
	else
	{
		return GetUserFacingFunctionName(Function);
	}
}

FString UK2Node_CallFunction::GetDefaultCategoryForFunction(const UFunction* Function, const FString& BaseCategory)
{
	FString NodeCategory = BaseCategory;
	if( Function->HasMetaData(FBlueprintMetadata::MD_FunctionCategory) )
	{
		// Add seperator if base category is supplied
		if(NodeCategory.Len() > 0)
		{
			NodeCategory += TEXT("|");
		}

		// Add category from function
		FString FuncCategory = Function->GetMetaData(FBlueprintMetadata::MD_FunctionCategory);
		if( GEditor && GetDefault<UEditorStyleSettings>()->bShowFriendlyNames )
		{
			FuncCategory = FName::NameToDisplayString( FuncCategory, false );
		}
		NodeCategory += FuncCategory;
	}
	return NodeCategory;
}


FString UK2Node_CallFunction::GetKeywordsForFunction(const UFunction* Function)
{
	// If the friendly name and real function name do not match add the real function name friendly name as a keyword.
	FString Keywords;
	if( Function->GetName() != GetUserFacingFunctionName(Function) )
	{
		Keywords = Function->GetName();
	}

	if (ShouldDrawCompact(Function))
	{
		Keywords.AppendChar(TEXT(' '));
		Keywords += GetCompactNodeTitle(Function);
	}

	FString MetaKeywords = Function->GetMetaData(FBlueprintMetadata::MD_FunctionKeywords);

	if (!MetaKeywords.IsEmpty())
	{
		Keywords.AppendChar(TEXT(' '));
		Keywords += MetaKeywords;
	}

	return Keywords;
}

void UK2Node_CallFunction::SetFromFunction(const UFunction* Function)
{
	if (Function != NULL)
	{
		bIsPureFunc = Function->HasAnyFunctionFlags(FUNC_BlueprintPure);
		bIsConstFunc = Function->HasAnyFunctionFlags(FUNC_Const);
		DetermineWantsEnumToExecExpansion(Function);

		FunctionReference.SetFromField<UFunction>(Function, this);
	}
}

FString UK2Node_CallFunction::GetDocumentationLink() const
{
	UClass* ParentClass = NULL;
	if (FunctionReference.IsSelfContext())
	{
		if (HasValidBlueprint())
		{
			UFunction* Function = FindField<UFunction>(GetBlueprint()->GeneratedClass, FunctionReference.GetMemberName());
			if (Function != NULL)
			{
				ParentClass = Function->GetOwnerClass();
			}
		}		
	}
	else 
	{
		ParentClass = FunctionReference.GetMemberParentClass(this);
	}
	
	if (ParentClass != NULL)
	{
		return FString::Printf(TEXT("Shared/GraphNodes/Blueprint/%s%s"), ParentClass->GetPrefixCPP(), *ParentClass->GetName());
	}

	return FString("Shared/GraphNodes/Blueprint/UK2Node_CallFunction");
}

FString UK2Node_CallFunction::GetDocumentationExcerptName() const
{
	return FunctionReference.GetMemberName().ToString();
}

FString UK2Node_CallFunction::GetDescriptiveCompiledName() const
{
	return FString(TEXT("CallFunc_")) + FunctionReference.GetMemberName().ToString();
}

bool UK2Node_CallFunction::ShouldDrawCompact(const UFunction* Function)
{
	return (Function != NULL) && Function->HasMetaData(FBlueprintMetadata::MD_CompactNodeTitle);
}

bool UK2Node_CallFunction::ShouldDrawCompact() const
{
	UFunction* Function = GetTargetFunction();

	return ShouldDrawCompact(Function);
}

bool UK2Node_CallFunction::ShouldDrawAsBead() const
{
	return bIsBeadFunction;
}

bool UK2Node_CallFunction::ShouldShowNodeProperties() const
{
	// Show node properties if this corresponds to a function graph
	if (FunctionReference.GetMemberName() != NAME_None)
	{
		return FindObject<UEdGraph>(GetBlueprint(), *(FunctionReference.GetMemberName().ToString())) != NULL;
	}
	return false;
}

FString UK2Node_CallFunction::GetCompactNodeTitle(const UFunction* Function)
{
	static const FString ProgrammerMultiplicationSymbol = TEXT("*");
	static const FString CommonMultiplicationSymbol = TEXT("\xD7");

	static const FString ProgrammerDivisionSymbol = TEXT("/");
	static const FString CommonDivisionSymbol = TEXT("\xF7");

	static const FString ProgrammerConversionSymbol = TEXT("->");
	static const FString CommonConversionSymbol = TEXT("\x2022");

	const FString OperatorTitle = Function->GetMetaData(FBlueprintMetadata::MD_CompactNodeTitle);
	if (!OperatorTitle.IsEmpty())
	{
		if (OperatorTitle == ProgrammerMultiplicationSymbol)
		{
			return CommonMultiplicationSymbol;
		}
		else if (OperatorTitle == ProgrammerDivisionSymbol)
		{
			return CommonDivisionSymbol;
		}
		else if (OperatorTitle == ProgrammerConversionSymbol)
		{
			return CommonConversionSymbol;
		}
		else
		{
			return OperatorTitle;
		}
	}
	
	return Function->GetName();
}

FText UK2Node_CallFunction::GetCompactNodeTitle() const
{
	UFunction* Function = GetTargetFunction();
	if (Function != NULL)
	{
		return FText::FromString(GetCompactNodeTitle(Function));
	}
	else
	{
		return Super::GetCompactNodeTitle();
	}
}

void UK2Node_CallFunction::GetRedirectPinNames(const UEdGraphPin& Pin, TArray<FString>& RedirectPinNames) const
{
	Super::GetRedirectPinNames(Pin, RedirectPinNames);

	if (RedirectPinNames.Num() > 0)
	{
		const FString OldPinName = RedirectPinNames[0];

		// first add functionname.param
		RedirectPinNames.Add(FString::Printf(TEXT("%s.%s"), *FunctionReference.GetMemberName().ToString(), *OldPinName));

		// if there is class, also add an option for class.functionname.param
		UClass* FunctionClass = FunctionReference.GetMemberParentClass(this);
		while (FunctionClass)
		{
			RedirectPinNames.Add(FString::Printf(TEXT("%s.%s.%s"), *FunctionClass->GetName(), *FunctionReference.GetMemberName().ToString(), *OldPinName));
			FunctionClass = FunctionClass->GetSuperClass();
		}
	}
}

bool UK2Node_CallFunction::IsSelfPinCompatibleWithBlueprintContext(UEdGraphPin *SelfPin, UBlueprint* BlueprintObj) const
{
	check(BlueprintObj);

	UClass* FunctionClass = FunctionReference.GetMemberParentClass(this);

	bool bIsCompatible = (SelfPin != NULL) ? SelfPin->bHidden : true;
	if (!bIsCompatible && (BlueprintObj->GeneratedClass != NULL))
	{
		bIsCompatible |= BlueprintObj->GeneratedClass->IsChildOf(FunctionClass);
	}

	if (!bIsCompatible && (BlueprintObj->SkeletonGeneratedClass != NULL))
	{
		bIsCompatible |= BlueprintObj->SkeletonGeneratedClass->IsChildOf(FunctionClass);
	}
	return bIsCompatible;
}

void UK2Node_CallFunction::EnsureFunctionIsInBlueprint()
{
	// Ensure we're calling a function in a context related to our blueprint. If not, 
	// reassigning the class and then calling ReconstructNodes will re-wire the pins correctly
	if (UFunction* Function = GetTargetFunction())
	{
		UClass* FunctionOwnerClass = Function->GetOuterUClass();
		UObject* FunctionGenerator = FunctionOwnerClass ? FunctionOwnerClass->ClassGeneratedBy : NULL;

		// If function is generated from a blueprint object then dbl check self pin compatibility
		UEdGraphPin* SelfPin = GetDefault<UEdGraphSchema_K2>()->FindSelfPin(*this, EGPD_Input);
		if ((FunctionGenerator != NULL) && SelfPin)
		{
			UBlueprint* BlueprintObj = FBlueprintEditorUtils::FindBlueprintForNode(this);
			if ((BlueprintObj != NULL) && !IsSelfPinCompatibleWithBlueprintContext(SelfPin, BlueprintObj))
			{
				FunctionReference.SetSelfMember(Function->GetFName());
			}
		}
	}
}

void UK2Node_CallFunction::PostPasteNode()
{
	Super::PostPasteNode();
	EnsureFunctionIsInBlueprint();

	UFunction* Function = GetTargetFunction();
	if(Function != NULL)
	{
		// After pasting we need to go through and ensure the hidden the self pins is correct in case the source blueprint had different metadata
		TSet<FString> PinsToHide;
		FBlueprintEditorUtils::GetHiddenPinsForFunction(GetBlueprint(), Function, PinsToHide);

		const bool bShowHiddenSelfPins = ((PinsToHide.Num() > 0) && GetBlueprint()->ParentClass->HasMetaData(FBlueprintMetadata::MD_ShowHiddenSelfPins));

		FString const DefaultToSelfMetaValue = Function->GetMetaData(FBlueprintMetadata::MD_DefaultToSelf);
		FString const WorldContextMetaValue  = Function->GetMetaData(FBlueprintMetadata::MD_WorldContext);

		const UEdGraphSchema_K2* K2Schema = GetDefault<UEdGraphSchema_K2>();
		for (int32 PinIndex = 0; PinIndex < Pins.Num(); ++PinIndex)
		{
			UEdGraphPin* Pin = Pins[PinIndex];

			bool bIsSelfPin = ((Pin->PinName == DefaultToSelfMetaValue) || (Pin->PinName == WorldContextMetaValue));
			bool bPinShouldBeHidden = PinsToHide.Contains(Pin->PinName) && (!bShowHiddenSelfPins || !bIsSelfPin);

			if (bPinShouldBeHidden && !Pin->bHidden)
			{
				Pin->BreakAllPinLinks();
				K2Schema->SetPinDefaultValueBasedOnType(Pin);
			}
			Pin->bHidden = bPinShouldBeHidden;
		}
	}
}

void UK2Node_CallFunction::PostDuplicate(bool bDuplicateForPIE)
{
	Super::PostDuplicate(bDuplicateForPIE);
	if (!bDuplicateForPIE && (!this->HasAnyFlags(RF_Transient)))
	{
		FunctionReference.InvalidateSelfScope();
		EnsureFunctionIsInBlueprint();
	}
}

void UK2Node_CallFunction::ValidateNodeDuringCompilation(class FCompilerResultsLog& MessageLog) const
{
	Super::ValidateNodeDuringCompilation(MessageLog);

	UFunction *Function = GetTargetFunction();
	if (Function == NULL)
	{
		MessageLog.Warning(*FString::Printf(*LOCTEXT("FunctionNotFound", "Unable to find function with name '%s' for @@").ToString(), *FunctionReference.GetMemberName().ToString()), this);
	}
	else if (Function->HasMetaData(FBlueprintMetadata::MD_ExpandEnumAsExecs) && bWantsEnumToExecExpansion == false)
	{
		const FString& EnumParamName = Function->GetMetaData(FBlueprintMetadata::MD_ExpandEnumAsExecs);
		MessageLog.Warning(*FString::Printf(*LOCTEXT("EnumToExecExpansionFailed", "Unable to find enum parameter with name '%s' to expand for @@").ToString(), *EnumParamName), this);
	}

	// enforce UnsafeDuringActorConstruction keyword
	if (Function && Function->HasMetaData(FBlueprintMetadata::MD_UnsafeForConstructionScripts))
	{
		// emit warning if we are in a construction script
		UEdGraph const* const Graph = GetGraph();
		UEdGraphSchema_K2 const* const Schema = Cast<const UEdGraphSchema_K2>(GetSchema());
		bool bNodeIsInConstructionScript = Schema && Schema->IsConstructionScript(Graph);

		if (bNodeIsInConstructionScript == false)
		{
			// IsConstructionScript() can return false if graph was cloned from the construction script
			// in that case, check the function entry
			TArray<const UK2Node_FunctionEntry*> EntryPoints;
			Graph->GetNodesOfClass(EntryPoints);

			if (EntryPoints.Num() == 1)
			{
				UK2Node_FunctionEntry const* const Node = EntryPoints[0];
				if (Node)
				{
					UFunction* const SignatureFunction = FindField<UFunction>(Node->SignatureClass, Node->SignatureName);
					bNodeIsInConstructionScript = SignatureFunction && (SignatureFunction->GetFName() == Schema->FN_UserConstructionScript);
				}
			}
		}

		if ( bNodeIsInConstructionScript )
		{
			MessageLog.Warning(*LOCTEXT("FunctionUnsafeDuringConstruction", "Function '@@' is unsafe to call in a construction script.").ToString(), this);
		}
	}
}

void UK2Node_CallFunction::Serialize(FArchive& Ar)
{
	Super::Serialize(Ar);

	if (Ar.IsLoading())
	{
		if (Ar.UE4Ver() < VER_UE4_SWITCH_CALL_NODE_TO_USE_MEMBER_REFERENCE)
		{
			UFunction* Function = FindField<UFunction>(CallFunctionClass_DEPRECATED, CallFunctionName_DEPRECATED);
			const bool bProbablySelfCall = (CallFunctionClass_DEPRECATED == NULL) || ((Function != NULL) && (Function->GetOuterUClass()->ClassGeneratedBy == GetBlueprint()));

			FunctionReference.SetDirect(CallFunctionName_DEPRECATED, FGuid(), CallFunctionClass_DEPRECATED, bProbablySelfCall);
		}

		if(Ar.UE4Ver() < VER_UE4_K2NODE_REFERENCEGUIDS)
		{
			FGuid FunctionGuid;

			if (UBlueprint::GetGuidFromClassByFieldName<UFunction>(GetBlueprint()->GeneratedClass, FunctionReference.GetMemberName(), FunctionGuid))
			{
				const bool bSelf = FunctionReference.IsSelfContext();
				FunctionReference.SetDirect(FunctionReference.GetMemberName(), FunctionGuid, (bSelf ? NULL : FunctionReference.GetMemberParentClass((UClass*)NULL)), bSelf);
			}
		}
	}
}

void UK2Node_CallFunction::PostPlacedNewNode()
{
	Super::PostPlacedNewNode();

	// Try re-setting the function given our new parent scope, in case it turns an external to an internal, or vis versa
	FunctionReference.RefreshGivenNewSelfScope<UFunction>(this);
}

FNodeHandlingFunctor* UK2Node_CallFunction::CreateNodeHandler(FKismetCompilerContext& CompilerContext) const
{
	return new FKCHandler_CallFunction(CompilerContext);
}

void UK2Node_CallFunction::ExpandNode(class FKismetCompilerContext& CompilerContext, UEdGraph* SourceGraph)
{
	if (CompilerContext.bIsFullCompile)
	{
		const UEdGraphSchema_K2* Schema = CompilerContext.GetSchema();
		UFunction* Function = GetTargetFunction();

		// connect DefaultToSelf and WorldContext inside static functions to proper 'self'  
		const bool bInsideBpFuncLibrary = CompilerContext.Blueprint && (BPTYPE_FunctionLibrary == CompilerContext.Blueprint->BlueprintType);
		if (bInsideBpFuncLibrary && SourceGraph && Function)
		{
			TArray<UK2Node_FunctionEntry*> EntryPoints;
			SourceGraph->GetNodesOfClass(EntryPoints);
			if (1 != EntryPoints.Num())
			{
				CompilerContext.MessageLog.Warning(*FString::Printf(*LOCTEXT("WrongEntryPointsNum", "%i entry points found while expanding node @@").ToString(), EntryPoints.Num()), this);
			}
			else if (auto BetterSelfPin = EntryPoints[0]->GetAutoWorldContextPin())
			{
				FString const DefaultToSelfMetaValue = Function->GetMetaData(FBlueprintMetadata::MD_DefaultToSelf);
				FString const WorldContextMetaValue = Function->GetMetaData(FBlueprintMetadata::MD_WorldContext);

				struct FStructConnectHelper
				{
					static void Connect(const FString& PinName, UK2Node* Node, UEdGraphPin* BetterSelf, const UEdGraphSchema_K2* Schema, FCompilerResultsLog& MessageLog)
					{
						auto Pin = Node->FindPin(PinName);
						if (!PinName.IsEmpty() && Pin && !Pin->LinkedTo.Num())
						{
							const bool bConnected = Schema->TryCreateConnection(Pin, BetterSelf);
							if (!bConnected)
							{
								MessageLog.Warning(*LOCTEXT("DefaultToSelfNotConnected", "DefaultToSelf pin @@ from node @@ cannot be connected to @@").ToString(), Pin, Node, BetterSelf);
							}
						}
					}
				};
				FStructConnectHelper::Connect(DefaultToSelfMetaValue, this, BetterSelfPin, Schema, CompilerContext.MessageLog);
				FStructConnectHelper::Connect(WorldContextMetaValue, this, BetterSelfPin, Schema, CompilerContext.MessageLog);
			}
		}

		// If we have an enum param that is expanded, we handle that first
		if(bWantsEnumToExecExpansion)
		{
			if(Function)
			{
				// Get the metadata that identifies which param is the enum, and try and find it
				const FString& EnumParamName = Function->GetMetaData(FBlueprintMetadata::MD_ExpandEnumAsExecs);
				UByteProperty* EnumProp = FindField<UByteProperty>(Function, FName(*EnumParamName));
				if(EnumProp != NULL && EnumProp->Enum != NULL)
				{
					// Create normal exec input
					UEdGraphPin* ExecutePin = CreatePin(EGPD_Input, Schema->PC_Exec, TEXT(""), NULL, false, false, Schema->PN_Execute);

					// Create temp enum variable
					UK2Node_TemporaryVariable* TempEnumVarNode = CompilerContext.SpawnIntermediateNode<UK2Node_TemporaryVariable>(this, SourceGraph);
					TempEnumVarNode->VariableType.PinCategory = Schema->PC_Byte;
					TempEnumVarNode->VariableType.PinSubCategoryObject = EnumProp->Enum;
					TempEnumVarNode->AllocateDefaultPins();
					// Get the output pin
					UEdGraphPin* TempEnumVarOutput = TempEnumVarNode->GetVariablePin();

					// Connect temp enum variable to (hidden) enum pin
					UEdGraphPin* EnumParamPin = FindPin(EnumParamName);
					check(EnumParamPin);
					check(EnumParamPin->Direction == EGPD_Input);
					Schema->TryCreateConnection(TempEnumVarOutput, EnumParamPin);

					// Now we want to iterate over other exec inputs...
					for(int32 PinIdx=Pins.Num()-1; PinIdx>=0; PinIdx--)
					{
						UEdGraphPin* Pin = Pins[PinIdx];
						if( Pin != NULL && 
							Pin != ExecutePin &&
							Pin->Direction == EGPD_Input && 
							Pin->PinType.PinCategory == Schema->PC_Exec )
						{
							// Create node to set the temp enum var
							UK2Node_AssignmentStatement* AssignNode = CompilerContext.SpawnIntermediateNode<UK2Node_AssignmentStatement>(this, SourceGraph);
							AssignNode->AllocateDefaultPins();

							// Move connections from fake 'enum exec' pint to this assignment node
							CompilerContext.MovePinLinksToIntermediate(*Pin, *AssignNode->GetExecPin());

							// Connect this to out temp enum var
							Schema->TryCreateConnection(AssignNode->GetVariablePin(), TempEnumVarOutput);

							// Connect exec output to 'real' exec pin
							Schema->TryCreateConnection(AssignNode->GetThenPin(), ExecutePin);

							// set the literal enum value to set to
							AssignNode->GetValuePin()->DefaultValue = Pin->PinName;

							// Finally remove this 'cosmetic' exec pin
							Pins.RemoveAt(PinIdx);
						}
					}
				}
			}
		}

		// Then we go through and expand out array iteration if necessary
		const bool bAllowMultipleSelfs = AllowMultipleSelfs(true);
		UEdGraphPin* MultiSelf = Schema->FindSelfPin(*this, EEdGraphPinDirection::EGPD_Input);
		if(bAllowMultipleSelfs && MultiSelf && !MultiSelf->PinType.bIsArray)
		{
			const bool bProperInputToExpandForEach = 
				(1 == MultiSelf->LinkedTo.Num()) && 
				(NULL != MultiSelf->LinkedTo[0]) && 
				(MultiSelf->LinkedTo[0]->PinType.bIsArray);
			if(bProperInputToExpandForEach)
			{
				CallForEachElementInArrayExpansion(this, MultiSelf, CompilerContext, SourceGraph);
			}
		}
	}
}

void UK2Node_CallFunction::CallForEachElementInArrayExpansion(UK2Node* Node, UEdGraphPin* MultiSelf, FKismetCompilerContext& CompilerContext, UEdGraph* SourceGraph)
{
	const UEdGraphSchema_K2* Schema = CompilerContext.GetSchema();
	check(Node && MultiSelf && SourceGraph && Schema);
	const bool bProperInputToExpandForEach = 
		(1 == MultiSelf->LinkedTo.Num()) && 
		(NULL != MultiSelf->LinkedTo[0]) && 
		(MultiSelf->LinkedTo[0]->PinType.bIsArray);
	ensure(bProperInputToExpandForEach);

	UEdGraphPin* ThenPin = Node->FindPinChecked(Schema->PN_Then);

	// Create int Iterator
	UK2Node_TemporaryVariable* IteratorVar = CompilerContext.SpawnIntermediateNode<UK2Node_TemporaryVariable>(Node, SourceGraph);
	IteratorVar->VariableType.PinCategory = Schema->PC_Int;
	IteratorVar->AllocateDefaultPins();

	// Initialize iterator
	UK2Node_AssignmentStatement* InteratorInitialize = CompilerContext.SpawnIntermediateNode<UK2Node_AssignmentStatement>(Node, SourceGraph);
	InteratorInitialize->AllocateDefaultPins();
	InteratorInitialize->GetValuePin()->DefaultValue = TEXT("0");
	Schema->TryCreateConnection(IteratorVar->GetVariablePin(), InteratorInitialize->GetVariablePin());
	CompilerContext.MovePinLinksToIntermediate(*Node->GetExecPin(), *InteratorInitialize->GetExecPin());

	// Do loop branch
	UK2Node_IfThenElse* Branch = CompilerContext.SpawnIntermediateNode<UK2Node_IfThenElse>(Node, SourceGraph);
	Branch->AllocateDefaultPins();
	Schema->TryCreateConnection(InteratorInitialize->GetThenPin(), Branch->GetExecPin());
	CompilerContext.MovePinLinksToIntermediate(*ThenPin, *Branch->GetElsePin());

	// Do loop condition
	UK2Node_CallFunction* Condition = CompilerContext.SpawnIntermediateNode<UK2Node_CallFunction>(Node, SourceGraph); 
	Condition->SetFromFunction(UKismetMathLibrary::StaticClass()->FindFunctionByName(TEXT("Less_IntInt")));
	Condition->AllocateDefaultPins();
	Schema->TryCreateConnection(Condition->GetReturnValuePin(), Branch->GetConditionPin());
	Schema->TryCreateConnection(Condition->FindPinChecked(TEXT("A")), IteratorVar->GetVariablePin());

	// Array size
	UK2Node_CallArrayFunction* ArrayLength = CompilerContext.SpawnIntermediateNode<UK2Node_CallArrayFunction>(Node, SourceGraph); 
	ArrayLength->SetFromFunction(UKismetArrayLibrary::StaticClass()->FindFunctionByName(TEXT("Array_Length")));
	ArrayLength->AllocateDefaultPins();
	CompilerContext.CopyPinLinksToIntermediate(*MultiSelf, *ArrayLength->GetTargetArrayPin());
	ArrayLength->PinConnectionListChanged(ArrayLength->GetTargetArrayPin());
	Schema->TryCreateConnection(Condition->FindPinChecked(TEXT("B")), ArrayLength->GetReturnValuePin());

	// Get Element
	UK2Node_CallArrayFunction* GetElement = CompilerContext.SpawnIntermediateNode<UK2Node_CallArrayFunction>(Node, SourceGraph); 
	GetElement->SetFromFunction(UKismetArrayLibrary::StaticClass()->FindFunctionByName(TEXT("Array_Get")));
	GetElement->AllocateDefaultPins();
	CompilerContext.CopyPinLinksToIntermediate(*MultiSelf, *GetElement->GetTargetArrayPin());
	GetElement->PinConnectionListChanged(GetElement->GetTargetArrayPin());
	Schema->TryCreateConnection(GetElement->FindPinChecked(TEXT("Index")), IteratorVar->GetVariablePin());

	// Iterator increment
	UK2Node_CallFunction* Increment = CompilerContext.SpawnIntermediateNode<UK2Node_CallFunction>(Node, SourceGraph); 
	Increment->SetFromFunction(UKismetMathLibrary::StaticClass()->FindFunctionByName(TEXT("Add_IntInt")));
	Increment->AllocateDefaultPins();
	Schema->TryCreateConnection(Increment->FindPinChecked(TEXT("A")), IteratorVar->GetVariablePin());
	Increment->FindPinChecked(TEXT("B"))->DefaultValue = TEXT("1");

	// Iterator assigned
	UK2Node_AssignmentStatement* IteratorAssign = CompilerContext.SpawnIntermediateNode<UK2Node_AssignmentStatement>(Node, SourceGraph);
	IteratorAssign->AllocateDefaultPins();
	Schema->TryCreateConnection(IteratorAssign->GetVariablePin(), IteratorVar->GetVariablePin());
	Schema->TryCreateConnection(IteratorAssign->GetValuePin(), Increment->GetReturnValuePin());
	Schema->TryCreateConnection(IteratorAssign->GetThenPin(), Branch->GetExecPin());

	// Connect pins from intermediate nodes back in to the original node
	Schema->TryCreateConnection(Branch->GetThenPin(), Node->GetExecPin());
	Schema->TryCreateConnection(ThenPin, IteratorAssign->GetExecPin());
	Schema->TryCreateConnection(GetElement->FindPinChecked(TEXT("Item")), MultiSelf);
}

FName UK2Node_CallFunction::GetCornerIcon() const
{
	if (const UFunction* Function = GetTargetFunction())
	{
		if (Function->HasAllFunctionFlags(FUNC_BlueprintAuthorityOnly))
		{
			return TEXT("Graph.Replication.AuthorityOnly");		
		}
		else if (Function->HasAllFunctionFlags(FUNC_BlueprintCosmetic))
		{
			return TEXT("Graph.Replication.ClientEvent");
		}
		else if(Function->HasMetaData(FBlueprintMetadata::MD_Latent))
		{
			return TEXT("Graph.Latent.LatentIcon");
		}
	}
	return Super::GetCornerIcon();
}

FName UK2Node_CallFunction::GetPaletteIcon(FLinearColor& OutColor) const
{
	static const FName NativeMakeFunc(TEXT("NativeMakeFunc"));
	static const FName NativeBrakeFunc(TEXT("NativeBreakFunc"));

	auto Function = GetTargetFunction();
	if (Function && Function->HasMetaData(NativeMakeFunc))
	{
		return TEXT("GraphEditor.MakeStruct_16x");
	}
	else if (Function && Function->HasMetaData(NativeBrakeFunc))
	{
		return TEXT("GraphEditor.BreakStruct_16x");
	}
	// Check to see if the function is calling an function that could be an event, display the event icon instead.
	else if (Function && UEdGraphSchema_K2::FunctionCanBePlacedAsEvent(Function))
	{
		return TEXT("GraphEditor.Event_16x");
	}
	else
	{
		OutColor = GetNodeTitleColor();
		return TEXT("Kismet.AllClasses.FunctionIcon");
	}
}

FText UK2Node_CallFunction::GetToolTipHeading() const
{
	FText Heading = Super::GetToolTipHeading();

	struct FHeadingBuilder
	{
		FHeadingBuilder(FText InitialHeading) : ConstructedHeading(InitialHeading) {}

		void Append(FText HeadingAddOn)
		{
			if (ConstructedHeading.IsEmpty())
			{
				ConstructedHeading = HeadingAddOn;
			}
			else 
			{
				ConstructedHeading = FText::Format(FText::FromString("{0}\n{1}"), HeadingAddOn, ConstructedHeading);
			}
		}

		FText ConstructedHeading;
	};
	FHeadingBuilder HeadingBuilder(Super::GetToolTipHeading());

	if (const UFunction* Function = GetTargetFunction())
	{
		if (Function->HasAllFunctionFlags(FUNC_BlueprintAuthorityOnly))
		{
			HeadingBuilder.Append(LOCTEXT("ServerOnlyFunc", "Server Only"));	
		}
		if (Function->HasAllFunctionFlags(FUNC_BlueprintCosmetic))
		{
			HeadingBuilder.Append(LOCTEXT("ClientOnlyFunc", "Client Only"));
		}
		if(Function->HasMetaData(FBlueprintMetadata::MD_Latent))
		{
			HeadingBuilder.Append(LOCTEXT("LatentFunc", "Latent"));
		}
	}

	return HeadingBuilder.ConstructedHeading;
}

bool UK2Node_CallFunction::HasExternalBlueprintDependencies(TArray<class UStruct*>* OptionalOutput) const
{
	const UClass* SourceClass = FunctionReference.GetMemberParentClass(this);
	const UBlueprint* SourceBlueprint = GetBlueprint();
	const bool bResult = (SourceClass != NULL) && (SourceClass->ClassGeneratedBy != NULL) && (SourceClass->ClassGeneratedBy != SourceBlueprint);
	if (bResult && OptionalOutput)
	{
		OptionalOutput->Add(GetTargetFunction());
	}
	return bResult || Super::HasExternalBlueprintDependencies(OptionalOutput);
}

UEdGraph* UK2Node_CallFunction::GetFunctionGraph() const
{
	return FindObject<UEdGraph>(GetBlueprint(), *(FunctionReference.GetMemberName().ToString()));
}

bool UK2Node_CallFunction::IsStructureWildcardProperty(const UFunction* Function, const FString& PropertyName)
{
	if (Function && !PropertyName.IsEmpty())
	{
		TArray<FString> Names;
		FCustomStructureParamHelper::FillCustomStructureParameterNames(Function, Names);
		if (Names.Contains(PropertyName))
		{
			return true;
		}
	}
	return false;
}

#undef LOCTEXT_NAMESPACE<|MERGE_RESOLUTION|>--- conflicted
+++ resolved
@@ -139,8 +139,6 @@
 
 
 FText UK2Node_CallFunction::GetNodeTitle(ENodeTitleType::Type TitleType) const
-<<<<<<< HEAD
-=======
 {
 	FString FunctionName;
 	FString ContextString;
@@ -176,7 +174,6 @@
 }
 
 FString UK2Node_CallFunction::GetNodeNativeTitle(ENodeTitleType::Type TitleType) const
->>>>>>> ed5a1010
 {
 	// Do not setup this function for localization, intentionally left unlocalized!
 	FString FunctionName;
@@ -195,45 +192,6 @@
 		if ((GEditor != NULL) && (GetDefault<UEditorStyleSettings>()->bShowFriendlyNames))
 		{
 			FunctionName = FName::NameToDisplayString(FunctionName, false);
-<<<<<<< HEAD
-		}
-	}
-
-	if(TitleType == ENodeTitleType::FullTitle)
-	{
-		FFormatNamedArguments Args;
-		Args.Add(TEXT("FunctionName"), FText::FromString(FunctionName));
-		Args.Add(TEXT("ContextString"), FText::FromString(ContextString));
-		Args.Add(TEXT("RPCString"), FText::FromString(RPCString));
-		return FText::Format(LOCTEXT("CallFunction_FullTitle", "{FunctionName}{ContextString}{RPCString}"), Args);
-	}
-	else
-	{
-		return FText::FromString(FunctionName);
-	}
-}
-
-FString UK2Node_CallFunction::GetNodeNativeTitle(ENodeTitleType::Type TitleType) const
-{
-	// Do not setup this function for localization, intentionally left unlocalized!
-	FString FunctionName;
-	FString ContextString;
-	FString RPCString;
-
-	if (UFunction* Function = GetTargetFunction())
-	{
-		RPCString = UK2Node_Event::GetLocalizedNetString(Function->FunctionFlags, true);
-		FunctionName = UK2Node_CallFunction::GetUserFacingFunctionName(Function);
-		ContextString = GetFunctionContextString();
-	}
-	else
-	{
-		FunctionName = FunctionReference.GetMemberName().ToString();
-		if ((GEditor != NULL) && (GetDefault<UEditorStyleSettings>()->bShowFriendlyNames))
-		{
-			FunctionName = FName::NameToDisplayString(FunctionName, false);
-=======
->>>>>>> ed5a1010
 		}
 	}
 
