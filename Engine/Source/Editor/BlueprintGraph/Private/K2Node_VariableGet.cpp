// Copyright 1998-2015 Epic Games, Inc. All Rights Reserved.


#include "BlueprintGraphPrivatePCH.h"
#include "KismetCompiler.h"
#include "ScopedTransaction.h"
#include "Kismet/KismetTextLibrary.h"
#include "Kismet/KismetSystemLibrary.h"

//////////////////////////////////////////////////////////////////////////
// FKCHandler_VariableGet

#define LOCTEXT_NAMESPACE "K2Node"

class FKCHandler_VariableGet : public FNodeHandlingFunctor
{
public:
	FKCHandler_VariableGet(FKismetCompilerContext& InCompilerContext)
		: FNodeHandlingFunctor(InCompilerContext)
	{
	}

	virtual void RegisterNet(FKismetFunctionContext& Context, UEdGraphPin* Net) override
	{
		// This net is a variable read
		ResolveAndRegisterScopedTerm(Context, Net, Context.VariableReferences);
	}

	virtual void RegisterNets(FKismetFunctionContext& Context, UEdGraphNode* Node) override
	{
		UK2Node_Variable* VarNode = Cast<UK2Node_Variable>(Node);
		if (VarNode)
		{
			VarNode->CheckForErrors(CompilerContext.GetSchema(), Context.MessageLog);
		}

		// Report an error that the local variable could not be found
		if(VarNode->VariableReference.IsLocalScope() && VarNode->GetPropertyForVariable() == NULL)
		{
			FFormatNamedArguments Args;
			Args.Add(TEXT("VariableName"), FText::FromName(VarNode->VariableReference.GetMemberName()));

			if(VarNode->VariableReference.GetMemberScopeName() != Context.Function->GetName())
			{
				Args.Add(TEXT("ScopeName"), FText::FromString(VarNode->VariableReference.GetMemberScopeName()));
				CompilerContext.MessageLog.Warning(*FText::Format(LOCTEXT("LocalVariableNotFoundInScope_Error", "Unable to find local variable with name '{VariableName}' for @@, scope expected: @@, scope found: {ScopeName}"), Args).ToString(), Node, Node->GetGraph());
			}
			else
			{
				CompilerContext.MessageLog.Warning(*FText::Format(LOCTEXT("LocalVariableNotFound_Error", "Unable to find local variable with name '{VariableName}' for @@"), Args).ToString(), Node);
			}
		}

		FNodeHandlingFunctor::RegisterNets(Context, Node);
	}
};

namespace K2Node_VariableGetImpl
{
	/**
	 * Shared utility method for retrieving a UK2Node_VariableGet's bare tooltip.
	 * 
	 * @param  VarName	The name of the variable that the node represents.
	 * @return A formatted text string, describing what the VariableGet node does.
	 */
	static FText GetBaseTooltip(FName VarName);
}

static FText K2Node_VariableGetImpl::GetBaseTooltip(FName VarName)
{
	FFormatNamedArguments Args;
	Args.Add(TEXT("VarName"), FText::FromName(VarName));

	return FText::Format(LOCTEXT("GetVariableTooltip", "Read the value of variable {VarName}"), Args);

}

UK2Node_VariableGet::UK2Node_VariableGet(const FObjectInitializer& ObjectInitializer)
	: Super(ObjectInitializer)
	, bIsPureGet(true)
{
}

void UK2Node_VariableGet::CreateNonPurePins(TArray<UEdGraphPin*>* InOldPinsPtr)
{
	const UEdGraphSchema_K2* K2Schema = Cast<UEdGraphSchema_K2>(GetSchema());
	check(K2Schema != nullptr);
	if (!K2Schema->DoesGraphSupportImpureFunctions(GetGraph()))
	{
		bIsPureGet = true;
	}

	if (!bIsPureGet)
	{
		FEdGraphPinType PinType;
		UProperty* VariableProperty = GetPropertyForVariable();

		// We need the pin's type, to both see if it's an array and if it is of the correct types to remain an impure node
		if (VariableProperty)
		{
			K2Schema->ConvertPropertyToPinType(GetPropertyForVariable(), PinType);
		}
		// If there is no property and we are given some old pins to look at, find the old value pin and use the type there
		// This allows nodes to be pasted into other BPs without access to the property
		else if(InOldPinsPtr)
		{
			// find old variable pin and use the type.
			const FString PinName = GetVarNameString();
			for(auto Iter = InOldPinsPtr->CreateConstIterator(); Iter; ++Iter)
			{
				if(const UEdGraphPin* Pin = *Iter)
				{
					if(PinName == Pin->PinName)
					{
						PinType = Pin->PinType;
						break;
					}
				}
			}

		}

		if (IsValidTypeForNonPure(PinType))
		{
			// Input - Execution Pin
			CreatePin(EGPD_Input, K2Schema->PC_Exec, TEXT(""), NULL, false, false, K2Schema->PN_Execute);

			// Output - Execution Pins
			UEdGraphPin* ValidPin = CreatePin(EGPD_Output, K2Schema->PC_Exec, TEXT(""), NULL, false, false, K2Schema->PN_Then);
			ValidPin->PinFriendlyName = LOCTEXT("Valid", "Is Valid");

			UEdGraphPin* InvalidPin = CreatePin(EGPD_Output, K2Schema->PC_Exec, TEXT(""), NULL, false, false, K2Schema->PN_Else);
			InvalidPin->PinFriendlyName = LOCTEXT("Invalid", "Is Not Valid");
		}
		else
		{
			bIsPureGet = true;
		}
	}
}

void UK2Node_VariableGet::AllocateDefaultPins()
{
	if(GetVarName() != NAME_None)
	{
		CreateNonPurePins(nullptr);

		if(CreatePinForVariable(EGPD_Output))
		{
			CreatePinForSelf();
		}
	}

	Super::AllocateDefaultPins();
}

void UK2Node_VariableGet::ReallocatePinsDuringReconstruction(TArray<UEdGraphPin*>& OldPins)
{
	if(GetVarName() != NAME_None)
	{
		CreateNonPurePins(&OldPins);

		if(!CreatePinForVariable(EGPD_Output))
		{
			if(!RecreatePinForVariable(EGPD_Output, OldPins))
			{
				return;
			}
		}
		CreatePinForSelf();
	}
}

FText UK2Node_VariableGet::GetPropertyTooltip(UProperty const* VariableProperty)
{
	FName VarName = NAME_None;
	if (VariableProperty != nullptr)
	{
		VarName = VariableProperty->GetFName();

		UClass* SourceClass = VariableProperty->GetOwnerClass();
		// discover if the variable property is a non blueprint user variable
		bool const bIsNativeVariable = (SourceClass != nullptr) && (SourceClass->ClassGeneratedBy == nullptr);
		FName const TooltipMetaKey(TEXT("tooltip"));

		FText SubTooltip;
		if (bIsNativeVariable)
		{
			FText const PropertyTooltip = VariableProperty->GetToolTipText();
			if (!PropertyTooltip.IsEmpty())
			{
				// See if the native property has a tooltip
				SubTooltip = PropertyTooltip;
				FString TooltipName = FString::Printf(TEXT("%s.%s"), *VarName.ToString(), *TooltipMetaKey.ToString());
				FText::FindText(*VariableProperty->GetFullGroupName(true), *TooltipName, SubTooltip);
			}
		}
		else if (UBlueprint* VarBlueprint = Cast<UBlueprint>(SourceClass->ClassGeneratedBy))
		{
			FString UserTooltipData;
			if (FBlueprintEditorUtils::GetBlueprintVariableMetaData(VarBlueprint, VarName, /*InLocalVarScope =*/nullptr, TooltipMetaKey, UserTooltipData))
			{
				SubTooltip = FText::FromString(UserTooltipData);
			}
		}

		if (!SubTooltip.IsEmpty())
		{
			FFormatNamedArguments Args;
			Args.Add(TEXT("VarName"), FText::FromName(VarName));
			Args.Add(TEXT("PropertyTooltip"), SubTooltip);

			return FText::Format(LOCTEXT("GetVariableProperty_Tooltip", "Read the value of variable {VarName}\n{PropertyTooltip}"), Args);
		}
	}
	return K2Node_VariableGetImpl::GetBaseTooltip(VarName);
}

FText UK2Node_VariableGet::GetBlueprintVarTooltip(FBPVariableDescription const& VarDesc)
{
	FName const TooltipMetaKey(TEXT("tooltip"));
	int32 const MetaIndex = VarDesc.FindMetaDataEntryIndexForKey(TooltipMetaKey);
	bool const bHasTooltipData = (MetaIndex != INDEX_NONE);

	if (bHasTooltipData)
	{
		FString UserTooltipData = VarDesc.GetMetaData(TooltipMetaKey);

		FFormatNamedArguments Args;
		Args.Add(TEXT("VarName"), FText::FromName(VarDesc.VarName));
		Args.Add(TEXT("UserTooltip"), FText::FromString(UserTooltipData));

		return FText::Format(LOCTEXT("GetVariableProperty_Tooltip", "Read the value of variable {VarName}\n{UserTooltip}"), Args);
	}
	return K2Node_VariableGetImpl::GetBaseTooltip(VarDesc.VarName);
}

FText UK2Node_VariableGet::GetTooltipText() const
{
	if (CachedTooltip.IsOutOfDate(this))
	{
		if (UProperty* Property = GetPropertyForVariable())
		{
			CachedTooltip.SetCachedText(GetPropertyTooltip(Property), this);
		}
		else if (FBPVariableDescription const* VarDesc = GetBlueprintVarDescription())
		{
			CachedTooltip.SetCachedText(GetBlueprintVarTooltip(*VarDesc), this);
		}
		else
		{
			CachedTooltip.SetCachedText(K2Node_VariableGetImpl::GetBaseTooltip(GetVarName()), this);
		}
	}
	return CachedTooltip;
}

FText UK2Node_VariableGet::GetNodeTitle(ENodeTitleType::Type TitleType) const
{
	// If there is only one variable being read, the title can be made the variable name
	FString OutputPinName;
	int32 NumOutputsFound = 0;

	for (int32 PinIndex = 0; PinIndex < Pins.Num(); ++PinIndex)
	{
		UEdGraphPin* Pin = Pins[PinIndex];
		if (Pin->Direction == EGPD_Output)
		{
			++NumOutputsFound;
			OutputPinName = Pin->PinName;
		}
	}

	if (NumOutputsFound != 1)
	{
		return LOCTEXT("Get", "Get");
	}
	else if (CachedNodeTitle.IsOutOfDate(this))
	{
		FFormatNamedArguments Args;
		Args.Add(TEXT("PinName"), FText::FromString(OutputPinName));
		// FText::Format() is slow, so we cache this to save on performance
		CachedNodeTitle.SetCachedText(FText::Format(LOCTEXT("GetPinName", "Get {PinName}"), Args), this);
	}
	return CachedNodeTitle;
}

FNodeHandlingFunctor* UK2Node_VariableGet::CreateNodeHandler(FKismetCompilerContext& CompilerContext) const
{
	return new FKCHandler_VariableGet(CompilerContext);
}

bool UK2Node_VariableGet::IsValidTypeForNonPure(const FEdGraphPinType& InPinType)
{
	return InPinType.bIsArray == false && (InPinType.PinCategory == UObject::StaticClass()->GetName() ||InPinType.PinCategory == UClass::StaticClass()->GetName());
}

void UK2Node_VariableGet::GetContextMenuActions(const FGraphNodeContextMenuBuilder& Context) const
{
	Super::GetContextMenuActions(Context);

	const UEdGraphPin* ValuePin = GetValuePin();
	if (IsValidTypeForNonPure(ValuePin->PinType))
	{
		Context.MenuBuilder->BeginSection("K2NodeVariableGet", LOCTEXT("VariableGetHeader", "Variable Get"));
		{
			FText MenuEntryTitle;
			FText MenuEntryTooltip;

			bool bCanTogglePurity = true;
			auto CanExecutePurityToggle = [](bool const bInCanTogglePurity)->bool
			{
				return bInCanTogglePurity;
			};

			if (bIsPureGet)
			{
				MenuEntryTitle   = LOCTEXT("ConvertToImpureGetTitle",   "Convert to Validated Get");
<<<<<<< HEAD
				MenuEntryTooltip = LOCTEXT("ConvertToImpureGetTooltip", "Removes the execution pins to make the node more versitile.");
=======
				MenuEntryTooltip = LOCTEXT("ConvertToImpureGetTooltip", "Adds in branching execution pins so that you can separately handle when the returned value is valid/invalid.");
>>>>>>> a8a797ea

				const UEdGraphSchema_K2* K2Schema = Cast<UEdGraphSchema_K2>(GetSchema());
				check(K2Schema != nullptr);

				bCanTogglePurity = K2Schema->DoesGraphSupportImpureFunctions(GetGraph());
				if (!bCanTogglePurity)
				{
					MenuEntryTooltip = LOCTEXT("CannotMakeImpureGetTooltip", "This graph does not support impure calls!");
				}
			}
			else
			{
				MenuEntryTitle   = LOCTEXT("ConvertToPureGetTitle",   "Convert to pure Get");
				MenuEntryTooltip = LOCTEXT("ConvertToPureGetTooltip", "Removes the execution pins to make the node more versatile.");
			}

			Context.MenuBuilder->AddMenuEntry(
				MenuEntryTitle,
				MenuEntryTooltip,
				FSlateIcon(),
				FUIAction(
				FExecuteAction::CreateUObject(this, &UK2Node_VariableGet::TogglePurity),
				FCanExecuteAction::CreateStatic(CanExecutePurityToggle, bCanTogglePurity),
				FIsActionChecked()
				)
				);
		}
		Context.MenuBuilder->EndSection();
	}
}

void UK2Node_VariableGet::TogglePurity()
{
	FText TransactionTitle;
	if(!bIsPureGet)
	{
		TransactionTitle = LOCTEXT("TogglePureGet", "Convert to Pure Get");
	}
	else
	{
		TransactionTitle = LOCTEXT("ToggleImpureGet", "Convert to Impure Get");
	}
	const FScopedTransaction Transaction( TransactionTitle );
	Modify();

	SetPurity(!bIsPureGet);
}

void UK2Node_VariableGet::SetPurity(bool bNewPurity)
{
	if (bNewPurity != bIsPureGet)
	{
		bIsPureGet = bNewPurity;

		bool const bHasBeenConstructed = (Pins.Num() > 0);
		if (bHasBeenConstructed)
		{
			ReconstructNode();
		}
	}
}

void UK2Node_VariableGet::ExpandNode(class FKismetCompilerContext& CompilerContext, UEdGraph* SourceGraph)
{
	Super::ExpandNode(CompilerContext, SourceGraph);

	// Do not attempt to expand the node when not a pure get nor when there is no property. Normal compilation error detection will detect the missing property.
	if (!bIsPureGet && GetPropertyForVariable() != nullptr)
	{
		const UEdGraphSchema_K2* Schema = CompilerContext.GetSchema();
		UEdGraphPin* ValuePin = GetValuePin();

		// Impure Get nodes convert into three nodes:
		// 1. A pure Get node
		// 2. An IsValid node
		// 3. A Branch node (only impure part
		
		// Create the impure Get node
		UK2Node_VariableGet* VariableGetNode = CompilerContext.SpawnIntermediateNode<UK2Node_VariableGet>(this, SourceGraph);
		VariableGetNode->VariableReference = VariableReference;
		VariableGetNode->AllocateDefaultPins();
		CompilerContext.MessageLog.NotifyIntermediateObjectCreation(VariableGetNode, this);

		// Move pin links from Get node we are expanding, to the new pure one we've created
		CompilerContext.MovePinLinksToIntermediate(*ValuePin, *VariableGetNode->GetValuePin());
		CompilerContext.MovePinLinksToIntermediate(*FindPin(Schema->PN_Self), *VariableGetNode->FindPin(Schema->PN_Self));

		// Create the IsValid node
		UK2Node_CallFunction* IsValidFunction = CompilerContext.SpawnIntermediateNode<UK2Node_CallFunction>(this, SourceGraph);

		// Based on if the type is an "Object" or a "Class" changes which function to use
		if (ValuePin->PinType.PinCategory == UObject::StaticClass()->GetName())
		{
			IsValidFunction->SetFromFunction(UKismetSystemLibrary::StaticClass()->FindFunctionByName(GET_MEMBER_NAME_CHECKED(UKismetSystemLibrary, IsValid)));
		}
		else if (ValuePin->PinType.PinCategory == UClass::StaticClass()->GetName())
		{
			IsValidFunction->SetFromFunction(UKismetSystemLibrary::StaticClass()->FindFunctionByName(GET_MEMBER_NAME_CHECKED(UKismetSystemLibrary, IsValidClass)));
		}
		IsValidFunction->AllocateDefaultPins();
		CompilerContext.MessageLog.NotifyIntermediateObjectCreation(IsValidFunction, this);

		// Connect the value pin from the new Get node to the IsValid
		UEdGraphPin* ObjectPin = IsValidFunction->Pins[1];
		check(ObjectPin->Direction == EGPD_Input);
		ObjectPin->MakeLinkTo(VariableGetNode->GetValuePin());

		// Create the Branch node
		UK2Node_IfThenElse* BranchNode = CompilerContext.SpawnIntermediateNode<UK2Node_IfThenElse>(this, SourceGraph);
		BranchNode->AllocateDefaultPins();
		CompilerContext.MessageLog.NotifyIntermediateObjectCreation(BranchNode, this);

		// Connect the bool output pin from IsValid node to the Branch node
		UEdGraphPin* BoolPin = IsValidFunction->Pins[2];
		check(BoolPin->Direction == EGPD_Output);
		BoolPin->MakeLinkTo(BranchNode->GetConditionPin());

		// Connect the Branch node to the input of the impure Get node
		CompilerContext.MovePinLinksToIntermediate(*GetExecPin(), *BranchNode->GetExecPin());

		// Move the two Branch pins to the Branch node
		CompilerContext.MovePinLinksToIntermediate(*FindPin(Schema->PN_Then), *BranchNode->FindPin(Schema->PN_Then));
		CompilerContext.MovePinLinksToIntermediate(*FindPin(Schema->PN_Else), *BranchNode->FindPin(Schema->PN_Else));

		BreakAllNodeLinks();
	}
}

void UK2Node_VariableGet::Serialize(FArchive& Ar)
{
	// The following code is to attempt to log info related to UE-19729
	if (Ar.IsSaving() && !Ar.IsTransacting())
	{
		if (UEdGraph* Graph = Cast<UEdGraph>(GetOuter()))
		{
			if (UBlueprint* Blueprint = FBlueprintEditorUtils::FindBlueprintForGraph(Graph))
			{
				if (!Blueprint->bBeingCompiled)
				{
					FString VariableName = GetVarNameString();
					FString BlueprintPath = Blueprint->GetPathName();
					FString SetupStyle = bIsPureGet? TEXT("pure") : TEXT("validated");
					UE_LOG(LogBlueprintUserMessages, Log, TEXT("Serialization for Get node for variable '%s' in Blueprint '%s' which is setup as %s"), *VariableName, *BlueprintPath, *SetupStyle);

					// The following line may spur the crash noted in UE-19729 and will confirm that the crash happens before the FiB gather.
					GetNodeTitle(ENodeTitleType::ListView);
				}
			}
			
		}
	}
	Super::Serialize(Ar);
}


#undef LOCTEXT_NAMESPACE<|MERGE_RESOLUTION|>--- conflicted
+++ resolved
@@ -316,11 +316,7 @@
 			if (bIsPureGet)
 			{
 				MenuEntryTitle   = LOCTEXT("ConvertToImpureGetTitle",   "Convert to Validated Get");
-<<<<<<< HEAD
-				MenuEntryTooltip = LOCTEXT("ConvertToImpureGetTooltip", "Removes the execution pins to make the node more versitile.");
-=======
 				MenuEntryTooltip = LOCTEXT("ConvertToImpureGetTooltip", "Adds in branching execution pins so that you can separately handle when the returned value is valid/invalid.");
->>>>>>> a8a797ea
 
 				const UEdGraphSchema_K2* K2Schema = Cast<UEdGraphSchema_K2>(GetSchema());
 				check(K2Schema != nullptr);
