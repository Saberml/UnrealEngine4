// Copyright 1998-2016 Epic Games, Inc. All Rights Reserved.


#include "BlueprintGraphPrivatePCH.h"
#include "KismetCompiler.h"
#include "ScopedTransaction.h"
#include "Kismet/KismetTextLibrary.h"
#include "Kismet/KismetSystemLibrary.h"

//////////////////////////////////////////////////////////////////////////
// FKCHandler_VariableGet

#define LOCTEXT_NAMESPACE "K2Node"

class FKCHandler_VariableGet : public FNodeHandlingFunctor
{
public:
	FKCHandler_VariableGet(FKismetCompilerContext& InCompilerContext)
		: FNodeHandlingFunctor(InCompilerContext)
	{
	}

	virtual void RegisterNet(FKismetFunctionContext& Context, UEdGraphPin* Net) override
	{
		// This net is a variable read
		ResolveAndRegisterScopedTerm(Context, Net, Context.VariableReferences);
	}

	virtual void RegisterNets(FKismetFunctionContext& Context, UEdGraphNode* Node) override
	{
		UK2Node_Variable* VarNode = Cast<UK2Node_Variable>(Node);
		if (VarNode)
		{
			VarNode->CheckForErrors(CompilerContext.GetSchema(), Context.MessageLog);
		}

		// Report an error that the local variable could not be found
		if(VarNode->VariableReference.IsLocalScope() && VarNode->GetPropertyForVariable() == NULL)
		{
			FFormatNamedArguments Args;
			Args.Add(TEXT("VariableName"), FText::FromName(VarNode->VariableReference.GetMemberName()));

			if(VarNode->VariableReference.GetMemberScopeName() != Context.Function->GetName())
			{
				Args.Add(TEXT("ScopeName"), FText::FromString(VarNode->VariableReference.GetMemberScopeName()));
				CompilerContext.MessageLog.Warning(*FText::Format(LOCTEXT("LocalVariableNotFoundInScope_Error", "Unable to find local variable with name '{VariableName}' for @@, scope expected: @@, scope found: {ScopeName}"), Args).ToString(), Node, Node->GetGraph());
			}
			else
			{
				CompilerContext.MessageLog.Warning(*FText::Format(LOCTEXT("LocalVariableNotFound_Error", "Unable to find local variable with name '{VariableName}' for @@"), Args).ToString(), Node);
			}
		}

		FNodeHandlingFunctor::RegisterNets(Context, Node);
	}
};

namespace K2Node_VariableGetImpl
{
	/**
	 * Shared utility method for retrieving a UK2Node_VariableGet's bare tooltip.
	 * 
	 * @param  VarName	The name of the variable that the node represents.
	 * @return A formatted text string, describing what the VariableGet node does.
	 */
	static FText GetBaseTooltip(FName VarName);
}

static FText K2Node_VariableGetImpl::GetBaseTooltip(FName VarName)
{
	FFormatNamedArguments Args;
	Args.Add(TEXT("VarName"), FText::FromName(VarName));

	return FText::Format(LOCTEXT("GetVariableTooltip", "Read the value of variable {VarName}"), Args);

}

UK2Node_VariableGet::UK2Node_VariableGet(const FObjectInitializer& ObjectInitializer)
	: Super(ObjectInitializer)
	, bIsPureGet(true)
{
}

void UK2Node_VariableGet::CreateNonPurePins(TArray<UEdGraphPin*>* InOldPinsPtr)
{
	const UEdGraphSchema_K2* K2Schema = Cast<UEdGraphSchema_K2>(GetSchema());
	check(K2Schema != nullptr);
	if (!K2Schema->DoesGraphSupportImpureFunctions(GetGraph()))
	{
		bIsPureGet = true;
	}

	if (!bIsPureGet)
	{
		FEdGraphPinType PinType;
		UProperty* VariableProperty = GetPropertyForVariable();

		// We need the pin's type, to both see if it's an array and if it is of the correct types to remain an impure node
		if (VariableProperty)
		{
			K2Schema->ConvertPropertyToPinType(GetPropertyForVariable(), PinType);
		}
		// If there is no property and we are given some old pins to look at, find the old value pin and use the type there
		// This allows nodes to be pasted into other BPs without access to the property
		else if(InOldPinsPtr)
		{
			// find old variable pin and use the type.
			const FString PinName = GetVarNameString();
			for(auto Iter = InOldPinsPtr->CreateConstIterator(); Iter; ++Iter)
			{
				if(const UEdGraphPin* Pin = *Iter)
				{
					if(PinName == Pin->PinName)
					{
						PinType = Pin->PinType;
						break;
					}
				}
			}

		}

		if (IsValidTypeForNonPure(PinType))
		{
			// Input - Execution Pin
			CreatePin(EGPD_Input, K2Schema->PC_Exec, TEXT(""), NULL, false, false, K2Schema->PN_Execute);

			// Output - Execution Pins
			UEdGraphPin* ValidPin = CreatePin(EGPD_Output, K2Schema->PC_Exec, TEXT(""), NULL, false, false, K2Schema->PN_Then);
			ValidPin->PinFriendlyName = LOCTEXT("Valid", "Is Valid");

			UEdGraphPin* InvalidPin = CreatePin(EGPD_Output, K2Schema->PC_Exec, TEXT(""), NULL, false, false, K2Schema->PN_Else);
			InvalidPin->PinFriendlyName = LOCTEXT("Invalid", "Is Not Valid");
		}
		else
		{
			bIsPureGet = true;
		}
	}
}

void UK2Node_VariableGet::AllocateDefaultPins()
{
	if(GetVarName() != NAME_None)
	{
		CreateNonPurePins(nullptr);

		if(CreatePinForVariable(EGPD_Output))
		{
			CreatePinForSelf();
		}
	}

	Super::AllocateDefaultPins();
}

void UK2Node_VariableGet::ReallocatePinsDuringReconstruction(TArray<UEdGraphPin*>& OldPins)
{
	if(GetVarName() != NAME_None)
	{
		CreateNonPurePins(&OldPins);

		if(!CreatePinForVariable(EGPD_Output))
		{
			if(!RecreatePinForVariable(EGPD_Output, OldPins))
			{
				return;
			}
		}
		CreatePinForSelf();
	}
}

FText UK2Node_VariableGet::GetPropertyTooltip(UProperty const* VariableProperty)
{
	FName VarName = NAME_None;
	if (VariableProperty != nullptr)
	{
		VarName = VariableProperty->GetFName();

		UClass* SourceClass = VariableProperty->GetOwnerClass();
		// discover if the variable property is a non blueprint user variable
		bool const bIsNativeVariable = (SourceClass != nullptr) && (SourceClass->ClassGeneratedBy == nullptr);
		FName const TooltipMetaKey(TEXT("tooltip"));

		FText SubTooltip;
		if (bIsNativeVariable)
		{
			FText const PropertyTooltip = VariableProperty->GetToolTipText();
			if (!PropertyTooltip.IsEmpty())
			{
				// See if the native property has a tooltip
				SubTooltip = PropertyTooltip;
				FString TooltipName = FString::Printf(TEXT("%s.%s"), *VarName.ToString(), *TooltipMetaKey.ToString());
				FText::FindText(*VariableProperty->GetFullGroupName(true), *TooltipName, SubTooltip);
			}
		}
		else if (UBlueprint* VarBlueprint = Cast<UBlueprint>(SourceClass->ClassGeneratedBy))
		{
			FString UserTooltipData;
			if (FBlueprintEditorUtils::GetBlueprintVariableMetaData(VarBlueprint, VarName, /*InLocalVarScope =*/nullptr, TooltipMetaKey, UserTooltipData))
			{
				SubTooltip = FText::FromString(UserTooltipData);
			}
		}

		if (!SubTooltip.IsEmpty())
		{
			FFormatNamedArguments Args;
			Args.Add(TEXT("VarName"), FText::FromName(VarName));
			Args.Add(TEXT("PropertyTooltip"), SubTooltip);

			return FText::Format(LOCTEXT("GetVariableProperty_Tooltip", "Read the value of variable {VarName}\n{PropertyTooltip}"), Args);
		}
	}
	return K2Node_VariableGetImpl::GetBaseTooltip(VarName);
}

FText UK2Node_VariableGet::GetBlueprintVarTooltip(FBPVariableDescription const& VarDesc)
{
	FName const TooltipMetaKey(TEXT("tooltip"));
	int32 const MetaIndex = VarDesc.FindMetaDataEntryIndexForKey(TooltipMetaKey);
	bool const bHasTooltipData = (MetaIndex != INDEX_NONE);

	if (bHasTooltipData)
	{
		FString UserTooltipData = VarDesc.GetMetaData(TooltipMetaKey);

		FFormatNamedArguments Args;
		Args.Add(TEXT("VarName"), FText::FromName(VarDesc.VarName));
		Args.Add(TEXT("UserTooltip"), FText::FromString(UserTooltipData));

		return FText::Format(LOCTEXT("GetBlueprintVariable_Tooltip", "Read the value of variable {VarName}\n{UserTooltip}"), Args);
	}
	return K2Node_VariableGetImpl::GetBaseTooltip(VarDesc.VarName);
}

FText UK2Node_VariableGet::GetTooltipText() const
{
	if (CachedTooltip.IsOutOfDate(this))
	{
		if (UProperty* Property = GetPropertyForVariable())
		{
			CachedTooltip.SetCachedText(GetPropertyTooltip(Property), this);
		}
		else if (FBPVariableDescription const* VarDesc = GetBlueprintVarDescription())
		{
			CachedTooltip.SetCachedText(GetBlueprintVarTooltip(*VarDesc), this);
		}
		else
		{
			CachedTooltip.SetCachedText(K2Node_VariableGetImpl::GetBaseTooltip(GetVarName()), this);
		}
	}
	return CachedTooltip;
}

FText UK2Node_VariableGet::GetNodeTitle(ENodeTitleType::Type TitleType) const
{
	// If there is only one variable being read, the title can be made the variable name
	FString OutputPinName;
	int32 NumOutputsFound = 0;

	for (int32 PinIndex = 0; PinIndex < Pins.Num(); ++PinIndex)
	{
		UEdGraphPin* Pin = Pins[PinIndex];

		// The following code is to attempt to log info related to UE-19729
		if (TitleType == ENodeTitleType::ListView)
		{
			if (UEdGraph* Graph = Cast<UEdGraph>(GetOuter()))
			{
				FString VariableName = GetVarNameString();
				FString BlueprintPath = FBlueprintEditorUtils::FindBlueprintForGraph(Graph)->GetPathName();
				FString SetupStyle = bIsPureGet? TEXT("pure") : TEXT("validated");
				FString VariableResolves = (VariableReference.ResolveMember<UProperty>(GetBlueprintClassFromNode()) != nullptr)? TEXT("resolves") : TEXT("does not resolve");
				checkf(Pin, TEXT("Get node for variable '%s' in Blueprint '%s' which is setup as %s and has %d pins. Variable %s"), *VariableName, *BlueprintPath, *SetupStyle, Pins.Num(), *VariableResolves);
			}
		}

		if (Pin->Direction == EGPD_Output)
		{
			++NumOutputsFound;
			OutputPinName = Pin->PinName;
		}
	}

	if (NumOutputsFound != 1)
	{
		return LOCTEXT("Get", "Get");
	}
	else if (CachedNodeTitle.IsOutOfDate(this))
	{
		FFormatNamedArguments Args;
		Args.Add(TEXT("PinName"), FText::FromString(OutputPinName));
		// FText::Format() is slow, so we cache this to save on performance
		CachedNodeTitle.SetCachedText(FText::Format(LOCTEXT("GetPinName", "Get {PinName}"), Args), this);
	}
	return CachedNodeTitle;
}

FNodeHandlingFunctor* UK2Node_VariableGet::CreateNodeHandler(FKismetCompilerContext& CompilerContext) const
{
	return new FKCHandler_VariableGet(CompilerContext);
}

bool UK2Node_VariableGet::IsValidTypeForNonPure(const FEdGraphPinType& InPinType)
{
	return InPinType.bIsArray == false && (InPinType.PinCategory == UObject::StaticClass()->GetName() ||InPinType.PinCategory == UClass::StaticClass()->GetName());
}

void UK2Node_VariableGet::GetContextMenuActions(const FGraphNodeContextMenuBuilder& Context) const
{
	Super::GetContextMenuActions(Context);

	const UEdGraphPin* ValuePin = GetValuePin();
	if (IsValidTypeForNonPure(ValuePin->PinType))
	{
		Context.MenuBuilder->BeginSection("K2NodeVariableGet", LOCTEXT("VariableGetHeader", "Variable Get"));
		{
			FText MenuEntryTitle;
			FText MenuEntryTooltip;

			bool bCanTogglePurity = true;
			auto CanExecutePurityToggle = [](bool const bInCanTogglePurity)->bool
			{
				return bInCanTogglePurity;
			};

			if (bIsPureGet)
			{
				MenuEntryTitle   = LOCTEXT("ConvertToImpureGetTitle",   "Convert to Validated Get");
				MenuEntryTooltip = LOCTEXT("ConvertToImpureGetTooltip", "Adds in branching execution pins so that you can separately handle when the returned value is valid/invalid.");

				const UEdGraphSchema_K2* K2Schema = Cast<UEdGraphSchema_K2>(GetSchema());
				check(K2Schema != nullptr);

				bCanTogglePurity = K2Schema->DoesGraphSupportImpureFunctions(GetGraph());
				if (!bCanTogglePurity)
				{
					MenuEntryTooltip = LOCTEXT("CannotMakeImpureGetTooltip", "This graph does not support impure calls!");
				}
			}
			else
			{
				MenuEntryTitle   = LOCTEXT("ConvertToPureGetTitle",   "Convert to pure Get");
				MenuEntryTooltip = LOCTEXT("ConvertToPureGetTooltip", "Removes the execution pins to make the node more versatile.");
			}

			Context.MenuBuilder->AddMenuEntry(
				MenuEntryTitle,
				MenuEntryTooltip,
				FSlateIcon(),
				FUIAction(
				FExecuteAction::CreateUObject(this, &UK2Node_VariableGet::TogglePurity),
				FCanExecuteAction::CreateStatic(CanExecutePurityToggle, bCanTogglePurity),
				FIsActionChecked()
				)
				);
		}
		Context.MenuBuilder->EndSection();
	}
}

void UK2Node_VariableGet::TogglePurity()
{
	FText TransactionTitle;
	if(!bIsPureGet)
	{
		TransactionTitle = LOCTEXT("TogglePureGet", "Convert to Pure Get");
	}
	else
	{
		TransactionTitle = LOCTEXT("ToggleImpureGet", "Convert to Impure Get");
	}
	const FScopedTransaction Transaction( TransactionTitle );
	Modify();

	SetPurity(!bIsPureGet);
}

void UK2Node_VariableGet::SetPurity(bool bNewPurity)
{
	if (bNewPurity != bIsPureGet)
	{
		bIsPureGet = bNewPurity;

		bool const bHasBeenConstructed = (Pins.Num() > 0);
		if (bHasBeenConstructed)
		{
			ReconstructNode();
		}
	}
}

void UK2Node_VariableGet::ExpandNode(class FKismetCompilerContext& CompilerContext, UEdGraph* SourceGraph)
{
	Super::ExpandNode(CompilerContext, SourceGraph);

	// Do not attempt to expand the node when not a pure get nor when there is no property. Normal compilation error detection will detect the missing property.
	if (!bIsPureGet && GetPropertyForVariable() != nullptr)
	{
		const UEdGraphSchema_K2* Schema = CompilerContext.GetSchema();
		UEdGraphPin* ValuePin = GetValuePin();

		// Impure Get nodes convert into three nodes:
		// 1. A pure Get node
		// 2. An IsValid node
		// 3. A Branch node (only impure part
		
		// Create the impure Get node
		UK2Node_VariableGet* VariableGetNode = CompilerContext.SpawnIntermediateNode<UK2Node_VariableGet>(this, SourceGraph);
		VariableGetNode->VariableReference = VariableReference;
		VariableGetNode->AllocateDefaultPins();
		CompilerContext.MessageLog.NotifyIntermediateObjectCreation(VariableGetNode, this);

		// Move pin links from Get node we are expanding, to the new pure one we've created
		CompilerContext.MovePinLinksToIntermediate(*ValuePin, *VariableGetNode->GetValuePin());
		CompilerContext.MovePinLinksToIntermediate(*FindPin(Schema->PN_Self), *VariableGetNode->FindPin(Schema->PN_Self));

		// Create the IsValid node
		UK2Node_CallFunction* IsValidFunction = CompilerContext.SpawnIntermediateNode<UK2Node_CallFunction>(this, SourceGraph);

		// Based on if the type is an "Object" or a "Class" changes which function to use
		if (ValuePin->PinType.PinCategory == UObject::StaticClass()->GetName())
		{
			IsValidFunction->SetFromFunction(UKismetSystemLibrary::StaticClass()->FindFunctionByName(GET_MEMBER_NAME_CHECKED(UKismetSystemLibrary, IsValid)));
		}
		else if (ValuePin->PinType.PinCategory == UClass::StaticClass()->GetName())
		{
			IsValidFunction->SetFromFunction(UKismetSystemLibrary::StaticClass()->FindFunctionByName(GET_MEMBER_NAME_CHECKED(UKismetSystemLibrary, IsValidClass)));
		}
		IsValidFunction->AllocateDefaultPins();
		CompilerContext.MessageLog.NotifyIntermediateObjectCreation(IsValidFunction, this);

		// Connect the value pin from the new Get node to the IsValid
		UEdGraphPin* ObjectPin = IsValidFunction->Pins[1];
		check(ObjectPin->Direction == EGPD_Input);
		ObjectPin->MakeLinkTo(VariableGetNode->GetValuePin());

		// Create the Branch node
		UK2Node_IfThenElse* BranchNode = CompilerContext.SpawnIntermediateNode<UK2Node_IfThenElse>(this, SourceGraph);
		BranchNode->AllocateDefaultPins();
		CompilerContext.MessageLog.NotifyIntermediateObjectCreation(BranchNode, this);

		// Connect the bool output pin from IsValid node to the Branch node
		UEdGraphPin* BoolPin = IsValidFunction->Pins[2];
		check(BoolPin->Direction == EGPD_Output);
		BoolPin->MakeLinkTo(BranchNode->GetConditionPin());

		// Connect the Branch node to the input of the impure Get node
		CompilerContext.MovePinLinksToIntermediate(*GetExecPin(), *BranchNode->GetExecPin());

		// Move the two Branch pins to the Branch node
		CompilerContext.MovePinLinksToIntermediate(*FindPin(Schema->PN_Then), *BranchNode->FindPin(Schema->PN_Then));
		CompilerContext.MovePinLinksToIntermediate(*FindPin(Schema->PN_Else), *BranchNode->FindPin(Schema->PN_Else));

		BreakAllNodeLinks();
	}
}

void UK2Node_VariableGet::Serialize(FArchive& Ar)
{
	// The following code is to attempt to log info related to UE-19729
<<<<<<< HEAD
	if (Ar.IsSaving() && !Ar.IsTransacting())
	{
		if (UEdGraph* Graph = Cast<UEdGraph>(GetOuter()))
		{
			if (UBlueprint* Blueprint = FBlueprintEditorUtils::FindBlueprintForGraph(Graph))
			{
				if (!Blueprint->bBeingCompiled)
				{
					// The following line may spur the crash noted in UE-19729 and will confirm that the crash happens before the FiB gather.
					GetNodeTitle(ENodeTitleType::ListView);
				}
			}
			
=======
	if (Ar.IsSaving() && Ar.IsPersistent())
	{
		uint32 PortFlagsToSkip = PPF_Duplicate | PPF_DuplicateForPIE;
		if (!(Ar.GetPortFlags() & PortFlagsToSkip))
		{
			if (UEdGraph* Graph = Cast<UEdGraph>(GetOuter()))
			{
				if (UBlueprint* Blueprint = FBlueprintEditorUtils::FindBlueprintForGraph(Graph))
				{
					if (!Blueprint->bBeingCompiled)
					{
						// The following line may spur the crash noted in UE-19729 and will confirm that the crash happens before the FiB gather.
						GetNodeTitle(ENodeTitleType::ListView);
					}
				}
			}
>>>>>>> 73f66985
		}
	}
	Super::Serialize(Ar);
}


#undef LOCTEXT_NAMESPACE<|MERGE_RESOLUTION|>--- conflicted
+++ resolved
@@ -462,21 +462,6 @@
 void UK2Node_VariableGet::Serialize(FArchive& Ar)
 {
 	// The following code is to attempt to log info related to UE-19729
-<<<<<<< HEAD
-	if (Ar.IsSaving() && !Ar.IsTransacting())
-	{
-		if (UEdGraph* Graph = Cast<UEdGraph>(GetOuter()))
-		{
-			if (UBlueprint* Blueprint = FBlueprintEditorUtils::FindBlueprintForGraph(Graph))
-			{
-				if (!Blueprint->bBeingCompiled)
-				{
-					// The following line may spur the crash noted in UE-19729 and will confirm that the crash happens before the FiB gather.
-					GetNodeTitle(ENodeTitleType::ListView);
-				}
-			}
-			
-=======
 	if (Ar.IsSaving() && Ar.IsPersistent())
 	{
 		uint32 PortFlagsToSkip = PPF_Duplicate | PPF_DuplicateForPIE;
@@ -493,7 +478,6 @@
 					}
 				}
 			}
->>>>>>> 73f66985
 		}
 	}
 	Super::Serialize(Ar);
