--- conflicted
+++ resolved
@@ -935,14 +935,11 @@
 	{
 		bReturn = false;
 	}
-<<<<<<< HEAD
-=======
 	else if(Object->GetOutermost()->PackageFlags & PKG_PlayInEditor)
 	{
 		// Do not keep track of any PIE objects as we may prevent them from being cleaned up when ending PIE
 		bReturn = false;
 	}
->>>>>>> cce8678d
 	else if(Object->IsAsset())
 	{
 		bReturn = true;
@@ -1097,16 +1094,11 @@
 		BlueprintActionDatabaseImpl::AddSkeletonActions(**SkeletonIt, ClassActionList);
 	}
 
-<<<<<<< HEAD
+	FComponentTypeRegistry::Get().SubscribeToComponentList(ComponentTypes).RemoveAll(this);
+
 	// this handles creating entries for components that were loaded before the database was alive:
 	FComponentTypeRegistry::Get().SubscribeToComponentList(ComponentTypes).AddRaw(this, &FBlueprintActionDatabase::RefreshComponentActions);
 	RefreshComponentActions();
-=======
-	FComponentTypeRegistry::Get().SubscribeToComponentList(ComponentTypes).RemoveAll(this);
-
-	// this handles creating entries for components that were loaded before the database was alive:
-	FComponentTypeRegistry::Get().SubscribeToComponentList(ComponentTypes).AddRaw(this, &FBlueprintActionDatabase::RefreshComponentActions);
-	RefreshComponentActions();
 
 	// Refresh existing worlds
 	RefreshWorlds();
@@ -1128,7 +1120,6 @@
 			}
 		}
 	}
->>>>>>> cce8678d
 }
 
 //------------------------------------------------------------------------------
@@ -1268,8 +1259,6 @@
 		{
 			BlueprintAsset->OnChanged().AddRaw(this, &FBlueprintActionDatabase::OnBlueprintChanged);
 			BlueprintAsset->OnCompiled().AddRaw(this, &FBlueprintActionDatabase::OnBlueprintChanged);
-<<<<<<< HEAD
-=======
 		}
 	}
 
@@ -1296,7 +1285,6 @@
 					LevelScript->OnCompiled().AddRaw(this, &FBlueprintActionDatabase::OnBlueprintChanged);
 				}
 			}
->>>>>>> cce8678d
 		}
 	}
 
@@ -1348,11 +1336,7 @@
 }
 
 //------------------------------------------------------------------------------
-<<<<<<< HEAD
-void FBlueprintActionDatabase::ClearAssetActions(UObject* const AssetObject)
-=======
 bool FBlueprintActionDatabase::ClearAssetActions(UObject* const AssetObject)
->>>>>>> cce8678d
 {
 	FActionList* ActionList = ActionRegistry.Find(AssetObject);
 
@@ -1448,9 +1432,6 @@
 
 void FBlueprintActionDatabase::OnBlueprintChanged(UBlueprint* InBlueprint)
 {
-<<<<<<< HEAD
-	BlueprintActionDatabaseImpl::OnBlueprintChanged(InBlueprint);
-=======
 	if( InBlueprint->BlueprintType == BPTYPE_LevelScript )
 	{
 		// Levelscript blueprints are managed through their owning worlds.
@@ -1460,7 +1441,6 @@
 	{
 		BlueprintActionDatabaseImpl::OnBlueprintChanged(InBlueprint);
 	}
->>>>>>> cce8678d
 }
 
 #undef LOCTEXT_NAMESPACE