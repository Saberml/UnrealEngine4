--- conflicted
+++ resolved
@@ -11,19 +11,11 @@
 {
 	GENERATED_UCLASS_BODY()
 
-<<<<<<< HEAD
-	// Begin UObject interface
-	virtual void Serialize(FArchive& Ar) override;
-	// End of UObject interface
-
-	// Begin UEdGraphNode interface
-=======
 	//~ Begin UObject Interface
 	virtual void Serialize(FArchive& Ar) override;
 	//~ End UObject Interface
 
 	//~ Begin UEdGraphNode Interface
->>>>>>> 73f66985
 	virtual void AllocateDefaultPins() override;
 	virtual FText GetTooltipText() const override;
 	virtual FText GetNodeTitle(ENodeTitleType::Type TitleType) const override;
