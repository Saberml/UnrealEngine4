// Copyright 1998-2017 Epic Games, Inc. All Rights Reserved.

#include "PaintModePainter.h"

#include "Engine/Selection.h"

#include "Components/StaticMeshComponent.h"
#include "ComponentReregisterContext.h"
#include "StaticMeshResources.h"
#include "Components/SkeletalMeshComponent.h"


#include "MeshPaintModule.h"
#include "MeshPaintEdMode.h"

#include "MeshPaintHelpers.h"
#include "ScopedTransaction.h"

#include "Misc/FeedbackContext.h"
#include "MeshPaintSettings.h"
#include "Dialogs/Dialogs.h"

#include "Engine/TextureRenderTarget2D.h"
#include "CanvasTypes.h"
#include "CanvasItem.h"
#include "MeshPaintTypes.h"
#include "TexturePaintHelpers.h"

#include "VREditorMode.h"
#include "IVREditorModule.h"
#include "ViewportWorldInteraction.h"
#include "ViewportInteractableInterface.h"
#include "VREditorInteractor.h"
#include "EditorWorldExtension.h"

#include "Commands/UICommandList.h"
#include "PaintModeCommands.h"
#include "PaintModeSettings.h"
#include "MeshPaintAdapterFactory.h"
#include "IMeshPaintGeometryAdapter.h"

#include "PackageTools.h"

#define LOCTEXT_NAMESPACE "PaintModePainter"

FPaintModePainter::FPaintModePainter()
	: BrushRenderTargetTexture(nullptr),
	BrushMaskRenderTargetTexture(nullptr),
	SeamMaskRenderTargetTexture(nullptr),
	TexturePaintingCurrentMeshComponent(nullptr),
	PaintingTexture2D(nullptr),
	bDoRestoreRenTargets(false),
	bRefreshCachedData(true),
	bSelectionContainsPerLODColors(false)
{}

FPaintModePainter::~FPaintModePainter()
{
	FCoreUObjectDelegates::OnObjectPropertyChanged.RemoveAll(this);
	ComponentToAdapterMap.Empty();
	ComponentToTexturePaintSettingsMap.Empty();
}

FPaintModePainter* FPaintModePainter::Get()
{
	static FPaintModePainter* Painter = nullptr;
	static bool bInit = false;
	if (!bInit)
	{
		bInit = true;
		Painter = new FPaintModePainter();
		Painter->Init();
	}
	return Painter;
}

void FPaintModePainter::Init()
{
	/** Setup necessary data */
	BrushSettings = DuplicateObject<UPaintBrushSettings>(GetMutableDefault<UPaintBrushSettings>(), GetTransientPackage());
	BrushSettings->AddToRoot();
	PaintSettings = UPaintModeSettings::Get();
	FPaintModeCommands::Register();
	UICommandList = TSharedPtr<FUICommandList>(new FUICommandList());
	RegisterVertexPaintCommands();
	RegisterTexturePaintCommands();
	Widget = SNew(SPaintModeWidget, this);
	CachedLODIndex = PaintSettings->VertexPaintSettings.LODIndex;
	bCachedForceLOD = PaintSettings->VertexPaintSettings.bPaintOnSpecificLOD;
	FCoreUObjectDelegates::OnObjectPropertyChanged.AddRaw(this, &FPaintModePainter::UpdatePaintTargets);
}

void FPaintModePainter::RegisterTexturePaintCommands()
{
	UICommandList->MapAction(FPaintModeCommands::Get().PropagateTexturePaint, FUIAction(FExecuteAction::CreateRaw(this, &FPaintModePainter::CommitAllPaintedTextures), FCanExecuteAction::CreateLambda([this]() -> bool {
		return GetNumberOfPendingPaintChanges() > 0; })));

	UICommandList->MapAction(FPaintModeCommands::Get().SaveTexturePaint, FUIAction(FExecuteAction::CreateRaw(this, &FPaintModePainter::SaveModifiedTextures), FCanExecuteAction::CreateRaw(this, &FPaintModePainter::CanSaveModifiedTextures)));
}

void FPaintModePainter::RegisterVertexPaintCommands()
{
	UICommandList->MapAction(FPaintModeCommands::Get().Fill, FUIAction(FExecuteAction::CreateRaw(this, &FPaintModePainter::FillWithVertexColor),
		FCanExecuteAction::CreateRaw(this, &FPaintModePainter::SelectionContainsValidAdapters)));

	UICommandList->MapAction(FPaintModeCommands::Get().Propagate, FUIAction(FExecuteAction::CreateRaw(this, &FPaintModePainter::PropagateVertexColorsToAsset), FCanExecuteAction::CreateRaw(this, &FPaintModePainter::CanPropagateVertexColors)));

	auto IsAValidMeshComponentSelected = [this]() -> bool { return (GetSelectedComponents<UMeshComponent>().Num() == 1) && SelectionContainsValidAdapters(); };
	UICommandList->MapAction(FPaintModeCommands::Get().Import, FUIAction(FExecuteAction::CreateRaw(this, &FPaintModePainter::ImportVertexColors), FCanExecuteAction::CreateLambda(IsAValidMeshComponentSelected)));

	UICommandList->MapAction(FPaintModeCommands::Get().Save, FUIAction(FExecuteAction::CreateRaw(this, &FPaintModePainter::SavePaintedAssets), FCanExecuteAction::CreateRaw(this, &FPaintModePainter::CanSaveMeshPackages)));

	UICommandList->MapAction(FPaintModeCommands::Get().Copy, FUIAction(FExecuteAction::CreateRaw(this, &FPaintModePainter::CopyVertexColors), FCanExecuteAction::CreateRaw(this, &FPaintModePainter::CanCopyInstanceVertexColors)));

	UICommandList->MapAction(FPaintModeCommands::Get().Paste, FUIAction(FExecuteAction::CreateRaw(this, &FPaintModePainter::PasteVertexColors), FCanExecuteAction::CreateRaw(this, &FPaintModePainter::CanPasteInstanceVertexColors)));

	UICommandList->MapAction(FPaintModeCommands::Get().Remove, FUIAction(FExecuteAction::CreateRaw(this, &FPaintModePainter::RemoveVertexColors), FCanExecuteAction::CreateRaw(this, &FPaintModePainter::CanRemoveInstanceColors)));

	UICommandList->MapAction(FPaintModeCommands::Get().Fix, FUIAction(FExecuteAction::CreateRaw(this, &FPaintModePainter::FixVertexColors), FCanExecuteAction::CreateRaw(this, &FPaintModePainter::DoesRequireVertexColorsFixup)));
}

void FPaintModePainter::Render(const FSceneView* View, FViewport* Viewport, FPrimitiveDrawInterface* PDI)
{
	/** Render viewport interactors */
	RenderInteractors(View, Viewport, PDI, PaintSettings->PaintMode == EPaintMode::Vertices);
}

UPaintBrushSettings* FPaintModePainter::GetBrushSettings()
{
	return BrushSettings;
}

UMeshPaintSettings* FPaintModePainter::GetPainterSettings()
{
	return PaintSettings;
}

TSharedPtr<class SWidget> FPaintModePainter::GetWidget()
{	
	return Widget;
}

TSharedPtr<FUICommandList> FPaintModePainter::GetUICommandList()
{
	return UICommandList;
}

bool FPaintModePainter::DoesRequireVertexColorsFixup() const
{
	const TArray<UStaticMeshComponent*> StaticMeshComponents = GetSelectedComponents<UStaticMeshComponent>();
	bool bAnyMeshNeedsFixing = false;
	/** Check if there are any static mesh components which require fixing */
	for (UStaticMeshComponent* Component : StaticMeshComponents)
	{
		bAnyMeshNeedsFixing |= Component->RequiresOverrideVertexColorsFixup();
	}

	return bAnyMeshNeedsFixing;
}

bool FPaintModePainter::CanRemoveInstanceColors() const
{
	const TArray<UStaticMeshComponent*> StaticMeshComponents = GetSelectedComponents<UStaticMeshComponent>();
	const int32 PaintingMeshLODIndex = PaintSettings->VertexPaintSettings.bPaintOnSpecificLOD ? PaintSettings->VertexPaintSettings.LODIndex : 0;
	int32 NumValidMeshes = 0;
	// Retrieve per instance vertex color information (only valid if the component contains actual instance vertex colors)
	for (UStaticMeshComponent* Component : StaticMeshComponents)
	{
		if (Component != nullptr && Component->GetStaticMesh() != nullptr && Component->GetStaticMesh()->GetNumLODs() > (int32)PaintingMeshLODIndex)
		{
			uint32 BufferSize = MeshPaintHelpers::GetVertexColorBufferSize(Component, PaintingMeshLODIndex, true);

			if (BufferSize > 0)
			{
				++NumValidMeshes;
			}
		}
	}

	return (NumValidMeshes != 0);
}

bool FPaintModePainter::CanPasteInstanceVertexColors() const
{
	const TArray<UStaticMeshComponent*> StaticMeshComponents = GetSelectedComponents<UStaticMeshComponent>();
	bool bValidForPasting = false;
	/** Make sure we have copied vertex color data which matches at least mesh component in the current selection */
	for (UStaticMeshComponent* Component : StaticMeshComponents)
	{
		checkf(Component != nullptr, TEXT("Invalid Static Mesh Component"));
		UStaticMesh* Mesh = Component->GetStaticMesh();
		if (Mesh && Mesh->GetNumLODs() > 0)
		{
			// See if there is a valid instance of copied vertex colors for this mesh
			const int32 BlueprintCreatedComponentIndex = Component->GetBlueprintCreatedComponentIndex();
			const FPerComponentVertexColorData* PasteColors = CopiedColorsByComponent.FindByPredicate([=](const FPerComponentVertexColorData& ComponentData)
			{
				return (ComponentData.OriginalMesh.Get() == Mesh && ComponentData.ComponentIndex == BlueprintCreatedComponentIndex);
			});

			if (PasteColors)
			{
				bValidForPasting = true;
				break;
			}
		}
	}

	return bValidForPasting;
}

bool FPaintModePainter::CanCopyInstanceVertexColors() const
{
	const TArray<UStaticMeshComponent*> StaticMeshComponents = GetSelectedComponents<UStaticMeshComponent>();
	const int32 PaintingMeshLODIndex = PaintSettings->VertexPaintSettings.bPaintOnSpecificLOD ? PaintSettings->VertexPaintSettings.LODIndex : 0;

	// Ensure that the selection does not contain two components which point to identical meshes
	TArray<const UStaticMesh*> ContainedMeshes;

	bool bValidSelection = true;
	for (UStaticMeshComponent* Component : StaticMeshComponents)
	{
		checkf(Component != nullptr, TEXT("Invalid Static Mesh Component"));
		if (Component->GetStaticMesh() != nullptr)
		{
			const UStaticMesh* StaticMesh = Component->GetStaticMesh();
			if (!ContainedMeshes.Contains(StaticMesh))
			{
				ContainedMeshes.Add(StaticMesh);
			}
			else
			{
				bValidSelection = false;
				break;
			}
		}
	}

	int32 NumValidMeshes = 0;
	// Retrieve per instance vertex color information (only valid if the component contains actual instance vertex colors)
	for (UStaticMeshComponent* Component : StaticMeshComponents)
	{
		checkf(Component != nullptr, TEXT("Invalid Static Mesh Component"));
		if (Component->GetStaticMesh() != nullptr && Component->GetStaticMesh()->GetNumLODs() > (int32)PaintingMeshLODIndex)
		{
			uint32 BufferSize = MeshPaintHelpers::GetVertexColorBufferSize(Component, PaintingMeshLODIndex, true);

			if (BufferSize > 0)
			{
				++NumValidMeshes;
			}
		}
	}

	return bValidSelection && (NumValidMeshes != 0);
}

void FPaintModePainter::CopyVertexColors()
{
	const TArray<UStaticMeshComponent*> StaticMeshComponents = GetSelectedComponents<UStaticMeshComponent>();
	for (UStaticMeshComponent* Component : StaticMeshComponents)
	{
		/** Make sure we have valid data to copy from */
		checkf(Component != nullptr, TEXT("Invalid Static Mesh Component"));
		const UStaticMesh* StaticMesh = Component->GetStaticMesh();
		ensure(StaticMesh != nullptr);
		if (StaticMesh)
		{
			// Create copy structure instance for this mesh 
			FPerComponentVertexColorData ComponentData(StaticMesh, Component->GetBlueprintCreatedComponentIndex());
			const int32 NumLODs = StaticMesh->GetNumLODs();
			ComponentData.PerLODVertexColorData.AddDefaulted(NumLODs);

			// Retrieve and store vertex colors for each LOD in the mesh 
			for (int32 LODIndex = 0; LODIndex < NumLODs; ++LODIndex)
			{
				FPerLODVertexColorData& LODData = ComponentData.PerLODVertexColorData[LODIndex];

				TArray<FColor> ColorData;
				TArray<FVector> VertexData;

				if (Component->LODData.IsValidIndex(LODIndex) && (Component->LODData[LODIndex].OverrideVertexColors != nullptr))
				{
					ColorData = MeshPaintHelpers::GetInstanceColorDataForLOD(Component, LODIndex);
				}
				else
				{
					ColorData = MeshPaintHelpers::GetColorDataForLOD(StaticMesh, LODIndex);
				}
				VertexData = MeshPaintHelpers::GetVerticesForLOD(StaticMesh, LODIndex);

				const bool bValidColorData = VertexData.Num() == ColorData.Num();
				for (int32 VertexIndex = 0; VertexIndex < VertexData.Num(); ++VertexIndex)
				{
					const FColor& Color = bValidColorData ? ColorData[VertexIndex] : FColor::White;
					LODData.ColorsByIndex.Add(Color);
					LODData.ColorsByPosition.Add(VertexData[VertexIndex], Color);
				}
			}

			CopiedColorsByComponent.Add(ComponentData);
		}
	}
}

void FPaintModePainter::PasteVertexColors()
{
	FScopedTransaction Transaction(LOCTEXT("LevelMeshPainter_TransactionPasteInstColors", "Pasting Per-Instance Vertex Colors"));
	const TArray<UStaticMeshComponent*> StaticMeshComponents = GetSelectedComponents<UStaticMeshComponent>();
	for (UStaticMeshComponent* Component : StaticMeshComponents)
	{
		TUniquePtr< FComponentReregisterContext > ComponentReregisterContext;
		checkf(Component != nullptr, TEXT("Invalid Static Mesh Component"));
		UStaticMesh* Mesh = Component->GetStaticMesh();
		if (Mesh && Mesh->GetNumLODs() > 0)
		{
			// See if there is a valid instance of copied vertex colors for this mesh
			const int32 BlueprintCreatedComponentIndex = Component->GetBlueprintCreatedComponentIndex();
			FPerComponentVertexColorData* PasteColors = CopiedColorsByComponent.FindByPredicate([=](const FPerComponentVertexColorData& ComponentData)
			{
				return (ComponentData.OriginalMesh.Get() == Mesh && ComponentData.ComponentIndex == BlueprintCreatedComponentIndex);
			});

			if (PasteColors)
			{
				ComponentReregisterContext = MakeUnique<FComponentReregisterContext>(Component);

				const int32 NumLods = Mesh->GetNumLODs();
				Component->SetFlags(RF_Transactional);
				Component->Modify();
				Component->SetLODDataCount(NumLods, NumLods);
				/** Remove all vertex colors before we paste in new ones */
				MeshPaintHelpers::RemoveComponentInstanceVertexColors(Component);

				/** Try and apply copied vertex colors for each LOD in the mesh */
				for (int32 LODIndex = 0; LODIndex < NumLods; ++LODIndex)
				{
					FStaticMeshLODResources& LodRenderData = Mesh->RenderData->LODResources[LODIndex];
					FStaticMeshComponentLODInfo& ComponentLodInfo = Component->LODData[LODIndex];

					const int32 NumLodsInCopyBuffer = PasteColors->PerLODVertexColorData.Num();
					if (LODIndex >= NumLodsInCopyBuffer)
					{
						// no corresponding LOD in color paste buffer CopiedColorsByLOD
						// create array of all white verts
						MeshPaintHelpers::SetInstanceColorDataForLOD(Component, LODIndex, FColor::White);
					}
					else
					{
						FPerLODVertexColorData& LODData = PasteColors->PerLODVertexColorData[LODIndex];
						const int32 NumLODVertices = LodRenderData.GetNumVertices();

						if (NumLODVertices == LODData.ColorsByIndex.Num())
						{
							MeshPaintHelpers::SetInstanceColorDataForLOD(Component, LODIndex, LODData.ColorsByIndex);
						}
						else
						{
							// verts counts mismatch - build translation/fixup list of colors in ReOrderedColors
							TArray<FColor> PositionMatchedColors;
							PositionMatchedColors.Empty(NumLODVertices);

							for (int32 VertexIndex = 0; VertexIndex < NumLODVertices; ++VertexIndex)
							{
								// Search for color matching this vertex position otherwise fill it with white
								const FVector& Vertex = LodRenderData.PositionVertexBuffer.VertexPosition(VertexIndex);
								const FColor* FoundColor = LODData.ColorsByPosition.Find(Vertex);
								PositionMatchedColors.Add(FoundColor ? *FoundColor : FColor::White);
							}

							MeshPaintHelpers::SetInstanceColorDataForLOD(Component, LODIndex, PositionMatchedColors);
						}
					}
				}

				/** Update cached paint data on static mesh component and update DDC key */
				Component->CachePaintedDataIfNecessary();
				Component->StaticMeshDerivedDataKey = Mesh->RenderData->DerivedDataKey;
			}
		}
	}
}

void FPaintModePainter::FixVertexColors()
{
	FScopedTransaction Transaction(LOCTEXT("LevelMeshPainter_TransactionFixInstColors", "Fixing Per-Instance Vertex Colors"));
	const TArray<UStaticMeshComponent*> StaticMeshComponents = GetSelectedComponents<UStaticMeshComponent>();
	for (UStaticMeshComponent* Component : StaticMeshComponents)
	{
		Component->FixupOverrideColorsIfNecessary();
	}
}

void FPaintModePainter::RemoveVertexColors()
{
	FScopedTransaction Transaction(LOCTEXT("LevelMeshPainter_TransactionRemoveInstColors", "Removing Per-Instance Vertex Colors"));
	const TArray<UStaticMeshComponent*> StaticMeshComponents = GetSelectedComponents<UStaticMeshComponent>();
	for (UStaticMeshComponent* Component : StaticMeshComponents)
	{
		MeshPaintHelpers::RemoveComponentInstanceVertexColors(Component);
	}
}

bool FPaintModePainter::CanSaveMeshPackages() const
{
	// Check whether or not any of our selected mesh components contain mesh objects which require saving
	TArray<UMeshComponent*> Components = GetSelectedComponents<UMeshComponent>();

	bool bValid = false;

	for (UMeshComponent* Component : Components)
	{
		UObject* Object = nullptr;
		if (UStaticMeshComponent* StaticMeshComponent = Cast<UStaticMeshComponent>(Component))
		{
			Object = Cast<UObject>(StaticMeshComponent->GetStaticMesh());
		}
		else if (USkeletalMeshComponent* SkeletalMeshComponent = Cast<USkeletalMeshComponent>(Component))
		{
			Object = Cast<UObject>(SkeletalMeshComponent->SkeletalMesh);
		}

		if (Object != nullptr && Object->GetOutermost()->IsDirty())
		{
			bValid = true;
			break;
		}
	}

	return bValid;
}

bool FPaintModePainter::SelectionContainsValidAdapters() const
{
	for (auto& MeshAdapterPair : ComponentToAdapterMap)
	{
		if (MeshAdapterPair.Value->IsValid())
		{
			return true;
		}
	}

	return false;
}

bool FPaintModePainter::CanPropagateVertexColors() const
{
	// Check whether or not our selected Static Mesh Components contain instance based vertex colors (only these can be propagated to the base mesh)
	int32 NumInstanceVertexColorBytes = 0;

	TArray<UStaticMesh*> StaticMeshes;
	TArray<UStaticMeshComponent*> StaticMeshComponents = GetSelectedComponents<UStaticMeshComponent>();
	bool bValid = StaticMeshComponents.Num() > 0;
	for (const UStaticMeshComponent* Component : StaticMeshComponents)
	{
		UStaticMesh* StaticMesh = Component->GetStaticMesh();
		// Check for components painting to the same static mesh
		const bool bDuplicateSelection = StaticMesh != nullptr && StaticMeshes.Contains(StaticMesh);

		if (bDuplicateSelection)
		{
			bValid = false;
			break;
		}

		if (StaticMesh != nullptr)
		{
			StaticMeshes.AddUnique(StaticMesh);
		}

		MeshPaintHelpers::GetInstanceColorDataInfo(Component, CachedLODIndex, NumInstanceVertexColorBytes);
	}

	return bValid && (NumInstanceVertexColorBytes > 0);
}

bool FPaintModePainter::ShouldFilterTextureAsset(const FAssetData& AssetData) const
{	
	return !(PaintableTextures.ContainsByPredicate([=](const FPaintableTexture& Texture) { return Texture.Texture->GetFullName() == AssetData.GetFullName(); }));
}

void FPaintModePainter::PaintTextureChanged(const FAssetData& AssetData)
{
	UTexture2D* Texture = Cast<UTexture2D>(AssetData.GetAsset());
	if (Texture)
	{
		// Loop through our list of textures and see which one the user wants to select
		for (int32 targetIndex = 0; targetIndex < TexturePaintTargetList.Num(); targetIndex++)
		{
			FTextureTargetListInfo& TextureTarget = TexturePaintTargetList[targetIndex];
			if (TextureTarget.TextureData == Texture)
			{
				TextureTarget.bIsSelected = true;
				PaintSettings->TexturePaintSettings.UVChannel = TextureTarget.UVChannelIndex;
			}
			else
			{
				TextureTarget.bIsSelected = false;
			}
		}
	}
}

void FPaintModePainter::RegisterCommands(TSharedRef<FUICommandList> CommandList)
{
	IMeshPainter::RegisterCommands(CommandList);

	const FPaintModeCommands& Commands = FPaintModeCommands::Get();	
	
	/** Lambda used to cycle through available textures to paint on */
	auto TextureCycleLambda = [this](int32 Direction)
	{
		UTexture2D*& SelectedTexture = PaintSettings->TexturePaintSettings.PaintTexture;

		const int32 TextureIndex = (SelectedTexture != nullptr) ? PaintableTextures.IndexOfByKey(SelectedTexture) : 0;
		if (TextureIndex != INDEX_NONE)
		{
			int32 NewTextureIndex = TextureIndex + Direction;
			if (NewTextureIndex < 0)
			{
				NewTextureIndex += PaintableTextures.Num();
			}
			NewTextureIndex %= PaintableTextures.Num();

			if (PaintableTextures.IsValidIndex(NewTextureIndex))
			{
				SelectedTexture = (UTexture2D*)PaintableTextures[NewTextureIndex].Texture;
			}
		}
	};

	/** Map next and previous texture commands to lambda */
	auto TexturePaintModeLambda = [this]() -> bool { return PaintSettings->PaintMode == EPaintMode::Textures;  };
	CommandList->MapAction(Commands.NextTexture, FExecuteAction::CreateLambda(TextureCycleLambda, 1), FCanExecuteAction::CreateLambda(TexturePaintModeLambda));
	CommandList->MapAction(Commands.PreviousTexture, FExecuteAction::CreateLambda(TextureCycleLambda, -1), FCanExecuteAction::CreateLambda(TexturePaintModeLambda));
	
	/** Map commit texture painting to commiting all the outstanding paint changes */
	auto CanCommitLambda = [this]() -> bool { return GetNumberOfPendingPaintChanges() > 0; };
	CommandList->MapAction(Commands.CommitTexturePainting, FExecuteAction::CreateLambda([this]() { CommitAllPaintedTextures(); }), FCanExecuteAction::CreateLambda([this]() -> bool { return GetNumberOfPendingPaintChanges() > 0; }));
}

void FPaintModePainter::UnregisterCommands(TSharedRef<FUICommandList> CommandList)
{
	/** Unregister previously added commands */
	IMeshPainter::UnregisterCommands(CommandList);
	const FPaintModeCommands& Commands = FPaintModeCommands::Get();
	for (const TSharedPtr<const FUICommandInfo> Action : Commands.Commands)
	{
		CommandList->UnmapAction(Action);
	}
}

const FHitResult FPaintModePainter::GetHitResult(const FVector& Origin, const FVector& Direction)
{
	TArray<UMeshComponent*> HoveredComponents;
	HoveredComponents.Empty(PaintableComponents.Num());

	// Fire out a ray to see if there is a *selected* component under the mouse cursor that can be painted.
	// NOTE: We can't use a GWorld line check for this as that would ignore components that have collision disabled
	FHitResult BestTraceResult;
	{
		const FVector TraceStart(Origin);
		const FVector TraceEnd(Origin + Direction * HALF_WORLD_MAX);

		for (UMeshComponent* MeshComponent : PaintableComponents)
		{
			TSharedPtr<IMeshPaintGeometryAdapter> MeshAdapter = ComponentToAdapterMap.FindChecked(MeshComponent);

			// Ray trace
			FHitResult TraceHitResult(1.0f);

			if (MeshAdapter->LineTraceComponent(TraceHitResult, TraceStart, TraceEnd, FCollisionQueryParams(SCENE_QUERY_STAT(Paint), true)))
			{
				// Find the closest impact
				if ((BestTraceResult.GetComponent() == nullptr) || (TraceHitResult.Time < BestTraceResult.Time))
				{
					BestTraceResult = TraceHitResult;
				}
			}
		}
	}

	return BestTraceResult;
}

void FPaintModePainter::ActorSelected(AActor* Actor)
{
	/** If actor selection changed and we're in texture paint mode update the paint settings for this specific instance */
	if (PaintSettings->PaintMode == EPaintMode::Textures)
	{
		TInlineComponentArray<UMeshComponent*> MeshComponents;
		Actor->GetComponents<UMeshComponent>(MeshComponents);
	
		for (UMeshComponent* MeshComponent : MeshComponents)
		{
			FInstanceTexturePaintSettings& Settings = AddOrRetrieveInstanceTexturePaintSettings(MeshComponent);
			PaintSettings->TexturePaintSettings.PaintTexture = Settings.SelectedTexture;
			PaintSettings->TexturePaintSettings.UVChannel = Settings.SelectedUVChannel;
		}
	}
	else if (PaintSettings->PaintMode == EPaintMode::Vertices)
	{
		if (bCachedForceLOD)
		{
			TInlineComponentArray<UMeshComponent*> MeshComponents;
			Actor->GetComponents<UMeshComponent>(MeshComponents);

			for (UMeshComponent* MeshComponent : MeshComponents)
			{
				MeshPaintHelpers::ForceRenderMeshLOD(MeshComponent, CachedLODIndex);
			}
		}
	}

	Refresh();
}

void FPaintModePainter::ActorDeselected(AActor* Actor)
{
	TInlineComponentArray<UMeshComponent*> MeshComponents;
	Actor->GetComponents<UMeshComponent>(MeshComponents);
		
	for (UMeshComponent* MeshComponent : MeshComponents)
	{
		/** Try and find an adapter for this component */
		if (IMeshPaintGeometryAdapter* Adapter = ComponentToAdapterMap.FindRef(MeshComponent).Get())
		{	
			/** If in texture paint mode save out the specific instance settings, and reset texture overrides */
			if (PaintSettings->PaintMode == EPaintMode::Textures)
			{
				MeshPaintHelpers::ClearMeshTextureOverrides(*Adapter, MeshComponent);
				FInstanceTexturePaintSettings& Settings = AddOrRetrieveInstanceTexturePaintSettings(MeshComponent);
				Settings.SelectedTexture = PaintSettings->TexturePaintSettings.PaintTexture;
				Settings.SelectedUVChannel = PaintSettings->TexturePaintSettings.UVChannel;
			}
			/** If in vertex painting mode ensure we reset forced LOD rendering and propagate vertex colors to other LODs if necessary */
			else if (PaintSettings->PaintMode == EPaintMode::Vertices)
			{
				if (!bCachedForceLOD)
				{
					MeshPaintHelpers::ApplyVertexColorsToAllLODs(*Adapter, MeshComponent);
				}
				MeshPaintHelpers::ForceRenderMeshLOD(MeshComponent, -1);
				FComponentReregisterContext ReregisterContext(MeshComponent);
			}
		}
	}

	Refresh();
}

void FPaintModePainter::AddReferencedObjects(FReferenceCollector& Collector)
{
	Collector.AddReferencedObject(TexturePaintingCurrentMeshComponent);
	Collector.AddReferencedObject(PaintingTexture2D);
	Collector.AddReferencedObject(BrushRenderTargetTexture);
	Collector.AddReferencedObject(BrushMaskRenderTargetTexture);
	Collector.AddReferencedObject(SeamMaskRenderTargetTexture);
	for (TMap< UTexture2D*, FPaintTexture2DData >::TIterator It(PaintTargetData); It; ++It)
	{
		Collector.AddReferencedObject(It.Key());
		It.Value().AddReferencedObjects(Collector);
	}

	for (TMap< UMeshComponent*, TSharedPtr<IMeshPaintGeometryAdapter>>::TIterator It(ComponentToAdapterMap); It; ++It)
	{
		Collector.AddReferencedObject(It.Key());
		It.Value()->AddReferencedObjects(Collector);
	}
}

void FPaintModePainter::FinishPainting()
{
	/** Reset state and apply outstanding paint data*/
	IMeshPainter::FinishPainting();	
	FinishPaintingTexture();	
}

bool FPaintModePainter::PaintInternal(const FVector& InCameraOrigin, const FVector& InRayOrigin, const FVector& InRayDirection, EMeshPaintAction PaintAction, float PaintStrength)
{
	const float BrushRadius = BrushSettings->GetBrushRadius();
	// Fire out a ray to see if there is a *selected* component under the mouse cursor that can be painted.
	// NOTE: We can't use a GWorld line check for this as that would ignore components that have collision disabled

	TArray<UMeshComponent*> HoveredComponents;
	FHitResult BestTraceResult;
	{
		const FVector TraceStart(InRayOrigin);
		const FVector TraceEnd(InRayOrigin + InRayDirection * HALF_WORLD_MAX);

		for (UMeshComponent* MeshComponent : PaintableComponents)
		{
			TSharedPtr<IMeshPaintGeometryAdapter>* MeshAdapterPtr = ComponentToAdapterMap.Find(MeshComponent);
			if (!MeshAdapterPtr)
			{
				continue;
			}
			TSharedPtr<IMeshPaintGeometryAdapter> MeshAdapter = *MeshAdapterPtr;

			// Ray trace
			FHitResult TraceHitResult(1.0f);

			if (MeshAdapter->LineTraceComponent(TraceHitResult, TraceStart, TraceEnd, FCollisionQueryParams(SCENE_QUERY_STAT(Paint), true)))
			{
				// Find the closest impact
				if ((BestTraceResult.GetComponent() == nullptr) || (TraceHitResult.Time < BestTraceResult.Time))
				{
					BestTraceResult = TraceHitResult;
				}
			}
		}

		if (BestTraceResult.GetComponent() != nullptr)
		{
			// If we're using texture paint, just use the best trace result we found as we currently only
			// support painting a single mesh at a time in that mode.
			if (PaintSettings->PaintMode == EPaintMode::Textures)
			{
				UMeshComponent* ComponentToPaint = CastChecked<UMeshComponent>(BestTraceResult.GetComponent());
				HoveredComponents.AddUnique(ComponentToPaint);
			}
			else
			{
				FBox BrushBounds = FBox::BuildAABB(BestTraceResult.Location, FVector(BrushRadius * 1.25f, BrushRadius * 1.25f, BrushRadius * 1.25f));

				// Vertex paint mode, so we want all valid components overlapping the brush hit location
				for (auto TestComponent : PaintableComponents)
				{
					const FBox ComponentBounds = TestComponent->Bounds.GetBox();

					if (ComponentToAdapterMap.Contains(TestComponent) && ComponentBounds.Intersect(BrushBounds))
					{
						// OK, this mesh potentially overlaps the brush!
						HoveredComponents.AddUnique(TestComponent);
					}
				}
			}
		}
	}

	const bool bIsPainting = (PaintAction == EMeshPaintAction::Paint);
	const float InStrengthScale = PaintStrength;;

	bool bPaintApplied = false;

	if (HoveredComponents.Num() > 0)
	{
		if (bArePainting == false)
		{
			BeginTransaction(LOCTEXT("MeshPaintMode_VertexPaint_TransactionPaintStroke", "Vertex Paint"));
			bArePainting = true;
			TimeSinceStartedPainting = 0.0f;
		}

		FVector BrushXAxis, BrushYAxis;
		BestTraceResult.Normal.FindBestAxisVectors(BrushXAxis, BrushYAxis);
		// Display settings
		const float VisualBiasDistance = 0.15f;
		const FVector BrushVisualPosition = BestTraceResult.Location + BestTraceResult.Normal * VisualBiasDistance;

		const FLinearColor PaintColor = (PaintSettings->PaintMode == EPaintMode::Vertices) ? (PaintSettings->VertexPaintSettings.PaintColor) : PaintSettings->TexturePaintSettings.PaintColor;
		const FLinearColor EraseColor = (PaintSettings->PaintMode == EPaintMode::Vertices) ? (PaintSettings->VertexPaintSettings.EraseColor) : PaintSettings->TexturePaintSettings.EraseColor;

		// NOTE: We square the brush strength to maximize slider precision in the low range
		const float BrushStrength =
			BrushSettings->BrushStrength *  BrushSettings->BrushStrength *
			InStrengthScale;

		const float BrushDepth = BrushRadius;

		// Mesh paint settings
		FMeshPaintParameters Params;
		{
			Params.PaintMode = PaintSettings->VertexPaintSettings.MeshPaintMode;
			Params.PaintAction = PaintAction;
			Params.BrushPosition = BestTraceResult.Location;
			Params.BrushNormal = BestTraceResult.Normal;
			Params.BrushColor = bIsPainting ? PaintColor : EraseColor;
			Params.SquaredBrushRadius = BrushRadius * BrushRadius;
			Params.BrushRadialFalloffRange = BrushSettings->BrushFalloffAmount * BrushRadius;
			Params.InnerBrushRadius = BrushRadius - Params.BrushRadialFalloffRange;
			Params.BrushDepth = BrushDepth;
			Params.BrushDepthFalloffRange = BrushSettings->BrushFalloffAmount * BrushDepth;
			Params.InnerBrushDepth = BrushDepth - Params.BrushDepthFalloffRange;
			Params.BrushStrength = BrushStrength;
			Params.BrushToWorldMatrix = FMatrix(BrushXAxis, BrushYAxis, Params.BrushNormal, Params.BrushPosition);
			Params.InverseBrushToWorldMatrix = Params.BrushToWorldMatrix.InverseFast();
			Params.bWriteRed = PaintSettings->VertexPaintSettings.bWriteRed;
			Params.bWriteGreen = PaintSettings->VertexPaintSettings.bWriteGreen;
			Params.bWriteBlue = PaintSettings->VertexPaintSettings.bWriteBlue;
			Params.bWriteAlpha = PaintSettings->VertexPaintSettings.bWriteAlpha;
			Params.TotalWeightCount = (int32)PaintSettings->VertexPaintSettings.TextureWeightType;

			// Select texture weight index based on whether or not we're painting or erasing
			{
				const int32 PaintWeightIndex = bIsPainting ? (int32)PaintSettings->VertexPaintSettings.PaintTextureWeightIndex : (int32)PaintSettings->VertexPaintSettings.EraseTextureWeightIndex;

				// Clamp the weight index to fall within the total weight count
				Params.PaintWeightIndex = FMath::Clamp(PaintWeightIndex, 0, Params.TotalWeightCount - 1);
			}

			// @todo MeshPaint: Ideally we would default to: TexturePaintingCurrentMeshComponent->StaticMesh->LightMapCoordinateIndex
			//		Or we could indicate in the GUI which channel is the light map set (button to set it?)
			Params.UVChannel = PaintSettings->TexturePaintSettings.UVChannel;
		}

		// Iterate over the selected meshes under the cursor and paint them!
		for (UMeshComponent* HoveredComponent : HoveredComponents)
		{
			IMeshPaintGeometryAdapter* MeshAdapter = ComponentToAdapterMap.FindRef(HoveredComponent).Get();
			if (!ensure(MeshAdapter))
			{
				continue;
			}

			if (PaintSettings->PaintMode == EPaintMode::Vertices && MeshAdapter->SupportsVertexPaint())
			{
<<<<<<< HEAD
				bPaintApplied |= MeshPaintHelpers::ApplyPerVertexPaintAction(MeshAdapter, InCameraOrigin, BestTraceResult.Location, BrushSettings, FPerVertexPaintAction::CreateRaw(this, &FPaintModePainter::ApplyVertexColor, Params));
=======

				FPerVertexPaintActionArgs Args;
				Args.Adapter = MeshAdapter;
				Args.CameraPosition = InCameraOrigin;
				Args.HitResult = BestTraceResult;
				Args.BrushSettings = BrushSettings;
				Args.Action = PaintAction;

				bPaintApplied |= MeshPaintHelpers::ApplyPerVertexPaintAction(Args, FPerVertexPaintAction::CreateRaw(this, &FPaintModePainter::ApplyVertexColor, Params));
>>>>>>> f30f9b45
			}
			else if (PaintSettings->PaintMode == EPaintMode::Textures&& MeshAdapter->SupportsTexturePaint())
			{
				TArray<const UTexture*> Textures;
				const UTexture2D* TargetTexture2D = PaintSettings->TexturePaintSettings.PaintTexture;
				if (TargetTexture2D)
				{
					Textures.Add(TargetTexture2D);

					FPaintTexture2DData* TextureData = GetPaintTargetData(TargetTexture2D);
					if (TextureData)
					{
						Textures.Add(TextureData->PaintRenderTargetTexture);
					}

					TArray<FTexturePaintMeshSectionInfo> MaterialSections;
					TexturePaintHelpers::RetrieveMeshSectionsForTextures(HoveredComponent, CachedLODIndex, Textures, MaterialSections);

					TArray<FTexturePaintTriangleInfo> TrianglePaintInfoArray;
					bPaintApplied |= MeshPaintHelpers::ApplyPerTrianglePaintAction(MeshAdapter, InCameraOrigin, BestTraceResult.Location, BrushSettings, FPerTrianglePaintAction::CreateRaw(this, &FPaintModePainter::GatherTextureTriangles, &TrianglePaintInfoArray, &MaterialSections, PaintSettings->TexturePaintSettings.UVChannel));

					// Painting textures
					if ((TexturePaintingCurrentMeshComponent != nullptr) && (TexturePaintingCurrentMeshComponent != HoveredComponent))
					{
						// Mesh has changed, so finish up with our previous texture
						FinishPaintingTexture();
					}

					if (TexturePaintingCurrentMeshComponent == nullptr)
					{
						StartPaintingTexture(HoveredComponent, *MeshAdapter);
					}

					if (TexturePaintingCurrentMeshComponent != nullptr)
					{
						Params.bWriteRed = PaintSettings->TexturePaintSettings.bWriteRed;
						Params.bWriteGreen = PaintSettings->TexturePaintSettings.bWriteGreen;
						Params.bWriteBlue = PaintSettings->TexturePaintSettings.bWriteBlue;
						Params.bWriteAlpha = PaintSettings->TexturePaintSettings.bWriteAlpha;

						PaintTexture(Params, TrianglePaintInfoArray, *MeshAdapter);
					}
				}
			}
		}
	}

	return bPaintApplied;
}

void FPaintModePainter::ApplyVertexColor(FPerVertexPaintActionArgs& InArgs, int32 VertexIndex, FMeshPaintParameters Parameters)
{
	/** Retrieve vertex position and color for applying vertex painting */
	FColor PaintColor;
	FVector Position;
	InArgs.Adapter->GetVertexPosition(VertexIndex, Position);
	Position = InArgs.Adapter->GetComponentToWorldMatrix().TransformPosition(Position);
	InArgs.Adapter->GetVertexColor(VertexIndex, PaintColor, true);			
	MeshPaintHelpers::PaintVertex(Position, Parameters, PaintColor);
	InArgs.Adapter->SetVertexColor(VertexIndex, PaintColor, true);
}

void FPaintModePainter::GatherTextureTriangles(IMeshPaintGeometryAdapter* Adapter, int32 TriangleIndex, const int32 VertexIndices[3], TArray<FTexturePaintTriangleInfo>* TriangleInfo, TArray<FTexturePaintMeshSectionInfo>* SectionInfos, int32 UVChannelIndex)
{
	/** Retrieve triangles eligible for texture painting */
	bool bAdd = SectionInfos->Num() == 0;
	for (const FTexturePaintMeshSectionInfo& SectionInfo : *SectionInfos)
	{
		if (TriangleIndex >= SectionInfo.FirstIndex && TriangleIndex < SectionInfo.LastIndex)
		{
			bAdd = true;
			break;			
		}
	}

	if (bAdd)
	{
		FTexturePaintTriangleInfo Info;
		Adapter->GetVertexPosition(VertexIndices[0], Info.TriVertices[0]);
		Adapter->GetVertexPosition(VertexIndices[1], Info.TriVertices[1]);
		Adapter->GetVertexPosition(VertexIndices[2], Info.TriVertices[2]);
		Info.TriVertices[0] = Adapter->GetComponentToWorldMatrix().TransformPosition(Info.TriVertices[0]);
		Info.TriVertices[1] = Adapter->GetComponentToWorldMatrix().TransformPosition(Info.TriVertices[1]);
		Info.TriVertices[2] = Adapter->GetComponentToWorldMatrix().TransformPosition(Info.TriVertices[2]);				
		Adapter->GetTextureCoordinate(VertexIndices[0], UVChannelIndex, Info.TriUVs[0]);
		Adapter->GetTextureCoordinate(VertexIndices[1], UVChannelIndex, Info.TriUVs[1]);
		Adapter->GetTextureCoordinate(VertexIndices[2], UVChannelIndex, Info.TriUVs[2]);
		TriangleInfo->Add(Info);
	}
}

void FPaintModePainter::Reset()
{		
	//If we're painting vertex colors then propagate the painting done on LOD0 to all lower LODs. 
	//Then stop forcing the LOD level of the mesh to LOD0.
	ApplyForcedLODIndex(-1);
	if (!PaintSettings->VertexPaintSettings.bPaintOnSpecificLOD)
	{
		for (auto Pair : ComponentToAdapterMap)
		{
			MeshPaintHelpers::ApplyVertexColorsToAllLODs(*Pair.Value.Get(), Pair.Key);
		}
	}

	// If the user has pending changes and the editor is not exiting, we want to do the commit for all the modified textures.
	if ((GetNumberOfPendingPaintChanges() > 0) && !GIsRequestingExit)
	{
		CommitAllPaintedTextures();
	}
	else
	{
		ClearAllTextureOverrides();
	}

	PaintTargetData.Empty();

	// Remove any existing texture targets
	TexturePaintTargetList.Empty();
	
	// Cleanup all cached 
	for (auto MeshAdapterPair : ComponentToAdapterMap)
	{
		MeshAdapterPair.Value->OnRemoved();
	}
	ComponentToAdapterMap.Empty();
}

TSharedPtr<IMeshPaintGeometryAdapter> FPaintModePainter::GetMeshAdapterForComponent(const UMeshComponent* Component)
{
	return ComponentToAdapterMap.FindChecked(Component);
}

bool FPaintModePainter::ContainsDuplicateMeshes(TArray<UMeshComponent*>& Components) const
{
	TArray<UObject*> Objects;	
	
	bool bDuplicates = false;
	// Check for components painting to the same static/skeletal mesh
	for (UMeshComponent* Component : Components)
	{
		UObject* Object = nullptr;
		if (UStaticMeshComponent* StaticMeshComponent = Cast<UStaticMeshComponent>(Component))
		{
			Object = Cast<UObject>(StaticMeshComponent->GetStaticMesh());
		}
		else if (USkeletalMeshComponent* SkeletalMeshComponent = Cast<USkeletalMeshComponent>(Component))
		{
			Object = Cast<UObject>(SkeletalMeshComponent->SkeletalMesh);			
		}

		if (Object)
		{
			if (Objects.Contains(Object))
			{
				bDuplicates = true;
				break;
			}
			else
			{
				Objects.Add(Object);
			}
		}
	}

	return bDuplicates;
}

int32 FPaintModePainter::GetMaxLODIndexToPaint() const
{
	//The maximum LOD we can paint is decide by the lowest number of LOD in the selection
	int32 LODMin = TNumericLimits<int32>::Max();

	TArray<const UMeshComponent*> SelectedComponents = GetSelectedComponents<const UMeshComponent>();

	for (const UMeshComponent* MeshComponent : SelectedComponents )
	{
		LODMin = FMath::Min(LODMin, MeshPaintHelpers::GetNumberOfLODs(MeshComponent) - 1);
	}

	if (LODMin == TNumericLimits<int32>::Max())
	{
		LODMin = 1;
	}
	
	return LODMin;
}

void FPaintModePainter::LODPaintStateChanged(const bool bLODPaintingEnabled)
{
	checkf(PaintSettings->PaintMode == EPaintMode::Vertices, TEXT("Can only change this state in vertex paint mode"));
	bool AbortChange = false;
	if (!bLODPaintingEnabled)
	{
		//Only show the lost data warning if there is actually some data to loose
		if (bSelectionContainsPerLODColors)
		{
			//Warn the user he will loose is custom painting data
			FSuppressableWarningDialog::FSetupInfo SetupInfo(LOCTEXT("LooseLowersLODsVertexColorsPrompt_Message", "Changing from custom LODs to base LOD only painting will propagate the base lod vertex color to all lowers LODs. This mean all lowers LODs custom vertex painting will be lost."),
				LOCTEXT("LooseLowersLODsVertexColorsPrompt_Title", "Warning: Lowers LODs custom vertex painting will be lost!"), "Warning_LooseLowersLODsVertexColorsPrompt");

			SetupInfo.ConfirmText = LOCTEXT("LooseLowersLODsVertexColorsPrompt_ConfirmText", "Continue");
			SetupInfo.CancelText = LOCTEXT("LooseLowersLODsVertexColorsPrompt_CancelText", "Abort");
			SetupInfo.CheckBoxText = LOCTEXT("LooseLowersLODsVertexColorsPrompt_CheckBoxText", "Always copy vertex colors without prompting");

			FSuppressableWarningDialog LooseLowersLODsVertexColorsWarning(SetupInfo);

			// Prompt the user to see if they really want to propagate the base lod vert colors to the lowers LODs.
			if (LooseLowersLODsVertexColorsWarning.ShowModal() == FSuppressableWarningDialog::Cancel)
			{
				AbortChange = true;
			}
			else
			{
				//Remove painting on all lowers LODs before doing the propagation
				for (UMeshComponent* SelectedComponent : PaintableComponents)
				{
					UStaticMeshComponent *StaticMeshComponent = Cast<UStaticMeshComponent>(SelectedComponent);
					if (StaticMeshComponent && StaticMeshComponent->GetStaticMesh())
					{
						// Mark the mesh component as modified
						StaticMeshComponent->Modify();

						// If this is called from the Remove button being clicked the SMC wont be in a Reregister context,
						// but when it gets called from a Paste or Copy to Source operation it's already inside a more specific
						// SMCRecreateScene context so we shouldn't put it inside another one.
						if (StaticMeshComponent->IsRenderStateCreated())
						{
							// Detach all instances of this static mesh from the scene.
							FComponentReregisterContext ComponentReregisterContext(StaticMeshComponent);

							for (int32 LODIndex = 1; LODIndex < StaticMeshComponent->LODData.Num(); ++LODIndex)
							{
								StaticMeshComponent->RemoveInstanceVertexColorsFromLOD(LODIndex);
							}
						}
						else
						{
							for (int32 LODIndex = 1; LODIndex < StaticMeshComponent->LODData.Num(); ++LODIndex)
							{
								StaticMeshComponent->RemoveInstanceVertexColorsFromLOD(LODIndex);
							}
						}
					}
				}
			}
		}

		//The user cancel the change, avoid changing the value
		if (AbortChange)
		{
			return;
		}
	}

	for (UMeshComponent* SelectedComponent : PaintableComponents)
	{
		//Always propagate the base LOD when we switch the painting to all LODs
		//In case we go from false to true, we want to tweak the propagation of the base LOD
		//In case we go from true to false, we want to force a propagate to be sure the custom painting is done over what the user already paint
		//In case the staticmesh has some data comming from fbx, the propagate will not do anything
		//if there is nothing that was overrite in the base LOD. So the user will be able to paint
		//over the painting done in a DCC.
		TSharedPtr<IMeshPaintGeometryAdapter> MeshAdapter = ComponentToAdapterMap.FindChecked(SelectedComponent);
		MeshPaintHelpers::ApplyVertexColorsToAllLODs(*MeshAdapter, SelectedComponent);
	}

	// Set actual flag in the settings struct
	PaintSettings->VertexPaintSettings.bPaintOnSpecificLOD = bLODPaintingEnabled;

	ApplyForcedLODIndex(bLODPaintingEnabled ? CachedLODIndex : -1);
	TUniquePtr< FComponentReregisterContext > ComponentReregisterContext;
	//Make sure all static mesh render is dirty since we change the force LOD
	for (UMeshComponent* SelectedComponent : PaintableComponents)
	{
		ComponentReregisterContext.Reset(new FComponentReregisterContext(SelectedComponent));
	}

	Refresh();
}

void FPaintModePainter::PaintLODChanged()
{
	// Enforced LOD for painting
	if (CachedLODIndex != PaintSettings->VertexPaintSettings.LODIndex)
	{
		CachedLODIndex = PaintSettings->VertexPaintSettings.LODIndex;
		ApplyForcedLODIndex(bCachedForceLOD ? CachedLODIndex : -1);

		TUniquePtr< FComponentReregisterContext > ComponentReregisterContext;
		//Make sure all static mesh render is dirty since we change the force LOD
		for (UMeshComponent* SelectedComponent : PaintableComponents)
		{
			ComponentReregisterContext.Reset(new FComponentReregisterContext(SelectedComponent));
		}

		Refresh();
	}
}

int32 FPaintModePainter::GetMaxUVIndexToPaint() const
{
	if (PaintableComponents.Num() == 1)
	{
		return MeshPaintHelpers::GetNumberOfUVs(PaintableComponents[0], CachedLODIndex) - 1;
	}
	
	return 0;
}

void FPaintModePainter::StartPaintingTexture(UMeshComponent* InMeshComponent, const IMeshPaintGeometryAdapter& GeometryInfo)
{
	check(InMeshComponent != nullptr);
	check(TexturePaintingCurrentMeshComponent == nullptr);
	check(PaintingTexture2D == nullptr);

	const auto FeatureLevel = InMeshComponent->GetWorld()->FeatureLevel;

	UTexture2D* Texture2D = PaintSettings->TexturePaintSettings.PaintTexture;
	if (Texture2D == nullptr)
	{
		return;
	}

	bool bStartedPainting = false;
	FPaintTexture2DData* TextureData = GetPaintTargetData(Texture2D);

	// Check all the materials on the mesh to see if the user texture is there
	int32 MaterialIndex = 0;
	UMaterialInterface* MaterialToCheck = InMeshComponent->GetMaterial(MaterialIndex);
	while (MaterialToCheck != nullptr)
	{
		bool bIsTextureUsed = TexturePaintHelpers::DoesMeshComponentUseTexture(InMeshComponent, Texture2D);

		if (!bIsTextureUsed && (TextureData != nullptr) && (TextureData->PaintRenderTargetTexture != nullptr))
		{
			bIsTextureUsed = TexturePaintHelpers::DoesMeshComponentUseTexture(InMeshComponent, TextureData->PaintRenderTargetTexture);
		}

		if (bIsTextureUsed && !bStartedPainting)
		{
			bool bIsSourceTextureStreamedIn = Texture2D->IsFullyStreamedIn();

			if (!bIsSourceTextureStreamedIn)
			{
				// We found that this texture is used in one of the meshes materials but not fully loaded, we will
				//   attempt to fully stream in the texture before we try to do anything with it.
				Texture2D->SetForceMipLevelsToBeResident(30.0f);
				Texture2D->WaitForStreaming();

				// We do a quick sanity check to make sure it is streamed fully streamed in now.
				bIsSourceTextureStreamedIn = Texture2D->IsFullyStreamedIn();

			}

			if (bIsSourceTextureStreamedIn)
			{
				const int32 TextureWidth = Texture2D->Source.GetSizeX();
				const int32 TextureHeight = Texture2D->Source.GetSizeY();

				if (TextureData == nullptr)
				{
					TextureData = AddPaintTargetData(Texture2D);
				}
				check(TextureData != nullptr);

				// Create our render target texture
				if (TextureData->PaintRenderTargetTexture == nullptr ||
					TextureData->PaintRenderTargetTexture->GetSurfaceWidth() != TextureWidth ||
					TextureData->PaintRenderTargetTexture->GetSurfaceHeight() != TextureHeight)
				{
					TextureData->PaintRenderTargetTexture = nullptr;
					TextureData->PaintRenderTargetTexture = NewObject<UTextureRenderTarget2D>(GetTransientPackage(), NAME_None, RF_Transient);
					TextureData->PaintRenderTargetTexture->bNeedsTwoCopies = true;
					const bool bForceLinearGamma = true;
					TextureData->PaintRenderTargetTexture->InitCustomFormat(TextureWidth, TextureHeight, PF_A16B16G16R16, bForceLinearGamma);
					TextureData->PaintRenderTargetTexture->UpdateResourceImmediate();

					//Duplicate the texture we are painting and store it in the transient package. This texture is a backup of the data incase we want to revert before commiting.
					TextureData->PaintingTexture2DDuplicate = (UTexture2D*)StaticDuplicateObject(Texture2D, GetTransientPackage(), *FString::Printf(TEXT("%s_TEMP"), *Texture2D->GetName()));
				}
				TextureData->PaintRenderTargetTexture->AddressX = Texture2D->AddressX;
				TextureData->PaintRenderTargetTexture->AddressY = Texture2D->AddressY;

				const int32 BrushTargetTextureWidth = TextureWidth;
				const int32 BrushTargetTextureHeight = TextureHeight;

				// Create the rendertarget used to store our paint delta
				if (BrushRenderTargetTexture == nullptr ||
					BrushRenderTargetTexture->GetSurfaceWidth() != BrushTargetTextureWidth ||
					BrushRenderTargetTexture->GetSurfaceHeight() != BrushTargetTextureHeight)
				{
					BrushRenderTargetTexture = nullptr;
					BrushRenderTargetTexture = NewObject<UTextureRenderTarget2D>(GetTransientPackage(), NAME_None, RF_Transient);
					const bool bForceLinearGamma = true;
					BrushRenderTargetTexture->ClearColor = FLinearColor::Black;
					BrushRenderTargetTexture->bNeedsTwoCopies = true;
					BrushRenderTargetTexture->InitCustomFormat(BrushTargetTextureWidth, BrushTargetTextureHeight, PF_A16B16G16R16, bForceLinearGamma);
					BrushRenderTargetTexture->UpdateResourceImmediate();
					BrushRenderTargetTexture->AddressX = TextureData->PaintRenderTargetTexture->AddressX;
					BrushRenderTargetTexture->AddressY = TextureData->PaintRenderTargetTexture->AddressY;
				}

				if (PaintSettings->TexturePaintSettings.bEnableSeamPainting)
				{
					// Create the rendertarget used to store a mask for our paint delta area 
					if (BrushMaskRenderTargetTexture == nullptr ||
						BrushMaskRenderTargetTexture->GetSurfaceWidth() != BrushTargetTextureWidth ||
						BrushMaskRenderTargetTexture->GetSurfaceHeight() != BrushTargetTextureHeight)
					{
						BrushMaskRenderTargetTexture = nullptr;
						BrushMaskRenderTargetTexture = NewObject<UTextureRenderTarget2D>(GetTransientPackage(), NAME_None, RF_Transient);
						const bool bForceLinearGamma = true;
						BrushMaskRenderTargetTexture->ClearColor = FLinearColor::Black;
						BrushMaskRenderTargetTexture->bNeedsTwoCopies = true;
						BrushMaskRenderTargetTexture->InitCustomFormat(BrushTargetTextureWidth, BrushTargetTextureHeight, PF_B8G8R8A8, bForceLinearGamma);
						BrushMaskRenderTargetTexture->UpdateResourceImmediate();
						BrushMaskRenderTargetTexture->AddressX = TextureData->PaintRenderTargetTexture->AddressX;
						BrushMaskRenderTargetTexture->AddressY = TextureData->PaintRenderTargetTexture->AddressY;
					}

					// Create the rendertarget used to store a texture seam mask
					if (SeamMaskRenderTargetTexture == nullptr ||
						SeamMaskRenderTargetTexture->GetSurfaceWidth() != TextureWidth ||
						SeamMaskRenderTargetTexture->GetSurfaceHeight() != TextureHeight)
					{
						SeamMaskRenderTargetTexture = nullptr;
						SeamMaskRenderTargetTexture = NewObject<UTextureRenderTarget2D>(GetTransientPackage(), NAME_None, RF_Transient);
						const bool bForceLinearGamma = true;
						SeamMaskRenderTargetTexture->ClearColor = FLinearColor::Black;
						SeamMaskRenderTargetTexture->bNeedsTwoCopies = true;
						SeamMaskRenderTargetTexture->InitCustomFormat(BrushTargetTextureWidth, BrushTargetTextureHeight, PF_B8G8R8A8, bForceLinearGamma);
						SeamMaskRenderTargetTexture->UpdateResourceImmediate();
						SeamMaskRenderTargetTexture->AddressX = TextureData->PaintRenderTargetTexture->AddressX;
						SeamMaskRenderTargetTexture->AddressY = TextureData->PaintRenderTargetTexture->AddressY;
					}

					bGenerateSeamMask = true;
				}

				bStartedPainting = true;
			}
		}

		// @todo MeshPaint: Here we override the textures on the mesh with the render target.  The problem is that other meshes in the scene that use
		//    this texture do not get the override. Do we want to extend this to all other selected meshes or maybe even to all meshes in the scene?
		if (bIsTextureUsed && bStartedPainting && !TextureData->PaintingMaterials.Contains(MaterialToCheck))
		{
			TextureData->PaintingMaterials.AddUnique(MaterialToCheck);

			GeometryInfo.ApplyOrRemoveTextureOverride(Texture2D, TextureData->PaintRenderTargetTexture);
		}

		MaterialIndex++;
		MaterialToCheck = InMeshComponent->GetMaterial(MaterialIndex);
	}

	if (bStartedPainting)
	{
		TexturePaintingCurrentMeshComponent = InMeshComponent;

		check(Texture2D != nullptr);
		PaintingTexture2D = Texture2D;
		// OK, now we need to make sure our render target is filled in with data
		TexturePaintHelpers::SetupInitialRenderTargetData(TextureData->PaintingTexture2D, TextureData->PaintRenderTargetTexture);
	}
}

void FPaintModePainter::PaintTexture(const FMeshPaintParameters& InParams, TArray<FTexturePaintTriangleInfo>& InInfluencedTriangles, const IMeshPaintGeometryAdapter& GeometryInfo)
{
	// We bail early if there are no influenced triangles
	if (InInfluencedTriangles.Num() <= 0)
	{
		return;
	}

	const auto FeatureLevel = GEditor->GetEditorWorldContext().World()->FeatureLevel;


	FPaintTexture2DData* TextureData = GetPaintTargetData(PaintingTexture2D);
	check(TextureData != nullptr && TextureData->PaintRenderTargetTexture != nullptr);

	// Copy the current image to the brush rendertarget texture.
	{
		check(BrushRenderTargetTexture != nullptr);
		TexturePaintHelpers::CopyTextureToRenderTargetTexture(TextureData->PaintRenderTargetTexture, BrushRenderTargetTexture, FeatureLevel);
	}

	const bool bEnableSeamPainting = PaintSettings->TexturePaintSettings.bEnableSeamPainting;
	const FMatrix WorldToBrushMatrix = InParams.InverseBrushToWorldMatrix;

	// Grab the actual render target resource from the textures.  Note that we're absolutely NOT ALLOWED to
	// dereference these pointers.  We're just passing them along to other functions that will use them on the render
	// thread.  The only thing we're allowed to do is check to see if they are nullptr or not.
	FTextureRenderTargetResource* BrushRenderTargetResource = BrushRenderTargetTexture->GameThread_GetRenderTargetResource();
	check(BrushRenderTargetResource != nullptr);

	// Create a canvas for the brush render target.
	FCanvas BrushPaintCanvas(BrushRenderTargetResource, nullptr, 0, 0, 0, FeatureLevel);

	// Parameters for brush paint
	TRefCountPtr< FMeshPaintBatchedElementParameters > MeshPaintBatchedElementParameters(new FMeshPaintBatchedElementParameters());
	{
		MeshPaintBatchedElementParameters->ShaderParams.CloneTexture = BrushRenderTargetTexture;
		MeshPaintBatchedElementParameters->ShaderParams.WorldToBrushMatrix = WorldToBrushMatrix;
		MeshPaintBatchedElementParameters->ShaderParams.BrushRadius = InParams.InnerBrushRadius + InParams.BrushRadialFalloffRange;
		MeshPaintBatchedElementParameters->ShaderParams.BrushRadialFalloffRange = InParams.BrushRadialFalloffRange;
		MeshPaintBatchedElementParameters->ShaderParams.BrushDepth = InParams.InnerBrushDepth + InParams.BrushDepthFalloffRange;
		MeshPaintBatchedElementParameters->ShaderParams.BrushDepthFalloffRange = InParams.BrushDepthFalloffRange;
		MeshPaintBatchedElementParameters->ShaderParams.BrushStrength = InParams.BrushStrength;
		MeshPaintBatchedElementParameters->ShaderParams.BrushColor = InParams.BrushColor;
		MeshPaintBatchedElementParameters->ShaderParams.RedChannelFlag = InParams.bWriteRed;
		MeshPaintBatchedElementParameters->ShaderParams.GreenChannelFlag = InParams.bWriteGreen;
		MeshPaintBatchedElementParameters->ShaderParams.BlueChannelFlag = InParams.bWriteBlue;
		MeshPaintBatchedElementParameters->ShaderParams.AlphaChannelFlag = InParams.bWriteAlpha;
		MeshPaintBatchedElementParameters->ShaderParams.GenerateMaskFlag = false;
	}

	FBatchedElements* BrushPaintBatchedElements = BrushPaintCanvas.GetBatchedElements(FCanvas::ET_Triangle, MeshPaintBatchedElementParameters, nullptr, SE_BLEND_Opaque);
	BrushPaintBatchedElements->AddReserveVertices(InInfluencedTriangles.Num() * 3);
	BrushPaintBatchedElements->AddReserveTriangles(InInfluencedTriangles.Num(), nullptr, SE_BLEND_Opaque);

	FHitProxyId BrushPaintHitProxyId = BrushPaintCanvas.GetHitProxyId();

	TSharedPtr<FCanvas> BrushMaskCanvas;
	TRefCountPtr< FMeshPaintBatchedElementParameters > MeshPaintMaskBatchedElementParameters;
	FBatchedElements* BrushMaskBatchedElements = nullptr;
	FHitProxyId BrushMaskHitProxyId;
	FTextureRenderTargetResource* BrushMaskRenderTargetResource = nullptr;

	if (bEnableSeamPainting)
	{
		BrushMaskRenderTargetResource = BrushMaskRenderTargetTexture->GameThread_GetRenderTargetResource();
		check(BrushMaskRenderTargetResource != nullptr);

		// Create a canvas for the brush mask rendertarget and clear it to black.
		BrushMaskCanvas = TSharedPtr<FCanvas>(new FCanvas(BrushMaskRenderTargetResource, nullptr, 0, 0, 0, FeatureLevel));
		BrushMaskCanvas->Clear(FLinearColor::Black);

		// Parameters for the mask
		MeshPaintMaskBatchedElementParameters = TRefCountPtr< FMeshPaintBatchedElementParameters >(new FMeshPaintBatchedElementParameters());
		{
			MeshPaintMaskBatchedElementParameters->ShaderParams.CloneTexture = TextureData->PaintRenderTargetTexture;
			MeshPaintMaskBatchedElementParameters->ShaderParams.WorldToBrushMatrix = WorldToBrushMatrix;
			MeshPaintMaskBatchedElementParameters->ShaderParams.BrushRadius = InParams.InnerBrushRadius + InParams.BrushRadialFalloffRange;
			MeshPaintMaskBatchedElementParameters->ShaderParams.BrushRadialFalloffRange = InParams.BrushRadialFalloffRange;
			MeshPaintMaskBatchedElementParameters->ShaderParams.BrushDepth = InParams.InnerBrushDepth + InParams.BrushDepthFalloffRange;
			MeshPaintMaskBatchedElementParameters->ShaderParams.BrushDepthFalloffRange = InParams.BrushDepthFalloffRange;
			MeshPaintMaskBatchedElementParameters->ShaderParams.BrushStrength = InParams.BrushStrength;
			MeshPaintMaskBatchedElementParameters->ShaderParams.BrushColor = InParams.BrushColor;
			MeshPaintMaskBatchedElementParameters->ShaderParams.RedChannelFlag = InParams.bWriteRed;
			MeshPaintMaskBatchedElementParameters->ShaderParams.GreenChannelFlag = InParams.bWriteGreen;
			MeshPaintMaskBatchedElementParameters->ShaderParams.BlueChannelFlag = InParams.bWriteBlue;
			MeshPaintMaskBatchedElementParameters->ShaderParams.AlphaChannelFlag = InParams.bWriteAlpha;
			MeshPaintMaskBatchedElementParameters->ShaderParams.GenerateMaskFlag = true;
		}

		BrushMaskBatchedElements = BrushMaskCanvas->GetBatchedElements(FCanvas::ET_Triangle, MeshPaintMaskBatchedElementParameters, nullptr, SE_BLEND_Opaque);
		BrushMaskBatchedElements->AddReserveVertices(InInfluencedTriangles.Num() * 3);
		BrushMaskBatchedElements->AddReserveTriangles(InInfluencedTriangles.Num(), nullptr, SE_BLEND_Opaque);

		BrushMaskHitProxyId = BrushMaskCanvas->GetHitProxyId();
	}

	// Process the influenced triangles - storing off a large list is much slower than processing in a single loop
	for (int32 CurIndex = 0; CurIndex < InInfluencedTriangles.Num(); ++CurIndex)
	{
		FTexturePaintTriangleInfo& CurTriangle = InInfluencedTriangles[CurIndex];		

		FVector2D UVMin(99999.9f, 99999.9f);
		FVector2D UVMax(-99999.9f, -99999.9f);

		// Transform the triangle and update the UV bounds
		for (int32 TriVertexNum = 0; TriVertexNum < 3; ++TriVertexNum)
		{
			// Update bounds
			float U = CurTriangle.TriUVs[TriVertexNum].X;
			float V = CurTriangle.TriUVs[TriVertexNum].Y;

			if (U < UVMin.X)
			{
				UVMin.X = U;
			}
			if (U > UVMax.X)
			{
				UVMax.X = U;
			}
			if (V < UVMin.Y)
			{
				UVMin.Y = V;
			}
			if (V > UVMax.Y)
			{
				UVMax.Y = V;
			}
		}

		// If the triangle lies entirely outside of the 0.0-1.0 range, we'll transpose it back
		FVector2D UVOffset(0.0f, 0.0f);
		if (UVMax.X > 1.0f)
		{
			UVOffset.X = -FMath::FloorToFloat(UVMin.X);
		}
		else if (UVMin.X < 0.0f)
		{
			UVOffset.X = 1.0f + FMath::FloorToFloat(-UVMax.X);
		}

		if (UVMax.Y > 1.0f)
		{
			UVOffset.Y = -FMath::FloorToFloat(UVMin.Y);
		}
		else if (UVMin.Y < 0.0f)
		{
			UVOffset.Y = 1.0f + FMath::FloorToFloat(-UVMax.Y);
		}

		// Note that we "wrap" the texture coordinates here to handle the case where the user
		// is painting on a tiling texture, or with the UVs out of bounds.  Ideally all of the
		// UVs would be in the 0.0 - 1.0 range but sometimes content isn't setup that way.
		// @todo MeshPaint: Handle triangles that cross the 0.0-1.0 UV boundary?
		for (int32 TriVertexNum = 0; TriVertexNum < 3; ++TriVertexNum)
		{
			CurTriangle.TriUVs[TriVertexNum].X += UVOffset.X;
			CurTriangle.TriUVs[TriVertexNum].Y += UVOffset.Y;

			// @todo: Need any half-texel offset adjustments here? Some info about offsets and MSAA here: http://drilian.com/2008/11/25/understanding-half-pixel-and-half-texel-offsets/
			// @todo: MeshPaint: Screen-space texture coords: http://diaryofagraphicsprogrammer.blogspot.com/2008/09/calculating-screen-space-texture.html
			CurTriangle.TrianglePoints[TriVertexNum].X = CurTriangle.TriUVs[TriVertexNum].X * TextureData->PaintRenderTargetTexture->GetSurfaceWidth();
			CurTriangle.TrianglePoints[TriVertexNum].Y = CurTriangle.TriUVs[TriVertexNum].Y * TextureData->PaintRenderTargetTexture->GetSurfaceHeight();
		}

		// Vertex positions
		FVector4 Vert0(CurTriangle.TrianglePoints[0].X, CurTriangle.TrianglePoints[0].Y, 0, 1);
		FVector4 Vert1(CurTriangle.TrianglePoints[1].X, CurTriangle.TrianglePoints[1].Y, 0, 1);
		FVector4 Vert2(CurTriangle.TrianglePoints[2].X, CurTriangle.TrianglePoints[2].Y, 0, 1);

		// Vertex color
		FLinearColor Col0(CurTriangle.TriVertices[0].X, CurTriangle.TriVertices[0].Y, CurTriangle.TriVertices[0].Z);
		FLinearColor Col1(CurTriangle.TriVertices[1].X, CurTriangle.TriVertices[1].Y, CurTriangle.TriVertices[1].Z);
		FLinearColor Col2(CurTriangle.TriVertices[2].X, CurTriangle.TriVertices[2].Y, CurTriangle.TriVertices[2].Z);

		// Brush Paint triangle
		{
			int32 V0 = BrushPaintBatchedElements->AddVertex(Vert0, CurTriangle.TriUVs[0], Col0, BrushPaintHitProxyId);
			int32 V1 = BrushPaintBatchedElements->AddVertex(Vert1, CurTriangle.TriUVs[1], Col1, BrushPaintHitProxyId);
			int32 V2 = BrushPaintBatchedElements->AddVertex(Vert2, CurTriangle.TriUVs[2], Col2, BrushPaintHitProxyId);

			BrushPaintBatchedElements->AddTriangle(V0, V1, V2, MeshPaintBatchedElementParameters, SE_BLEND_Opaque);
		}

		// Brush Mask triangle
		if (bEnableSeamPainting)
		{
			int32 V0 = BrushMaskBatchedElements->AddVertex(Vert0, CurTriangle.TriUVs[0], Col0, BrushMaskHitProxyId);
			int32 V1 = BrushMaskBatchedElements->AddVertex(Vert1, CurTriangle.TriUVs[1], Col1, BrushMaskHitProxyId);
			int32 V2 = BrushMaskBatchedElements->AddVertex(Vert2, CurTriangle.TriUVs[2], Col2, BrushMaskHitProxyId);

			BrushMaskBatchedElements->AddTriangle(V0, V1, V2, MeshPaintMaskBatchedElementParameters, SE_BLEND_Opaque);
		}
	}

	// Tell the rendering thread to draw any remaining batched elements
	{
		BrushPaintCanvas.Flush_GameThread(true);

		TextureData->bIsPaintingTexture2DModified = true;
	}

	{
		ENQUEUE_UNIQUE_RENDER_COMMAND_ONEPARAMETER(
			UpdateMeshPaintRTCommand1,
			FTextureRenderTargetResource*, BrushRenderTargetResource, BrushRenderTargetResource,
			{
				// Copy (resolve) the rendered image from the frame buffer to its render target texture
				RHICmdList.CopyToResolveTarget(
					BrushRenderTargetResource->GetRenderTargetTexture(),	// Source texture
					BrushRenderTargetResource->TextureRHI,
					true,													// Do we need the source image content again?
					FResolveParams());										// Resolve parameters
			});
	}


	if (bEnableSeamPainting)
	{
		BrushMaskCanvas->Flush_GameThread(true);

		{
			ENQUEUE_UNIQUE_RENDER_COMMAND_ONEPARAMETER(
				UpdateMeshPaintRTCommand2,
				FTextureRenderTargetResource*, BrushMaskRenderTargetResource, BrushMaskRenderTargetResource,
				{
					// Copy (resolve) the rendered image from the frame buffer to its render target texture
					RHICmdList.CopyToResolveTarget(
						BrushMaskRenderTargetResource->GetRenderTargetTexture(),		// Source texture
						BrushMaskRenderTargetResource->TextureRHI,
						true,												// Do we need the source image content again?
						FResolveParams());									// Resolve parameters
				});

		}
	}

	if (!bEnableSeamPainting)
	{
		// Seam painting is not enabled so we just copy our delta paint info to the paint target.
		TexturePaintHelpers::CopyTextureToRenderTargetTexture(BrushRenderTargetTexture, TextureData->PaintRenderTargetTexture, FeatureLevel);
	}
	else
	{

		// Constants used for generating quads across entire paint rendertarget
		const float MinU = 0.0f;
		const float MinV = 0.0f;
		const float MaxU = 1.0f;
		const float MaxV = 1.0f;
		const float MinX = 0.0f;
		const float MinY = 0.0f;
		const float MaxX = TextureData->PaintRenderTargetTexture->GetSurfaceWidth();
		const float MaxY = TextureData->PaintRenderTargetTexture->GetSurfaceHeight();

		if (bGenerateSeamMask == true)
		{
			// Generate the texture seam mask.  This is a slow operation when the object has many triangles so we only do it
			//  once when painting is started.

			FPaintTexture2DData* SeamTextureData = GetPaintTargetData(PaintSettings->TexturePaintSettings.PaintTexture);

			TexturePaintHelpers::GenerateSeamMask(TexturePaintingCurrentMeshComponent, InParams.UVChannel, SeamMaskRenderTargetTexture, PaintSettings->TexturePaintSettings.PaintTexture, SeamTextureData != nullptr ? SeamTextureData->PaintRenderTargetTexture : nullptr);
			bGenerateSeamMask = false;
		}

		FTextureRenderTargetResource* RenderTargetResource = TextureData->PaintRenderTargetTexture->GameThread_GetRenderTargetResource();
		check(RenderTargetResource != nullptr);
		// Dilate the paint stroke into the texture seams.
		{
			// Create a canvas for the render target.
			FCanvas Canvas3(RenderTargetResource, nullptr, 0, 0, 0, FeatureLevel);


			TRefCountPtr< FMeshPaintDilateBatchedElementParameters > MeshPaintDilateBatchedElementParameters(new FMeshPaintDilateBatchedElementParameters());
			{
				MeshPaintDilateBatchedElementParameters->ShaderParams.Texture0 = BrushRenderTargetTexture;
				MeshPaintDilateBatchedElementParameters->ShaderParams.Texture1 = SeamMaskRenderTargetTexture;
				MeshPaintDilateBatchedElementParameters->ShaderParams.Texture2 = BrushMaskRenderTargetTexture;
				MeshPaintDilateBatchedElementParameters->ShaderParams.WidthPixelOffset = (float)(1.0f / TextureData->PaintRenderTargetTexture->GetSurfaceWidth());
				MeshPaintDilateBatchedElementParameters->ShaderParams.HeightPixelOffset = (float)(1.0f / TextureData->PaintRenderTargetTexture->GetSurfaceHeight());

			}

			// Draw a quad to copy the texture over to the render target
			TArray< FCanvasUVTri >	TriangleList;
			FCanvasUVTri SingleTri;
			SingleTri.V0_Pos = FVector2D(MinX, MinY);
			SingleTri.V0_UV = FVector2D(MinU, MinV);
			SingleTri.V0_Color = FLinearColor::White;

			SingleTri.V1_Pos = FVector2D(MaxX, MinY);
			SingleTri.V1_UV = FVector2D(MaxU, MinV);
			SingleTri.V1_Color = FLinearColor::White;

			SingleTri.V2_Pos = FVector2D(MaxX, MaxY);
			SingleTri.V2_UV = FVector2D(MaxU, MaxV);
			SingleTri.V2_Color = FLinearColor::White;
			TriangleList.Add(SingleTri);

			SingleTri.V0_Pos = FVector2D(MaxX, MaxY);
			SingleTri.V0_UV = FVector2D(MaxU, MaxV);
			SingleTri.V0_Color = FLinearColor::White;

			SingleTri.V1_Pos = FVector2D(MinX, MaxY);
			SingleTri.V1_UV = FVector2D(MinU, MaxV);
			SingleTri.V1_Color = FLinearColor::White;

			SingleTri.V2_Pos = FVector2D(MinX, MinY);
			SingleTri.V2_UV = FVector2D(MinU, MinV);
			SingleTri.V2_Color = FLinearColor::White;
			TriangleList.Add(SingleTri);

			FCanvasTriangleItem TriItemList(TriangleList, nullptr);
			TriItemList.BatchedElementParameters = MeshPaintDilateBatchedElementParameters;
			TriItemList.BlendMode = SE_BLEND_Opaque;
			Canvas3.DrawItem(TriItemList);


			// Tell the rendering thread to draw any remaining batched elements
			Canvas3.Flush_GameThread(true);

		}

		{
			ENQUEUE_UNIQUE_RENDER_COMMAND_ONEPARAMETER(
				UpdateMeshPaintRTCommand3,
				FTextureRenderTargetResource*, RenderTargetResource, RenderTargetResource,
				{
					// Copy (resolve) the rendered image from the frame buffer to its render target texture
					RHICmdList.CopyToResolveTarget(
						RenderTargetResource->GetRenderTargetTexture(),		// Source texture
						RenderTargetResource->TextureRHI,
						true,												// Do we need the source image content again?
						FResolveParams());									// Resolve parameters
				});

		}

	}
	FlushRenderingCommands();
}

void FPaintModePainter::FinishPaintingTexture()
{
	if (TexturePaintingCurrentMeshComponent != nullptr)
	{
		check(PaintingTexture2D != nullptr);

		FPaintTexture2DData* TextureData = GetPaintTargetData(PaintingTexture2D);
		check(TextureData);

		// Commit to the texture source art but don't do any compression, compression is saved for the CommitAllPaintedTextures function.
		if (TextureData->bIsPaintingTexture2DModified == true)
		{
			const int32 TexWidth = TextureData->PaintRenderTargetTexture->SizeX;
			const int32 TexHeight = TextureData->PaintRenderTargetTexture->SizeY;
			TArray< FColor > TexturePixels;
			TexturePixels.AddUninitialized(TexWidth * TexHeight);

			FlushRenderingCommands();
			// NOTE: You are normally not allowed to dereference this pointer on the game thread! Normally you can only pass the pointer around and
			//  check for NULLness.  We do it in this context, however, and it is only ok because this does not happen every frame and we make sure to flush the
			//  rendering thread.
			FTextureRenderTargetResource* RenderTargetResource = TextureData->PaintRenderTargetTexture->GameThread_GetRenderTargetResource();
			check(RenderTargetResource != nullptr);
			RenderTargetResource->ReadPixels(TexturePixels);
			
			{
				FScopedTransaction Transaction(LOCTEXT("MeshPaintMode_TexturePaint_Transaction", "Texture Paint"));

				// For undo
				TextureData->PaintingTexture2D->SetFlags(RF_Transactional);
				TextureData->PaintingTexture2D->Modify();

				// Store source art
				FColor* Colors = (FColor*)TextureData->PaintingTexture2D->Source.LockMip(0);
				check(TextureData->PaintingTexture2D->Source.CalcMipSize(0) == TexturePixels.Num() * sizeof(FColor));
				FMemory::Memcpy(Colors, TexturePixels.GetData(), TexturePixels.Num() * sizeof(FColor));
				TextureData->PaintingTexture2D->Source.UnlockMip(0);

				// If render target gamma used was 1.0 then disable SRGB for the static texture
				TextureData->PaintingTexture2D->SRGB = FMath::Abs(RenderTargetResource->GetDisplayGamma() - 1.0f) >= KINDA_SMALL_NUMBER;

				TextureData->PaintingTexture2D->bHasBeenPaintedInEditor = true;
			}
		}

		PaintingTexture2D = nullptr;
		TexturePaintingCurrentMeshComponent = nullptr;
	}
}

FPaintTexture2DData* FPaintModePainter::GetPaintTargetData(const UTexture2D* InTexture)
{
	checkf(InTexture != nullptr, TEXT("Invalid Texture ptr"));
	/** Retrieve target paint data for the given texture */
	FPaintTexture2DData* TextureData = PaintTargetData.Find(InTexture);
	return TextureData;
}

FPaintTexture2DData* FPaintModePainter::AddPaintTargetData(UTexture2D* InTexture)
{
	checkf(InTexture != nullptr, TEXT("Invalid Texture ptr"));

	/** Only create new target if we haven't gotten one already  */
	FPaintTexture2DData* TextureData = GetPaintTargetData(InTexture);
	if (TextureData == nullptr)
	{
		// If we didn't find data associated with this texture we create a new entry and return a reference to it.
		//   Note: This reference is only valid until the next change to any key in the map.
		TextureData = &PaintTargetData.Add(InTexture, FPaintTexture2DData(InTexture, false));
	}
	return TextureData;
}

UTexture2D* FPaintModePainter::GetOriginalTextureFromRenderTarget(UTextureRenderTarget2D* InTexture)
{
	checkf(InTexture != nullptr, TEXT("Invalid Texture ptr"));

	UTexture2D* Texture2D = nullptr;

	// We loop through our data set and see if we can find this rendertarget.  If we can, then we add the corresponding UTexture2D to the UI list.
	for (TMap< UTexture2D*, FPaintTexture2DData >::TIterator It(PaintTargetData); It; ++It)
	{
		FPaintTexture2DData* TextureData = &It.Value();

		if (TextureData->PaintRenderTargetTexture != nullptr &&
			TextureData->PaintRenderTargetTexture == InTexture)
		{
			Texture2D = TextureData->PaintingTexture2D;

			// We found the the matching texture so we can stop searching
			break;
		}
	}

	return Texture2D;
}

void FPaintModePainter::CommitAllPaintedTextures()
{
	if (PaintTargetData.Num() > 0)
	{
		check(PaintingTexture2D == nullptr);

		FScopedTransaction Transaction(LOCTEXT("MeshPaintMode_TexturePaint_Transaction", "Texture Paint"));

		GWarn->BeginSlowTask(LOCTEXT("BeginMeshPaintMode_TexturePaint_CommitTask", "Committing Texture Paint Changes"), true);

		int32 CurStep = 1;
		int32 TotalSteps = GetNumberOfPendingPaintChanges();

		for (TMap< UTexture2D*, FPaintTexture2DData >::TIterator It(PaintTargetData); It; ++It)
		{
			FPaintTexture2DData* TextureData = &It.Value();

			// Commit the texture
			if (TextureData->bIsPaintingTexture2DModified == true)
			{
				GWarn->StatusUpdate(CurStep++, TotalSteps, FText::Format(LOCTEXT("MeshPaintMode_TexturePaint_CommitStatus", "Committing Texture Paint Changes: {0}"), FText::FromName(TextureData->PaintingTexture2D->GetFName())));

				const int32 TexWidth = TextureData->PaintRenderTargetTexture->SizeX;
				const int32 TexHeight = TextureData->PaintRenderTargetTexture->SizeY;
				TArray< FColor > TexturePixels;
				TexturePixels.AddUninitialized(TexWidth * TexHeight);

				// Copy the contents of the remote texture to system memory
				// NOTE: OutRawImageData must be a preallocated buffer!

				FlushRenderingCommands();
				// NOTE: You are normally not allowed to dereference this pointer on the game thread! Normally you can only pass the pointer around and
				//  check for NULLness.  We do it in this context, however, and it is only ok because this does not happen every frame and we make sure to flush the
				//  rendering thread.
				FTextureRenderTargetResource* RenderTargetResource = TextureData->PaintRenderTargetTexture->GameThread_GetRenderTargetResource();
				check(RenderTargetResource != nullptr);
				RenderTargetResource->ReadPixels(TexturePixels);

				{
					// For undo
					TextureData->PaintingTexture2D->SetFlags(RF_Transactional);
					TextureData->PaintingTexture2D->Modify();

					// Store source art
					FColor* Colors = (FColor*)TextureData->PaintingTexture2D->Source.LockMip(0);
					check(TextureData->PaintingTexture2D->Source.CalcMipSize(0) == TexturePixels.Num() * sizeof(FColor));
					FMemory::Memcpy(Colors, TexturePixels.GetData(), TexturePixels.Num() * sizeof(FColor));
					TextureData->PaintingTexture2D->Source.UnlockMip(0);

					// If render target gamma used was 1.0 then disable SRGB for the static texture
					// @todo MeshPaint: We are not allowed to dereference the RenderTargetResource pointer, figure out why we need this when the GetDisplayGamma() function is hard coded to return 2.2.
					TextureData->PaintingTexture2D->SRGB = FMath::Abs(RenderTargetResource->GetDisplayGamma() - 1.0f) >= KINDA_SMALL_NUMBER;

					TextureData->PaintingTexture2D->bHasBeenPaintedInEditor = true;

					// Update the texture (generate mips, compress if needed)
					TextureData->PaintingTexture2D->PostEditChange();

					TextureData->bIsPaintingTexture2DModified = false;

					// Reduplicate the duplicate so that if we cancel our future changes, it will restore to how the texture looked at this point.
					TextureData->PaintingTexture2DDuplicate = (UTexture2D*)StaticDuplicateObject(TextureData->PaintingTexture2D, GetTransientPackage(), *FString::Printf(TEXT("%s_TEMP"), *TextureData->PaintingTexture2D->GetName()));

				}
			}
		}

		ClearAllTextureOverrides();

		GWarn->EndSlowTask();
	}
}

void FPaintModePainter::ClearAllTextureOverrides()
{
	/** Remove all texture overrides which are currently stored and active */
	for (TMap< UTexture2D*, FPaintTexture2DData >::TIterator It(PaintTargetData); It; ++It)
	{
		FPaintTexture2DData* TextureData = &It.Value();

		for (int32 MaterialIndex = 0; MaterialIndex < TextureData->PaintingMaterials.Num(); MaterialIndex++)
		{
			UMaterialInterface* PaintingMaterialInterface = TextureData->PaintingMaterials[MaterialIndex];
			PaintingMaterialInterface->OverrideTexture(TextureData->PaintingTexture2D, nullptr, GEditor->GetEditorWorldContext().World()->FeatureLevel);//findme
		}

		TextureData->PaintingMaterials.Empty();
	}
}

void FPaintModePainter::SetAllTextureOverrides(const IMeshPaintGeometryAdapter& GeometryInfo, UMeshComponent* InMeshComponent)
{
	if (InMeshComponent != nullptr)
	{
		TArray<UTexture*> UsedTextures;
		InMeshComponent->GetUsedTextures(/*out*/ UsedTextures, EMaterialQualityLevel::High);

		for (UTexture* Texture : UsedTextures)
		{
			if (UTexture2D* Texture2D = Cast<UTexture2D>(Texture))
			{
				if (FPaintTexture2DData* TextureData = GetPaintTargetData(Texture2D))
				{
					GeometryInfo.ApplyOrRemoveTextureOverride(Texture2D, TextureData->PaintRenderTargetTexture);
				}
			}
		}
	}
}

void FPaintModePainter::SetSpecificTextureOverrideForMesh(const IMeshPaintGeometryAdapter& GeometryInfo, UTexture2D* Texture)
{
	// If there is texture data, that means we have an override ready, so set it. 
	// If there is no data, then remove the override so we can at least see the texture without the changes to the other texture.
	// This is important because overrides are shared between material instances with the same parent. We want to disable a override in place,
	// making the action more comprehensive to the user.
	FPaintTexture2DData* TextureData = GetPaintTargetData(Texture);
	UTextureRenderTarget2D* TextureForOverrideOrNull = ((TextureData != nullptr) && (TextureData->PaintingMaterials.Num() > 0)) ? TextureData->PaintRenderTargetTexture : nullptr;

	GeometryInfo.ApplyOrRemoveTextureOverride(Texture, TextureForOverrideOrNull);
}

void FPaintModePainter::RestoreRenderTargets()
{
	bDoRestoreRenTargets = true;
}

int32 FPaintModePainter::GetNumberOfPendingPaintChanges() const
{
	int32 Result = 0;
	for (TMap< UTexture2D*, FPaintTexture2DData >::TConstIterator It(PaintTargetData); It; ++It)
	{
		const FPaintTexture2DData* TextureData = &It.Value();

		// Commit the texture
		if (TextureData->bIsPaintingTexture2DModified == true)
		{
			Result++;
		}
	}
	return Result;
}

void FPaintModePainter::ApplyForcedLODIndex(int32 ForcedLODIndex)
{	
	for (UMeshComponent* SelectedComponent : PaintableComponents)
	{
		MeshPaintHelpers::ForceRenderMeshLOD(SelectedComponent, ForcedLODIndex);
	}
}

void FPaintModePainter::UpdatePaintTargets(UObject* InObject, struct FPropertyChangedEvent& InPropertyChangedEvent)
{
	AActor* Actor = Cast<AActor>(InObject);
	if (InPropertyChangedEvent.Property && 
		InPropertyChangedEvent.Property->GetName() == GET_MEMBER_NAME_CHECKED(USceneComponent, bVisible).ToString())
	{
		Refresh();
	}
}

void FPaintModePainter::FillWithVertexColor()
{
	FScopedTransaction Transaction(LOCTEXT("LevelMeshPainter_TransactionFillInstColors", "Filling Per-Instance Vertex Colors"));
	const TArray<UMeshComponent*> MeshComponents = GetSelectedComponents<UMeshComponent>();

	static const bool bConvertSRGB = false;
	FColor FillColor = PaintSettings->VertexPaintSettings.PaintColor.ToFColor(bConvertSRGB);

	if (PaintSettings->VertexPaintSettings.MeshPaintMode == EMeshPaintMode::PaintWeights)
	{
		FillColor = MeshPaintHelpers::GenerateColorForTextureWeight((int32)PaintSettings->VertexPaintSettings.TextureWeightType, (int32)PaintSettings->VertexPaintSettings.PaintTextureWeightIndex).ToFColor(bConvertSRGB);
	}

	TUniquePtr< FComponentReregisterContext > ComponentReregisterContext;
	/** Fill each mesh component with the given vertex color */
	for (UMeshComponent* Component : MeshComponents)
	{
		checkf(Component != nullptr, TEXT("Invalid Mesh Component"));
		Component->Modify();
		ComponentReregisterContext = MakeUnique<FComponentReregisterContext>(Component);
		MeshPaintHelpers::FillVertexColors(Component, FillColor, true);
	}
}

void FPaintModePainter::PropagateVertexColorsToAsset()
{
	const TArray<UStaticMeshComponent*> StaticMeshComponents = GetSelectedComponents<UStaticMeshComponent>();
	FSuppressableWarningDialog::FSetupInfo SetupInfo(LOCTEXT("PushInstanceVertexColorsPrompt_Message", "Copying the instance vertex colors to the source mesh will replace any of the source mesh's pre-existing vertex colors and affect every instance of the source mesh."),
		LOCTEXT("PushInstanceVertexColorsPrompt_Title", "Warning: Copying vertex data overwrites all instances"), "Warning_PushInstanceVertexColorsPrompt");

	SetupInfo.ConfirmText = LOCTEXT("PushInstanceVertexColorsPrompt_ConfirmText", "Continue");
	SetupInfo.CancelText = LOCTEXT("PushInstanceVertexColorsPrompt_CancelText", "Abort");
	SetupInfo.CheckBoxText = LOCTEXT("PushInstanceVertexColorsPrompt_CheckBoxText", "Always copy vertex colors without prompting");

	FSuppressableWarningDialog VertexColorCopyWarning(SetupInfo);

	// Prompt the user to see if they really want to push the vert colors to the source mesh and to explain
	// the ramifications of doing so. This uses a suppressible dialog so that the user has the choice to always ignore the warning.
	if (VertexColorCopyWarning.ShowModal() != FSuppressableWarningDialog::Cancel)
	{
		FScopedTransaction Transaction(LOCTEXT("LevelMeshPainter_TransactionPropogateColors", "Propagating Vertex Colors To Source Meshes"));
		bool SomePaintWasPropagated = false;
		TUniquePtr< FComponentReregisterContext > ComponentReregisterContext;
		for (UStaticMeshComponent* Component : StaticMeshComponents)
		{
			checkf(Component != nullptr, TEXT("Invalid Static Mesh Component"));
			UStaticMesh* Mesh = Component->GetStaticMesh();
			for (int32 LODIndex = 0; LODIndex < Mesh->RenderData->LODResources.Num(); LODIndex++)
			{
				FStaticMeshComponentLODInfo& InstanceMeshLODInfo = Component->LODData[LODIndex];
				if (InstanceMeshLODInfo.OverrideVertexColors)
				{
					Mesh->Modify();
					// Try using the mapping generated when building the mesh.
					if (MeshPaintHelpers::PropagateColorsToRawMesh(Mesh, LODIndex, InstanceMeshLODInfo))
					{
						SomePaintWasPropagated = true;
					}
				}
			}

			if (SomePaintWasPropagated)
			{
				ComponentReregisterContext = MakeUnique<FComponentReregisterContext>(Component);
				MeshPaintHelpers::RemoveComponentInstanceVertexColors(Component);
				Mesh->Build();
			}
		}
	}
}

void FPaintModePainter::ImportVertexColors()
{
	const TArray<UMeshComponent*> MeshComponents = GetSelectedComponents<UMeshComponent>();
	if (MeshComponents.Num() == 1)
	{
		/** Import vertex color to single selected mesh component */
		FScopedTransaction Transaction(LOCTEXT("LevelMeshPainter_TransactionImportColors", "Importing Vertex Colors From Texture"));
		MeshPaintHelpers::ImportVertexColorsFromTexture(MeshComponents[0]);
	}
}

void FPaintModePainter::SavePaintedAssets()
{
	const TArray<UStaticMeshComponent*> StaticMeshComponents = GetSelectedComponents<UStaticMeshComponent>();
	const TArray<USkeletalMeshComponent*> SkeletalMeshComponents = GetSelectedComponents<USkeletalMeshComponent>();

	/** Try and save outstanding dirty packages for currently selected mesh components */
	TArray<UObject*> ObjectsToSave;
	for (UStaticMeshComponent* StaticMeshComponent : StaticMeshComponents)
	{
		if (StaticMeshComponent && StaticMeshComponent->GetStaticMesh())
		{
			ObjectsToSave.Add(StaticMeshComponent->GetStaticMesh());
		}
	}

	for (USkeletalMeshComponent* SkeletalMeshComponent : SkeletalMeshComponents)
	{
		if (SkeletalMeshComponent && SkeletalMeshComponent->SkeletalMesh)
		{
			ObjectsToSave.Add(SkeletalMeshComponent->SkeletalMesh);
		}
	}

	if (ObjectsToSave.Num() > 0)
	{
		PackageTools::SavePackagesForObjects(ObjectsToSave);
	}
}

void FPaintModePainter::SaveModifiedTextures()
{
	UTexture2D* SelectedTexture = PaintSettings->TexturePaintSettings.PaintTexture;

	if (nullptr != SelectedTexture)
	{
		TArray<UObject*> TexturesToSaveArray;
		TexturesToSaveArray.Add(SelectedTexture);
		PackageTools::SavePackagesForObjects(TexturesToSaveArray);
	}
}

bool FPaintModePainter::CanSaveModifiedTextures() const
{
	/** Check whether or not the current selected paint texture requires saving */
	bool bRequiresSaving = false;
	const UTexture2D* SelectedTexture = PaintSettings->TexturePaintSettings.PaintTexture;
	if (nullptr != SelectedTexture)
	{
		bRequiresSaving = SelectedTexture->GetOutermost()->IsDirty();
	}
	return bRequiresSaving;
}

void FPaintModePainter::Refresh()
{
	// Ensure that we call OnRemoved while adapter/components are still valid
	PaintableComponents.Empty();
	for (auto MeshAdapterPair : ComponentToAdapterMap)
	{
		MeshAdapterPair.Value->OnRemoved();
	}
	ComponentToAdapterMap.Empty();

	bRefreshCachedData = true;
}

void FPaintModePainter::Tick(FEditorViewportClient* ViewportClient, float DeltaTime)
{
	IMeshPainter::Tick(ViewportClient, DeltaTime);
	
	if (bRefreshCachedData)
	{
		bRefreshCachedData = false;
		CacheSelectionData();
		CacheTexturePaintData();
		
		bDoRestoreRenTargets = true;
	}

	// Will set the texture override up for the selected texture, important for the drop down combo-list and selecting between material instances.
	if (PaintSettings->PaintMode == EPaintMode::Textures && PaintableComponents.Num() == 1 && PaintSettings->TexturePaintSettings.PaintTexture)
	{
		for (UMeshComponent* MeshComponent : PaintableComponents)
		{
			TSharedPtr<IMeshPaintGeometryAdapter>* MeshAdapter = ComponentToAdapterMap.Find(MeshComponent);
			if (MeshAdapter)
			{
				SetSpecificTextureOverrideForMesh(*MeshAdapter->Get(), PaintSettings->TexturePaintSettings.PaintTexture);
			}
		}
	}

	if (bDoRestoreRenTargets && PaintSettings->PaintMode == EPaintMode::Textures)
	{
		if (PaintingTexture2D == nullptr)
		{
			for (TMap< UTexture2D*, FPaintTexture2DData >::TIterator It(PaintTargetData); It; ++It)
			{
				FPaintTexture2DData* TextureData = &It.Value();
				if (TextureData->PaintRenderTargetTexture != nullptr)
				{

					bool bIsSourceTextureStreamedIn = TextureData->PaintingTexture2D->IsFullyStreamedIn();

					if (!bIsSourceTextureStreamedIn)
					{
						//   Make sure it is fully streamed in before we try to do anything with it.
						TextureData->PaintingTexture2D->SetForceMipLevelsToBeResident(30.0f);
						TextureData->PaintingTexture2D->WaitForStreaming();
					}

					//Use the duplicate texture here because as we modify the texture and do undo's, it will be different over the original.
					TexturePaintHelpers::SetupInitialRenderTargetData(TextureData->PaintingTexture2D, TextureData->PaintRenderTargetTexture);

				}
			}
		}
		// We attempted a restore of the rendertargets so go ahead and clear the flag
		bDoRestoreRenTargets = false;
	}
}


FInstanceTexturePaintSettings& FPaintModePainter::AddOrRetrieveInstanceTexturePaintSettings(UMeshComponent* Component)
{
	return ComponentToTexturePaintSettingsMap.FindOrAdd(Component);
}

void FPaintModePainter::CacheSelectionData()
{
	ensure(ComponentToAdapterMap.Num() == 0 && PaintableComponents.Num() == 0);
	const TArray<UMeshComponent*> SelectedMeshComponents = GetSelectedComponents<UMeshComponent>();

	// Update (cached) Paint LOD level if necessary
	PaintSettings->VertexPaintSettings.LODIndex = FMath::Min<int32>(PaintSettings->VertexPaintSettings.LODIndex, GetMaxLODIndexToPaint());
	CachedLODIndex = PaintSettings->VertexPaintSettings.LODIndex;

	// Determine LOD level to use for painting (can only paint on LODs in vertex mode)
	const int32 PaintLODIndex = (PaintSettings->PaintMode == EPaintMode::Vertices && PaintSettings->VertexPaintSettings.bPaintOnSpecificLOD) ? PaintSettings->VertexPaintSettings.LODIndex : 0;
	// Determine UV channel to use while painting textures
	const int32 UVChannel = PaintSettings->PaintMode == EPaintMode::Textures ? PaintSettings->TexturePaintSettings.UVChannel : 0;

	bSelectionContainsPerLODColors = false;

	TUniquePtr< FComponentReregisterContext > ComponentReregisterContext;
	for (UMeshComponent* MeshComponent : SelectedMeshComponents)
	{
		TSharedPtr<IMeshPaintGeometryAdapter> MeshAdapter = FMeshPaintAdapterFactory::CreateAdapterForMesh(MeshComponent, PaintLODIndex);
		if (MeshComponent->IsVisible() && MeshAdapter.IsValid() && MeshAdapter->IsValid())
		{
			PaintableComponents.Add(MeshComponent);
			ComponentToAdapterMap.Add(MeshComponent, MeshAdapter);
			MeshAdapter->OnAdded();
			MeshPaintHelpers::ForceRenderMeshLOD(MeshComponent, PaintLODIndex);
			ComponentReregisterContext.Reset(new FComponentReregisterContext(MeshComponent));
			bSelectionContainsPerLODColors |= MeshPaintHelpers::DoesMeshComponentContainPerLODColors(MeshComponent);
		}
	}
}

void FPaintModePainter::CacheTexturePaintData()
{
	TArray<UMeshComponent*> SelectedMeshComponents = GetSelectedComponents<UMeshComponent>();

	PaintableTextures.Empty();
	if (PaintableComponents.Num() == 1)
	{
		const UMeshComponent* Component = PaintableComponents[0];
		TSharedPtr<IMeshPaintGeometryAdapter> Adapter = ComponentToAdapterMap.FindChecked(Component);
		TexturePaintHelpers::RetrieveTexturesForComponent(Component, Adapter.Get(), PaintableTextures);
	}

	// Ensure that the selection remains valid or is invalidated
	if (!PaintableTextures.Contains(PaintSettings->TexturePaintSettings.PaintTexture))
	{
		UTexture2D* NewTexture = nullptr;
		if (PaintableTextures.Num() > 0)
		{
			NewTexture = Cast<UTexture2D>(PaintableTextures[0].Texture);
		}
		PaintSettings->TexturePaintSettings.PaintTexture = NewTexture;
	}
}

void FPaintModePainter::ResetPaintingState()
{
	bArePainting = false;
	TimeSinceStartedPainting = 0.0f;
	PaintableComponents.Empty();
}

template<typename ComponentClass>
TArray<ComponentClass*> FPaintModePainter::GetSelectedComponents() const
{
	TArray<ComponentClass*> Components;

	if (PaintSettings->PaintMode == EPaintMode::Textures)
	{
		USelection* ComponentSelection = GEditor->GetSelectedComponents();
		for (int32 SelectionIndex = 0; SelectionIndex < ComponentSelection->Num(); ++SelectionIndex)
		{
			ComponentClass* SelectedComponent = Cast<ComponentClass>(ComponentSelection->GetSelectedObject(SelectionIndex));
			if (SelectedComponent)
			{
				Components.AddUnique(SelectedComponent);
			}
		}
	}

	if (Components.Num() == 0)
	{
		USelection* ActorSelection = GEditor->GetSelectedActors();
		for (int32 SelectionIndex = 0; SelectionIndex < ActorSelection->Num(); ++SelectionIndex)
		{
			AActor* SelectedActor = Cast<AActor>(ActorSelection->GetSelectedObject(SelectionIndex));
			if (SelectedActor)
			{
				TArray<UActorComponent*> ActorComponents = SelectedActor->GetComponentsByClass(ComponentClass::StaticClass());
				for (UActorComponent* Component : ActorComponents)
				{
					Components.AddUnique(CastChecked<ComponentClass>(Component));
				}
			}
		}
	}

	return Components;
}

template TArray<UStaticMeshComponent*> FPaintModePainter::GetSelectedComponents<UStaticMeshComponent>() const;
template TArray<USkeletalMeshComponent*> FPaintModePainter::GetSelectedComponents<USkeletalMeshComponent>() const;
template TArray<UMeshComponent*> FPaintModePainter::GetSelectedComponents<UMeshComponent>() const;

#undef LOCTEXT_NAMESPACE // "PaintModePainter"<|MERGE_RESOLUTION|>--- conflicted
+++ resolved
@@ -815,9 +815,6 @@
 
 			if (PaintSettings->PaintMode == EPaintMode::Vertices && MeshAdapter->SupportsVertexPaint())
 			{
-<<<<<<< HEAD
-				bPaintApplied |= MeshPaintHelpers::ApplyPerVertexPaintAction(MeshAdapter, InCameraOrigin, BestTraceResult.Location, BrushSettings, FPerVertexPaintAction::CreateRaw(this, &FPaintModePainter::ApplyVertexColor, Params));
-=======
 
 				FPerVertexPaintActionArgs Args;
 				Args.Adapter = MeshAdapter;
@@ -827,7 +824,6 @@
 				Args.Action = PaintAction;
 
 				bPaintApplied |= MeshPaintHelpers::ApplyPerVertexPaintAction(Args, FPerVertexPaintAction::CreateRaw(this, &FPaintModePainter::ApplyVertexColor, Params));
->>>>>>> f30f9b45
 			}
 			else if (PaintSettings->PaintMode == EPaintMode::Textures&& MeshAdapter->SupportsTexturePaint())
 			{
