// Copyright 1998-2017 Epic Games, Inc. All Rights Reserved.

#pragma once

#include "IDetailCustomization.h"
#include "ArrayView.h"

class IPropertyHandle;
class UBoneProxy;
class UDebugSkelMeshComponent;
struct FAnimNode_ModifyBone;

class FBoneProxyDetailsCustomization : public IDetailCustomization
{
public:
	static TSharedRef<IDetailCustomization> MakeInstance()
	{
		return MakeShareable(new FBoneProxyDetailsCustomization);
	}

	/** IDetailCustomization interface */
	virtual void CustomizeDetails(IDetailLayoutBuilder& DetailBuilder) override;

private:
	/** Handle reset to defaults visibility */
<<<<<<< HEAD
	bool IsResetLocationVisible(TSharedPtr<IPropertyHandle> InPropertyHandle, UBoneProxy* InBoneProxy);

	/** Handle reset to defaults visibility */
	bool IsResetRotationVisible(TSharedPtr<IPropertyHandle> InPropertyHandle, UBoneProxy* InBoneProxy);

	/** Handle reset to defaults visibility */
	bool IsResetScaleVisible(TSharedPtr<IPropertyHandle> InPropertyHandle, UBoneProxy* InBoneProxy);

	/** Handle resetting defaults */
	void HandleResetLocation(TSharedPtr<IPropertyHandle> InPropertyHandle, UBoneProxy* InBoneProxy);

	/** Handle resetting defaults */
	void HandleResetRotation(TSharedPtr<IPropertyHandle> InPropertyHandle, UBoneProxy* InBoneProxy);

	/** Handle resetting defaults */
	void HandleResetScale(TSharedPtr<IPropertyHandle> InPropertyHandle, UBoneProxy* InBoneProxy);
=======
	bool IsResetLocationVisible(TSharedPtr<IPropertyHandle> InPropertyHandle, TArrayView<UBoneProxy*> InBoneProxies);

	/** Handle reset to defaults visibility */
	bool IsResetRotationVisible(TSharedPtr<IPropertyHandle> InPropertyHandle, TArrayView<UBoneProxy*> InBoneProxies);

	/** Handle reset to defaults visibility */
	bool IsResetScaleVisible(TSharedPtr<IPropertyHandle> InPropertyHandle, TArrayView<UBoneProxy*> InBoneProxies);

	/** Handle resetting defaults */
	void HandleResetLocation(TSharedPtr<IPropertyHandle> InPropertyHandle, TArrayView<UBoneProxy*> InBoneProxies);

	/** Handle resetting defaults */
	void HandleResetRotation(TSharedPtr<IPropertyHandle> InPropertyHandle, TArrayView<UBoneProxy*> InBoneProxies);

	/** Handle resetting defaults */
	void HandleResetScale(TSharedPtr<IPropertyHandle> InPropertyHandle, TArrayView<UBoneProxy*> InBoneProxies);
>>>>>>> 9f6ccf49

	/** Remove any modification node if it has no effect */
	void RemoveUnnecessaryModifications(UDebugSkelMeshComponent* Component, FAnimNode_ModifyBone& ModifyBone);

private:
	/** Cached array of selected bone proxies */
	TArray<UBoneProxy*> BoneProxies;
};<|MERGE_RESOLUTION|>--- conflicted
+++ resolved
@@ -23,24 +23,6 @@
 
 private:
 	/** Handle reset to defaults visibility */
-<<<<<<< HEAD
-	bool IsResetLocationVisible(TSharedPtr<IPropertyHandle> InPropertyHandle, UBoneProxy* InBoneProxy);
-
-	/** Handle reset to defaults visibility */
-	bool IsResetRotationVisible(TSharedPtr<IPropertyHandle> InPropertyHandle, UBoneProxy* InBoneProxy);
-
-	/** Handle reset to defaults visibility */
-	bool IsResetScaleVisible(TSharedPtr<IPropertyHandle> InPropertyHandle, UBoneProxy* InBoneProxy);
-
-	/** Handle resetting defaults */
-	void HandleResetLocation(TSharedPtr<IPropertyHandle> InPropertyHandle, UBoneProxy* InBoneProxy);
-
-	/** Handle resetting defaults */
-	void HandleResetRotation(TSharedPtr<IPropertyHandle> InPropertyHandle, UBoneProxy* InBoneProxy);
-
-	/** Handle resetting defaults */
-	void HandleResetScale(TSharedPtr<IPropertyHandle> InPropertyHandle, UBoneProxy* InBoneProxy);
-=======
 	bool IsResetLocationVisible(TSharedPtr<IPropertyHandle> InPropertyHandle, TArrayView<UBoneProxy*> InBoneProxies);
 
 	/** Handle reset to defaults visibility */
@@ -57,7 +39,6 @@
 
 	/** Handle resetting defaults */
 	void HandleResetScale(TSharedPtr<IPropertyHandle> InPropertyHandle, TArrayView<UBoneProxy*> InBoneProxies);
->>>>>>> 9f6ccf49
 
 	/** Remove any modification node if it has no effect */
 	void RemoveUnnecessaryModifications(UDebugSkelMeshComponent* Component, FAnimNode_ModifyBone& ModifyBone);
