--- conflicted
+++ resolved
@@ -236,14 +236,10 @@
 	static FString MakeIncludeList(const TArray<FString>& InList);
 
 	/** Returns true if the currently loaded project requires a code build */
-<<<<<<< HEAD
-	static bool ProjectRequiresBuild(const FName InPlatformInfoName);
-=======
 	static bool ProjectRequiresBuild(const FName InPlatformInfoName);		
 
 	/** Deletes the specified list of files that were created during file creation */
 	static void DeleteCreatedFiles(const FString& RootFolder, const TArray<FString>& CreatedFiles);
->>>>>>> a8a797ea
 
 private:
 
