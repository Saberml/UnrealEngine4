// Copyright 1998-2014 Epic Games, Inc. All Rights Reserved.


#include "GameProjectGenerationPrivatePCH.h"
#include "UnrealEdMisc.h"
#include "ISourceControlModule.h"
#include "MainFrame.h"

#include "Runtime/Analytics/Analytics/Public/Interfaces/IAnalyticsProvider.h"
#include "EngineAnalytics.h"
#include "EngineBuildSettings.h"

#include "DesktopPlatformModule.h"

#define LOCTEXT_NAMESPACE "GameProjectUtils"

#define MAX_PROJECT_PATH_BUFFER_SPACE 130 // Leave a reasonable buffer of additional characters to account for files created in the content directory during or after project generation
#define MAX_PROJECT_NAME_LENGTH 22 // Enforce a reasonable project name length so the path is not too long for PLATFORM_MAX_FILEPATH_LENGTH
checkAtCompileTime(PLATFORM_MAX_FILEPATH_LENGTH - MAX_PROJECT_PATH_BUFFER_SPACE > 0, filesystem_path_shorter_than_project_creation_buffer_space);

#define MAX_CLASS_NAME_LENGTH 32 // Enforce a reasonable class name length so the path is not too long for PLATFORM_MAX_FILEPATH_LENGTH

TWeakPtr<SNotificationItem> GameProjectUtils::UpdateGameProjectNotification = NULL;

bool GameProjectUtils::IsValidProjectFileForCreation(const FString& ProjectFile, FText& OutFailReason)
{
	const FString BaseProjectFile = FPaths::GetBaseFilename(ProjectFile);
	if ( FPaths::GetPath(ProjectFile).IsEmpty() )
	{
		OutFailReason = LOCTEXT( "NoProjectPath", "You must specify a path." );
		return false;
	}

	if ( BaseProjectFile.IsEmpty() )
	{
		OutFailReason = LOCTEXT( "NoProjectName", "You must specify a project name." );
		return false;
	}

	if ( BaseProjectFile.Contains(TEXT(" ")) )
	{
		OutFailReason = LOCTEXT( "ProjectNameContainsSpace", "Project names may not contain a space." );
		return false;
	}

	if ( !FChar::IsAlpha(BaseProjectFile[0]) )
	{
		OutFailReason = LOCTEXT( "ProjectNameMustBeginWithACharacter", "Project names must begin with an alphabetic character." );
		return false;
	}

	if ( BaseProjectFile.Len() > MAX_PROJECT_NAME_LENGTH )
	{
		FFormatNamedArguments Args;
		Args.Add( TEXT("MaxProjectNameLength"), MAX_PROJECT_NAME_LENGTH );
		OutFailReason = FText::Format( LOCTEXT( "ProjectNameTooLong", "Project names must not be longer than {MaxProjectNameLength} characters." ), Args );
		return false;
	}

	const int32 MaxProjectPathLength = PLATFORM_MAX_FILEPATH_LENGTH - MAX_PROJECT_PATH_BUFFER_SPACE;
	if ( FPaths::GetBaseFilename(ProjectFile, false).Len() > MaxProjectPathLength )
	{
		FFormatNamedArguments Args;
		Args.Add( TEXT("MaxProjectPathLength"), MaxProjectPathLength );
		OutFailReason = FText::Format( LOCTEXT( "ProjectPathTooLong", "A projects path must not be longer than {MaxProjectPathLength} characters." ), Args );
		return false;
	}

	if ( FPaths::GetExtension(ProjectFile) != IProjectManager::GetProjectFileExtension() )
	{
		FFormatNamedArguments Args;
		Args.Add( TEXT("ProjectFileExtension"), FText::FromString( IProjectManager::GetProjectFileExtension() ) );
		OutFailReason = FText::Format( LOCTEXT( "InvalidProjectFileExtension", "File extension is not {ProjectFileExtension}" ), Args );
		return false;
	}

	FString IllegalNameCharacters;
	if ( !NameContainsOnlyLegalCharacters(BaseProjectFile, IllegalNameCharacters) )
	{
		FFormatNamedArguments Args;
		Args.Add( TEXT("IllegalNameCharacters"), FText::FromString( IllegalNameCharacters ) );
		OutFailReason = FText::Format( LOCTEXT( "ProjectNameContainsIllegalCharacters", "Project names may not contain the following characters: {IllegalNameCharacters}" ), Args );
		return false;
	}

	FString IllegalPathCharacters;
	if ( !ProjectPathContainsOnlyLegalCharacters(FPaths::GetPath(ProjectFile), IllegalPathCharacters) )
	{
		FFormatNamedArguments Args;
		Args.Add( TEXT("IllegalPathCharacters"), FText::FromString( IllegalPathCharacters ) );
<<<<<<< HEAD
		OutFailReason = FText::Format( LOCTEXT( "ProjectPathContainsIllegalCharacters", "Project names may not contain the following characters: {IllegalNameCharacters}" ), Args );
=======
		OutFailReason = FText::Format( LOCTEXT( "ProjectNameContainsIllegalCharacters", "Project names may not contain the following characters: {IllegalPathCharacters}" ), Args );
>>>>>>> 5338f086
		return false;
	}

	if ( ProjectFileExists(ProjectFile) )
	{
		FFormatNamedArguments Args;
		Args.Add( TEXT("ProjectFile"), FText::FromString( ProjectFile ) );
		OutFailReason = FText::Format( LOCTEXT( "ProjectFileAlreadyExists", "{ProjectFile} already exists." ), Args );
		return false;
	}

	if ( FPaths::ConvertRelativePathToFull(FPaths::GetPath(ProjectFile)).StartsWith( FPaths::ConvertRelativePathToFull(FPaths::EngineDir())) )
	{
		FFormatNamedArguments Args;
		Args.Add( TEXT("ProjectFile"), FText::FromString( ProjectFile ) );
		OutFailReason = FText::Format( LOCTEXT( "ProjectFileCannotBeUnderEngineFolder", "{ProjectFile} cannot be saved under the Engine folder.  Create the project in a different directory." ), Args );
		return false;
	}

	if ( AnyProjectFilesExistInFolder(FPaths::GetPath(ProjectFile)) )
	{
		FFormatNamedArguments Args;
		Args.Add( TEXT("ProjectFileExtension"), FText::FromString( IProjectManager::GetProjectFileExtension() ) );
		Args.Add( TEXT("ProjectFilePath"), FText::FromString( FPaths::GetPath(ProjectFile) ) );
		OutFailReason = FText::Format( LOCTEXT( "AProjectFileAlreadyExistsAtLoction", "Another .{ProjectFileExtension} file already exists in {ProjectFilePath}" ), Args );
		return false;
	}

	return true;
}

bool GameProjectUtils::OpenProject(const FString& ProjectFile, FText& OutFailReason)
{
	if ( ProjectFile.IsEmpty() )
	{
		OutFailReason = LOCTEXT( "NoProjectFileSpecified", "You must specify a project file." );
		return false;
	}

	const FString BaseProjectFile = FPaths::GetBaseFilename(ProjectFile);
	if ( BaseProjectFile.Contains(TEXT(" ")) )
	{
		OutFailReason = LOCTEXT( "ProjectNameContainsSpace", "Project names may not contain a space." );
		return false;
	}

	if ( !FChar::IsAlpha(BaseProjectFile[0]) )
	{
		OutFailReason = LOCTEXT( "ProjectNameMustBeginWithACharacter", "Project names must begin with an alphabetic character." );
		return false;
	}

	if ( BaseProjectFile.Len() > MAX_PROJECT_NAME_LENGTH )
	{
		FFormatNamedArguments Args;
		Args.Add( TEXT("MaxProjectNameLength"), MAX_PROJECT_NAME_LENGTH );
		OutFailReason = FText::Format( LOCTEXT( "ProjectNameTooLong", "Project names must not be longer than {MaxProjectNameLength} characters." ), Args );
		return false;
	}

	const int32 MaxProjectPathLength = PLATFORM_MAX_FILEPATH_LENGTH - MAX_PROJECT_PATH_BUFFER_SPACE;
	if ( FPaths::GetBaseFilename(ProjectFile, false).Len() > MaxProjectPathLength )
	{
		FFormatNamedArguments Args;
		Args.Add( TEXT("MaxProjectPathLength"), MaxProjectPathLength );
		OutFailReason = FText::Format( LOCTEXT( "ProjectPathTooLong", "A projects path must not be longer than {MaxProjectPathLength} characters." ), Args );
		return false;
	}

	if ( FPaths::GetExtension(ProjectFile) != IProjectManager::GetProjectFileExtension() )
	{
		FFormatNamedArguments Args;
		Args.Add( TEXT("ProjectFileExtension"), FText::FromString( IProjectManager::GetProjectFileExtension() ) );
		OutFailReason = FText::Format( LOCTEXT( "InvalidProjectFileExtension", "File extension is not {ProjectFileExtension}" ), Args );
		return false;
	}

	FString IllegalNameCharacters;
	if ( !NameContainsOnlyLegalCharacters(BaseProjectFile, IllegalNameCharacters) )
	{
		FFormatNamedArguments Args;
		Args.Add( TEXT("IllegalNameCharacters"), FText::FromString( IllegalNameCharacters ) );
		OutFailReason = FText::Format( LOCTEXT( "ProjectNameContainsIllegalCharacters", "Project names may not contain the following characters: {IllegalNameCharacters}" ), Args );
		return false;
	}

	FString IllegalPathCharacters;
	if ( !ProjectPathContainsOnlyLegalCharacters(FPaths::GetPath(ProjectFile), IllegalPathCharacters) )
	{
		FFormatNamedArguments Args;
		Args.Add( TEXT("IllegalPathCharacters"), FText::FromString( IllegalPathCharacters ) );
		OutFailReason = FText::Format( LOCTEXT( "ProjectPathContainsIllegalCharacters", "A projects path may not contain the following characters: {IllegalPathCharacters}" ), Args );
		return false;
	}

	if ( !ProjectFileExists(ProjectFile) )
	{
		FFormatNamedArguments Args;
		Args.Add( TEXT("ProjectFile"), FText::FromString( ProjectFile ) );
		OutFailReason = FText::Format( LOCTEXT( "ProjectFileDoesNotExist", "{ProjectFile} does not exist." ), Args );
		return false;
	}

	FUnrealEdMisc::Get().SwitchProject(ProjectFile, false);

	return true;
}

bool GameProjectUtils::OpenCodeIDE(const FString& ProjectFile, FText& OutFailReason)
{
	if ( ProjectFile.IsEmpty() )
	{
		OutFailReason = LOCTEXT( "NoProjectFileSpecified", "You must specify a project file." );
		return false;
	}

	bool bIsInRootFolder = false;
	if ( !FRocketSupport::IsRocket() )
	{
		// If we are in the UE4 root, just open the UE4.sln file, otherwise open the generated one.
		FString AbsoluteProjectParentFolder = IFileManager::Get().ConvertToAbsolutePathForExternalAppForRead(*FPaths::GetPath(FPaths::GetPath(ProjectFile)));
		FString AbsoluteRootPath = IFileManager::Get().ConvertToAbsolutePathForExternalAppForRead(*FPaths::RootDir());

		if ( AbsoluteProjectParentFolder.Right(1) != TEXT("/") )
		{
			AbsoluteProjectParentFolder += TEXT("/");
		}

		if ( AbsoluteRootPath.Right(1) != TEXT("/") )
		{
			AbsoluteRootPath += TEXT("/");
		}
		
		bIsInRootFolder = (AbsoluteProjectParentFolder == AbsoluteRootPath);
	}

	FString SolutionFolder;
	FString SolutionFilenameWithoutExtension;
	if ( bIsInRootFolder )
	{
		SolutionFolder = IFileManager::Get().ConvertToAbsolutePathForExternalAppForRead(*FPaths::RootDir());
		SolutionFilenameWithoutExtension = TEXT("UE4");
	}
	else
	{
		SolutionFolder = IFileManager::Get().ConvertToAbsolutePathForExternalAppForRead(*FPaths::GetPath(ProjectFile));
		SolutionFilenameWithoutExtension = FPaths::GetBaseFilename(ProjectFile);
	}

	FString CodeSolutionFile;
#if PLATFORM_WINDOWS
	CodeSolutionFile = SolutionFilenameWithoutExtension + TEXT(".sln");
#elif PLATFORM_MAC
	CodeSolutionFile = SolutionFilenameWithoutExtension + TEXT(".xcodeproj");
#else
	OutFailReason = LOCTEXT( "OpenCodeIDE_UnknownPlatform", "could not open the code editing IDE. The operating system is unknown." ).ToString();
	return false;
#endif

	const FString FullPath = FPaths::Combine(*SolutionFolder, *CodeSolutionFile);

#if PLATFORM_MAC
	if ( IFileManager::Get().DirectoryExists(*FullPath) )
#else
	if ( FPaths::FileExists(FullPath) )
#endif
	{
		FPlatformProcess::LaunchFileInDefaultExternalApplication( *FullPath );
		return true;
	}
	else
	{
		FFormatNamedArguments Args;
		Args.Add( TEXT("Path"), FText::FromString( FullPath ) );
		OutFailReason = FText::Format( LOCTEXT( "OpenCodeIDE_MissingFile", "Could not edit the code editing IDE. {Path} could not be found." ), Args );
		return false;
	}
}

void GameProjectUtils::GetStarterContentFiles(TArray<FString>& OutFilenames)
{
	FString const SrcFolder = FPaths::StarterContentDir();
	FString const ContentFolder = SrcFolder / TEXT("Content");

	// only copying /Content
	IFileManager::Get().FindFilesRecursive(OutFilenames, *ContentFolder, TEXT("*"), /*Files=*/true, /*Directories=*/false);
}

bool GameProjectUtils::CopyStarterContent(const FString& DestProjectFolder, FText& OutFailReason)
{
	FString const SrcFolder = FPaths::StarterContentDir();

	TArray<FString> FilesToCopy;
	GetStarterContentFiles(FilesToCopy);

	TArray<FString> CreatedFiles;
	for (FString SrcFilename : FilesToCopy)
	{
		// Update the slow task dialog
		const bool bAllowNewSlowTask = false;
		FFormatNamedArguments Args;
		Args.Add(TEXT("SrcFilename"), FText::FromString(FPaths::GetCleanFilename(SrcFilename)));
		FStatusMessageContext SlowTaskMessage(FText::Format(LOCTEXT("CreatingProjectStatus_CopyingFile", "Copying File {SrcFilename}..."), Args), bAllowNewSlowTask);

		FString FileRelPath = FPaths::GetPath(SrcFilename);
		FPaths::MakePathRelativeTo(FileRelPath, *SrcFolder);

		// Perform the copy. For file collisions, leave existing file.
		const FString DestFilename = DestProjectFolder + TEXT("/") + FileRelPath + TEXT("/") + FPaths::GetCleanFilename(SrcFilename);
		if (!FPaths::FileExists(DestFilename))
		{
			if (IFileManager::Get().Copy(*DestFilename, *SrcFilename, false) == COPY_OK)
			{
				CreatedFiles.Add(DestFilename);
			}
			else
			{
				FFormatNamedArguments FailArgs;
				FailArgs.Add(TEXT("SrcFilename"), FText::FromString(SrcFilename));
				FailArgs.Add(TEXT("DestFilename"), FText::FromString(DestFilename));
				OutFailReason = FText::Format(LOCTEXT("FailedToCopyFile", "Failed to copy \"{SrcFilename}\" to \"{DestFilename}\"."), FailArgs);
				DeleteCreatedFiles(DestProjectFolder, CreatedFiles);
				return false;
			}
		}
	}

	return true;
}


bool GameProjectUtils::CreateProject(const FString& NewProjectFile, const FString& TemplateFile, bool bShouldGenerateCode, bool bCopyStarterContent, FText& OutFailReason)
{
	if ( !IsValidProjectFileForCreation(NewProjectFile, OutFailReason) )
	{
		return false;
	}

	const bool bAllowNewSlowTask = true;
	FStatusMessageContext SlowTaskMessage( LOCTEXT( "CreatingProjectStatus", "Creating project..." ), bAllowNewSlowTask );

	bool bProjectCreationSuccessful = false;
	FString TemplateName;
	if ( TemplateFile.IsEmpty() )
	{
		bProjectCreationSuccessful = GenerateProjectFromScratch(NewProjectFile, bShouldGenerateCode, bCopyStarterContent, OutFailReason);
		TemplateName = bShouldGenerateCode ? TEXT("Basic Code") : TEXT("Blank");
	}
	else
	{
		bProjectCreationSuccessful = CreateProjectFromTemplate(NewProjectFile, TemplateFile, bShouldGenerateCode, bCopyStarterContent, OutFailReason);
		TemplateName = FPaths::GetBaseFilename(TemplateFile);
	}

	if( FEngineAnalytics::IsAvailable() )
	{
		TArray<FAnalyticsEventAttribute> EventAttributes;
		EventAttributes.Add(FAnalyticsEventAttribute(TEXT("Template"), TemplateName));
		EventAttributes.Add(FAnalyticsEventAttribute(TEXT("ProjectType"), bShouldGenerateCode ? TEXT("C++ Code") : TEXT("Content Only")));
		EventAttributes.Add(FAnalyticsEventAttribute(TEXT("Outcome"), bProjectCreationSuccessful ? TEXT("Successful") : TEXT("Failed")));

		FEngineAnalytics::GetProvider().RecordEvent( TEXT( "Editor.NewProject.ProjectCreated" ), EventAttributes );
	}

	return bProjectCreationSuccessful;
}

bool GameProjectUtils::BuildGameBinaries(const FString& ProjectFilename, FText& OutFailReason)
{
	const bool bAllowNewSlowTask = true;
	FStatusMessageContext SlowTaskMessage( LOCTEXT( "BuildingProjectStatus", "Building project..." ), bAllowNewSlowTask );

	// Compile the *editor* for the project
	if ( FModuleManager::Get().CompileGameProjectEditor(ProjectFilename, *GLog) )
	{
		return true;
	}

	FFormatNamedArguments Args;
	Args.Add( TEXT("ProjectFilename"), FText::FromString( ProjectFilename ) );
	OutFailReason = FText::Format( LOCTEXT("FailedToCompileNewProject", "Failed to compile {ProjectFileName}."), Args );
	return false;
}

void GameProjectUtils::CheckForOutOfDateGameProjectFile()
{
	const FString& LoadedProjectFilePath = FPaths::IsProjectFilePathSet() ? FPaths::GetProjectFilePath() : FString();
	if ( !LoadedProjectFilePath.IsEmpty() )
	{
		FProjectStatus ProjectStatus;
		if (IProjectManager::Get().QueryStatusForProject(LoadedProjectFilePath, FDesktopPlatformModule::Get()->GetCurrentEngineIdentifier(), ProjectStatus))
		{
			if ( !ProjectStatus.bUpToDate )
			{
				const FText UpdateProjectText = LOCTEXT("UpdateProjectFilePrompt", "Update project to open in this version of the editor by default?");
				const FText UpdateProjectConfirmText = LOCTEXT("UpdateProjectFileConfirm", "Update");
				const FText UpdateProjectCancelText = LOCTEXT("UpdateProjectFileCancel", "Not Now");

				FNotificationInfo Info(UpdateProjectText);
				Info.bFireAndForget = false;
				Info.bUseLargeFont = false;
				Info.bUseThrobber = false;
				Info.bUseSuccessFailIcons = false;
				Info.FadeOutDuration = 3.f;
				Info.ButtonDetails.Add(FNotificationButtonInfo(UpdateProjectConfirmText, FText(), FSimpleDelegate::CreateStatic(&GameProjectUtils::OnUpdateProjectConfirm)));
				Info.ButtonDetails.Add(FNotificationButtonInfo(UpdateProjectCancelText, FText(), FSimpleDelegate::CreateStatic(&GameProjectUtils::OnUpdateProjectCancel)));

				if (UpdateGameProjectNotification.IsValid())
				{
					UpdateGameProjectNotification.Pin()->ExpireAndFadeout();
					UpdateGameProjectNotification.Reset();
				}

				UpdateGameProjectNotification = FSlateNotificationManager::Get().AddNotification(Info);

				if (UpdateGameProjectNotification.IsValid())
				{
					UpdateGameProjectNotification.Pin()->SetCompletionState(SNotificationItem::CS_Pending);
				}
			}
		}
	}
}

bool GameProjectUtils::UpdateGameProject(const FString& EngineIdentifier)
{
	const FString& ProjectFilename = FPaths::IsProjectFilePathSet() ? FPaths::GetProjectFilePath() : FString();
	if ( !ProjectFilename.IsEmpty() )
	{
		FProjectStatus ProjectStatus;
		if ( IProjectManager::Get().QueryStatusForProject(ProjectFilename, EngineIdentifier, ProjectStatus) )
		{
			if ( ProjectStatus.bUpToDate )
			{
				// The project was already up to date.
				UE_LOG(LogGameProjectGeneration, Log, TEXT("%s is already up to date."), *ProjectFilename );
			}
			else
			{
				FText FailReason;
				bool bWasCheckedOut = false;
				if ( !UpdateGameProjectFile(ProjectFilename, EngineIdentifier, NULL, bWasCheckedOut, FailReason) )
				{
					// The user chose to update, but the update failed. Notify the user.
					UE_LOG(LogGameProjectGeneration, Error, TEXT("%s failed to update. %s"), *ProjectFilename, *FailReason.ToString() );
					return false;
				}

				// The project was updated successfully.
				UE_LOG(LogGameProjectGeneration, Log, TEXT("%s was successfully updated."), *ProjectFilename );
			}
		}
	}

	return true;
}

void GameProjectUtils::OpenAddCodeToProjectDialog()
{
	TSharedRef<SWindow> AddCodeWindow =
		SNew(SWindow)
		.Title(LOCTEXT( "AddCodeWindowHeader", "Add Code"))
		.ClientSize( FVector2D(1280, 720) )
		.SizingRule( ESizingRule::FixedSize )
		.SupportsMinimize(false) .SupportsMaximize(false);

	AddCodeWindow->SetContent( SNew(SNewClassDialog) );

	IMainFrameModule& MainFrameModule = FModuleManager::LoadModuleChecked<IMainFrameModule>(TEXT("MainFrame"));
	if (MainFrameModule.GetParentWindow().IsValid())
	{
		FSlateApplication::Get().AddWindowAsNativeChild(AddCodeWindow, MainFrameModule.GetParentWindow().ToSharedRef());
	}
	else
	{
		FSlateApplication::Get().AddWindow(AddCodeWindow);
	}
}

bool GameProjectUtils::IsValidClassNameForCreation(const FString& NewClassName, FText& OutFailReason)
{
	if ( NewClassName.IsEmpty() )
	{
		OutFailReason = LOCTEXT( "NoClassName", "You must specify a class name." );
		return false;
	}

	if ( NewClassName.Contains(TEXT(" ")) )
	{
		OutFailReason = LOCTEXT( "ClassNameContainsSpace", "Your class name may not contain a space." );
		return false;
	}

	if ( !FChar::IsAlpha(NewClassName[0]) )
	{
		OutFailReason = LOCTEXT( "ClassNameMustBeginWithACharacter", "Your class name must begin with an alphabetic character." );
		return false;
	}

	if ( NewClassName.Len() > MAX_CLASS_NAME_LENGTH )
	{
		OutFailReason = FText::Format( LOCTEXT( "ClassNameTooLong", "The class name must not be longer than {0} characters." ), FText::AsNumber(MAX_CLASS_NAME_LENGTH) );
		return false;
	}

	FString IllegalNameCharacters;
	if ( !NameContainsOnlyLegalCharacters(NewClassName, IllegalNameCharacters) )
	{
		FFormatNamedArguments Args;
		Args.Add( TEXT("IllegalNameCharacters"), FText::FromString( IllegalNameCharacters ) );
		OutFailReason = FText::Format( LOCTEXT( "ClassNameContainsIllegalCharacters", "The class name may not contain the following characters: {IllegalNameCharacters}" ), Args );
		return false;
	}

	// Look for a duplicate class in memory
	for ( TObjectIterator<UClass> ClassIt; ClassIt; ++ClassIt )
	{
		if ( ClassIt->GetName() == NewClassName )
		{
			FFormatNamedArguments Args;
			Args.Add( TEXT("NewClassName"), FText::FromString( NewClassName ) );
			OutFailReason = FText::Format( LOCTEXT("ClassNameAlreadyExists", "The name {NewClassName} is already used by another class."), Args );
			return false;
		}
	}

	// Look for a duplicate class on disk in their project
	TArray<FString> Filenames;
	IFileManager::Get().FindFilesRecursive(Filenames, *FPaths::GameSourceDir(), TEXT("*.h"), true, false, false);
	for ( auto FileIt = Filenames.CreateConstIterator(); FileIt; ++FileIt )
	{
		const FString& File = *FileIt;
		if ( NewClassName == FPaths::GetBaseFilename(File) )
		{
			FFormatNamedArguments Args;
			Args.Add( TEXT("NewClassName"), FText::FromString( NewClassName ) );
			OutFailReason = FText::Format( LOCTEXT("ClassNameAlreadyExists", "The name {NewClassName} is already used by another class."), Args );
			return false;
		}
	}

	return true;
}

bool GameProjectUtils::AddCodeToProject(const FString& NewClassName, const UClass* ParentClass, FString& OutHeaderFilePath, FString& OutCppFilePath, FText& OutFailReason)
{
	const bool bAddCodeSuccessful = AddCodeToProject_Internal(NewClassName, ParentClass, OutHeaderFilePath, OutCppFilePath, OutFailReason);

	if( FEngineAnalytics::IsAvailable() )
	{
		TArray<FAnalyticsEventAttribute> EventAttributes;
		EventAttributes.Add(FAnalyticsEventAttribute(TEXT("ParentClass"), ParentClass ? ParentClass->GetName() : TEXT("None")));
		EventAttributes.Add(FAnalyticsEventAttribute(TEXT("Outcome"), bAddCodeSuccessful ? TEXT("Successful") : TEXT("Failed")));

		FEngineAnalytics::GetProvider().RecordEvent( TEXT( "Editor.AddCodeToProject.CodeAdded" ), EventAttributes );
	}

	return bAddCodeSuccessful;
}

UTemplateProjectDefs* GameProjectUtils::LoadTemplateDefs(const FString& ProjectDirectory)
{
	UTemplateProjectDefs* TemplateDefs = NULL;

	const FString TemplateDefsIniFilename = ProjectDirectory / TEXT("Config") / GetTemplateDefsFilename();
	if ( FPlatformFileManager::Get().GetPlatformFile().FileExists(*TemplateDefsIniFilename) )
	{
		TemplateDefs = ConstructObject<UTemplateProjectDefs>(UTemplateProjectDefs::StaticClass());
		TemplateDefs->LoadConfig(UTemplateProjectDefs::StaticClass(), *TemplateDefsIniFilename);
	}

	return TemplateDefs;
}

FString GameProjectUtils::GetDefaultProjectCreationPath()
{
	// My Documents
	const FString DefaultProjectSubFolder = TEXT("Unreal Projects");
	return FString(FPlatformProcess::UserDir()) + DefaultProjectSubFolder;
}

bool GameProjectUtils::GenerateProjectFromScratch(const FString& NewProjectFile, bool bShouldGenerateCode, bool bCopyStarterContent, FText& OutFailReason)
{
	const FString NewProjectFolder = FPaths::GetPath(NewProjectFile);
	const FString NewProjectName = FPaths::GetBaseFilename(NewProjectFile);
	TArray<FString> CreatedFiles;

	// Generate config files
	if (!GenerateConfigFiles(NewProjectFolder, NewProjectName, bShouldGenerateCode, bCopyStarterContent, CreatedFiles, OutFailReason))
	{
		DeleteCreatedFiles(NewProjectFolder, CreatedFiles);
		return false;
	}

	// Make the Content folder
	const FString ContentFolder = NewProjectFolder / TEXT("Content");
	if ( !IFileManager::Get().MakeDirectory(*ContentFolder) )
	{
		FFormatNamedArguments Args;
		Args.Add( TEXT("ContentFolder"), FText::FromString( ContentFolder ) );
		OutFailReason = FText::Format( LOCTEXT("FailedToCreateContentFolder", "Failed to create the content folder {ContentFolder}"), Args );
		DeleteCreatedFiles(NewProjectFolder, CreatedFiles);
		return false;
	}

	TArray<FString> StartupModuleNames;
	if ( bShouldGenerateCode )
	{
		// Generate basic source code files
		if ( !GenerateBasicSourceCode(NewProjectFolder / TEXT("Source"), NewProjectName, StartupModuleNames, CreatedFiles, OutFailReason) )
		{
			DeleteCreatedFiles(NewProjectFolder, CreatedFiles);
			return false;
		}

		// Generate game framework source code files
		if ( !GenerateGameFrameworkSourceCode(NewProjectFolder / TEXT("Source"), NewProjectName, CreatedFiles, OutFailReason) )
		{
			DeleteCreatedFiles(NewProjectFolder, CreatedFiles);
			return false;
		}
	}

	// Generate the project file
	{
		FText LocalFailReason;
		if (IProjectManager::Get().GenerateNewProjectFile(NewProjectFile, StartupModuleNames, FDesktopPlatformModule::Get()->GetCurrentEngineIdentifier(), LocalFailReason))
		{
			CreatedFiles.Add(NewProjectFile);
		}
		else
		{
			OutFailReason = LocalFailReason;
			DeleteCreatedFiles(NewProjectFolder, CreatedFiles);
			return false;
		}
	}

	if ( bShouldGenerateCode )
	{
		// Generate project files
		if ( !GenerateCodeProjectFiles(NewProjectFile, OutFailReason) )
		{
			DeleteGeneratedProjectFiles(NewProjectFile);
			DeleteCreatedFiles(NewProjectFolder, CreatedFiles);
			return false;
		}
	}

	if (bCopyStarterContent)
	{
		// Copy the starter content
		if ( !CopyStarterContent(NewProjectFolder, OutFailReason) )
		{
			DeleteGeneratedProjectFiles(NewProjectFile);
			DeleteCreatedFiles(NewProjectFolder, CreatedFiles);
			return false;
		}
	}

	UE_LOG(LogGameProjectGeneration, Log, TEXT("Created new project with %d files (plus project files)"), CreatedFiles.Num());
	return true;
}

struct FConfigValue
{
	FString ConfigFile;
	FString ConfigSection;
	FString ConfigKey;
	FString ConfigValue;
	bool bShouldReplaceExistingValue;

	FConfigValue(const FString& InFile, const FString& InSection, const FString& InKey, const FString& InValue, bool InShouldReplaceExistingValue)
		: ConfigFile(InFile)
		, ConfigSection(InSection)
		, ConfigKey(InKey)
		, ConfigValue(InValue)
		, bShouldReplaceExistingValue(InShouldReplaceExistingValue)
	{}
};

bool GameProjectUtils::CreateProjectFromTemplate(const FString& NewProjectFile, const FString& TemplateFile, bool bShouldGenerateCode, bool bCopyStarterContent, FText& OutFailReason)
{
	const FString ProjectName = FPaths::GetBaseFilename(NewProjectFile);
	const FString TemplateName = FPaths::GetBaseFilename(TemplateFile);
	const FString SrcFolder = FPaths::GetPath(TemplateFile);
	const FString DestFolder = FPaths::GetPath(NewProjectFile);

	if ( !FPlatformFileManager::Get().GetPlatformFile().FileExists(*TemplateFile) )
	{
		FFormatNamedArguments Args;
		Args.Add( TEXT("TemplateFile"), FText::FromString( TemplateFile ) );
		OutFailReason = FText::Format( LOCTEXT("InvalidTemplate_MissingProject", "Template project \"{TemplateFile}\" does not exist."), Args );
		return false;
	}

	UTemplateProjectDefs* TemplateDefs = LoadTemplateDefs(SrcFolder);
	if ( TemplateDefs == NULL )
	{
		FFormatNamedArguments Args;
		Args.Add( TEXT("TemplateFile"), FText::FromString( FPaths::GetBaseFilename(TemplateFile) ) );
		Args.Add( TEXT("TemplateDefinesFile"), FText::FromString( GetTemplateDefsFilename() ) );
		OutFailReason = FText::Format( LOCTEXT("InvalidTemplate_MissingDefs", "Template project \"{TemplateFile}\" does not have definitions file: '{TemplateDefinesFile}'."), Args );
		return false;
	}

	// Fix up the replacement strings using the specified project name
	TemplateDefs->FixupStrings(TemplateName, ProjectName);

	// Form a list of all extensions we care about
	TSet<FString> ReplacementsInFilesExtensions;
	for ( auto ReplacementIt = TemplateDefs->ReplacementsInFiles.CreateConstIterator(); ReplacementIt; ++ReplacementIt )
	{
		ReplacementsInFilesExtensions.Append((*ReplacementIt).Extensions);
	}

	// Keep a list of created files so we can delete them if project creation fails
	TArray<FString> CreatedFiles;

	// Discover and copy all files in the src folder to the destination, excluding a few files and folders
	TArray<FString> FilesToCopy;
	TArray<FString> FilesThatNeedContentsReplaced;
	TMap<FString, FString> ClassRenames;
	IFileManager::Get().FindFilesRecursive(FilesToCopy, *SrcFolder, TEXT("*"), /*Files=*/true, /*Directories=*/false);
	for ( auto FileIt = FilesToCopy.CreateConstIterator(); FileIt; ++FileIt )
	{
		const FString SrcFilename = (*FileIt);

		// Get the file path, relative to the src folder
		const FString SrcFileSubpath = SrcFilename.RightChop(SrcFolder.Len() + 1);

		// Skip any files that were configured to be ignored
		bool bThisFileIsIgnored = false;
		for ( auto IgnoreIt = TemplateDefs->FilesToIgnore.CreateConstIterator(); IgnoreIt; ++IgnoreIt )
		{
			if ( SrcFileSubpath == *IgnoreIt )
			{
				// This file was marked as "ignored"
				bThisFileIsIgnored = true;
				break;
			}
		}

		if ( bThisFileIsIgnored )
		{
			// This file was marked as "ignored"
			continue;
		}

		// Skip any folders that were configured to be ignored
		bool bThisFolderIsIgnored = false;
		for ( auto IgnoreIt = TemplateDefs->FoldersToIgnore.CreateConstIterator(); IgnoreIt; ++IgnoreIt )
		{
			if ( SrcFileSubpath.StartsWith((*IgnoreIt) + TEXT("/") ) )
			{
				// This folder was marked as "ignored"
				bThisFolderIsIgnored = true;
				break;
			}
		}

		if ( bThisFolderIsIgnored )
		{
			// This folder was marked as "ignored"
			continue;
		}

		// Update the slow task dialog
		const bool bAllowNewSlowTask = false;
		FFormatNamedArguments Args;
		Args.Add( TEXT("SrcFilename"), FText::FromString( FPaths::GetCleanFilename(SrcFilename) ) );
		FStatusMessageContext SlowTaskMessage( FText::Format( LOCTEXT( "CreatingProjectStatus_CopyingFile", "Copying File {SrcFilename}..." ), Args ), bAllowNewSlowTask );

		// Retarget any folders that were chosen to be renamed by choosing a new destination subpath now
		FString DestFileSubpathWithoutFilename = FPaths::GetPath(SrcFileSubpath) + TEXT("/");
		for ( auto RenameIt = TemplateDefs->FolderRenames.CreateConstIterator(); RenameIt; ++RenameIt )
		{
			const FTemplateFolderRename& FolderRename = *RenameIt;
			if ( SrcFileSubpath.StartsWith(FolderRename.From + TEXT("/")) )
			{
				// This was a file in a renamed folder. Retarget to the new location
				DestFileSubpathWithoutFilename = FolderRename.To / DestFileSubpathWithoutFilename.RightChop( FolderRename.From.Len() );
			}
		}

		// Retarget any files that were chosen to have parts of their names replaced here
		FString DestBaseFilename = FPaths::GetBaseFilename(SrcFileSubpath);
		const FString FileExtension = FPaths::GetExtension(SrcFileSubpath);
		for ( auto ReplacementIt = TemplateDefs->FilenameReplacements.CreateConstIterator(); ReplacementIt; ++ReplacementIt )
		{
			const FTemplateReplacement& Replacement = *ReplacementIt;
			if ( Replacement.Extensions.Contains( FileExtension ) )
			{
				// This file matched a filename replacement extension, apply it now
				DestBaseFilename = DestBaseFilename.Replace(*Replacement.From, *Replacement.To, Replacement.bCaseSensitive ? ESearchCase::CaseSensitive : ESearchCase::IgnoreCase);
			}
		}

		// Perform the copy
		const FString DestFilename = DestFolder / DestFileSubpathWithoutFilename + DestBaseFilename + TEXT(".") + FileExtension;
		if ( IFileManager::Get().Copy(*DestFilename, *SrcFilename) == COPY_OK )
		{
			CreatedFiles.Add(DestFilename);

			if ( ReplacementsInFilesExtensions.Contains(FileExtension) )
			{
				FilesThatNeedContentsReplaced.Add(DestFilename);
			}

			if ( FileExtension == TEXT("h")															// A header file
				&& FPaths::GetBaseFilename(SrcFilename) != FPaths::GetBaseFilename(DestFilename))	// Whose name changed
			{
				FString FileContents;
				if( ensure( FFileHelper::LoadFileToString( FileContents, *DestFilename ) ) )
				{
					// @todo uht: Checking file contents to see if this is a UObject class.  Sort of fragile here.
					if( FileContents.Contains( TEXT( ".generated.h\"" ), ESearchCase::IgnoreCase ) )
					{
						// Looks like a UObject header!
						ClassRenames.Add(FPaths::GetBaseFilename(SrcFilename), FPaths::GetBaseFilename(DestFilename));
					}
				}
			}
		}
		else
		{
			FFormatNamedArguments FailArgs;
			FailArgs.Add(TEXT("SrcFilename"), FText::FromString(SrcFilename));
			FailArgs.Add(TEXT("DestFilename"), FText::FromString(DestFilename));
			OutFailReason = FText::Format(LOCTEXT("FailedToCopyFile", "Failed to copy \"{SrcFilename}\" to \"{DestFilename}\"."), FailArgs);
			DeleteCreatedFiles(DestFolder, CreatedFiles);
			return false;
		}
	}

	// Open all files with the specified extensions and replace text
	for ( auto FileIt = FilesThatNeedContentsReplaced.CreateConstIterator(); FileIt; ++FileIt )
	{
		const FString FileToFix = *FileIt;
		bool bSuccessfullyProcessed = false;

		FString FileContents;
		if ( FFileHelper::LoadFileToString(FileContents, *FileToFix) )
		{
			for ( auto ReplacementIt = TemplateDefs->ReplacementsInFiles.CreateConstIterator(); ReplacementIt; ++ReplacementIt )
			{
				const FTemplateReplacement& Replacement = *ReplacementIt;
				if ( Replacement.Extensions.Contains( FPaths::GetExtension(FileToFix) ) )
				{
					FileContents = FileContents.Replace(*Replacement.From, *Replacement.To, Replacement.bCaseSensitive ? ESearchCase::CaseSensitive : ESearchCase::IgnoreCase);
				}
			}

			if ( FFileHelper::SaveStringToFile(FileContents, *FileToFix) )
			{
				bSuccessfullyProcessed = true;
			}
		}

		if ( !bSuccessfullyProcessed )
		{
			FFormatNamedArguments Args;
			Args.Add( TEXT("FileToFix"), FText::FromString( FileToFix ) );
			OutFailReason = FText::Format( LOCTEXT("FailedToFixUpFile", "Failed to process file \"{FileToFix}\"."), Args );
			DeleteCreatedFiles(DestFolder, CreatedFiles);
			return false;
		}
	}

	// Fixup specific ini values
	TArray<FConfigValue> ConfigValuesToSet;
	const FString ActiveGameNameRedirectsValue_LongName = FString::Printf(TEXT("(OldGameName=\"/Script/%s\",NewGameName=\"/Script/%s\")"), *TemplateName, *ProjectName);
	const FString ActiveGameNameRedirectsValue_ShortName = FString::Printf(TEXT("(OldGameName=\"%s\",NewGameName=\"/Script/%s\")"), *TemplateName, *ProjectName);
	new (ConfigValuesToSet) FConfigValue(TEXT("DefaultEngine.ini"), TEXT("/Script/Engine.Engine"), TEXT("+ActiveGameNameRedirects"), *ActiveGameNameRedirectsValue_LongName, /*InShouldReplaceExistingValue=*/false);
	new (ConfigValuesToSet) FConfigValue(TEXT("DefaultEngine.ini"), TEXT("/Script/Engine.Engine"), TEXT("+ActiveGameNameRedirects"), *ActiveGameNameRedirectsValue_ShortName, /*InShouldReplaceExistingValue=*/false);
	new (ConfigValuesToSet) FConfigValue(TEXT("DefaultGame.ini"), TEXT("/Script/EngineSettings.GeneralProjectSettings"), TEXT("ProjectID"), FGuid::NewGuid().ToString(), /*InShouldReplaceExistingValue=*/true);

	// Add all classname fixups
	for ( auto RenameIt = ClassRenames.CreateConstIterator(); RenameIt; ++RenameIt )
	{
		const FString ClassRedirectString = FString::Printf(TEXT("(OldClassName=\"%s\",NewClassName=\"%s\")"), *RenameIt.Key(), *RenameIt.Value());
		new (ConfigValuesToSet) FConfigValue(TEXT("DefaultEngine.ini"), TEXT("/Script/Engine.Engine"), TEXT("+ActiveClassRedirects"), *ClassRedirectString, /*InShouldReplaceExistingValue=*/false);
	}

	// Fix all specified config values
	for ( auto ConfigIt = ConfigValuesToSet.CreateConstIterator(); ConfigIt; ++ConfigIt )
	{
		const FConfigValue& ConfigValue = *ConfigIt;
		const FString IniFilename = DestFolder / TEXT("Config") / ConfigValue.ConfigFile;
		bool bSuccessfullyProcessed = false;

		TArray<FString> FileLines;
		if ( FFileHelper::LoadANSITextFileToStrings(*IniFilename, &IFileManager::Get(), FileLines) )
		{
			FString FileOutput;
			const FString TargetSection = ConfigValue.ConfigSection;
			FString CurSection;
			bool bFoundTargetKey = false;
			for ( auto LineIt = FileLines.CreateConstIterator(); LineIt; ++LineIt )
			{
				FString Line = *LineIt;
				Line.Trim().TrimTrailing();

				bool bShouldExcludeLineFromOutput = false;

				// If we not yet found the target key parse each line looking for it
				if ( !bFoundTargetKey )
				{
					// Check for an empty line. No work needs to be done on these lines
					if ( Line.Len() == 0 )
					{

					}
					// Comment lines start with ";". Skip these lines entirely.
					else if ( Line.StartsWith(TEXT(";")) )
					{
						
					}
					// If this is a section line, update the section
					else if ( Line.StartsWith(TEXT("[")) )
					{
						// If we are entering a new section and we have not yet found our key in the target section, add it to the end of the section
						if ( CurSection == TargetSection )
						{
							FileOutput += ConfigValue.ConfigKey + TEXT("=") + ConfigValue.ConfigValue + LINE_TERMINATOR + LINE_TERMINATOR;
							bFoundTargetKey = true;
						}

						// Update the current section
						CurSection = Line.Mid(1, Line.Len() - 2);
					}
					// This is possibly an actual key/value pair
					else if ( CurSection == TargetSection )
					{
						// Key value pairs contain an equals sign
						const int32 EqualsIdx = Line.Find(TEXT("="));
						if ( EqualsIdx != INDEX_NONE )
						{
							// Determine the key and see if it is the target key
							const FString Key = Line.Left(EqualsIdx);
							if ( Key == ConfigValue.ConfigKey )
							{
								// Found the target key, add it to the output and skip the current line if the target value is supposed to replace
								FileOutput += ConfigValue.ConfigKey + TEXT("=") + ConfigValue.ConfigValue + LINE_TERMINATOR;
								bShouldExcludeLineFromOutput = ConfigValue.bShouldReplaceExistingValue;
								bFoundTargetKey = true;
							}
						}
					}
				}

				// Unless we replaced the key, add this line to the output
				if ( !bShouldExcludeLineFromOutput )
				{
					FileOutput += Line;
					if ( LineIt.GetIndex() < FileLines.Num() - 1 )
					{
						// Add a line terminator on every line except the last
						FileOutput += LINE_TERMINATOR;
					}
				}
			}

			// If the key did not exist, add it here
			if ( !bFoundTargetKey )
			{
				// If we did not end in the correct section, add the section to the bottom of the file
				if ( CurSection != TargetSection )
				{
					FileOutput += LINE_TERMINATOR;
					FileOutput += LINE_TERMINATOR;
					FileOutput += FString::Printf(TEXT("[%s]"), *TargetSection) + LINE_TERMINATOR;
				}

				// Add the key/value here
				FileOutput += ConfigValue.ConfigKey + TEXT("=") + ConfigValue.ConfigValue + LINE_TERMINATOR;
			}

			if ( FFileHelper::SaveStringToFile(FileOutput, *IniFilename) )
			{
				bSuccessfullyProcessed = true;
			}
		}

		if ( !bSuccessfullyProcessed )
		{
			OutFailReason = LOCTEXT("FailedToFixUpDefaultEngine", "Failed to process file DefaultEngine.ini");
			DeleteCreatedFiles(DestFolder, CreatedFiles);
			return false;
		}
	}

	// Generate the project file
	{
		FText LocalFailReason;
		if (IProjectManager::Get().DuplicateProjectFile(TemplateFile, NewProjectFile, FDesktopPlatformModule::Get()->GetCurrentEngineIdentifier(), LocalFailReason))
		{
			CreatedFiles.Add(NewProjectFile);
		}
		else
		{
			OutFailReason = LocalFailReason;
			DeleteCreatedFiles(DestFolder, CreatedFiles);
			return false;
		}
	}

	if ( bShouldGenerateCode )
	{
		// resource folder
		const FString GameModuleSourcePath = DestFolder / TEXT("Source") / ProjectName;
		if (GenerateGameResourceFiles(GameModuleSourcePath, ProjectName, CreatedFiles, OutFailReason) == false)
		{
			DeleteCreatedFiles(DestFolder, CreatedFiles);
			return false;
		}

		// Generate project files
		if ( !GenerateCodeProjectFiles(NewProjectFile, OutFailReason) )
		{
			DeleteGeneratedProjectFiles(NewProjectFile);
			DeleteCreatedFiles(DestFolder, CreatedFiles);
			return false;
		}
	}

	if (bCopyStarterContent)
	{
		// Copy the starter content
		if ( !CopyStarterContent(DestFolder, OutFailReason) )
		{
			DeleteGeneratedProjectFiles(NewProjectFile);
			DeleteCreatedFiles(DestFolder, CreatedFiles);
			return false;
		}
	}

	return true;
}

FString GameProjectUtils::GetTemplateDefsFilename()
{
	return TEXT("TemplateDefs.ini");
}

bool GameProjectUtils::NameContainsOnlyLegalCharacters(const FString& TestName, FString& OutIllegalCharacters)
{
	bool bContainsIllegalCharacters = false;

	// Only allow alphanumeric characters in the project name
	bool bFoundAlphaNumericChar = false;
	for ( int32 CharIdx = 0 ; CharIdx < TestName.Len() ; ++CharIdx )
	{
		const FString& Char = TestName.Mid( CharIdx, 1 );
		if ( !FChar::IsAlnum(Char[0]) && Char != TEXT("_") )
		{
			if ( !OutIllegalCharacters.Contains( Char ) )
			{
				OutIllegalCharacters += Char;
			}

			bContainsIllegalCharacters = true;
		}
	}

	return !bContainsIllegalCharacters;
}

bool GameProjectUtils::ProjectPathContainsOnlyLegalCharacters(const FString& ProjectFilePath, FString& OutIllegalCharacters)
{
	bool bContainsIllegalCharacters = false;

	// set of characters not allowed in paths (Windows limitations)
	FString AllIllegalCharacters = TEXT("<>\"|?*");

	// Add lower-32 characters (illegal on windows)
	for ( TCHAR IllegalChar = 0; IllegalChar < 32; IllegalChar++ )
	{
		AllIllegalCharacters += IllegalChar;
	}

	// @ characters are not legal. Used for revision/label specifiers in P4/SVN.
	AllIllegalCharacters += TEXT("@");					
	// # characters are not legal. Used for revision specifiers in P4/SVN.
	AllIllegalCharacters += TEXT("#");					
	// ^ characters are not legal. While the filesystem wont complain about this character, visual studio will.
	AllIllegalCharacters += TEXT("^");					

#if PLATFORM_MAC
	// : characters are illegal on Mac OSX (but we need to allow them on Windows!)
	AllIllegalCharacters += TEXT(":");
#endif

	for ( int32 CharIdx = 0; CharIdx < AllIllegalCharacters.Len() ; ++CharIdx )
	{
		const FString& Char = AllIllegalCharacters.Mid( CharIdx, 1 );

		if ( ProjectFilePath.Contains( Char ) )
		{
			if ( !OutIllegalCharacters.Contains( Char ) )
			{
				OutIllegalCharacters += Char;
			}

			bContainsIllegalCharacters = true;
		}
	}

	return !bContainsIllegalCharacters;
}

bool GameProjectUtils::ProjectFileExists(const FString& ProjectFile)
{
	return FPlatformFileManager::Get().GetPlatformFile().FileExists(*ProjectFile);
}

bool GameProjectUtils::AnyProjectFilesExistInFolder(const FString& Path)
{
	TArray<FString> ExistingFiles;
	const FString Wildcard = FString::Printf(TEXT("%s/*.%s"), *Path, *IProjectManager::GetProjectFileExtension());
	IFileManager::Get().FindFiles(ExistingFiles, *Wildcard, /*Files=*/true, /*Directories=*/false);

	return ExistingFiles.Num() > 0;
}

bool GameProjectUtils::CleanupIsEnabled()
{
	// Clean up files when running Rocket (unless otherwise specified on the command line)
	return FParse::Param(FCommandLine::Get(), TEXT("norocketcleanup")) == false;
}

void GameProjectUtils::DeleteCreatedFiles(const FString& RootFolder, const TArray<FString>& CreatedFiles)
{
	if (CleanupIsEnabled())
	{
		for ( auto FileToDeleteIt = CreatedFiles.CreateConstIterator(); FileToDeleteIt; ++FileToDeleteIt )
		{
			IFileManager::Get().Delete(**FileToDeleteIt);
		}

		// If the project folder is empty after deleting all the files we created, delete the directory as well
		TArray<FString> RemainingFiles;
		IFileManager::Get().FindFilesRecursive(RemainingFiles, *RootFolder, TEXT("*.*"), /*Files=*/true, /*Directories=*/false);
		if ( RemainingFiles.Num() == 0 )
		{
			IFileManager::Get().DeleteDirectory(*RootFolder, /*RequireExists=*/false, /*Tree=*/true);
		}
	}
}

void GameProjectUtils::DeleteGeneratedProjectFiles(const FString& NewProjectFile)
{
	if (CleanupIsEnabled())
	{
		const FString NewProjectFolder = FPaths::GetPath(NewProjectFile);
		const FString NewProjectName = FPaths::GetBaseFilename(NewProjectFile);

		// Since it is hard to tell which files were created from the code project file generation process, just delete the entire ProjectFiles folder.
		const FString IntermediateProjectFileFolder = NewProjectFolder / TEXT("Intermediate") / TEXT("ProjectFiles");
		IFileManager::Get().DeleteDirectory(*IntermediateProjectFileFolder, /*RequireExists=*/false, /*Tree=*/true);

		// Delete the solution file
		const FString SolutionFileName = NewProjectFolder / NewProjectName + TEXT(".sln");
		IFileManager::Get().Delete( *SolutionFileName );
	}
}

void GameProjectUtils::DeleteGeneratedBuildFiles(const FString& NewProjectFolder)
{
	if (CleanupIsEnabled())
	{
		// Since it is hard to tell which files were created from the build process, just delete the entire Binaries and Build folders.
		const FString BinariesFolder = NewProjectFolder / TEXT("Binaries");
		const FString BuildFolder    = NewProjectFolder / TEXT("Intermediate") / TEXT("Build");
		IFileManager::Get().DeleteDirectory(*BinariesFolder, /*RequireExists=*/false, /*Tree=*/true);
		IFileManager::Get().DeleteDirectory(*BuildFolder, /*RequireExists=*/false, /*Tree=*/true);
	}
}

bool GameProjectUtils::GenerateConfigFiles(const FString& NewProjectPath, const FString& NewProjectName, bool bShouldGenerateCode, bool bCopyStarterContent, TArray<FString>& OutCreatedFiles, FText& OutFailReason)
{
	FString ProjectConfigPath = NewProjectPath / TEXT("Config");

	// DefaultEngine.ini
	{
		const FString DefaultEngineIniFilename = ProjectConfigPath / TEXT("DefaultEngine.ini");
		FString FileContents;

		FileContents += TEXT("[URL]") LINE_TERMINATOR;
		FileContents += FString::Printf(TEXT("GameName=%s") LINE_TERMINATOR, *NewProjectName);
		FileContents += LINE_TERMINATOR;

		if (bCopyStarterContent)
		{
			// for generated/blank projects with starter content, set startup map to be the starter content map
			// otherwise, we leave it to be what the template wants.
			TArray<FString> StarterContentMapFiles;
			const FString FileWildcard = FString(TEXT("*")) + FPackageName::GetMapPackageExtension();
		
			// assume the first map in the /Maps folder is the default map
			IFileManager::Get().FindFilesRecursive(StarterContentMapFiles, *FPaths::StarterContentDir(), *FileWildcard, /*Files=*/true, /*Directories=*/false);
			if (StarterContentMapFiles.Num() > 0)
			{
				FString StarterContentContentDir = FPaths::StarterContentDir() + TEXT("Content/");

				const FString BaseMapFilename = FPaths::GetBaseFilename(StarterContentMapFiles[0]);

				FString MapPathRelToContent = FPaths::GetPath(StarterContentMapFiles[0]);
				FPaths::MakePathRelativeTo(MapPathRelToContent, *StarterContentContentDir);

				const FString MapPackagePath = FString(TEXT("/Game/")) + MapPathRelToContent + TEXT("/") + BaseMapFilename;
				FileContents += TEXT("[/Script/EngineSettings.GameMapsSettings]") LINE_TERMINATOR;
				FileContents += FString::Printf(TEXT("EditorStartupMap=%s") LINE_TERMINATOR, *MapPackagePath);
				FileContents += FString::Printf(TEXT("GameDefaultMap=%s") LINE_TERMINATOR, *MapPackagePath);
			}
		}

		if (WriteOutputFile(DefaultEngineIniFilename, FileContents, OutFailReason))
		{
			OutCreatedFiles.Add(DefaultEngineIniFilename);
		}
		else
		{
			return false;
		}
	}

	// DefaultGame.ini
	{
		const FString DefaultGameIniFilename = ProjectConfigPath / TEXT("DefaultGame.ini");
		FString FileContents;
		FileContents += TEXT("[/Script/EngineSettings.GeneralProjectSettings]") LINE_TERMINATOR;
		FileContents += FString::Printf( TEXT("ProjectID=%s") LINE_TERMINATOR, *FGuid::NewGuid().ToString() );
		FileContents += LINE_TERMINATOR;

		if ( bShouldGenerateCode )
		{
			FileContents += TEXT("[/Script/Engine.WorldSettings]") LINE_TERMINATOR;
			FileContents += FString::Printf(TEXT("GlobalDefaultGameMode=\"/Script/%s.%sGameMode\"") LINE_TERMINATOR, *NewProjectName, *NewProjectName);
			FileContents += FString::Printf(TEXT("GlobalDefaultServerGameMode=\"/Script/%s.%sGameMode\"") LINE_TERMINATOR, *NewProjectName, *NewProjectName);
			FileContents += LINE_TERMINATOR;
		}

		if ( WriteOutputFile(DefaultGameIniFilename, FileContents, OutFailReason) )
		{
			OutCreatedFiles.Add(DefaultGameIniFilename);
		}
		else
		{
			return false;
		}
	}

	return true;
}

bool GameProjectUtils::GenerateBasicSourceCode(const FString& NewProjectSourcePath, const FString& NewProjectName, TArray<FString>& OutGeneratedStartupModuleNames, TArray<FString>& OutCreatedFiles, FText& OutFailReason)
{
	const FString GameModulePath = NewProjectSourcePath / NewProjectName;
	const FString EditorName = NewProjectName + TEXT("Editor");

	// MyGame.Build.cs
	{
		const FString NewBuildFilename = GameModulePath / NewProjectName + TEXT(".Build.cs");
		TArray<FString> PublicDependencyModuleNames;
		PublicDependencyModuleNames.Add(TEXT("Core"));
		PublicDependencyModuleNames.Add(TEXT("CoreUObject"));
		PublicDependencyModuleNames.Add(TEXT("Engine"));
		PublicDependencyModuleNames.Add(TEXT("InputCore"));
		TArray<FString> PrivateDependencyModuleNames;
		if ( GenerateGameModuleBuildFile(NewBuildFilename, NewProjectName, PublicDependencyModuleNames, PrivateDependencyModuleNames, OutFailReason) )
		{
			OutGeneratedStartupModuleNames.Add(NewProjectName);
			OutCreatedFiles.Add(NewBuildFilename);
		}
		else
		{
			return false;
		}
	}

	// MyGame resource folder
	if (GenerateGameResourceFiles(GameModulePath, NewProjectName, OutCreatedFiles, OutFailReason) == false)
	{
		return false;
	}

	// MyGame.Target.cs
	{
		const FString NewTargetFilename = NewProjectSourcePath / NewProjectName + TEXT(".Target.cs");
		TArray<FString> ExtraModuleNames;
		ExtraModuleNames.Add( NewProjectName );
		if ( GenerateGameModuleTargetFile(NewTargetFilename, NewProjectName, ExtraModuleNames, OutFailReason) )
		{
			OutCreatedFiles.Add(NewTargetFilename);
		}
		else
		{
			return false;
		}
	}

	// MyGameEditor.Target.cs
	{
		const FString NewTargetFilename = NewProjectSourcePath / EditorName + TEXT(".Target.cs");
		// Include the MyGame module...
		TArray<FString> ExtraModuleNames;
		ExtraModuleNames.Add(NewProjectName);
		if ( GenerateEditorModuleTargetFile(NewTargetFilename, EditorName, ExtraModuleNames, OutFailReason) )
		{
			OutCreatedFiles.Add(NewTargetFilename);
		}
		else
		{
			return false;
		}
	}

	// MyGame.h
	{
		const FString NewHeaderFilename = GameModulePath / NewProjectName + TEXT(".h");
		TArray<FString> PublicHeaderIncludes;
		PublicHeaderIncludes.Add(TEXT("Engine.h"));
		if ( GenerateGameModuleHeaderFile(NewHeaderFilename, PublicHeaderIncludes, OutFailReason) )
		{
			OutCreatedFiles.Add(NewHeaderFilename);
		}
		else
		{
			return false;
		}
	}

	// MyGame.cpp
	{
		const FString NewCPPFilename = GameModulePath / NewProjectName + TEXT(".cpp");
		if ( GenerateGameModuleCPPFile(NewCPPFilename, NewProjectName, NewProjectName, OutFailReason) )
		{
			OutCreatedFiles.Add(NewCPPFilename);
		}
		else
		{
			return false;
		}
	}

	return true;
}

bool GameProjectUtils::GenerateGameFrameworkSourceCode(const FString& NewProjectSourcePath, const FString& NewProjectName, TArray<FString>& OutCreatedFiles, FText& OutFailReason)
{
	const FString GameModulePath = NewProjectSourcePath / NewProjectName;

	// MyGamePlayerController.h
	{
		const UClass* BaseClass = APlayerController::StaticClass();
		const FString NewHeaderFilename = GameModulePath / NewProjectName + BaseClass->GetName() + TEXT(".h");
		FString UnusedSyncLocation;
		if ( GenerateClassHeaderFile(NewHeaderFilename, BaseClass, TArray<FString>(), TEXT(""), TEXT(""), UnusedSyncLocation, OutFailReason) )
		{
			OutCreatedFiles.Add(NewHeaderFilename);
		}
		else
		{
			return false;
		}
	}

	// MyGameGameMode.h
	{
		const UClass* BaseClass = AGameMode::StaticClass();
		const FString NewHeaderFilename = GameModulePath / NewProjectName + BaseClass->GetName() + TEXT(".h");
		FString UnusedSyncLocation;
		if ( GenerateClassHeaderFile(NewHeaderFilename, BaseClass, TArray<FString>(), TEXT(""), TEXT(""), UnusedSyncLocation, OutFailReason) )
		{
			OutCreatedFiles.Add(NewHeaderFilename);
		}
		else
		{
			return false;
		}
	}

	// MyGamePlayerController.cpp
	FString PrefixedPlayerControllerClassName;
	{
		const UClass* BaseClass = APlayerController::StaticClass();
		const FString NewCPPFilename = GameModulePath / NewProjectName + BaseClass->GetName() + TEXT(".cpp");
		PrefixedPlayerControllerClassName = FString(BaseClass->GetPrefixCPP()) + NewProjectName + BaseClass->GetName();
		if ( GenerateClassCPPFile(NewCPPFilename, NewProjectName, PrefixedPlayerControllerClassName, TArray<FString>(), TArray<FString>(), TEXT(""), OutFailReason) )
		{
			OutCreatedFiles.Add(NewCPPFilename);
		}
		else
		{
			return false;
		}
	}

	// MyGameGameMode.cpp
	{
		const UClass* BaseClass = AGameMode::StaticClass();
		const FString NewCPPFilename = GameModulePath / NewProjectName + BaseClass->GetName() + TEXT(".cpp");
		const FString PrefixedClassName = FString(BaseClass->GetPrefixCPP()) + NewProjectName + BaseClass->GetName();
		
		TArray<FString> PropertyOverrides;
		PropertyOverrides.Add( FString::Printf( TEXT("PlayerControllerClass = %s::StaticClass();"), *PrefixedPlayerControllerClassName ) );

		// PropertyOverrides references PlayerController class so we need to include its header to properly compile under non-unity
		const UClass* PlayerControllerBaseClass = APlayerController::StaticClass();
		const FString PlayerControllerClassName = NewProjectName + PlayerControllerBaseClass->GetName() + TEXT(".h");
		TArray<FString> AdditionalIncludes;
		AdditionalIncludes.Add(PlayerControllerClassName);

		if ( GenerateClassCPPFile(NewCPPFilename, NewProjectName, PrefixedClassName, AdditionalIncludes, PropertyOverrides, TEXT(""), OutFailReason) )
		{
			OutCreatedFiles.Add(NewCPPFilename);
		}
		else
		{
			return false;
		}
	}

	return true;
}

bool GameProjectUtils::GenerateCodeProjectFiles(const FString& ProjectFilename, FText& OutFailReason)
{
	if ( FModuleManager::Get().GenerateCodeProjectFiles(ProjectFilename, *GLog) )
	{
		return true;
	}

	FFormatNamedArguments Args;
	Args.Add( TEXT("ProjectFilename"), FText::FromString( ProjectFilename ) );
	OutFailReason = FText::Format( LOCTEXT("FailedToGenerateCodeProjectFiles", "Failed to generate code project files for \"{ProjectFilename}\"."), Args );
	return false;
}

bool GameProjectUtils::IsStarterContentAvailableForNewProjects()
{
	TArray<FString> StarterContentFiles;
	GetStarterContentFiles(StarterContentFiles);

	return (StarterContentFiles.Num() > 0);
}

bool GameProjectUtils::ReadTemplateFile(const FString& TemplateFileName, FString& OutFileContents, FText& OutFailReason)
{
	const FString FullFileName = FPaths::EngineContentDir() / TEXT("Editor") / TEXT("Templates") / TemplateFileName;
	if ( FFileHelper::LoadFileToString(OutFileContents, *FullFileName) )
	{
		return true;
	}

	FFormatNamedArguments Args;
	Args.Add( TEXT("FullFileName"), FText::FromString( FullFileName ) );
	OutFailReason = FText::Format( LOCTEXT("FailedToReadTemplateFile", "Failed to read template file \"{FullFileName}\""), Args );
	return false;
}

bool GameProjectUtils::WriteOutputFile(const FString& OutputFilename, const FString& OutputFileContents, FText& OutFailReason)
{
	if ( FFileHelper::SaveStringToFile(OutputFileContents, *OutputFilename ) )
	{
		return true;
	}

	FFormatNamedArguments Args;
	Args.Add( TEXT("OutputFilename"), FText::FromString( OutputFilename ) );
	OutFailReason = FText::Format( LOCTEXT("FailedToWriteOutputFile", "Failed to write output file \"{OutputFilename}\". Perhaps the file is Read-Only?"), Args );
	return false;
}

FString GameProjectUtils::MakeCopyrightLine()
{
	if(FEngineBuildSettings::IsInternalBuild())
	{
		return FString(TEXT("// ")) + Cast<UGeneralProjectSettings>(UGeneralProjectSettings::StaticClass()->GetDefaultObject())->CopyrightNotice;
	}

	return "";
}

FString GameProjectUtils::MakeCommaDelimitedList(const TArray<FString>& InList, bool bPlaceQuotesAroundEveryElement)
{
	FString ReturnString;

	for ( auto ListIt = InList.CreateConstIterator(); ListIt; ++ListIt )
	{
		FString ElementStr;
		if ( bPlaceQuotesAroundEveryElement )
		{
			ElementStr = FString::Printf( TEXT("\"%s\""), **ListIt);
		}
		else
		{
			ElementStr = *ListIt;
		}

		if ( ReturnString.Len() > 0 )
		{
			// If this is not the first item in the list, prepend with a comma
			ElementStr = FString::Printf(TEXT(", %s"), *ElementStr);
		}

		ReturnString += ElementStr;
	}

	return ReturnString;
}

FString GameProjectUtils::MakeIncludeList(const TArray<FString>& InList)
{
	FString ReturnString;

	for ( auto ListIt = InList.CreateConstIterator(); ListIt; ++ListIt )
	{
		ReturnString += FString::Printf( TEXT("#include \"%s\"") LINE_TERMINATOR, **ListIt);
	}

	return ReturnString;
}

bool GameProjectUtils::GenerateClassHeaderFile(const FString& NewHeaderFileName, const UClass* BaseClass, const TArray<FString>& ClassSpecifierList, const FString& ClassProperties, const FString& ClassFunctionDeclarations, FString& OutSyncLocation, FText& OutFailReason)
{
	FString Template;
	if ( !ReadTemplateFile(TEXT("UObjectClass.h.template"), Template, OutFailReason) )
	{
		return false;
	}

	const FString UnPrefixedClassName = FPaths::GetBaseFilename(NewHeaderFileName);
	const FString ClassPrefix = BaseClass->GetPrefixCPP();
	const FString PrefixedClassName = ClassPrefix + UnPrefixedClassName;
	const FString PrefixedBaseClassName = ClassPrefix + BaseClass->GetName();

	FString BaseClassIncludeDirective;
	if(BaseClass->HasMetaData(TEXT("IncludePath")))
	{
		BaseClassIncludeDirective = FString::Printf(LINE_TERMINATOR TEXT("#include \"%s\""), *BaseClass->GetMetaData(TEXT("IncludePath")));
	}

	const FString UnprefixedClassName = PrefixedClassName.Mid(1);
	FString FinalOutput = Template.Replace(TEXT("%COPYRIGHT_LINE%"), *MakeCopyrightLine(), ESearchCase::CaseSensitive);
	FinalOutput = FinalOutput.Replace(TEXT("%UNPREFIXED_CLASS_NAME%"), *UnprefixedClassName, ESearchCase::CaseSensitive);
	FinalOutput = FinalOutput.Replace(TEXT("%UCLASS_SPECIFIER_LIST%"), *MakeCommaDelimitedList(ClassSpecifierList, false), ESearchCase::CaseSensitive);
	FinalOutput = FinalOutput.Replace(TEXT("%PREFIXED_CLASS_NAME%"), *PrefixedClassName, ESearchCase::CaseSensitive);
	FinalOutput = FinalOutput.Replace(TEXT("%PREFIXED_BASE_CLASS_NAME%"), *PrefixedBaseClassName, ESearchCase::CaseSensitive);
	FinalOutput = FinalOutput.Replace(TEXT("%CLASS_PROPERTIES%"), *ClassProperties, ESearchCase::CaseSensitive);
	FinalOutput = FinalOutput.Replace(TEXT("%CLASS_FUNCTION_DECLARATIONS%"), *ClassFunctionDeclarations, ESearchCase::CaseSensitive);
	FinalOutput = FinalOutput.Replace(TEXT("%BASE_CLASS_INCLUDE_DIRECTIVE%"), *BaseClassIncludeDirective, ESearchCase::CaseSensitive);

	// Determine the cursor focus location if this file will by synced after creation
	TArray<FString> Lines;
	FinalOutput.ParseIntoArray(&Lines, TEXT("\n"), false);
	for ( int32 LineIdx = 0; LineIdx < Lines.Num(); ++LineIdx )
	{
		const FString& Line = Lines[LineIdx];
		int32 CharLoc = Line.Find( TEXT("%CURSORFOCUSLOCATION%") );
		if ( CharLoc != INDEX_NONE )
		{
			// Found the sync marker
			OutSyncLocation = FString::Printf( TEXT("%d:%d"), LineIdx + 1, CharLoc + 1 );
			break;
		}
	}

	// If we did not find the sync location, just sync to the top of the file
	if ( OutSyncLocation.IsEmpty() )
	{
		OutSyncLocation = TEXT("1:1");
	}

	// Now remove the cursor focus marker
	FinalOutput = FinalOutput.Replace(TEXT("%CURSORFOCUSLOCATION%"), TEXT(""), ESearchCase::CaseSensitive);

	return WriteOutputFile(NewHeaderFileName, FinalOutput, OutFailReason);
}

bool GameProjectUtils::GenerateClassCPPFile(const FString& NewCPPFileName, const FString& ModuleName, const FString& PrefixedClassName, const TArray<FString>& AdditionalIncludes, const TArray<FString>& PropertyOverrides, const FString& AdditionalMemberDefinitions, FText& OutFailReason)
{
	FString Template;
	if ( !ReadTemplateFile(TEXT("UObjectClass.cpp.template"), Template, OutFailReason) )
	{
		return false;
	}

	FString AdditionalIncludesStr;
	for (int32 IncludeIdx = 0; IncludeIdx < AdditionalIncludes.Num(); ++IncludeIdx)
	{
		if (IncludeIdx > 0)
		{
			AdditionalIncludesStr += LINE_TERMINATOR;
		}

		AdditionalIncludesStr += FString::Printf(TEXT("#include \"%s\""), *AdditionalIncludes[IncludeIdx]);
	}

	FString PropertyOverridesStr;
	for ( int32 OverrideIdx = 0; OverrideIdx < PropertyOverrides.Num(); ++OverrideIdx )
	{
		if ( OverrideIdx > 0 )
		{
			PropertyOverridesStr += LINE_TERMINATOR;
		}

		PropertyOverridesStr += TEXT("\t");
		PropertyOverridesStr += *PropertyOverrides[OverrideIdx];
	}

	const FString UnprefixedClassName = PrefixedClassName.Mid(1);
	FString FinalOutput = Template.Replace(TEXT("%COPYRIGHT_LINE%"), *MakeCopyrightLine(), ESearchCase::CaseSensitive);
	FinalOutput = FinalOutput.Replace(TEXT("%UNPREFIXED_CLASS_NAME%"), *UnprefixedClassName, ESearchCase::CaseSensitive);
	FinalOutput = FinalOutput.Replace(TEXT("%MODULE_NAME%"), *ModuleName, ESearchCase::CaseSensitive);
	FinalOutput = FinalOutput.Replace(TEXT("%PREFIXED_CLASS_NAME%"), *PrefixedClassName, ESearchCase::CaseSensitive);
	FinalOutput = FinalOutput.Replace(TEXT("%PROPERTY_OVERRIDES%"), *PropertyOverridesStr, ESearchCase::CaseSensitive);
	FinalOutput = FinalOutput.Replace(TEXT("%ADDITIONAL_MEMBER_DEFINITIONS%"), *AdditionalMemberDefinitions, ESearchCase::CaseSensitive);
	FinalOutput = FinalOutput.Replace(TEXT("%ADDITIONAL_INCLUDE_DIRECTIVES%"), *AdditionalIncludesStr, ESearchCase::CaseSensitive);

	return WriteOutputFile(NewCPPFileName, FinalOutput, OutFailReason);
}

bool GameProjectUtils::GenerateGameModuleBuildFile(const FString& NewBuildFileName, const FString& ModuleName, const TArray<FString>& PublicDependencyModuleNames, const TArray<FString>& PrivateDependencyModuleNames, FText& OutFailReason)
{
	FString Template;
	if ( !ReadTemplateFile(TEXT("GameModule.Build.cs.template"), Template, OutFailReason) )
	{
		return false;
	}

	FString FinalOutput = Template.Replace(TEXT("%COPYRIGHT_LINE%"), *MakeCopyrightLine(), ESearchCase::CaseSensitive);
	FinalOutput = FinalOutput.Replace(TEXT("%PUBLIC_DEPENDENCY_MODULE_NAMES%"), *MakeCommaDelimitedList(PublicDependencyModuleNames), ESearchCase::CaseSensitive);
	FinalOutput = FinalOutput.Replace(TEXT("%PRIVATE_DEPENDENCY_MODULE_NAMES%"), *MakeCommaDelimitedList(PrivateDependencyModuleNames), ESearchCase::CaseSensitive);
	FinalOutput = FinalOutput.Replace(TEXT("%MODULE_NAME%"), *ModuleName, ESearchCase::CaseSensitive);

	return WriteOutputFile(NewBuildFileName, FinalOutput, OutFailReason);
}

bool GameProjectUtils::GenerateGameModuleTargetFile(const FString& NewBuildFileName, const FString& ModuleName, const TArray<FString>& ExtraModuleNames, FText& OutFailReason)
{
	FString Template;
	if ( !ReadTemplateFile(TEXT("Stub.Target.cs.template"), Template, OutFailReason) )
	{
		return false;
	}

	FString FinalOutput = Template.Replace(TEXT("%COPYRIGHT_LINE%"), *MakeCopyrightLine(), ESearchCase::CaseSensitive);
	FinalOutput = FinalOutput.Replace(TEXT("%EXTRA_MODULE_NAMES%"), *MakeCommaDelimitedList(ExtraModuleNames), ESearchCase::CaseSensitive);
	FinalOutput = FinalOutput.Replace(TEXT("%MODULE_NAME%"), *ModuleName, ESearchCase::CaseSensitive);
	FinalOutput = FinalOutput.Replace(TEXT("%TARGET_TYPE%"), TEXT("Game"), ESearchCase::CaseSensitive);

	return WriteOutputFile(NewBuildFileName, FinalOutput, OutFailReason);
}

bool GameProjectUtils::GenerateGameResourceFile(const FString& NewResourceFolderName, const FString& TemplateFilename, const FString& GameName, TArray<FString>& OutCreatedFiles, FText& OutFailReason)
{
	FString Template;
	if (!ReadTemplateFile(TemplateFilename, Template, OutFailReason))
	{
		return false;
	}

	FString FinalOutput = Template.Replace(TEXT("%GAME_NAME%"), *GameName, ESearchCase::CaseSensitive);
	
	FString OutputFilename = TemplateFilename.Replace(TEXT("_GAME_NAME_"), *GameName);
	FString FullOutputFilename = NewResourceFolderName / OutputFilename;
	if (WriteOutputFile(FullOutputFilename, FinalOutput, OutFailReason))
	{
<<<<<<< HEAD
		OutCreatedFiles.Add(FullOutputFilename);
		return true;
	}
=======
		static bool WriteFile(const FString& InDestFile, const FText& InFileDescription, FText& OutFailureReason, FString* InFileContents, TArray<FString>* OutCreatedFileList)
		{
			if (WriteOutputFile(InDestFile, *InFileContents, OutFailureReason))
			{
				OutCreatedFileList->Add(InDestFile);
				return true;
			}

			return false;
		}
	};
>>>>>>> 5338f086

	return false;
}

bool GameProjectUtils::GenerateGameResourceFiles(const FString& NewResourceFolderName, const FString& GameName, TArray<FString>& OutCreatedFiles, FText& OutFailReason)
{
	bool bSucceeded = true;
	FString TemplateFilename;

#if PLATFORM_WINDOWS
	FString IconPartialName = TEXT("_GAME_NAME_");

	// Icon (just copy this)
	TemplateFilename = FString::Printf(TEXT("Resources/Windows/%s.ico"), *IconPartialName);
	FString FullTemplateFilename = FPaths::EngineContentDir() / TEXT("Editor") / TEXT("Templates") / TemplateFilename;
	FString OutputFilename = TemplateFilename.Replace(*IconPartialName, *GameName);
	FString FullOutputFilename = NewResourceFolderName / OutputFilename;
	bSucceeded &= (IFileManager::Get().Copy(*FullOutputFilename, *FullTemplateFilename) == COPY_OK);
	if (bSucceeded)
	{
		OutCreatedFiles.Add(FullOutputFilename);
	}

	// RC
	TemplateFilename = TEXT("Resources/Windows/_GAME_NAME_.rc");
	bSucceeded &= GenerateGameResourceFile(NewResourceFolderName, TemplateFilename, GameName, OutCreatedFiles, OutFailReason);
#elif PLATFORM_MAC
	//@todo MAC: Implement MAC version of these files...
#endif

	return bSucceeded;
}

bool GameProjectUtils::GenerateEditorModuleBuildFile(const FString& NewBuildFileName, const FString& ModuleName, const TArray<FString>& PublicDependencyModuleNames, const TArray<FString>& PrivateDependencyModuleNames, FText& OutFailReason)
{
	FString Template;
	if ( !ReadTemplateFile(TEXT("EditorModule.Build.cs.template"), Template, OutFailReason) )
	{
		return false;
	}

	FString FinalOutput = Template.Replace(TEXT("%COPYRIGHT_LINE%"), *MakeCopyrightLine(), ESearchCase::CaseSensitive);
	FinalOutput = FinalOutput.Replace(TEXT("%PUBLIC_DEPENDENCY_MODULE_NAMES%"), *MakeCommaDelimitedList(PublicDependencyModuleNames), ESearchCase::CaseSensitive);
	FinalOutput = FinalOutput.Replace(TEXT("%PRIVATE_DEPENDENCY_MODULE_NAMES%"), *MakeCommaDelimitedList(PrivateDependencyModuleNames), ESearchCase::CaseSensitive);
	FinalOutput = FinalOutput.Replace(TEXT("%MODULE_NAME%"), *ModuleName, ESearchCase::CaseSensitive);

	return WriteOutputFile(NewBuildFileName, FinalOutput, OutFailReason);
}

bool GameProjectUtils::GenerateEditorModuleTargetFile(const FString& NewBuildFileName, const FString& ModuleName, const TArray<FString>& ExtraModuleNames, FText& OutFailReason)
{
	FString Template;
	if ( !ReadTemplateFile(TEXT("Stub.Target.cs.template"), Template, OutFailReason) )
	{
		return false;
	}

	FString FinalOutput = Template.Replace(TEXT("%COPYRIGHT_LINE%"), *MakeCopyrightLine(), ESearchCase::CaseSensitive);
	FinalOutput = FinalOutput.Replace(TEXT("%EXTRA_MODULE_NAMES%"), *MakeCommaDelimitedList(ExtraModuleNames), ESearchCase::CaseSensitive);
	FinalOutput = FinalOutput.Replace(TEXT("%MODULE_NAME%"), *ModuleName, ESearchCase::CaseSensitive);
	FinalOutput = FinalOutput.Replace(TEXT("%TARGET_TYPE%"), TEXT("Editor"), ESearchCase::CaseSensitive);

	return WriteOutputFile(NewBuildFileName, FinalOutput, OutFailReason);
}

bool GameProjectUtils::GenerateGameModuleCPPFile(const FString& NewBuildFileName, const FString& ModuleName, const FString& GameName, FText& OutFailReason)
{
	FString Template;
	if ( !ReadTemplateFile(TEXT("GameModule.cpp.template"), Template, OutFailReason) )
	{
		return false;
	}

	FString FinalOutput = Template.Replace(TEXT("%COPYRIGHT_LINE%"), *MakeCopyrightLine(), ESearchCase::CaseSensitive);
	FinalOutput = FinalOutput.Replace(TEXT("%MODULE_NAME%"), *ModuleName, ESearchCase::CaseSensitive);
	FinalOutput = FinalOutput.Replace(TEXT("%GAME_NAME%"), *GameName, ESearchCase::CaseSensitive);

	return WriteOutputFile(NewBuildFileName, FinalOutput, OutFailReason);
}

bool GameProjectUtils::GenerateGameModuleHeaderFile(const FString& NewBuildFileName, const TArray<FString>& PublicHeaderIncludes, FText& OutFailReason)
{
	FString Template;
	if ( !ReadTemplateFile(TEXT("GameModule.h.template"), Template, OutFailReason) )
	{
		return false;
	}

	FString FinalOutput = Template.Replace(TEXT("%COPYRIGHT_LINE%"), *MakeCopyrightLine(), ESearchCase::CaseSensitive);
	FinalOutput = FinalOutput.Replace(TEXT("%PUBLIC_HEADER_INCLUDES%"), *MakeIncludeList(PublicHeaderIncludes), ESearchCase::CaseSensitive);

	return WriteOutputFile(NewBuildFileName, FinalOutput, OutFailReason);
}

void GameProjectUtils::OnUpdateProjectConfirm()
{
	UpdateProject(NULL);
}

void GameProjectUtils::UpdateProject(const TArray<FString>* StartupModuleNames)
{
	const FString& ProjectFilename = FPaths::GetProjectFilePath();
	const FString& ShortFilename = FPaths::GetCleanFilename(ProjectFilename);
	FText FailReason;
	FText UpdateMessage;
	SNotificationItem::ECompletionState NewCompletionState;
	bool bWasCheckedOut = false;
	if ( UpdateGameProjectFile(ProjectFilename, FDesktopPlatformModule::Get()->GetCurrentEngineIdentifier(), StartupModuleNames, bWasCheckedOut, FailReason) )
	{
		// The project was updated successfully.
		FFormatNamedArguments Args;
		Args.Add( TEXT("ShortFilename"), FText::FromString( ShortFilename ) );
		UpdateMessage = FText::Format( LOCTEXT("ProjectFileUpdateComplete", "{ShortFilename} was successfully updated."), Args );
		if ( bWasCheckedOut )
		{
			UpdateMessage = FText::Format( LOCTEXT("ProjectFileUpdateCheckin", "{ShortFilename} was successfully updated. Please check this file into source control."), Args );
		}
		NewCompletionState = SNotificationItem::CS_Success;
	}
	else
	{
		// The user chose to update, but the update failed. Notify the user.
		FFormatNamedArguments Args;
		Args.Add( TEXT("ShortFilename"), FText::FromString( ShortFilename ) );
		Args.Add( TEXT("FailReason"), FailReason );
		UpdateMessage = FText::Format( LOCTEXT("ProjectFileUpdateFailed", "{ShortFilename} failed to update. {FailReason}"), Args );
		NewCompletionState = SNotificationItem::CS_Fail;
	}

	if ( UpdateGameProjectNotification.IsValid() )
	{
		UpdateGameProjectNotification.Pin()->SetCompletionState(NewCompletionState);
		UpdateGameProjectNotification.Pin()->SetText(UpdateMessage);
		UpdateGameProjectNotification.Pin()->ExpireAndFadeout();
		UpdateGameProjectNotification.Reset();
	}
}

void GameProjectUtils::OnUpdateProjectCancel()
{
	if ( UpdateGameProjectNotification.IsValid() )
	{
		UpdateGameProjectNotification.Pin()->SetCompletionState(SNotificationItem::CS_None);
		UpdateGameProjectNotification.Pin()->ExpireAndFadeout();
		UpdateGameProjectNotification.Reset();
	}
}

bool GameProjectUtils::UpdateGameProjectFile(const FString& ProjectFilename, const FString& EngineIdentifier, const TArray<FString>* StartupModuleNames, bool& OutbWasCheckedOut, FText& OutFailReason)
{
	// First attempt to check out the file if SCC is enabled
	if ( ISourceControlModule::Get().IsEnabled() )
	{
		OutbWasCheckedOut = GameProjectUtils::CheckoutGameProjectFile(ProjectFilename, OutFailReason);
		if ( !OutbWasCheckedOut )
		{
			// Failed to check out the file
			return false;
		}
	}
	else
	{
		if(FPlatformFileManager::Get().GetPlatformFile().IsReadOnly(*ProjectFilename))
		{
			FText ShouldMakeProjectWriteable = LOCTEXT("ShouldMakeProjectWriteable_Message", "'{ProjectFilename}' is read-only and cannot be updated, would you like to make it writeable?");
			FFormatNamedArguments Arguments;
			Arguments.Add( TEXT("ProjectFilename"), FText::FromString(ProjectFilename));
			if ( FMessageDialog::Open(EAppMsgType::YesNo, FText::Format(ShouldMakeProjectWriteable, Arguments)) == EAppReturnType::Yes )
			{
				FPlatformFileManager::Get().GetPlatformFile().SetReadOnly(*ProjectFilename, false);
			}
		}
		OutbWasCheckedOut = false;
	}

	// Now tell the project manager to update the file
	if (!IProjectManager::Get().UpdateLoadedProjectFileToCurrent(StartupModuleNames, EngineIdentifier, OutFailReason))
	{
		return false;
	}

	return true;
}

bool GameProjectUtils::CheckoutGameProjectFile(const FString& ProjectFilename, FText& OutFailReason)
{
	if ( !ensure(ProjectFilename.Len()) )
	{
		OutFailReason = LOCTEXT("NoProjectFilename", "The project filename was not specified.");
		return false;
	}

	if ( !ISourceControlModule::Get().IsEnabled() )
	{
		OutFailReason = LOCTEXT("SCCDisabled", "Source control is not enabled. Enable source control in the preferences menu.");
		return false;
	}

	FString AbsoluteFilename = FPaths::ConvertRelativePathToFull(ProjectFilename);
	ISourceControlProvider& SourceControlProvider = ISourceControlModule::Get().GetProvider();
	FSourceControlStatePtr SourceControlState = SourceControlProvider.GetState(AbsoluteFilename, EStateCacheUsage::ForceUpdate);
	TArray<FString> FilesToBeCheckedOut;
	FilesToBeCheckedOut.Add(AbsoluteFilename);

	bool bSuccessfullyCheckedOut = false;
	OutFailReason = LOCTEXT("SCCStateInvalid", "Could not determine source control state.");

	if(SourceControlState.IsValid())
	{
		if(SourceControlState->IsCheckedOut() || SourceControlState->IsAdded() || !SourceControlState->IsSourceControlled())
		{
			// Already checked out or opened for add... or not in the depot at all
			bSuccessfullyCheckedOut = true;
		}
		else if(SourceControlState->CanCheckout() || SourceControlState->IsCheckedOutOther())
		{
			bSuccessfullyCheckedOut = (SourceControlProvider.Execute(ISourceControlOperation::Create<FCheckOut>(), FilesToBeCheckedOut) == ECommandResult::Succeeded);
			if (!bSuccessfullyCheckedOut)
			{
				OutFailReason = LOCTEXT("SCCCheckoutFailed", "Failed to check out the project file.");
			}
		}
		else if(!SourceControlState->IsCurrent())
		{
			OutFailReason = LOCTEXT("SCCNotCurrent", "The project file is not at head revision.");
		}
	}

	return bSuccessfullyCheckedOut;
}

FString GameProjectUtils::GetDefaultProjectTemplateFilename()
{
	return TEXT("");
}

int32 GameProjectUtils::GetProjectCodeFileCount()
{
	TArray<FString> Filenames;
	IFileManager::Get().FindFilesRecursive(Filenames, *FPaths::GameSourceDir(), TEXT("*.h"), true, false, false);
	IFileManager::Get().FindFilesRecursive(Filenames, *FPaths::GameSourceDir(), TEXT("*.cpp"), true, false, false);

	return Filenames.Num();
}

bool GameProjectUtils::ProjectHasCodeFiles()
{
	return GameProjectUtils::GetProjectCodeFileCount() > 0;
}

bool GameProjectUtils::AddCodeToProject_Internal(const FString& NewClassName, const UClass* ParentClass, FString& OutHeaderFilePath, FString& OutCppFilePath, FText& OutFailReason)
{
	if ( !ParentClass )
	{
		OutFailReason = LOCTEXT("NoParentClass", "You must specify a parent class");
		return false;
	}

	if ( !IsValidClassNameForCreation(NewClassName, OutFailReason) )
	{
		return false;
	}

	if ( !FApp::HasGameName() )
	{
		OutFailReason = LOCTEXT("AddCodeToProject_NoGameName", "You can not add code because you have not loaded a projet.");
		return false;
	}

	const bool bAllowNewSlowTask = true;
	FStatusMessageContext SlowTaskMessage( LOCTEXT( "AddingCodeToProject", "Adding code to project..." ), bAllowNewSlowTask );

	const FString SourceDir = FPaths::GameSourceDir().LeftChop(1); // Trim the trailing /

	// Assuming the game name is the same as the primary game module name
	const FString ModuleName = FApp::GetGameName();
	const FString ModulePath = SourceDir / ModuleName;

	// If the project does not already contain code, add the primary game module
	TArray<FString> CreatedFiles;
	if ( !ProjectHasCodeFiles() )
	{
		TArray<FString> StartupModuleNames;
		if ( GenerateBasicSourceCode(SourceDir, ModuleName, StartupModuleNames, CreatedFiles, OutFailReason) )
		{
			UpdateProject(&StartupModuleNames);
		}
		else
		{
			DeleteCreatedFiles(SourceDir, CreatedFiles);
			return false;
		}
	}

	// Class Header File
	FString SyncLocation;
	const FString NewHeaderFilename = ModulePath / NewClassName + TEXT(".h");
	{
		if ( GenerateClassHeaderFile(NewHeaderFilename, ParentClass, TArray<FString>(), TEXT(""), TEXT(""), SyncLocation, OutFailReason) )
		{
			CreatedFiles.Add(NewHeaderFilename);
		}
		else
		{
			DeleteCreatedFiles(SourceDir, CreatedFiles);
			return false;
		}
	}

	// Class CPP file
	const FString NewCPPFilename = ModulePath / NewClassName + TEXT(".cpp");
	{
		const FString PrefixedClassName = FString(ParentClass->GetPrefixCPP()) + NewClassName;
		if ( GenerateClassCPPFile(NewCPPFilename, ModuleName, PrefixedClassName, TArray<FString>(), TArray<FString>(), TEXT(""), OutFailReason) )
		{
			CreatedFiles.Add(NewCPPFilename);
		}
		else
		{
			DeleteCreatedFiles(SourceDir, CreatedFiles);
			return false;
		}
	}

	// Generate project files if we happen to be using a project file.
	if ( !FModuleManager::Get().GenerateCodeProjectFiles( FPaths::GetProjectFilePath(), *GLog ) )
	{
		OutFailReason = LOCTEXT("FailedToGenerateProjectFiles", "Failed to generate project files.");
		return false;
	}

	// Mark the files for add in SCC
	ISourceControlProvider& SourceControlProvider = ISourceControlModule::Get().GetProvider();
	if ( ISourceControlModule::Get().IsEnabled() && SourceControlProvider.IsAvailable() )
	{
		TArray<FString> FilesToCheckOut;
		for ( auto FileIt = CreatedFiles.CreateConstIterator(); FileIt; ++FileIt )
		{
			FilesToCheckOut.Add( IFileManager::Get().ConvertToAbsolutePathForExternalAppForRead(**FileIt) );
		}

		SourceControlProvider.Execute(ISourceControlOperation::Create<FMarkForAdd>(), FilesToCheckOut);
	}

	OutHeaderFilePath = NewHeaderFilename;
	OutCppFilePath = NewCPPFilename;

	return true;
}

#undef LOCTEXT_NAMESPACE<|MERGE_RESOLUTION|>--- conflicted
+++ resolved
@@ -88,11 +88,7 @@
 	{
 		FFormatNamedArguments Args;
 		Args.Add( TEXT("IllegalPathCharacters"), FText::FromString( IllegalPathCharacters ) );
-<<<<<<< HEAD
-		OutFailReason = FText::Format( LOCTEXT( "ProjectPathContainsIllegalCharacters", "Project names may not contain the following characters: {IllegalNameCharacters}" ), Args );
-=======
 		OutFailReason = FText::Format( LOCTEXT( "ProjectNameContainsIllegalCharacters", "Project names may not contain the following characters: {IllegalPathCharacters}" ), Args );
->>>>>>> 5338f086
 		return false;
 	}
 
@@ -1661,13 +1657,9 @@
 	
 	FString OutputFilename = TemplateFilename.Replace(TEXT("_GAME_NAME_"), *GameName);
 	FString FullOutputFilename = NewResourceFolderName / OutputFilename;
-	if (WriteOutputFile(FullOutputFilename, FinalOutput, OutFailReason))
-	{
-<<<<<<< HEAD
-		OutCreatedFiles.Add(FullOutputFilename);
-		return true;
-	}
-=======
+
+	struct Local
+	{
 		static bool WriteFile(const FString& InDestFile, const FText& InFileDescription, FText& OutFailureReason, FString* InFileContents, TArray<FString>* OutCreatedFileList)
 		{
 			if (WriteOutputFile(InDestFile, *InFileContents, OutFailureReason))
@@ -1679,9 +1671,8 @@
 			return false;
 		}
 	};
->>>>>>> 5338f086
-
-	return false;
+
+	return SourceControlHelpers::CheckoutOrMarkForAdd(FullOutputFilename, LOCTEXT("ResourceFileDescription", "resource"), FOnPostCheckOut::CreateStatic(&Local::WriteFile, &FinalOutput, &OutCreatedFiles), OutFailReason);
 }
 
 bool GameProjectUtils::GenerateGameResourceFiles(const FString& NewResourceFolderName, const FString& GameName, TArray<FString>& OutCreatedFiles, FText& OutFailReason)
@@ -1697,8 +1688,8 @@
 	FString FullTemplateFilename = FPaths::EngineContentDir() / TEXT("Editor") / TEXT("Templates") / TemplateFilename;
 	FString OutputFilename = TemplateFilename.Replace(*IconPartialName, *GameName);
 	FString FullOutputFilename = NewResourceFolderName / OutputFilename;
-	bSucceeded &= (IFileManager::Get().Copy(*FullOutputFilename, *FullTemplateFilename) == COPY_OK);
-	if (bSucceeded)
+	bSucceeded &= SourceControlHelpers::CopyFileUnderSourceControl(FullOutputFilename, FullTemplateFilename, LOCTEXT("IconFileDescription", "icon"), OutFailReason);
+	if(bSucceeded)
 	{
 		OutCreatedFiles.Add(FullOutputFilename);
 	}
