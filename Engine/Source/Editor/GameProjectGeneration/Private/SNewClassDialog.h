--- conflicted
+++ resolved
@@ -28,7 +28,6 @@
 
 	/** The class we want to build our new class from. If this is not specified then the wizard will display classes to the user. */
 	SLATE_ARGUMENT(const UClass*, Class)
-<<<<<<< HEAD
 
 	/** The initial path to use as the destination for the new class. If this is not specified, we will work out a suitable default from the available project modules */
 	SLATE_ARGUMENT(FString, InitialPath)
@@ -40,19 +39,6 @@
 	    name to be the inherited class name.  Note that DefaultClassPrefix is still prepended to this name, if non-empty. */
 	SLATE_ARGUMENT(FString, DefaultClassName)
 
-=======
-
-	/** The initial path to use as the destination for the new class. If this is not specified, we will work out a suitable default from the available project modules */
-	SLATE_ARGUMENT(FString, InitialPath)
-
-	/** The prefix to put on new classes by default, if the user doesn't type in a new name.  Defaults to 'My'. */
-	SLATE_ARGUMENT(FString, DefaultClassPrefix)
-
-	/** If non-empty, overrides the default name of the class, when the user doesn't type a new name.  Defaults to empty, which causes the
-	    name to be the inherited class name.  Note that DefaultClassPrefix is still prepended to this name, if non-empty. */
-	SLATE_ARGUMENT(FString, DefaultClassName)
-
->>>>>>> cce8678d
 	/** Event called when code is successfully added to the project */
 	SLATE_EVENT( FOnAddedToProject, OnAddedToProject )
 	SLATE_END_ARGS()
