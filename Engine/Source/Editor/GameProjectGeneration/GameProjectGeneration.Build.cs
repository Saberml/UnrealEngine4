--- conflicted
+++ resolved
@@ -38,10 +38,6 @@
 				"UnrealEd",
 				"DesktopPlatform",
                 "HardwareTargeting",
-<<<<<<< HEAD
-                "AssetRegistry"
-=======
->>>>>>> cce8678d
 			}
 		);
 
