--- conflicted
+++ resolved
@@ -540,12 +540,22 @@
 			ULandscapeInfo* LandscapeInfo = It.Value();
 			if (LandscapeInfo)
 			{
+				bool bHasPhysicalMaterial = false;
+				for (int32 i = 0; i < LandscapeInfo->Layers.Num(); ++i)
+				{
+					if (LandscapeInfo->Layers[i].LayerInfoObj && LandscapeInfo->Layers[i].LayerInfoObj->PhysMaterial)
+					{
+						bHasPhysicalMaterial = true;
+						break;
+					}
+				}
 				TSet<ALandscapeProxy*> SelectProxies;
 				for (auto LandscapeComponentIt = LandscapeInfo->XYtoComponentMap.CreateIterator(); LandscapeComponentIt; ++LandscapeComponentIt )
 				{
 					ULandscapeComponent* Comp = LandscapeComponentIt.Value();
 					if (Comp)
 					{
+						// Fix level inconsistency for landscape component and collision component
 						ULandscapeHeightfieldCollisionComponent* Collision = Comp->CollisionComponent.Get();
 						if (Collision && Comp->GetLandscapeProxy()->GetLevel() != Collision->GetLandscapeProxy()->GetLevel())
 						{
@@ -560,6 +570,12 @@
 							Collision->AttachTo( DestProxy->GetRootComponent(), NAME_None, EAttachLocation::KeepWorldPosition );
 							SelectProxies.Add(FromProxy);
 							SelectProxies.Add(DestProxy);
+						}
+
+						// Fix Dominant Layer Data
+						if (bHasPhysicalMaterial && Collision->DominantLayerData.GetBulkDataSize() == 0)
+						{
+							Comp->UpdateCollisionLayerData();
 						}
 					}
 				}
@@ -990,8 +1006,27 @@
 	}
 	else if( FParse::Command(&Str, TEXT("ScaleMeshes") ) )
 	{
+		bool bScale = false;
+		bool bScaleVec = false;
+
+		// Was just a scale specified
 		float Scale=1.0f;
-		FParse::Value(Str, TEXT("Scale="), Scale);
+		FVector BoxVec(Scale);
+		if(FParse::Value(Str, TEXT("Scale="), Scale))
+		{
+			bScale = true;
+		}
+		else
+		{
+			// or was a bounding box specified instead
+			FString BoxStr;	
+			if((FParse::Value( Str, TEXT("BBOX="), BoxStr, false) || FParse::Value( Str, TEXT("FFD="), BoxStr, false)) && GetFVECTOR( *BoxStr, BoxVec ))
+			{
+				bScaleVec = true;
+			}
+		}
+
+		if ( bScale || bScaleVec )
 		{
 			USelection* SelectedObjects = GetSelectedObjects();
 			TArray<UStaticMesh*> SelectedMeshes;
@@ -1013,10 +1048,6 @@
 
 						FStaticMeshSourceModel& Model = Mesh->SourceModels[0];
 
-<<<<<<< HEAD
-						Model.BuildSettings.BuildScale = Scale;
-
-=======
 						FVector ScaleVec(Scale, Scale, Scale);	// bScale
 						if ( bScaleVec )
 						{
@@ -1027,7 +1058,6 @@
 						
 						UE_LOG(LogUnrealEdSrv, Log, TEXT("Rescaling mesh '%s' with scale: %s"), *Mesh->GetName(), *Model.BuildSettings.BuildScale3D.ToString() );
 						
->>>>>>> 5338f086
 						Mesh->Build();
 					}
 				}
@@ -1035,8 +1065,6 @@
 			}
 		}
 	}
-<<<<<<< HEAD
-=======
 	else if( FParse::Command(&Str, TEXT("ClearSourceFiles") ) )
 	{
 		struct Local
@@ -1187,7 +1215,6 @@
 			GWarn->EndSlowTask();
 		}
 	}
->>>>>>> 5338f086
 	else if( FParse::Command(&Str, TEXT("HighResShot") ) )
 	{
 		if (GetHighResScreenshotConfig().ParseConsoleCommand(Str, Ar))
