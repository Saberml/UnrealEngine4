--- conflicted
+++ resolved
@@ -49,10 +49,7 @@
 #include "NotificationManager.h"
 #include "SNotificationList.h"
 #include "ComponentEditorUtils.h"
-<<<<<<< HEAD
-=======
 #include "Settings/EditorProjectSettings.h"
->>>>>>> cce8678d
 
 DEFINE_LOG_CATEGORY(LogEditorViewport);
 
@@ -521,8 +518,6 @@
 			// Dropping a texture?
 			UTexture* DroppedObjAsTexture = Cast<UTexture>(ObjToUse);
 			if (DroppedObjAsTexture != NULL)
-<<<<<<< HEAD
-=======
 			{
 				if (bTest)
 				{
@@ -538,31 +533,10 @@
 			// Dropping a material?
 			UMaterialInterface* DroppedObjAsMaterial = Cast<UMaterialInterface>(ObjToUse);
 			if (DroppedObjAsMaterial)
->>>>>>> cce8678d
 			{
 				if (bTest)
 				{
 					bResult = false;
-				}
-				else
-<<<<<<< HEAD
-				{
-					// Turn dropped textures into materials
-					ObjToUse = GetOrCreateMaterialFromTexture(DroppedObjAsTexture);
-				}
-			}
-
-			// Dropping a material?
-			UMaterialInterface* DroppedObjAsMaterial = Cast<UMaterialInterface>(ObjToUse);
-			if (DroppedObjAsMaterial)
-			{
-				if (bTest)
-				{
-					bResult = true;
-=======
-				{
-					bResult = FComponentEditorUtils::AttemptApplyMaterialToComponent(ComponentToApplyTo, DroppedObjAsMaterial, TargetMaterialSlot);
->>>>>>> cce8678d
 				}
 				else
 				{
@@ -1922,11 +1896,7 @@
 
 			const bool bSelectComponent = bActorAlreadySelectedExclusively && bActorIsBlueprintable && (bComponentAlreadySelected != bWasDoubleClick);
 
-<<<<<<< HEAD
-			if (bSelectComponent && GetDefault<UEditorExperimentalSettings>()->bInWorldBPEditing)
-=======
 			if (bSelectComponent)
->>>>>>> cce8678d
 			{
 				ClickHandlers::ClickComponent(this, ActorHitProxy, Click);
 			}
@@ -2606,12 +2576,9 @@
 				break;
 			case FWidget::WM_TranslateRotateZ:
 				TrackingDescription = FText::Format(LOCTEXT("TranslateRotateZTransaction", "Translate/RotateZ {0}"), ObjectTypeBeingTracked);
-<<<<<<< HEAD
-=======
 				break;
 			case FWidget::WM_2D:
 				TrackingDescription = FText::Format(LOCTEXT("TranslateRotate2D", "Translate/Rotate2D {0}"), ObjectTypeBeingTracked);
->>>>>>> cce8678d
 				break;
 			default:
 				if( bNudge )
@@ -3138,30 +3105,17 @@
 		{
 			if (GEditor->GetSelectedComponentCount() > 0)
 			{
-<<<<<<< HEAD
-				auto ComponentSelection = GEditor->GetSelectedComponents();
-=======
 				USelection* ComponentSelection = GEditor->GetSelectedComponents();
->>>>>>> cce8678d
 
 				// Only move the parent-most component(s) that are selected 
 				// Otherwise, if both a parent and child are selected and the delta is applied to both, the child will actually move 2x delta
 				TInlineComponentArray<USceneComponent*> ComponentsToMove;
-<<<<<<< HEAD
-				for (FSelectedEditableComponentIterator It(GEditor->GetSelectedEditableComponentIterator()); It; ++It)
-				{
-					USceneComponent* SceneComponent = CastChecked<USceneComponent>(*It);
-					if (SceneComponent)
-					{
-						auto SelectedComponent = Cast<USceneComponent>(*It);
-=======
 				for (FSelectedEditableComponentIterator EditableComponentIt(GEditor->GetSelectedEditableComponentIterator()); EditableComponentIt; ++EditableComponentIt)
 				{
 					USceneComponent* SceneComponent = CastChecked<USceneComponent>(*EditableComponentIt);
 					if (SceneComponent)
 					{
 						USceneComponent* SelectedComponent = Cast<USceneComponent>(*EditableComponentIt);
->>>>>>> cce8678d
 
 						// Check to see if any parent is selected
 						bool bParentAlsoSelected = false;
@@ -3850,105 +3804,6 @@
 }
 
 void FLevelEditorViewportClient::DrawBrushDetails(const FSceneView* View, FPrimitiveDrawInterface* PDI)
-<<<<<<< HEAD
-{
-	if (GEditor->bShowBrushMarkerPolys)
-	{
-		// Draw translucent polygons on brushes and volumes
-
-		for (TActorIterator<ABrush> It(GetWorld()); It; ++It)
-		{
-			ABrush* Brush = *It;
-
-			// Brush->Brush is checked to safe from brushes that were created without having their brush members attached.
-			if (Brush->Brush && (FActorEditorUtils::IsABuilderBrush(Brush) || Brush->IsVolumeBrush()) && ModeTools->GetSelectedActors()->IsSelected(Brush))
-			{
-				// Build a mesh by basically drawing the triangles of each 
-				FDynamicMeshBuilder MeshBuilder;
-				int32 VertexOffset = 0;
-
-				for (int32 PolyIdx = 0; PolyIdx < Brush->Brush->Polys->Element.Num(); ++PolyIdx)
-				{
-					const FPoly* Poly = &Brush->Brush->Polys->Element[PolyIdx];
-
-					if (Poly->Vertices.Num() > 2)
-					{
-						const FVector Vertex0 = Poly->Vertices[0];
-						FVector Vertex1 = Poly->Vertices[1];
-
-						MeshBuilder.AddVertex(Vertex0, FVector2D::ZeroVector, FVector(1, 0, 0), FVector(0, 1, 0), FVector(0, 0, 1), FColor::White);
-						MeshBuilder.AddVertex(Vertex1, FVector2D::ZeroVector, FVector(1, 0, 0), FVector(0, 1, 0), FVector(0, 0, 1), FColor::White);
-
-						for (int32 VertexIdx = 2; VertexIdx < Poly->Vertices.Num(); ++VertexIdx)
-						{
-							const FVector Vertex2 = Poly->Vertices[VertexIdx];
-							MeshBuilder.AddVertex(Vertex2, FVector2D::ZeroVector, FVector(1, 0, 0), FVector(0, 1, 0), FVector(0, 0, 1), FColor::White);
-							MeshBuilder.AddTriangle(VertexOffset, VertexOffset + VertexIdx, VertexOffset + VertexIdx - 1);
-							Vertex1 = Vertex2;
-						}
-
-						// Increment the vertex offset so the next polygon uses the correct vertex indices.
-						VertexOffset += Poly->Vertices.Num();
-					}
-				}
-
-				// Allocate the material proxy and register it so it can be deleted properly once the rendering is done with it.
-				FDynamicColoredMaterialRenderProxy* MaterialProxy = new FDynamicColoredMaterialRenderProxy(GEngine->EditorBrushMaterial->GetRenderProxy(false), Brush->GetWireColor());
-				PDI->RegisterDynamicResource(MaterialProxy);
-
-				// Flush the mesh triangles.
-				MeshBuilder.Draw(PDI, Brush->ActorToWorld().ToMatrixWithScale(), MaterialProxy, SDPG_World, 0.f);
-			}
-		}
-	}
-	
-	if (ModeTools->ShouldDrawBrushVertices() && !IsInGameView())
-	{
-		UTexture2D* VertexTexture = GEngine->DefaultBSPVertexTexture;
-		const float TextureSizeX = VertexTexture->GetSizeX() * 0.170f;
-		const float TextureSizeY = VertexTexture->GetSizeY() * 0.170f;
-
-		for (FSelectionIterator It(*ModeTools->GetSelectedActors()); It; ++It)
-		{
-			AActor* SelectedActor = static_cast<AActor*>(*It);
-			checkSlow(SelectedActor->IsA(AActor::StaticClass()));
-
-			ABrush* Brush = Cast< ABrush >(SelectedActor);
-			if (Brush && Brush->Brush && !FActorEditorUtils::IsABuilderBrush(Brush))
-			{
-				for (int32 p = 0; p < Brush->Brush->Polys->Element.Num(); ++p)
-				{
-					FTransform BrushTransform = Brush->ActorToWorld();
-
-					FPoly* poly = &Brush->Brush->Polys->Element[p];
-					for (int32 VertexIndex = 0; VertexIndex < poly->Vertices.Num(); ++VertexIndex)
-					{
-						const FVector& PolyVertex = poly->Vertices[VertexIndex];
-						const FVector WorldLocation = BrushTransform.TransformPosition(PolyVertex);
-
-						const float Scale = View->WorldToScreen(WorldLocation).W * (4.0f / View->ViewRect.Width() / View->ViewMatrices.ProjMatrix.M[0][0]);
-
-						const FColor Color(Brush->GetWireColor());
-						PDI->SetHitProxy(new HBSPBrushVert(Brush, &poly->Vertices[VertexIndex]));
-
-						PDI->DrawSprite(WorldLocation, TextureSizeX * Scale, TextureSizeY * Scale, VertexTexture->Resource, Color, SDPG_World, 0.0f, 0.0f, 0.0f, 0.0f, SE_BLEND_Masked);
-
-						PDI->SetHitProxy(NULL);
-					}
-				}
-			}
-		}
-	}
-}
-
-/**
- * Updates the audio listener for this viewport 
- *
- * @param View	The scene view to use when calculate the listener position
- */
-void FLevelEditorViewportClient::UpdateAudioListener( const FSceneView& View )
-=======
->>>>>>> cce8678d
 {
 	if (GEditor->bShowBrushMarkerPolys)
 	{
