--- conflicted
+++ resolved
@@ -2125,17 +2125,6 @@
 				USceneComponent* const ViewComponent = FindViewComponentForActor(Actor);
 				if (ViewComponent != nullptr)
 				{
-<<<<<<< HEAD
-					bUseControllingActorViewInfo = true;
-					CameraComponent->GetCameraView(DeltaTime, ControllingActorViewInfo);
-					CameraComponent->GetExtraPostProcessBlends(ControllingActorExtraPostProcessBlends, ControllingActorExtraPostProcessBlendWeights);
-
-					// Post processing is handled by OverridePostProcessingSettings
-					ViewFOV = ControllingActorViewInfo.FOV;
-					AspectRatio = ControllingActorViewInfo.AspectRatio;
-					SetViewLocation(ControllingActorViewInfo.Location);
-					SetViewRotation(ControllingActorViewInfo.Rotation);
-=======
 					if ( ensure(ViewComponent->GetEditorPreviewInfo(DeltaTime, ControllingActorViewInfo)) )
 					{
 						bUseControllingActorViewInfo = true;
@@ -2150,7 +2139,6 @@
 						SetViewLocation(ControllingActorViewInfo.Location);
 						SetViewRotation(ControllingActorViewInfo.Rotation);
 					}
->>>>>>> f30f9b45
 				}
 			}
 		}
