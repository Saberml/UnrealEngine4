--- conflicted
+++ resolved
@@ -904,12 +904,8 @@
 			TEXT("SizeMap"),
 			TEXT("MergeActors"),
 			TEXT("NiagaraEditor"),
-<<<<<<< HEAD
-			TEXT("InputBindingEditor")
-=======
 			TEXT("InputBindingEditor"),
 			TEXT("AudioEditor")
->>>>>>> f00d6e77
 		};
 
 		FScopedSlowTask ModuleSlowTask(ARRAY_COUNT(ModuleNames));
