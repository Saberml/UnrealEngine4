// Copyright 1998-2015 Epic Games, Inc. All Rights Reserved.

#include "UnrealEd.h"
#include "PreviewScene.h"
#include "EditorViewportClient.h"
#include "MouseDeltaTracker.h"
#include "CameraController.h"
#include "Editor/Matinee/Public/IMatinee.h"
#include "Editor/Matinee/Public/MatineeConstants.h"
#include "HighResScreenshot.h"
#include "EditorDragTools.h"
#include "Editor/MeshPaint/Public/MeshPaintEdMode.h"
#include "EngineAnalytics.h"
#include "AnalyticsEventAttribute.h"
#include "IAnalyticsProvider.h"
#include "Matinee/MatineeActor.h"
#include "EngineModule.h"
#include "RendererInterface.h"
#include "SNotificationList.h"
#include "NotificationManager.h"
#include "CanvasItem.h"
#include "CanvasTypes.h"
#include "Components/LineBatchComponent.h"
#include "Debug/DebugDrawService.h"
#include "Components/BillboardComponent.h"
#include "EngineUtils.h"
#include "SEditorViewport.h"
#include "AssetEditorModeManager.h"
#include "Components/DirectionalLightComponent.h"

#define LOCTEXT_NAMESPACE "EditorViewportClient"

const EViewModeIndex FEditorViewportClient::DefaultPerspectiveViewMode = VMI_Lit;
const EViewModeIndex FEditorViewportClient::DefaultOrthoViewMode = VMI_BrushWireframe;

static TAutoConsoleVariable<int32> CVarAlignedOrthoZoom(
	TEXT("r.Editor.AlignedOrthoZoom"),
	1,
	TEXT("Only affects the editor ortho viewports.\n")
	TEXT(" 0: Each ortho viewport zoom in defined by the viewport width\n")
	TEXT(" 1: All ortho viewport zoom are locked to each other to allow axis lines to be aligned with each other."),
	ECVF_RenderThreadSafe);

float ComputeOrthoZoomFactor(const float ViewportWidth)
{
	float Ret = 1.0f;

	if(CVarAlignedOrthoZoom.GetValueOnGameThread())
	{
		// We want to have all ortho view ports scale the same way to have the axis aligned with each other.
		// So we take out the usual scaling of a view based on it's width.
		// That means when a view port is resized in x or y it shows more content, not the same content larger (for x) or has no effect (for y).
		// 500 is to get good results with existing view port settings.
		Ret = ViewportWidth / 500.0f;
	}

	return Ret;
}


namespace {
	static const float GridSize = 2048.0f;
	static const int32 CellSize = 16;
	static const float AutoViewportOrbitCameraTranslate = 256.0f;
	static const float LightRotSpeed = 0.22f;
}

#define MIN_ORTHOZOOM				250.0					/* Limit of 2D viewport zoom in */
#define MAX_ORTHOZOOM				MAX_FLT					/* Limit of 2D viewport zoom out */

namespace OrbitConstants
{
	const float OrbitPanSpeed = 1.0f;
	const float IntialLookAtDistance = 1024.f;
}

namespace FocusConstants
{
	const float TransitionTime = 0.25f;
}

namespace PreviewLightConstants
{
	const float MovingPreviewLightTimerDuration = 1.0f;

	const float MinMouseRadius = 100.0f;
	const float MinArrowLength = 10.0f;
	const float ArrowLengthToSizeRatio = 0.1f;
	const float MouseLengthToArrowLenghtRatio = 0.2f;

	const float ArrowLengthToThicknessRatio = 0.05f;
	const float MinArrowThickness = 2.0f;

	// Note: MinMouseRadius must be greater than MinArrowLength
}

/**
 * Cached off joystick input state
 */
class FCachedJoystickState
{
public:
	uint32 JoystickType;
	TMap <FKey, float> AxisDeltaValues;
	TMap <FKey, EInputEvent> KeyEventValues;
};

FViewportCameraTransform::FViewportCameraTransform()
	: TransitionCurve( new FCurveSequence( 0.0f, FocusConstants::TransitionTime, ECurveEaseFunction::CubicOut ) )
	, ViewLocation( FVector::ZeroVector )
	, ViewRotation( FRotator::ZeroRotator )
	, DesiredLocation( FVector::ZeroVector )
	, LookAt( FVector::ZeroVector )
	, StartLocation( FVector::ZeroVector )
	, OrthoZoom( DEFAULT_ORTHOZOOM )
{}

void FViewportCameraTransform::SetLocation( const FVector& Position )
{
	ViewLocation = Position;
	DesiredLocation = ViewLocation;
}

void FViewportCameraTransform::TransitionToLocation(const FVector& InDesiredLocation, TWeakPtr<SWidget> EditorViewportWidget, bool bInstant)
{
	if( bInstant || !EditorViewportWidget.IsValid() )
	{
		SetLocation( InDesiredLocation );
		TransitionCurve->JumpToEnd();
	}
	else
	{
		DesiredLocation = InDesiredLocation;
		StartLocation = ViewLocation;

		TransitionCurve->Play(EditorViewportWidget.Pin().ToSharedRef());
	}
}


bool FViewportCameraTransform::UpdateTransition()
{
	bool bIsAnimating = false;
	if (TransitionCurve->IsPlaying() || ViewLocation != DesiredLocation)
	{
		float LerpWeight = TransitionCurve->GetLerp();

		if( LerpWeight == 1.0f )
		{
			// Failsafe for the value not being exact on lerps
			ViewLocation = DesiredLocation;
		}
		else
		{
			ViewLocation = FMath::Lerp( StartLocation, DesiredLocation, LerpWeight );
		}

		
		bIsAnimating = true;
	}

	return bIsAnimating;
}

FMatrix FViewportCameraTransform::ComputeOrbitMatrix() const
{
	FTransform Transform =
	FTransform( -LookAt ) * 
	FTransform( FRotator(0,ViewRotation.Yaw,0) ) * 
	FTransform( FRotator(0, 0, ViewRotation.Pitch) ) *
	FTransform( FVector(0,(ViewLocation - LookAt).Size(), 0) );

	return Transform.ToMatrixNoScale() * FInverseRotationMatrix( FRotator(0,90.f,0) );
}

/**The Maximum Mouse/Camera Speeds Setting supported */
const uint32 FEditorViewportClient::MaxCameraSpeeds = 8;

float FEditorViewportClient::GetCameraSpeed() const
{
	return GetCameraSpeed(GetCameraSpeedSetting());
}

float FEditorViewportClient::GetCameraSpeed(int32 SpeedSetting) const
{
	//previous mouse speed values were as follows...
	//(note: these were previously all divided by 4 when used be the viewport)
	//#define MOVEMENTSPEED_SLOW			4	~ 1
	//#define MOVEMENTSPEED_NORMAL			12	~ 3
	//#define MOVEMENTSPEED_FAST			32	~ 8
	//#define MOVEMENTSPEED_VERYFAST		64	~ 16

	const int32 SpeedToUse = FMath::Clamp<int32>(SpeedSetting, 1, MaxCameraSpeeds);
	const float Speed[] = { 0.03125f, 0.09375f, 0.33f, 1.f, 3.f, 8.f, 16.f, 32.f };

	return Speed[SpeedToUse - 1];
}

void FEditorViewportClient::SetCameraSpeedSetting(int32 SpeedSetting)
{
	CameraSpeedSetting = SpeedSetting;
}

int32 FEditorViewportClient::GetCameraSpeedSetting() const
{
	return CameraSpeedSetting;
}

float const FEditorViewportClient::SafePadding = 0.075f;

FEditorViewportClient::FEditorViewportClient(FEditorModeTools* InModeTools, FPreviewScene* InPreviewScene, const TWeakPtr<SEditorViewport>& InEditorViewportWidget)
	: bAllowMatineePreview(false)
	, CameraSpeedSetting(4)
	, ImmersiveDelegate()
	, VisibilityDelegate()
	, Viewport(NULL)
	, ViewportType(LVT_Perspective)
	, ViewState()
	, EngineShowFlags(ESFIM_Editor)
	, LastEngineShowFlags(ESFIM_Game)
	, ExposureSettings()
	, CurrentBufferVisualizationMode(NAME_None)
	, FramesSinceLastDraw(0)
	, ViewIndex(INDEX_NONE)
	, ViewFOV(EditorViewportDefs::DefaultPerspectiveFOVAngle)
	, FOVAngle(EditorViewportDefs::DefaultPerspectiveFOVAngle)
	, AspectRatio(1.777777f)
	, bForcingUnlitForNewMap(false)
	, bWidgetAxisControlledByDrag(false)
	, bNeedsRedraw(true)
	, bNeedsLinkedRedraw(false)
	, bNeedsInvalidateHitProxy(false)
	, bUsingOrbitCamera(false)
	, bDisableInput(false)
	, bDrawAxes(true)
	, bSetListenerPosition(false)
	, LandscapeLODOverride(-1)
	, bDrawVertices(false)
	, bOwnsModeTools(false)
	, ModeTools(InModeTools)
	, Widget(new FWidget)
	, MouseDeltaTracker(new FMouseDeltaTracker)
	, RecordingInterpEd(NULL)
	, bHasMouseMovedSinceClick(false)
	, CameraController(new FEditorCameraController())
	, CameraUserImpulseData(new FCameraControllerUserImpulseData())
	, TimeForForceRedraw(0.0)
	, FlightCameraSpeedScale(1.0f)
	, bUseControllingActorViewInfo(false)
	, LastMouseX(0)
	, LastMouseY(0)
	, CachedMouseX(0)
	, CachedMouseY(0)
	, CurrentMousePos(-1, -1)
	, bIsTracking(false)
	, bDraggingByHandle(false)
	, CurrentGestureDragDelta(FVector::ZeroVector)
	, CurrentGestureRotDelta(FRotator::ZeroRotator)
	, GestureMoveForwardBackwardImpulse(0.0f)
	, bForceAudioRealtime(false)
	, bIsRealtime(false)
	, bStoredRealtime(false)
	, bStoredShowStats(false)
	, bShowStats(false)
	, bHasAudioFocus(false)
	, bShouldCheckHitProxy(false)
	, bUsesDrawHelper(true)
	, bIsSimulateInEditorViewport(false)
	, bCameraLock(false)
	, EditorViewportWidget(InEditorViewportWidget)
	, PreviewScene(InPreviewScene)
	, MovingPreviewLightSavedScreenPos(ForceInitToZero)
	, MovingPreviewLightTimer(0.0f)
	, PerspViewModeIndex(DefaultPerspectiveViewMode)
	, OrthoViewModeIndex(DefaultOrthoViewMode)
	, NearPlane(-1.0f)
	, FarPlane(0.0f)
	, bInGameViewMode(false)
	, bShouldInvalidateViewportWidget(false)
{
	if (ModeTools == nullptr)
	{
		ModeTools = new FAssetEditorModeManager();
		bOwnsModeTools = true;
	}

	//@TODO: MODETOOLS: Would like to make this the default, and have specific editors opt-out, but for now opt-in is the safer choice
	//Widget->SetUsesEditorModeTools(ModeTools);

	ViewState.Allocate();

	// add this client to list of views, and remember the index
	ViewIndex = GEditor->AllViewportClients.Add(this);

	// Initialize the Cursor visibility struct
	RequiredCursorVisibiltyAndAppearance.bSoftwareCursorVisible = false;
	RequiredCursorVisibiltyAndAppearance.bHardwareCursorVisible = true;
	RequiredCursorVisibiltyAndAppearance.bDontResetCursor = false;
	RequiredCursorVisibiltyAndAppearance.bOverrideAppearance = false;
	RequiredCursorVisibiltyAndAppearance.RequiredCursor = EMouseCursor::Default;

	// Setup defaults for the common draw helper.
	DrawHelper.bDrawPivot = false;
	DrawHelper.bDrawWorldBox = false;
	DrawHelper.bDrawKillZ = false;
	DrawHelper.bDrawGrid = true;
	DrawHelper.GridColorAxis = FColor(160, 160, 160);
	DrawHelper.GridColorMajor = FColor(144, 144, 144);
	DrawHelper.GridColorMinor = FColor(128, 128, 128);
	DrawHelper.PerspectiveGridSize = GridSize;
	DrawHelper.NumCells = DrawHelper.PerspectiveGridSize / ( CellSize * 2 );

	// Most editor viewports do not want motion blur.
	EngineShowFlags.MotionBlur = 0;

	EngineShowFlags.SetSnap(1);

	SetViewMode(IsPerspective() ? PerspViewModeIndex : OrthoViewModeIndex);

	ModeTools->OnEditorModeChanged().AddRaw(this, &FEditorViewportClient::OnEditorModeChanged);

	FCoreDelegates::StatCheckEnabled.AddRaw(this, &FLevelEditorViewportClient::HandleViewportStatCheckEnabled);
	FCoreDelegates::StatEnabled.AddRaw(this, &FLevelEditorViewportClient::HandleViewportStatEnabled);
	FCoreDelegates::StatDisabled.AddRaw(this, &FLevelEditorViewportClient::HandleViewportStatDisabled);
	FCoreDelegates::StatDisableAll.AddRaw(this, &FLevelEditorViewportClient::HandleViewportStatDisableAll);
}

FEditorViewportClient::~FEditorViewportClient()
{
	if (bOwnsModeTools)
	{
		ModeTools->SetDefaultMode(FBuiltinEditorModes::EM_Default);
		ModeTools->DeactivateAllModes(); // this also activates the default mode
	}

	ModeTools->OnEditorModeChanged().RemoveAll(this);

	delete Widget;
	delete MouseDeltaTracker;

	delete CameraController;
	CameraController = NULL;

	delete CameraUserImpulseData;
	CameraUserImpulseData = NULL;

	if(Viewport)
	{
		UE_LOG(LogEditorViewport, Fatal, TEXT("Viewport != NULL in FLevelEditorViewportClient destructor."));
	}

	GEditor->AllViewportClients.Remove(this);

	// fix up the other viewport indices
	for (int32 ViewportIndex = ViewIndex; ViewportIndex < GEditor->AllViewportClients.Num(); ViewportIndex++)
	{
		GEditor->AllViewportClients[ViewportIndex]->ViewIndex = ViewportIndex;
	}

	FCoreDelegates::StatCheckEnabled.RemoveAll(this);
	FCoreDelegates::StatEnabled.RemoveAll(this);
	FCoreDelegates::StatDisabled.RemoveAll(this);
	FCoreDelegates::StatDisableAll.RemoveAll(this);

	if (bOwnsModeTools)
	{
		delete ModeTools;
	}
}

bool FEditorViewportClient::ToggleRealtime()
{
	SetRealtime(!bIsRealtime);
	return bIsRealtime;
}

void FEditorViewportClient::SetRealtime(bool bInRealtime, bool bStoreCurrentValue)
{
	if (bStoreCurrentValue)
	{
		//Cache the Realtime and ShowStats flags
		bStoredRealtime = bIsRealtime;
		bStoredShowStats = bShowStats;
	}

	bIsRealtime = bInRealtime;

	if (!bIsRealtime)
	{
		SetShowStats(false);
	}
	else
	{
		bShouldInvalidateViewportWidget = true;
	}
}

void FEditorViewportClient::RestoreRealtime(const bool bAllowDisable)
{
	if (bAllowDisable)
	{
		bIsRealtime = bStoredRealtime;
		bShowStats = bStoredShowStats;
	}
	else
	{
		bIsRealtime |= bStoredRealtime;
		bShowStats |= bStoredShowStats;
	}	

	if (bIsRealtime)
	{
		bShouldInvalidateViewportWidget = true;
	}
}

void FEditorViewportClient::SetShowStats(bool bWantStats)
{
	bShowStats = bWantStats;
}

void FEditorViewportClient::InvalidateViewportWidget()
{
	if (EditorViewportWidget.IsValid())
	{
		// Invalidate the viewport widget to register its active timer
		EditorViewportWidget.Pin()->Invalidate();
	}
	bShouldInvalidateViewportWidget = false;
}

void FEditorViewportClient::RedrawRequested(FViewport* InViewport)
{
	bNeedsRedraw = true;
}

void FEditorViewportClient::RequestInvalidateHitProxy(FViewport* InViewport)
{
	bNeedsInvalidateHitProxy = true;
}

void FEditorViewportClient::OnEditorModeChanged(FEdMode* EditorMode, bool bIsEntering)
{
	if (Viewport)
	{
		RequestInvalidateHitProxy(Viewport);
	}
}

float FEditorViewportClient::GetOrthoUnitsPerPixel(const FViewport* InViewport) const
{
	const float SizeX = InViewport->GetSizeXY().X;

	// 15.0f was coming from the CAMERA_ZOOM_DIV marco, seems it was chosen arbitrarily
	return (GetOrthoZoom() / (SizeX * 15.f)) * ComputeOrthoZoomFactor(SizeX);
}

void FEditorViewportClient::SetViewLocationForOrbiting(const FVector& LookAtPoint, float DistanceToCamera )
{
	FMatrix Matrix = FTranslationMatrix(-GetViewLocation());
	Matrix = Matrix * FInverseRotationMatrix(GetViewRotation());
	FMatrix CamRotMat = Matrix.InverseFast();
	FVector CamDir = FVector(CamRotMat.M[0][0],CamRotMat.M[0][1],CamRotMat.M[0][2]);
	SetViewLocation( LookAtPoint - DistanceToCamera * CamDir );
	SetLookAtLocation( LookAtPoint );
}

void FEditorViewportClient::SetInitialViewTransform(ELevelViewportType InViewportType, const FVector& ViewLocation, const FRotator& ViewRotation, float InOrthoZoom )
{
	check(InViewportType < LVT_MAX);

	FViewportCameraTransform& ViewTransform = (InViewportType == LVT_Perspective) ? ViewTransformPerspective : ViewTransformOrthographic;

	ViewTransform.SetLocation(ViewLocation);
	ViewTransform.SetRotation(ViewRotation);

	// Make a look at location in front of the camera
	const FQuat CameraOrientation = FQuat::MakeFromEuler(ViewRotation.Euler());
	FVector Direction = CameraOrientation.RotateVector( FVector(1,0,0) );

	ViewTransform.SetLookAt(ViewLocation + Direction * OrbitConstants::IntialLookAtDistance);
	ViewTransform.SetOrthoZoom(InOrthoZoom);
}

void FEditorViewportClient::ToggleOrbitCamera( bool bEnableOrbitCamera )
{
	if( bUsingOrbitCamera != bEnableOrbitCamera )
	{
		FViewportCameraTransform& ViewTransform = GetViewTransform();

		bUsingOrbitCamera = bEnableOrbitCamera;

		// Convert orbit view to regular view
		FMatrix OrbitMatrix = ViewTransform.ComputeOrbitMatrix();
		OrbitMatrix = OrbitMatrix.InverseFast();

		if( !bUsingOrbitCamera )
		{
			// Ensure that the view location and rotation is up to date to ensure smooth transition in and out of orbit mode
			ViewTransform.SetRotation(OrbitMatrix.Rotator());
		}
		else
		{
			FRotator ViewRotation = ViewTransform.GetRotation();

			bool bUpsideDown = (ViewRotation.Pitch < -90.0f || ViewRotation.Pitch > 90.0f || !FMath::IsNearlyZero(ViewRotation.Roll, KINDA_SMALL_NUMBER));

			// if the camera is upside down compute the rotation differently to preserve pitch
			// otherwise the view will pop to right side up when transferring to orbit controls
			if( bUpsideDown )
			{
				FMatrix OrbitViewMatrix = FTranslationMatrix(-ViewTransform.GetLocation());
				OrbitViewMatrix *= FInverseRotationMatrix(ViewRotation);
				OrbitViewMatrix *= FRotationMatrix( FRotator(0,90.f,0) );

				FMatrix RotMat = FTranslationMatrix(-ViewTransform.GetLookAt()) * OrbitViewMatrix;
				FMatrix RotMatInv = RotMat.InverseFast();
				FRotator RollVec = RotMatInv.Rotator();
				FMatrix YawMat = RotMatInv * FInverseRotationMatrix( FRotator(0, 0, -RollVec.Roll));
				FMatrix YawMatInv = YawMat.InverseFast();
				FRotator YawVec = YawMat.Rotator();
				FRotator rotYawInv = YawMatInv.Rotator();
				ViewTransform.SetRotation(FRotator(-RollVec.Roll, YawVec.Yaw, 0));
			}
			else
			{
				ViewTransform.SetRotation(OrbitMatrix.Rotator());
			}
		}
		
		ViewTransform.SetLocation(OrbitMatrix.GetOrigin());
	}
}

void FEditorViewportClient::FocusViewportOnBox( const FBox& BoundingBox, bool bInstant /* = false */ )
{
	const FVector Position = BoundingBox.GetCenter();
	float Radius = BoundingBox.GetExtent().Size();

	float AspectToUse = AspectRatio;
	FIntPoint ViewportSize = Viewport->GetSizeXY();
	if(!bUseControllingActorViewInfo && ViewportSize.X > 0 && ViewportSize.Y > 0)
	{
		AspectToUse = Viewport->GetDesiredAspectRatio();
	}

	const bool bEnable=false;
	ToggleOrbitCamera(bEnable);

	{
		FViewportCameraTransform& ViewTransform = GetViewTransform();

		if(!IsOrtho())
		{
		   /** 
			* We need to make sure we are fitting the sphere into the viewport completely, so if the height of the viewport is less
			* than the width of the viewport, we scale the radius by the aspect ratio in order to compensate for the fact that we have
			* less visible vertically than horizontally.
			*/
			if( AspectToUse > 1.0f )
			{
				Radius *= AspectToUse;
			}

			/** 
			 * Now that we have a adjusted radius, we are taking half of the viewport's FOV,
			 * converting it to radians, and then figuring out the camera's distance from the center
			 * of the bounding sphere using some simple trig.  Once we have the distance, we back up
			 * along the camera's forward vector from the center of the sphere, and set our new view location.
			 */

			const float HalfFOVRadians = FMath::DegreesToRadians( ViewFOV / 2.0f);
			const float DistanceFromSphere = Radius / FMath::Tan( HalfFOVRadians );
			FVector CameraOffsetVector = ViewTransform.GetRotation().Vector() * -DistanceFromSphere;

			ViewTransform.SetLookAt(Position);
			ViewTransform.TransitionToLocation(Position + CameraOffsetVector, EditorViewportWidget, bInstant);

		}
		else
		{
			// For ortho viewports just set the camera position to the center of the bounding volume.
			//SetViewLocation( Position );
			ViewTransform.TransitionToLocation(Position, EditorViewportWidget, bInstant);

			if( !(Viewport->KeyState(EKeys::LeftControl) || Viewport->KeyState(EKeys::RightControl)) )
			{
				/** 			
				* We also need to zoom out till the entire volume is in view.  The following block of code first finds the minimum dimension
				* size of the viewport.  It then calculates backwards from what the view size should be (The radius of the bounding volume),
				* to find the new OrthoZoom value for the viewport. The 15.0f is a fudge factor.
				*/
				float NewOrthoZoom;
				uint32 MinAxisSize = (AspectToUse > 1.0f) ? Viewport->GetSizeXY().Y : Viewport->GetSizeXY().X;
				float Zoom = Radius / (MinAxisSize / 2.0f);

				NewOrthoZoom = Zoom * (Viewport->GetSizeXY().X*15.0f);
				NewOrthoZoom = FMath::Clamp<float>( NewOrthoZoom, MIN_ORTHOZOOM, MAX_ORTHOZOOM );
				ViewTransform.SetOrthoZoom(NewOrthoZoom);
			}
		}
	}

	// Tell the viewport to redraw itself.
	Invalidate();
}

//////////////////////////////////////////////////////////////////////////
//
// Configures the specified FSceneView object with the view and projection matrices for this viewport. 

FSceneView* FEditorViewportClient::CalcSceneView(FSceneViewFamily* ViewFamily)
{
	FSceneViewInitOptions ViewInitOptions;

	FViewportCameraTransform& ViewTransform = GetViewTransform();
	const ELevelViewportType EffectiveViewportType = GetViewportType();

	const FVector& ViewLocation = ViewTransform.GetLocation();
	const FRotator& ViewRotation = ViewTransform.GetRotation();

	const FIntPoint ViewportSizeXY = Viewport->GetSizeXY();

	FIntRect ViewRect = FIntRect(0, 0, ViewportSizeXY.X, ViewportSizeXY.Y);
	ViewInitOptions.SetViewRectangle(ViewRect);

	// no matter how we are drawn (forced or otherwise), reset our time here
	TimeForForceRedraw = 0.0;

	const bool bConstrainAspectRatio = bUseControllingActorViewInfo && ControllingActorViewInfo.bConstrainAspectRatio;
	const EAspectRatioAxisConstraint AspectRatioAxisConstraint = GetDefault<ULevelEditorViewportSettings>()->AspectRatioAxisConstraint;

	ViewInitOptions.ViewOrigin = ViewLocation;

	if (bUseControllingActorViewInfo)
	{
		ViewInitOptions.ViewRotationMatrix = FInverseRotationMatrix(ViewRotation) * FMatrix(
			FPlane(0, 0, 1, 0),
			FPlane(1, 0, 0, 0),
			FPlane(0, 1, 0, 0),
			FPlane(0, 0, 0, 1));

		FMinimalViewInfo::CalculateProjectionMatrixGivenView(ControllingActorViewInfo, AspectRatioAxisConstraint, Viewport, /*inout*/ ViewInitOptions);
	}
	else
	{
		//
		if (EffectiveViewportType == LVT_Perspective)
		{
			if (bUsingOrbitCamera)
			{
				ViewInitOptions.ViewRotationMatrix = FTranslationMatrix(ViewLocation) * ViewTransform.ComputeOrbitMatrix();
			}
			else
			{
				ViewInitOptions.ViewRotationMatrix = FInverseRotationMatrix(ViewRotation);
			}

			ViewInitOptions.ViewRotationMatrix = ViewInitOptions.ViewRotationMatrix * FMatrix(
				FPlane(0, 0, 1, 0),
				FPlane(1, 0, 0, 0),
				FPlane(0, 1, 0, 0),
				FPlane(0, 0, 0, 1));

<<<<<<< HEAD
		float MinZ = GetNearClipPlane();
		float MaxZ = MinZ;
		// Avoid zero ViewFOV's which cause divide by zero's in projection matrix
		float MatrixFOV = FMath::Max(0.001f, ViewFOV) * (float)PI / 360.0f;
=======
			float MinZ = GetNearClipPlane();
			float MaxZ = MinZ;
			// Avoid zero ViewFOV's which cause divide by zero's in projection matrix
			float MatrixFOV = FMath::Max(0.001f, ViewFOV) * (float)PI / 360.0f;
>>>>>>> cce8678d

			if (bConstrainAspectRatio)
			{
				if ((int32)ERHIZBuffer::IsInverted != 0)
				{
					ViewInitOptions.ProjectionMatrix = FReversedZPerspectiveMatrix(
						MatrixFOV,
						MatrixFOV,
						1.0f,
						AspectRatio,
						MinZ,
						MaxZ
						);
				}
				else
				{
					ViewInitOptions.ProjectionMatrix = FPerspectiveMatrix(
						MatrixFOV,
						MatrixFOV,
						1.0f,
						AspectRatio,
						MinZ,
						MaxZ
						);
				}
			}
			else
			{
				float XAxisMultiplier;
				float YAxisMultiplier;

				if (((ViewportSizeXY.X > ViewportSizeXY.Y) && (AspectRatioAxisConstraint == AspectRatio_MajorAxisFOV)) || (AspectRatioAxisConstraint == AspectRatio_MaintainXFOV))
				{
					//if the viewport is wider than it is tall
					XAxisMultiplier = 1.0f;
					YAxisMultiplier = ViewportSizeXY.X / (float)ViewportSizeXY.Y;
				}
				else
				{
					//if the viewport is taller than it is wide
					XAxisMultiplier = ViewportSizeXY.Y / (float)ViewportSizeXY.X;
					YAxisMultiplier = 1.0f;
				}

				if ((int32)ERHIZBuffer::IsInverted != 0)
				{
					ViewInitOptions.ProjectionMatrix = FReversedZPerspectiveMatrix(
						MatrixFOV,
						MatrixFOV,
						XAxisMultiplier,
						YAxisMultiplier,
						MinZ,
						MaxZ
						);
				}
				else
				{
					ViewInitOptions.ProjectionMatrix = FPerspectiveMatrix(
						MatrixFOV,
						MatrixFOV,
						XAxisMultiplier,
						YAxisMultiplier,
						MinZ,
						MaxZ
						);
				}
			}
		}
		else
		{
			static_assert((int32)ERHIZBuffer::IsInverted != 0, "Check all the Rotation Matrix transformations!");
			float ZScale = 0.5f / HALF_WORLD_MAX;
			float ZOffset = HALF_WORLD_MAX;

			//The divisor for the matrix needs to match the translation code.
			const float Zoom = GetOrthoUnitsPerPixel(Viewport);

			float OrthoWidth = Zoom * ViewportSizeXY.X / 2.0f;
			float OrthoHeight = Zoom * ViewportSizeXY.Y / 2.0f;

			if (EffectiveViewportType == LVT_OrthoXY)
			{
				ViewInitOptions.ViewRotationMatrix = FMatrix(
					FPlane(1, 0, 0, 0),
					FPlane(0, -1, 0, 0),
					FPlane(0, 0, -1, 0),
					FPlane(0, 0, -ViewLocation.Z, 1));
			}
			else if (EffectiveViewportType == LVT_OrthoXZ)
			{
				ViewInitOptions.ViewRotationMatrix = FMatrix(
					FPlane(1, 0, 0, 0),
					FPlane(0, 0, -1, 0),
					FPlane(0, 1, 0, 0),
					FPlane(0, 0, -ViewLocation.Y, 1));
			}
			else if (EffectiveViewportType == LVT_OrthoYZ)
			{
				ViewInitOptions.ViewRotationMatrix = FMatrix(
					FPlane(0, 0, 1, 0),
					FPlane(1, 0, 0, 0),
					FPlane(0, 1, 0, 0),
					FPlane(0, 0, ViewLocation.X, 1));
			}
			else if (EffectiveViewportType == LVT_OrthoNegativeXY)
			{
				ViewInitOptions.ViewRotationMatrix = FMatrix(
					FPlane(-1, 0, 0, 0),
					FPlane(0, -1, 0, 0),
					FPlane(0, 0, 1, 0),
					FPlane(0, 0, -ViewLocation.Z, 1));
			}
			else if (EffectiveViewportType == LVT_OrthoNegativeXZ)
			{
				ViewInitOptions.ViewRotationMatrix = FMatrix(
					FPlane(-1, 0, 0, 0),
					FPlane(0, 0, 1, 0),
					FPlane(0, 1, 0, 0),
					FPlane(0, 0, -ViewLocation.Y, 1));
			}
			else if (EffectiveViewportType == LVT_OrthoNegativeYZ)
			{
				ViewInitOptions.ViewRotationMatrix = FMatrix(
					FPlane(0, 0, -1, 0),
					FPlane(-1, 0, 0, 0),
					FPlane(0, 1, 0, 0),
					FPlane(0, 0, ViewLocation.X, 1));
			}
			else
			{
				// Unknown viewport type
				check(false);
			}

			ViewInitOptions.ProjectionMatrix = FReversedZOrthoMatrix(
				OrthoWidth,
				OrthoHeight,
				ZScale,
				ZOffset
				);
		}

		if (bConstrainAspectRatio)
		{
			ViewInitOptions.SetConstrainedViewRectangle(Viewport->CalculateViewExtents(AspectRatio, ViewRect));
		}
	}

	ViewInitOptions.ViewFamily = ViewFamily;
	ViewInitOptions.SceneViewStateInterface = ViewState.GetReference();
	ViewInitOptions.ViewElementDrawer = this;

	ViewInitOptions.BackgroundColor = GetBackgroundColor();

	ViewInitOptions.EditorViewBitflag = (uint64)1 << ViewIndex, // send the bit for this view - each actor will check it's visibility bits against this

	// for ortho views to steal perspective view origin
	ViewInitOptions.OverrideLODViewOrigin = FVector::ZeroVector;
	ViewInitOptions.bUseFauxOrthoViewPos = true;

	if (bUseControllingActorViewInfo)
	{
		ViewInitOptions.bUseFieldOfViewForLOD = ControllingActorViewInfo.bUseFieldOfViewForLOD;
	}

	ViewInitOptions.OverrideFarClippingPlaneDistance = FarPlane;
	ViewInitOptions.CursorPos = CurrentMousePos;

	FSceneView* View = new FSceneView(ViewInitOptions);

	View->SubduedSelectionOutlineColor = GEngine->GetSubduedSelectionOutlineColor();

	ViewFamily->Views.Add(View);

	View->StartFinalPostprocessSettings(ViewLocation);

	OverridePostProcessSettings( *View );

	View->EndFinalPostprocessSettings(ViewInitOptions);

	return View;
}

/** Determines if the new MoveCanvas movement should be used 
 * @return - true if we should use the new drag canvas movement.  Returns false for combined object-camera movement and marquee selection
 */
bool FLevelEditorViewportClient::ShouldUseMoveCanvasMovement()
{
	const bool LeftMouseButtonDown = Viewport->KeyState(EKeys::LeftMouseButton) ? true : false;
	const bool MiddleMouseButtonDown = Viewport->KeyState(EKeys::MiddleMouseButton) ? true : false;
	const bool RightMouseButtonDown = Viewport->KeyState(EKeys::RightMouseButton) ? true : false;
	const bool bMouseButtonDown = (LeftMouseButtonDown || MiddleMouseButtonDown || RightMouseButtonDown );

	const bool AltDown = IsAltPressed();
	const bool ShiftDown = IsShiftPressed();
	const bool ControlDown = IsCtrlPressed();

	//if we're using the new move canvas mode, we're in an ortho viewport, and the mouse is down
	if (GetDefault<ULevelEditorViewportSettings>()->bPanMovesCanvas && IsOrtho() && bMouseButtonDown)
	{
		//MOVING CAMERA
		if ( !MouseDeltaTracker->UsingDragTool() && AltDown == false && ShiftDown == false && ControlDown == false && (Widget->GetCurrentAxis() == EAxisList::None) && (LeftMouseButtonDown ^ RightMouseButtonDown))
		{
			return true;
		}

		//OBJECT MOVEMENT CODE
		if ( ( AltDown == false && ShiftDown == false && ( LeftMouseButtonDown ^ RightMouseButtonDown ) ) && 
			( ( GetWidgetMode() == FWidget::WM_Translate && Widget->GetCurrentAxis() != EAxisList::None ) ||
			( GetWidgetMode() == FWidget::WM_TranslateRotateZ && Widget->GetCurrentAxis() != EAxisList::ZRotation &&  Widget->GetCurrentAxis() != EAxisList::None ) ||
			( GetWidgetMode() == FWidget::WM_2D && Widget->GetCurrentAxis() != EAxisList::Rotate2D &&  Widget->GetCurrentAxis() != EAxisList::None ) ) )
		{
			return true;
		}


		//ALL other cases hide the mouse
		return false;
	}
	else
	{
		//current system - do not show cursor when mouse is down
		return false;
	}
}

void FEditorViewportClient::ReceivedFocus(FViewport* InViewport)
{
	// Viewport has changed got to reset the cursor as it could of been left in any state
	UpdateRequiredCursorVisibility();
	ApplyRequiredCursorVisibility( true );

	// Force a cursor update to make sure its returned to default as it could of been left in any state and wont update itself till an action is taken
	SetRequiredCursorOverride(false, EMouseCursor::Default);
	FSlateApplication::Get().QueryCursor();

	if( IsMatineeRecordingWindow() )
	{
		// Allow the joystick to be used for matinee capture
		InViewport->SetUserFocus( true );
	}

	ModeTools->ReceivedFocus(this, Viewport);
}

void FEditorViewportClient::LostFocus(FViewport* InViewport)
{
	StopTracking();
	ModeTools->LostFocus(this, Viewport);
}

void FEditorViewportClient::Tick(float DeltaTime)
{
	ConditionalCheckHoveredHitProxy();

	FViewportCameraTransform& ViewTransform = GetViewTransform();
	const bool bIsAnimating = ViewTransform.UpdateTransition();

	if ( bIsTracking )
	{
		FEditorViewportStats::BeginFrame();
	}

	if( !bIsAnimating )
	{
		// Update any real-time camera movement
		UpdateCameraMovement( DeltaTime );

		UpdateMouseDelta();
		
		UpdateGestureDelta();
	}

	if ( bIsTracking )
	{
		// If a mouse button or modifier is pressed we want to assume the user is still in a mode 
		// they haven't left to perform a non-action in the frame to keep the last used operation 
		// from being reset.
		const bool LeftMouseButtonDown = Viewport->KeyState(EKeys::LeftMouseButton) ? true : false;
		const bool MiddleMouseButtonDown = Viewport->KeyState(EKeys::MiddleMouseButton) ? true : false;
		const bool RightMouseButtonDown = Viewport->KeyState(EKeys::RightMouseButton) ? true : false;
		const bool bMouseButtonDown = ( LeftMouseButtonDown || MiddleMouseButtonDown || RightMouseButtonDown );

		const bool AltDown = IsAltPressed();
		const bool ShiftDown = IsShiftPressed();
		const bool ControlDown = IsCtrlPressed();
		const bool bModifierDown = AltDown || ShiftDown || ControlDown;
		if ( bMouseButtonDown || bModifierDown )
		{
			FEditorViewportStats::NoOpUsing();
		}

		FEditorViewportStats::EndFrame();
	}

	// refresh ourselves if animating or told to from another view
	if ( bIsAnimating || ( TimeForForceRedraw != 0.0 && FPlatformTime::Seconds() > TimeForForceRedraw ) )
	{
		Invalidate();
	}

	// Update the fade out animation
	if (MovingPreviewLightTimer > 0.0f)
	{
		MovingPreviewLightTimer = FMath::Max(MovingPreviewLightTimer - DeltaTime, 0.0f);

		if (MovingPreviewLightTimer == 0.0f)
		{
			Invalidate();
		}
	}

	// Invalidate the viewport widget if pending
	if (bShouldInvalidateViewportWidget)
	{
		InvalidateViewportWidget();
	}

	// Tick the editor modes
	ModeTools->Tick(this, DeltaTime);
}

namespace ViewportDeadZoneConstants
{
	enum
	{
		NO_DEAD_ZONE,
		STANDARD_DEAD_ZONE
	};
};

float GetFilteredDelta(const float DefaultDelta, const uint32 DeadZoneType, const float StandardDeadZoneSize)
{
	if (DeadZoneType == ViewportDeadZoneConstants::NO_DEAD_ZONE)
	{
		return DefaultDelta;
	}
	else
	{
		//can't be one or normalizing won't work
		check(FMath::IsWithin<float>(StandardDeadZoneSize, 0.0f, 1.0f));
		//standard dead zone
		float ClampedAbsValue = FMath::Clamp(FMath::Abs(DefaultDelta), StandardDeadZoneSize, 1.0f);
		float NormalizedClampedAbsValue = (ClampedAbsValue - StandardDeadZoneSize)/(1.0f-StandardDeadZoneSize);
		float ClampedSignedValue = (DefaultDelta >= 0.0f) ? NormalizedClampedAbsValue : -NormalizedClampedAbsValue;
		return ClampedSignedValue;
	}
}


/**Applies Joystick axis control to camera movement*/
void FEditorViewportClient::UpdateCameraMovementFromJoystick(const bool bRelativeMovement, FCameraControllerConfig& InConfig)
{
	for(TMap<int32,FCachedJoystickState*>::TConstIterator JoystickIt(JoystickStateMap);JoystickIt;++JoystickIt)
	{
		FCachedJoystickState* JoystickState = JoystickIt.Value();
		check(JoystickState);
		for(TMap<FKey,float>::TConstIterator AxisIt(JoystickState->AxisDeltaValues);AxisIt;++AxisIt)
		{
			FKey Key = AxisIt.Key();
			float UnfilteredDelta = AxisIt.Value();
			const float StandardDeadZone = CameraController->GetConfig().ImpulseDeadZoneAmount;

			if (bRelativeMovement)
			{
				//XBOX Controller
				if (Key == EKeys::Gamepad_LeftX)
				{
					CameraUserImpulseData->MoveRightLeftImpulse += GetFilteredDelta(UnfilteredDelta, ViewportDeadZoneConstants::STANDARD_DEAD_ZONE, StandardDeadZone) * InConfig.TranslationMultiplier;
				}
				else if (Key == EKeys::Gamepad_LeftY)
				{
					CameraUserImpulseData->MoveForwardBackwardImpulse += GetFilteredDelta(UnfilteredDelta, ViewportDeadZoneConstants::STANDARD_DEAD_ZONE, StandardDeadZone) * InConfig.TranslationMultiplier;
				}
				else if (Key == EKeys::Gamepad_RightX)
				{
					float DeltaYawImpulse = GetFilteredDelta(UnfilteredDelta, ViewportDeadZoneConstants::STANDARD_DEAD_ZONE, StandardDeadZone) * InConfig.RotationMultiplier * (InConfig.bInvertX ? -1.0f : 1.0f);
					CameraUserImpulseData->RotateYawImpulse += DeltaYawImpulse;
					InConfig.bForceRotationalPhysics |= (DeltaYawImpulse != 0.0f);
				}
				else if (Key == EKeys::Gamepad_RightY)
				{
					float DeltaPitchImpulse = GetFilteredDelta(UnfilteredDelta, ViewportDeadZoneConstants::STANDARD_DEAD_ZONE, StandardDeadZone) * InConfig.RotationMultiplier * (InConfig.bInvertY ? -1.0f : 1.0f);
					CameraUserImpulseData->RotatePitchImpulse -= DeltaPitchImpulse;
					InConfig.bForceRotationalPhysics |= (DeltaPitchImpulse != 0.0f);
				}
				else if (Key == EKeys::Gamepad_LeftTriggerAxis)
				{
					CameraUserImpulseData->MoveUpDownImpulse -= GetFilteredDelta(UnfilteredDelta, ViewportDeadZoneConstants::STANDARD_DEAD_ZONE, StandardDeadZone) * InConfig.TranslationMultiplier;
				}
				else if (Key == EKeys::Gamepad_RightTriggerAxis)
				{
					CameraUserImpulseData->MoveUpDownImpulse += GetFilteredDelta(UnfilteredDelta, ViewportDeadZoneConstants::STANDARD_DEAD_ZONE, StandardDeadZone) * InConfig.TranslationMultiplier;
				}
			}
		}

		if (bRelativeMovement)
		{
			for(TMap<FKey,EInputEvent>::TConstIterator KeyIt(JoystickState->KeyEventValues);KeyIt;++KeyIt)
			{
				FKey Key = KeyIt.Key();
				EInputEvent KeyState = KeyIt.Value();

				const bool bPressed = (KeyState==IE_Pressed);
				const bool bRepeat = (KeyState == IE_Repeat);

				if ((Key == EKeys::Gamepad_LeftShoulder) && (bPressed || bRepeat))
				{
					CameraUserImpulseData->ZoomOutInImpulse +=  InConfig.ZoomMultiplier;
				}
				else if ((Key == EKeys::Gamepad_RightShoulder) && (bPressed || bRepeat))
				{
					CameraUserImpulseData->ZoomOutInImpulse -= InConfig.ZoomMultiplier;
				}
				else if (RecordingInterpEd)
				{
					bool bRepeatAllowed = RecordingInterpEd->IsRecordMenuChangeAllowedRepeat();
					if ((Key == EKeys::Gamepad_DPad_Up) && bPressed)
					{
						const bool bNextMenuItem = false;
						RecordingInterpEd->ChangeRecordingMenu(bNextMenuItem);
						bRepeatAllowed = false;
					}
					else if ((Key == EKeys::Gamepad_DPad_Down) && bPressed)
					{
						const bool bNextMenuItem = true;
						RecordingInterpEd->ChangeRecordingMenu(bNextMenuItem);
						bRepeatAllowed = false;
					}
					else if ((Key == EKeys::Gamepad_DPad_Right) && (bPressed || (bRepeat && bRepeatAllowed)))
					{
						const bool bIncrease= true;
						RecordingInterpEd->ChangeRecordingMenuValue(this, bIncrease);
					}
					else if ((Key == EKeys::Gamepad_DPad_Left) && (bPressed || (bRepeat && bRepeatAllowed)))
					{
						const bool bIncrease= false;
						RecordingInterpEd->ChangeRecordingMenuValue(this, bIncrease);
					}
					else if ((Key == EKeys::Gamepad_RightThumbstick) && (bPressed))
					{
						const bool bIncrease= true;
						RecordingInterpEd->ResetRecordingMenuValue(this);
					}
					else if ((Key == EKeys::Gamepad_LeftThumbstick) && (bPressed))
					{
						RecordingInterpEd->ToggleRecordMenuDisplay();
					}
					else if ((Key == EKeys::Gamepad_FaceButton_Bottom) && (bPressed))
					{
						RecordingInterpEd->ToggleRecordInterpValues();
					}
					else if ((Key == EKeys::Gamepad_FaceButton_Right) && (bPressed))
					{
						if (!RecordingInterpEd->GetMatineeActor()->bIsPlaying)
						{
							bool bLoop = true;
							bool bForward = true;
							RecordingInterpEd->StartPlaying(bLoop, bForward);
						}
						else
						{
							RecordingInterpEd->StopPlaying();
						}
					}

					if (!bRepeatAllowed)
					{
						//only respond to this event ONCE
						JoystickState->KeyEventValues.Remove(Key);
					}
				}
				if (bPressed)
				{
					//instantly set to repeat to stock rapid flickering until the time out
					JoystickState->KeyEventValues.Add(Key, IE_Repeat);
				}
			}
		}
	}
}

EMouseCursor::Type FEditorViewportClient::GetCursor(FViewport* InViewport,int32 X,int32 Y)
{
	EMouseCursor::Type MouseCursor = EMouseCursor::Default;

	bool bMoveCanvasMovement = ShouldUseMoveCanvasMovement();
	
	if (RequiredCursorVisibiltyAndAppearance.bOverrideAppearance &&
		RequiredCursorVisibiltyAndAppearance.bHardwareCursorVisible)
	{
		MouseCursor = RequiredCursorVisibiltyAndAppearance.RequiredCursor;
	}
	else if( MouseDeltaTracker->UsingDragTool() )
	{
		MouseCursor = EMouseCursor::Default;
	}
	else if (!RequiredCursorVisibiltyAndAppearance.bHardwareCursorVisible)
	{
		MouseCursor = EMouseCursor::None;
	}
	//only camera movement gets the hand icon
	else if (bMoveCanvasMovement && (Widget->GetCurrentAxis() == EAxisList::None) && bHasMouseMovedSinceClick)
	{
		//We're grabbing the canvas so the icon should look "grippy"
		MouseCursor = EMouseCursor::GrabHandClosed;
	}
	else if (bMoveCanvasMovement && 
		bHasMouseMovedSinceClick &&
		(GetWidgetMode() == FWidget::WM_Translate || GetWidgetMode() == FWidget::WM_TranslateRotateZ || GetWidgetMode() == FWidget::WM_2D))
	{
		MouseCursor = EMouseCursor::CardinalCross;
	}
	//wyisyg mode
	else if (IsUsingAbsoluteTranslation() && bHasMouseMovedSinceClick)
	{
		MouseCursor = EMouseCursor::CardinalCross;
	}
	// Don't select widget axes by mouse over while they're being controlled by a mouse drag.
	else if( InViewport->IsCursorVisible() && !bWidgetAxisControlledByDrag )
	{
		// allow editor modes to override cursor
		EMouseCursor::Type EditorModeCursor = EMouseCursor::Default;
		if(ModeTools->GetCursor(EditorModeCursor))
		{
			MouseCursor = EditorModeCursor;
		}
		else
		{
			HHitProxy* HitProxy = InViewport->GetHitProxy(X,Y);

			// Change the mouse cursor if the user is hovering over something they can interact with.
			if( HitProxy && !bUsingOrbitCamera )
			{
				MouseCursor = HitProxy->GetMouseCursor();
				bShouldCheckHitProxy = true;
			}
			else
			{
				// Turn off widget highlight if there currently is one
				if( Widget->GetCurrentAxis() != EAxisList::None )
				{
					SetCurrentWidgetAxis( EAxisList::None );
					Invalidate( false, false );
				}			

				// Turn off any hover effects as we are no longer over them.
				// @todo Viewport Cleanup

	/*
				if( HoveredObjects.Num() > 0 )
				{
					ClearHoverFromObjects();
					Invalidate( false, false );
				}			*/
			}
		}
	}



	CachedMouseX = X;
	CachedMouseY = Y;

	return MouseCursor;
}

bool FEditorViewportClient::IsOrtho() const
{
	return !IsPerspective();
}

bool FEditorViewportClient::IsPerspective() const
{
	return (GetViewportType() == LVT_Perspective);
}

bool FEditorViewportClient::IsAspectRatioConstrained() const
{
	return bUseControllingActorViewInfo && ControllingActorViewInfo.bConstrainAspectRatio;
}

ELevelViewportType FEditorViewportClient::GetViewportType() const
{
	ELevelViewportType EffectiveViewportType = ViewportType;
	if (bUseControllingActorViewInfo)
	{
		EffectiveViewportType = (ControllingActorViewInfo.ProjectionMode == ECameraProjectionMode::Perspective) ? LVT_Perspective : LVT_OrthoFreelook;
	}
	return EffectiveViewportType;
}

void FEditorViewportClient::SetViewportType( ELevelViewportType InViewportType )
{
	ViewportType = InViewportType;

	// Changing the type may also change the active view mode; re-apply that now
	ApplyViewMode(GetViewMode(), IsPerspective(), EngineShowFlags);

	// We might have changed to an orthographic viewport; if so, update any viewport links
	UpdateLinkedOrthoViewports(true);

	Invalidate();
}

bool FEditorViewportClient::IsActiveViewportType(ELevelViewportType InViewportType) const
{
	return GetViewportType() == InViewportType;
}

// Updates real-time camera movement.  Should be called every viewport tick!
void FEditorViewportClient::UpdateCameraMovement( float DeltaTime )
{
	// We only want to move perspective cameras around like this
	if( Viewport != NULL && IsPerspective() && !ShouldOrbitCamera() )
	{
		const bool bEnable = false;
		ToggleOrbitCamera(bEnable);

		const bool bIsUsingTrackpad = FSlateApplication::Get().IsUsingTrackpad();
		
		// Certain keys are only available while the flight camera input mode is active
		const bool bUsingFlightInput = IsFlightCameraInputModeActive() || bIsUsingTrackpad;

		// Is the current press unmodified?
		const bool bUnmodifiedPress = !IsAltPressed() && !IsShiftPressed() && !IsCtrlPressed() && !IsCmdPressed();

		// Do we want to use the regular arrow keys for flight input?
		// Because the arrow keys are used for things like nudging actors, we'll only do this while the press is unmodified
		const bool bRemapArrowKeys = bUnmodifiedPress;

		// Do we want to remap the various WASD keys for flight input?
		const bool bRemapWASDKeys =
			(bUnmodifiedPress) &&
			(GetDefault<ULevelEditorViewportSettings>()->FlightCameraControlType == WASD_Always ||
			( bUsingFlightInput &&
			( GetDefault<ULevelEditorViewportSettings>()->FlightCameraControlType == WASD_RMBOnly && (Viewport->KeyState(EKeys::RightMouseButton ) ||Viewport->KeyState(EKeys::MiddleMouseButton) || Viewport->KeyState(EKeys::LeftMouseButton) || bIsUsingTrackpad ) ) ) ) &&
			!MouseDeltaTracker->UsingDragTool();

		// Apply impulse from magnify gesture and reset impulses if we're using WASD keys
		CameraUserImpulseData->MoveForwardBackwardImpulse = GestureMoveForwardBackwardImpulse;
		CameraUserImpulseData->MoveRightLeftImpulse = 0.0f;
		CameraUserImpulseData->MoveUpDownImpulse = 0.0f;
		CameraUserImpulseData->ZoomOutInImpulse = 0.0f;
		CameraUserImpulseData->RotateYawImpulse = 0.0f;
		CameraUserImpulseData->RotatePitchImpulse = 0.0f;
		CameraUserImpulseData->RotateRollImpulse = 0.0f;

		GestureMoveForwardBackwardImpulse = 0.0f;

		// Forward/back
		if( ( bRemapWASDKeys && Viewport->KeyState( FViewportNavigationCommands::Get().Forward->GetActiveChord()->Key ) ) ||
			( bRemapArrowKeys && Viewport->KeyState( EKeys::Up ) ) ||
			( bUnmodifiedPress && Viewport->KeyState(EKeys::NumPadEight) ) )
		{
			CameraUserImpulseData->MoveForwardBackwardImpulse += 1.0f;
		}
		if( ( bRemapWASDKeys && Viewport->KeyState( FViewportNavigationCommands::Get().Backward->GetActiveChord()->Key ) ) ||
			( bRemapArrowKeys && Viewport->KeyState( EKeys::Down ) ) ||
			( bUnmodifiedPress && Viewport->KeyState( EKeys::NumPadTwo ) ) )
		{
			CameraUserImpulseData->MoveForwardBackwardImpulse -= 1.0f;
		}

		// Right/left
		if ( ( bRemapWASDKeys && Viewport->KeyState( FViewportNavigationCommands::Get().Right->GetActiveChord()->Key) ) ||
			( bRemapArrowKeys && Viewport->KeyState( EKeys::Right ) ) ||
			( bUnmodifiedPress && Viewport->KeyState( EKeys::NumPadSix ) ) )
		{
			CameraUserImpulseData->MoveRightLeftImpulse += 1.0f;
		}
		if( ( bRemapWASDKeys && Viewport->KeyState( FViewportNavigationCommands::Get().Left->GetActiveChord()->Key ) ) ||
			( bRemapArrowKeys && Viewport->KeyState( EKeys::Left ) ) ||
			( bUnmodifiedPress && Viewport->KeyState( EKeys::NumPadFour ) ) )
		{
			CameraUserImpulseData->MoveRightLeftImpulse -= 1.0f;
		}

		// Up/down
		if( ( bRemapWASDKeys && Viewport->KeyState( FViewportNavigationCommands::Get().Up->GetActiveChord()->Key ) ) ||
			( bUnmodifiedPress && ( Viewport->KeyState( EKeys::PageUp ) || Viewport->KeyState( EKeys::NumPadNine ) || Viewport->KeyState( EKeys::Add ) ) ) )
		{
			CameraUserImpulseData->MoveUpDownImpulse += 1.0f;
		}
		if( ( bRemapWASDKeys && Viewport->KeyState( FViewportNavigationCommands::Get().Down->GetActiveChord()->Key) ) ||
			( bUnmodifiedPress && ( Viewport->KeyState( EKeys::PageDown ) || Viewport->KeyState( EKeys::NumPadSeven ) || Viewport->KeyState( EKeys::Subtract ) ) ) )
		{
			CameraUserImpulseData->MoveUpDownImpulse -= 1.0f;
		}

		// Zoom FOV out/in
		if( ( bRemapWASDKeys && Viewport->KeyState( FViewportNavigationCommands::Get().FovZoomOut->GetActiveChord()->Key ) ) ||
			( bUnmodifiedPress && Viewport->KeyState( EKeys::NumPadOne ) ) )
		{
			CameraUserImpulseData->ZoomOutInImpulse += 1.0f;
		}
		if( ( bRemapWASDKeys && Viewport->KeyState( FViewportNavigationCommands::Get().FovZoomIn->GetActiveChord()->Key ) ) ||
			( bUnmodifiedPress && Viewport->KeyState( EKeys::NumPadThree ) ) )
		{
			CameraUserImpulseData->ZoomOutInImpulse -= 1.0f;
		}

		// Record Stats
		if ( CameraUserImpulseData->MoveForwardBackwardImpulse != 0 || CameraUserImpulseData->MoveRightLeftImpulse != 0 )
		{
			FEditorViewportStats::Using(FEditorViewportStats::CAT_PERSPECTIVE_KEYBOARD_WASD);
		}
		else if ( CameraUserImpulseData->MoveUpDownImpulse != 0 )
		{
			FEditorViewportStats::Using(FEditorViewportStats::CAT_PERSPECTIVE_KEYBOARD_UP_DOWN);
		}
		else if ( CameraUserImpulseData->ZoomOutInImpulse != 0 )
		{
			FEditorViewportStats::Using(FEditorViewportStats::CAT_PERSPECTIVE_KEYBOARD_FOV_ZOOM);
		}

		if (!CameraController->IsRotating())
		{
			CameraController->GetConfig().bForceRotationalPhysics = false;
		}

		bool bIgnoreJoystickControls = false;
		//if we're playing back (without recording), stop input from being processed
		if (RecordingInterpEd && RecordingInterpEd->GetMatineeActor())
		{
			if (RecordingInterpEd->GetMatineeActor()->bIsPlaying && !RecordingInterpEd->IsRecordingInterpValues())
			{
				bIgnoreJoystickControls = true;
			}

			CameraController->GetConfig().bPlanarCamera = (RecordingInterpEd->GetCameraMovementScheme() == MatineeConstants::ECameraScheme::CAMERA_SCHEME_PLANAR_CAM);
		}

		//Now update for cached joystick info (relative movement first)
		UpdateCameraMovementFromJoystick(true, CameraController->GetConfig());

		//if we're not playing any cinematics right now
		if (!bIgnoreJoystickControls)
		{
			//Now update for cached joystick info (absolute movement second)
			UpdateCameraMovementFromJoystick(false, CameraController->GetConfig());
		}


		FVector NewViewLocation = GetViewLocation();
		FRotator NewViewRotation = GetViewRotation();
		FVector NewViewEuler = GetViewRotation().Euler();
		float NewViewFOV = ViewFOV;

		// We'll combine the regular camera speed scale (controlled by viewport toolbar setting) with
		// the flight camera speed scale (controlled by mouse wheel).
		const float CameraSpeed = GetCameraSpeed();
		const float FinalCameraSpeedScale = FlightCameraSpeedScale * CameraSpeed;

		// Only allow FOV recoil if flight camera mode is currently inactive.
		const bool bAllowRecoilIfNoImpulse = (!bUsingFlightInput) && (!IsMatineeRecordingWindow());

		// Update the camera's position, rotation and FOV
		float EditorMovementDeltaUpperBound = 1.0f;	// Never "teleport" the camera further than a reasonable amount after a large quantum

#if UE_BUILD_DEBUG
		// Editor movement is very difficult in debug without this, due to hitching
		// It is better to freeze movement during a hitch than to fly off past where you wanted to go 
		// (considering there will be further hitching trying to get back to where you were)
		EditorMovementDeltaUpperBound = .15f;
#endif

		CameraController->UpdateSimulation(
			*CameraUserImpulseData,
			FMath::Min(DeltaTime, EditorMovementDeltaUpperBound),
			bAllowRecoilIfNoImpulse,
			FinalCameraSpeedScale,
			NewViewLocation,
			NewViewEuler,
			NewViewFOV );


		// We'll zero out rotation velocity modifier after updating the simulation since these actions
		// are always momentary -- that is, when the user mouse looks some number of pixels,
		// we increment the impulse value right there
		{
			CameraUserImpulseData->RotateYawVelocityModifier = 0.0f;
			CameraUserImpulseData->RotatePitchVelocityModifier = 0.0f;
			CameraUserImpulseData->RotateRollVelocityModifier = 0.0f;
		}


		// Check for rotation difference within a small tolerance, ignoring winding
		if( !GetViewRotation().GetDenormalized().Equals( FRotator::MakeFromEuler( NewViewEuler ).GetDenormalized(), SMALL_NUMBER ) )
		{
			NewViewRotation = FRotator::MakeFromEuler( NewViewEuler );
		}

		if( !NewViewLocation.Equals( GetViewLocation(), SMALL_NUMBER ) ||
			NewViewRotation != GetViewRotation() ||
			!FMath::IsNearlyEqual( NewViewFOV, ViewFOV, float(SMALL_NUMBER) ) )
		{
			// Something has changed!
			const bool bInvalidateChildViews=true;

			// When flying the camera around the hit proxies dont need to be invalidated since we are flying around and not clicking on anything
			const bool bInvalidateHitProxies=!IsFlightCameraActive();
			Invalidate(bInvalidateChildViews,bInvalidateHitProxies);

			// Update the FOV
			ViewFOV = NewViewFOV;

			// Actually move/rotate the camera
			MoveViewportPerspectiveCamera(
				NewViewLocation - GetViewLocation(),
				NewViewRotation - GetViewRotation() );

			// Invalidate the viewport widget
			if (EditorViewportWidget.IsValid())
			{
				EditorViewportWidget.Pin()->Invalidate();
			}
		}
	}
}

/**
 * Forcibly disables lighting show flags if there are no lights in the scene, or restores lighting show
 * flags if lights are added to the scene.
 */
void FEditorViewportClient::UpdateLightingShowFlags( FEngineShowFlags& InOutShowFlags )
{
	bool bViewportNeedsRefresh = false;

	if( bForcingUnlitForNewMap && !bInGameViewMode && IsPerspective() )
	{
		// We'll only use default lighting for viewports that are viewing the main world
		if (GWorld != NULL && GetScene() != NULL && GetScene()->GetWorld() != NULL && GetScene()->GetWorld() == GWorld )
		{
			// Check to see if there are any lights in the scene
			bool bAnyLights = GetScene()->HasAnyLights();
			if (bAnyLights)
			{
				// Is unlit mode currently enabled?  We'll make sure that all of the regular unlit view
				// mode show flags are set (not just EngineShowFlags.Lighting), so we don't disrupt other view modes
				if (!InOutShowFlags.Lighting)
				{
					// We have lights in the scene now so go ahead and turn lighting back on
					// designer can see what they're interacting with!
					InOutShowFlags.Lighting = true;
				}

				// No longer forcing lighting to be off
				bForcingUnlitForNewMap = false;
			}
			else
			{
				// Is lighting currently enabled?
				if (InOutShowFlags.Lighting)
				{
					// No lights in the scene, so make sure that lighting is turned off so the level
					// designer can see what they're interacting with!
					InOutShowFlags.Lighting = false;
				}
			}
		}
	}
}

bool FEditorViewportClient::CalculateEditorConstrainedViewRect(FSlateRect& OutSafeFrameRect, FViewport* InViewport)
{
	const int32 SizeX = InViewport->GetSizeXY().X;
	const int32 SizeY = InViewport->GetSizeXY().Y;

	OutSafeFrameRect = FSlateRect(0, 0, SizeX, SizeY);
	float FixedAspectRatio;
	bool bSafeFrameActive = GetActiveSafeFrame(FixedAspectRatio);
	
	if (bSafeFrameActive)
	{
		// Get the size of the viewport
		float ActualAspectRatio = (float)SizeX / (float)SizeY;

		float SafeWidth = SizeX;
		float SafeHeight = SizeY;

		if (FixedAspectRatio < ActualAspectRatio)
		{
			// vertical bars required on left and right
			SafeWidth = FixedAspectRatio * SizeY;
			float CorrectedHalfWidth = SafeWidth * 0.5f;
			float CentreX = SizeX * 0.5f;
			float X1 = CentreX - CorrectedHalfWidth;
			float X2 = CentreX + CorrectedHalfWidth;
			OutSafeFrameRect = FSlateRect(X1, 0, X2, SizeY);
		}
		else
		{
			// horizontal bars required on top and bottom
			SafeHeight = SizeX / FixedAspectRatio;
			float CorrectedHalfHeight = SafeHeight * 0.5f;
			float CentreY = SizeY * 0.5f;
			float Y1 = CentreY - CorrectedHalfHeight;
			float Y2 = CentreY + CorrectedHalfHeight;
			OutSafeFrameRect = FSlateRect(0, Y1, SizeX, Y2);
		}
	}

	return bSafeFrameActive;
}

void FEditorViewportClient::DrawSafeFrames(FViewport& InViewport, FSceneView& View, FCanvas& Canvas)
{
	if (EngineShowFlags.CameraAspectRatioBars || EngineShowFlags.CameraSafeFrames)
	{
		FSlateRect SafeRect;
		if (CalculateEditorConstrainedViewRect(SafeRect, &InViewport))
		{
			if (EngineShowFlags.CameraSafeFrames)
			{
				FSlateRect InnerRect = SafeRect.InsetBy(FMargin(0.5f * SafePadding * SafeRect.GetSize().Size()));
				FCanvasBoxItem BoxItem(FVector2D(InnerRect.Left, InnerRect.Top), InnerRect.GetSize());
				BoxItem.SetColor(FLinearColor(0.0f, 0.0f, 0.0f, 0.5f));
				Canvas.DrawItem(BoxItem);
			}

			if (EngineShowFlags.CameraAspectRatioBars)
			{
				const int32 SizeX = InViewport.GetSizeXY().X;
				const int32 SizeY = InViewport.GetSizeXY().Y;
				FCanvasLineItem LineItem;
				LineItem.SetColor(FLinearColor(0.0f, 0.0f, 0.0f, 0.75f));

				if (SafeRect.GetSize().X < SizeX)
				{
					DrawSafeFrameQuad(Canvas, FVector2D(0, SafeRect.Top), FVector2D(SafeRect.Left, SafeRect.Bottom));
					DrawSafeFrameQuad(Canvas, FVector2D(SafeRect.Right, SafeRect.Top), FVector2D(SizeX, SafeRect.Bottom));
					LineItem.Draw(&Canvas, FVector2D(SafeRect.Left, 0), FVector2D(SafeRect.Left, SizeY));
					LineItem.Draw(&Canvas, FVector2D(SafeRect.Right, 0), FVector2D(SafeRect.Right, SizeY));
				}
				
				if (SafeRect.GetSize().Y < SizeY)
				{
					DrawSafeFrameQuad(Canvas, FVector2D(SafeRect.Left, 0), FVector2D(SafeRect.Right, SafeRect.Top));
					DrawSafeFrameQuad(Canvas, FVector2D(SafeRect.Left, SafeRect.Bottom), FVector2D(SafeRect.Right, SizeY));
					LineItem.Draw(&Canvas, FVector2D(0, SafeRect.Top), FVector2D(SizeX, SafeRect.Top));
					LineItem.Draw(&Canvas, FVector2D(0, SafeRect.Bottom), FVector2D(SizeX, SafeRect.Bottom));
				}
			}
		}
	}
}

void FEditorViewportClient::DrawSafeFrameQuad( FCanvas &Canvas, FVector2D V1, FVector2D V2 )
{
	static const FLinearColor SafeFrameColor(0.0f, 0.0f, 0.0f, 1.0f);
	FCanvasUVTri UVTriItem;
	UVTriItem.V0_Pos = FVector2D(V1.X, V1.Y);
	UVTriItem.V1_Pos = FVector2D(V2.X, V1.Y);
	UVTriItem.V2_Pos = FVector2D(V1.X, V2.Y);		
	FCanvasTriangleItem TriItem( UVTriItem, GWhiteTexture );
	UVTriItem.V0_Pos = FVector2D(V2.X, V1.Y);
	UVTriItem.V1_Pos = FVector2D(V2.X, V2.Y);
	UVTriItem.V2_Pos = FVector2D(V1.X, V2.Y);
	TriItem.TriangleList.Add( UVTriItem );
	TriItem.SetColor( SafeFrameColor );
	TriItem.Draw( &Canvas );
}

int32 FEditorViewportClient::SetStatEnabled(const TCHAR* InName, const bool bEnable, const bool bAll)
{
	if (bEnable)
	{
		check(!bAll);	// Not possible to enable all
		EnabledStats.AddUnique(InName);
	}
	else
	{
		if (bAll)
		{
			EnabledStats.Empty();
		}
		else
		{
			EnabledStats.Remove(InName);
		}
	}
	return EnabledStats.Num();
}


void FEditorViewportClient::HandleViewportStatCheckEnabled(const TCHAR* InName, bool& bOutCurrentEnabled, bool& bOutOthersEnabled)
{
	// Check to see which viewports have this enabled (current, non-current)
	const bool bEnabled = IsStatEnabled(InName);
	if (GStatProcessingViewportClient == this)
	{
		// Only if realtime and stats are also enabled should we show the stat as visible
		bOutCurrentEnabled = IsRealtime() && ShouldShowStats() && bEnabled;
	}
	else
	{
		bOutOthersEnabled |= bEnabled;
	}
}

void FEditorViewportClient::HandleViewportStatEnabled(const TCHAR* InName)
{
	// Just enable this on the active viewport
	if (GStatProcessingViewportClient == this)
	{
		SetShowStats(true);
		SetRealtime(true);
		SetStatEnabled(InName, true);
	}
}

void FEditorViewportClient::HandleViewportStatDisabled(const TCHAR* InName)
{
	// Just disable this on the active viewport
	if (GStatProcessingViewportClient == this)
	{
		if (SetStatEnabled(InName, false) == 0)
		{
			SetShowStats(false);
			// Note: we can't disable realtime as we don't know the setting it was previously
		}
	}
}

void FEditorViewportClient::HandleViewportStatDisableAll(const bool bInAnyViewport)
{
	// Disable all on either all or the current viewport (depending on the flag)
	if (bInAnyViewport || GStatProcessingViewportClient == this)
	{
		SetShowStats(false);
		// Note: we can't disable realtime as we don't know the setting it was previously
		SetStatEnabled(NULL, false, true);
	}
}

void FEditorViewportClient::UpdateMouseDelta()
{
	// Do nothing if a drag tool is being used.
	if (MouseDeltaTracker->UsingDragTool() || ModeTools->DisallowMouseDeltaTracking())
	{
		return;
	}

	// Stop tracking and do nothing else if we're tracking and the widget mode has changed mid-track.
	// It can confuse the widget code that handles the mouse movements.
	if (bIsTracking && MouseDeltaTracker->GetTrackingWidgetMode() != GetWidgetMode())
	{
		StopTracking();
		return;
	}

	FVector DragDelta = MouseDeltaTracker->GetDelta();

	GEditor->MouseMovement += DragDelta.GetAbs();

	if( Viewport )
	{
		if( !DragDelta.IsNearlyZero() )
		{
			const bool LeftMouseButtonDown = Viewport->KeyState(EKeys::LeftMouseButton);
			const bool MiddleMouseButtonDown = Viewport->KeyState(EKeys::MiddleMouseButton);
			const bool RightMouseButtonDown = Viewport->KeyState(EKeys::RightMouseButton);
			const bool bIsUsingTrackpad = FSlateApplication::Get().IsUsingTrackpad();
			const bool bIsNonOrbitMiddleMouse = MiddleMouseButtonDown && !IsAltPressed();

			// Convert the movement delta into drag/rotation deltas
			FVector Drag;
			FRotator Rot;
			FVector Scale;
			EAxisList::Type CurrentAxis = Widget->GetCurrentAxis();
			if ( IsOrtho() && ( LeftMouseButtonDown || bIsUsingTrackpad ) && RightMouseButtonDown )
			{
				bWidgetAxisControlledByDrag = false;
				Widget->SetCurrentAxis( EAxisList::None );
				MouseDeltaTracker->ConvertMovementDeltaToDragRot(this, DragDelta, Drag, Rot, Scale);
				Widget->SetCurrentAxis( CurrentAxis );
				CurrentAxis = EAxisList::None;
			}
			else
			{
				//if Absolute Translation, and not just moving the camera around
				if (IsUsingAbsoluteTranslation())
				{
					// Compute a view.
					FSceneViewFamilyContext ViewFamily(FSceneViewFamily::ConstructionValues(
						Viewport,
						GetScene(),
						EngineShowFlags)
						.SetRealtimeUpdate( IsRealtime() ) );
					FSceneView* View = CalcSceneView( &ViewFamily );

					MouseDeltaTracker->AbsoluteTranslationConvertMouseToDragRot(View, this, Drag, Rot, Scale);
				} 
				else
				{
					MouseDeltaTracker->ConvertMovementDeltaToDragRot(this, DragDelta, Drag, Rot, Scale);
				}
			}

			const bool bInputHandledByGizmos = InputWidgetDelta( Viewport, CurrentAxis, Drag, Rot, Scale );
					
			if( !Rot.IsZero() )
			{
				Widget->UpdateDeltaRotation();
			}

			if( !bInputHandledByGizmos )
			{
				if ( ShouldOrbitCamera() )
				{
					FVector TempDrag;
					FRotator TempRot;
					InputAxisForOrbit( Viewport, DragDelta, TempDrag, TempRot );
				}
				else
				{
					// Disable orbit camera
					const bool bEnable=false;
					ToggleOrbitCamera(bEnable);

					if ( ShouldPanOrDollyCamera() )
					{
						if( !IsOrtho())
						{
							const float CameraSpeed = GetCameraSpeed();
							Drag *= CameraSpeed;
						}
						MoveViewportCamera( Drag, Rot );

						if ( IsPerspective() && LeftMouseButtonDown && !MiddleMouseButtonDown && !RightMouseButtonDown )
						{
							FEditorViewportStats::Using(FEditorViewportStats::CAT_PERSPECTIVE_MOUSE_DOLLY);
						}
						else
						{
							if ( !Drag.IsZero() )
							{
								FEditorViewportStats::Using(IsPerspective() ? FEditorViewportStats::CAT_PERSPECTIVE_MOUSE_PAN : FEditorViewportStats::CAT_ORTHOGRAPHIC_MOUSE_PAN);
							}
						}
					}
				}
			}

			// Clean up
			MouseDeltaTracker->ReduceBy( DragDelta );

			Invalidate( false, false );
		}
	}
}


static bool IsOrbitRotationMode( FViewport* Viewport )
{
	bool	LeftMouseButton = Viewport->KeyState(EKeys::LeftMouseButton),
		MiddleMouseButton = Viewport->KeyState(EKeys::MiddleMouseButton),
		RightMouseButton = Viewport->KeyState(EKeys::RightMouseButton);
	return LeftMouseButton && !MiddleMouseButton && !RightMouseButton ;
}

static bool IsOrbitPanMode( FViewport* Viewport )
{
	bool	LeftMouseButton = Viewport->KeyState(EKeys::LeftMouseButton),
		MiddleMouseButton = Viewport->KeyState(EKeys::MiddleMouseButton),
		RightMouseButton = Viewport->KeyState(EKeys::RightMouseButton);

	bool bAltPressed = Viewport->KeyState(EKeys::LeftAlt) || Viewport->KeyState(EKeys::RightAlt);

	return  (MiddleMouseButton && !LeftMouseButton && !RightMouseButton) || (!bAltPressed && MiddleMouseButton );
}

static bool IsOrbitZoomMode( FViewport* Viewport )
{	
	bool	LeftMouseButton = Viewport->KeyState(EKeys::LeftMouseButton),
		MiddleMouseButton = Viewport->KeyState(EKeys::MiddleMouseButton),
		RightMouseButton = Viewport->KeyState(EKeys::RightMouseButton);

	 return RightMouseButton || (LeftMouseButton && MiddleMouseButton);
}


void FEditorViewportClient::InputAxisForOrbit(FViewport* InViewport, const FVector& DragDelta, FVector& Drag, FRotator& Rot)
{
	// Ensure orbit is enabled
	const bool bEnable=true;
	ToggleOrbitCamera(bEnable);

	FRotator TempRot = GetViewRotation();

	SetViewRotation( FRotator(0,90,0) );
	ConvertMovementToOrbitDragRot(DragDelta, Drag, Rot);
	SetViewRotation( TempRot );

	Drag.X = DragDelta.X;

	FViewportCameraTransform& ViewTransform = GetViewTransform();

	if ( IsOrbitRotationMode( InViewport ) )
	{
		SetViewRotation( GetViewRotation() + FRotator( Rot.Pitch, -Rot.Yaw, Rot.Roll ) );
		FEditorViewportStats::Using(IsPerspective() ? FEditorViewportStats::CAT_PERSPECTIVE_MOUSE_ORBIT_ROTATION : FEditorViewportStats::CAT_ORTHOGRAPHIC_MOUSE_ORBIT_ROTATION);
		
		/*
		 * Recalculates the view location according to the new SetViewRotation() did earlier.
		 */
		SetViewLocation(ViewTransform.ComputeOrbitMatrix().Inverse().GetOrigin());
	}
	else if ( IsOrbitPanMode( InViewport ) )
	{
		bool bInvert = GetDefault<ULevelEditorViewportSettings>()->bInvertMiddleMousePan;

		FVector DeltaLocation = bInvert ? FVector(Drag.X, 0, -Drag.Z ) : FVector(-Drag.X, 0, Drag.Z);

		FVector LookAt = ViewTransform.GetLookAt();

		FMatrix RotMat =
			FTranslationMatrix( -LookAt ) *
			FRotationMatrix( FRotator(0,GetViewRotation().Yaw,0) ) * 
			FRotationMatrix( FRotator(0, 0, GetViewRotation().Pitch));

		FVector TransformedDelta = RotMat.InverseFast().TransformVector(DeltaLocation);

		SetLookAtLocation( GetLookAtLocation() + TransformedDelta );
		SetViewLocation(ViewTransform.ComputeOrbitMatrix().Inverse().GetOrigin());

		FEditorViewportStats::Using(IsPerspective() ? FEditorViewportStats::CAT_PERSPECTIVE_MOUSE_ORBIT_PAN : FEditorViewportStats::CAT_ORTHOGRAPHIC_MOUSE_ORBIT_PAN);
	}
	else if ( IsOrbitZoomMode( InViewport ) )
	{
		FMatrix OrbitMatrix = ViewTransform.ComputeOrbitMatrix().InverseFast();

		FVector DeltaLocation = FVector(0, Drag.X+ -Drag.Y, 0);

		FVector LookAt = ViewTransform.GetLookAt();

		// Orient the delta down the view direction towards the look at
		FMatrix RotMat =
			FTranslationMatrix( -LookAt ) *
			FRotationMatrix( FRotator(0,GetViewRotation().Yaw,0) ) * 
			FRotationMatrix( FRotator(0, 0, GetViewRotation().Pitch));

		FVector TransformedDelta = RotMat.InverseFast().TransformVector(DeltaLocation);

		SetViewLocation( OrbitMatrix.GetOrigin() + TransformedDelta );

		FEditorViewportStats::Using(IsPerspective() ? FEditorViewportStats::CAT_PERSPECTIVE_MOUSE_ORBIT_ZOOM : FEditorViewportStats::CAT_ORTHOGRAPHIC_MOUSE_ORBIT_ZOOM);
	}

	if ( IsPerspective() )
	{
		PerspectiveCameraMoved();
	}
}

/**
 * forces a cursor update and marks the window as a move has occurred
 */
void FEditorViewportClient::MarkMouseMovedSinceClick()
{
	if (!bHasMouseMovedSinceClick )
	{
		bHasMouseMovedSinceClick = true;
		//if we care about the cursor
		if (Viewport->IsCursorVisible() && Viewport->HasMouseCapture())
		{
			//force a refresh
			Viewport->UpdateMouseCursor(true);
		}
	}
}

/** Determines whether this viewport is currently allowed to use Absolute Movement */
bool FEditorViewportClient::IsUsingAbsoluteTranslation() const
{
	bool bIsHotKeyAxisLocked = Viewport->KeyState(EKeys::LeftControl) || Viewport->KeyState(EKeys::RightControl);
	bool bCameraLockedToWidget = Viewport->KeyState(EKeys::LeftShift) || Viewport->KeyState(EKeys::RightShift);
	// Screen-space movement must always use absolute translation
	bool bScreenSpaceTransformation = Widget && (Widget->GetCurrentAxis() == EAxisList::Screen);
	bool bAbsoluteMovementEnabled = GetDefault<ULevelEditorViewportSettings>()->bUseAbsoluteTranslation || bScreenSpaceTransformation;
	bool bCurrentWidgetSupportsAbsoluteMovement = FWidget::AllowsAbsoluteTranslationMovement( GetWidgetMode() ) || bScreenSpaceTransformation;
	bool bWidgetActivelyTrackingAbsoluteMovement = Widget && (Widget->GetCurrentAxis() != EAxisList::None);

	const bool LeftMouseButtonDown = Viewport->KeyState(EKeys::LeftMouseButton);
	const bool MiddleMouseButtonDown = Viewport->KeyState(EKeys::MiddleMouseButton);
	const bool RightMouseButtonDown = Viewport->KeyState(EKeys::RightMouseButton);

	const bool bAnyMouseButtonsDown = (LeftMouseButtonDown || MiddleMouseButtonDown || RightMouseButtonDown);

	return (!bCameraLockedToWidget && !bIsHotKeyAxisLocked && bAbsoluteMovementEnabled && bCurrentWidgetSupportsAbsoluteMovement && bWidgetActivelyTrackingAbsoluteMovement && !IsOrtho() && bAnyMouseButtonsDown);
}

void FEditorViewportClient::SetMatineeRecordingWindow (IMatineeBase* InInterpEd)
{
	RecordingInterpEd = InInterpEd;
	if (CameraController)
	{
		FCameraControllerConfig Config = CameraController->GetConfig();
		RecordingInterpEd->LoadRecordingSettings(OUT Config);
		CameraController->SetConfig(Config);
	}
}

bool FEditorViewportClient::IsFlightCameraActive() const
{
	bool bIsFlightMovementKey = 
		( Viewport->KeyState( FViewportNavigationCommands::Get().Forward->GetActiveChord()->Key )
		|| Viewport->KeyState( FViewportNavigationCommands::Get().Backward->GetActiveChord()->Key )
		|| Viewport->KeyState( FViewportNavigationCommands::Get().Left->GetActiveChord()->Key )
		|| Viewport->KeyState( FViewportNavigationCommands::Get().Right->GetActiveChord()->Key )
		|| Viewport->KeyState( FViewportNavigationCommands::Get().Up->GetActiveChord()->Key )
		|| Viewport->KeyState( FViewportNavigationCommands::Get().Down->GetActiveChord()->Key )
		|| Viewport->KeyState( FViewportNavigationCommands::Get().FovZoomIn->GetActiveChord()->Key )
		|| Viewport->KeyState( FViewportNavigationCommands::Get().FovZoomOut->GetActiveChord()->Key ) );

	const bool bIsUsingTrackpad = FSlateApplication::Get().IsUsingTrackpad();

	// Movement key pressed and automatic movement enabled
	bIsFlightMovementKey &= (GetDefault<ULevelEditorViewportSettings>()->FlightCameraControlType == WASD_Always) | bIsUsingTrackpad;

	// Not using automatic movement but the flight camera is active
	bIsFlightMovementKey |= IsFlightCameraInputModeActive() && (GetDefault<ULevelEditorViewportSettings>()->FlightCameraControlType == WASD_RMBOnly );

	return
		!(Viewport->KeyState( EKeys::LeftControl ) || Viewport->KeyState( EKeys::RightControl ) ) &&
		!(Viewport->KeyState( EKeys::LeftShift ) || Viewport->KeyState( EKeys::RightShift ) ) &&
		!(Viewport->KeyState( EKeys::LeftAlt ) || Viewport->KeyState( EKeys::RightAlt ) ) &&
		bIsFlightMovementKey;
}


bool FEditorViewportClient::InputKey(FViewport* InViewport, int32 ControllerId, FKey Key, EInputEvent Event, float/*AmountDepressed*/, bool/*Gamepad*/)
{
	if (bDisableInput)
	{
		return true;
	}

	// Let the current mode have a look at the input before reacting to it.
	if (ModeTools->InputKey(this, Viewport, Key, Event))
	{
		return true;
	}

	FInputEventState InputState(InViewport, Key, Event);

	bool bHandled = false;

	if ((IsOrtho() || InputState.IsAltButtonPressed()) && (Key == EKeys::Left || Key == EKeys::Right || Key == EKeys::Up || Key == EKeys::Down))
	{
		NudgeSelectedObjects(InputState);

		bHandled = true;
	}
	else if (Key == EKeys::Escape && Event == IE_Pressed && bIsTracking)
	{
		// Pressing Escape cancels the current operation
		AbortTracking();
		bHandled = true;
	}

	// If in ortho and right mouse button and ctrl is pressed
	if (!InputState.IsAltButtonPressed()
		&& InputState.IsCtrlButtonPressed()
		&& !InputState.IsButtonPressed(EKeys::LeftMouseButton)
		&& !InputState.IsButtonPressed(EKeys::MiddleMouseButton)
		&& InputState.IsButtonPressed(EKeys::RightMouseButton)
		&& IsOrtho())
	{
		ModeTools->SetWidgetModeOverride(FWidget::WM_Rotate);
	}
	else
	{
		ModeTools->SetWidgetModeOverride(FWidget::WM_None);
	}

	const int32	HitX = InViewport->GetMouseX();
	const int32	HitY = InViewport->GetMouseY();

	FCachedJoystickState* JoystickState = GetJoystickState(ControllerId);
	if (JoystickState)
	{
		JoystickState->KeyEventValues.Add(Key, Event);
	}

	const bool bWasCursorVisible = InViewport->IsCursorVisible();
	const bool bWasSoftwareCursorVisible = InViewport->IsSoftwareCursorVisible();

	const bool AltDown = InputState.IsAltButtonPressed();
	const bool ShiftDown = InputState.IsShiftButtonPressed();
	const bool ControlDown = InputState.IsCtrlButtonPressed();

	RequiredCursorVisibiltyAndAppearance.bDontResetCursor = false;
	UpdateRequiredCursorVisibility();

	if( bWasCursorVisible != RequiredCursorVisibiltyAndAppearance.bHardwareCursorVisible || bWasSoftwareCursorVisible != RequiredCursorVisibiltyAndAppearance.bSoftwareCursorVisible )
	{
		bHandled = true;	
	}

	
	// Compute a view.
	FSceneViewFamilyContext ViewFamily(FSceneViewFamily::ConstructionValues(
		InViewport,
		GetScene(),
		EngineShowFlags )
		.SetRealtimeUpdate( IsRealtime() ) );
	FSceneView* View = CalcSceneView( &ViewFamily );


	if (!InputState.IsAnyMouseButtonDown())
	{
		bHasMouseMovedSinceClick = false;
	}


	// Start tracking if any mouse button is down and it was a tracking event (MouseButton/Ctrl/Shift/Alt):
	if ( InputState.IsAnyMouseButtonDown() 
		&& (Event == IE_Pressed || Event == IE_Released)
		&& (InputState.IsMouseButtonEvent() || InputState.IsCtrlButtonEvent() || InputState.IsAltButtonEvent() || InputState.IsShiftButtonEvent() ) )		
	{
		StartTrackingDueToInput( InputState, *View );
		return true;
	}

	
	// If we are tracking and no mouse button is down and this input event released the mouse button stop tracking and process any clicks if necessary
	if ( bIsTracking && !InputState.IsAnyMouseButtonDown() && InputState.IsMouseButtonEvent() )
	{
		// Handle possible mouse click viewport
		ProcessClickInViewport( InputState, *View );

		// Stop tracking if no mouse button is down
		StopTracking();

		bHandled |= true;
	}


	if ( Event == IE_DoubleClick )
	{
		ProcessDoubleClickInViewport( InputState, *View );
		return true;
	}

	if( ( Key == EKeys::MouseScrollUp || Key == EKeys::MouseScrollDown || Key == EKeys::Add || Key == EKeys::Subtract ) && (Event == IE_Pressed || Event == IE_Repeat ) && IsOrtho() )
	{
		OnOrthoZoom( InputState );
		bHandled |= true;

		if ( Key == EKeys::MouseScrollUp || Key == EKeys::MouseScrollDown )
		{
			FEditorViewportStats::Using(FEditorViewportStats::CAT_ORTHOGRAPHIC_MOUSE_SCROLL);
		}
	}
	else if( ( Key == EKeys::MouseScrollUp || Key == EKeys::MouseScrollDown ) && Event == IE_Pressed && IsPerspective() )
	{
		// If flight camera input is active, then the mouse wheel will control the speed of camera
		// movement
		if( IsFlightCameraInputModeActive() )
		{
			OnChangeCameraSpeed( InputState );
		}
		else
		{
			OnDollyPerspectiveCamera( InputState );

			FEditorViewportStats::Using(FEditorViewportStats::CAT_PERSPECTIVE_MOUSE_SCROLL);
		}

		bHandled |= true;
	}
	else if( IsFlightCameraActive() )
	{
		// Flight camera control is active, so simply absorb the key.  The camera will update based
		// on currently pressed keys (Viewport->KeyState) in the Tick function.

		//mark "externally moved" so context menu doesn't come up
		MouseDeltaTracker->SetExternalMovement();
		bHandled |= true;
	}
	
	//apply the visibility and set the cursor positions
	ApplyRequiredCursorVisibility( true );
	return bHandled;
}


void FEditorViewportClient::StopTracking()
{
	if( bIsTracking )
	{
		//cache the axis of any widget we might be moving
		EAxisList::Type DraggingAxis = EAxisList::None;
		if( Widget != NULL )
		{
			DraggingAxis = Widget->GetCurrentAxis();
		}

		MouseDeltaTracker->EndTracking( this );

		Widget->SetCurrentAxis( EAxisList::None );

<<<<<<< HEAD
=======
		// Force an immediate redraw of the viewport and hit proxy.
		// The results are required straight away, so it is not sufficient to defer the redraw until the next tick.
		if (Viewport)
		{
			Viewport->InvalidateHitProxy();
			Viewport->Draw();

			// If there are child viewports, force a redraw on those too
			FSceneViewStateInterface* ParentView = ViewState.GetReference();
			if (ParentView->IsViewParent())
			{
				for (FEditorViewportClient* ViewportClient : GEditor->AllViewportClients)
				{
					if (ViewportClient != nullptr)
					{
						FSceneViewStateInterface* ViewportParentView = ViewportClient->ViewState.GetReference();

						if (ViewportParentView != nullptr &&
							ViewportParentView->HasViewParent() &&
							ViewportParentView->GetViewParent() == ParentView &&
							!ViewportParentView->IsViewParent())
						{
							ViewportClient->Viewport->InvalidateHitProxy();
							ViewportClient->Viewport->Draw();
						}
					}
				}
			}
		}

>>>>>>> cce8678d
		SetRequiredCursorOverride( false );

		bWidgetAxisControlledByDrag = false;

<<<<<<< HEAD
		// Update the hovered hit proxy here.  If the user didnt move the mouse
		// they still need to be able to pick up the gizmo without moving the mouse again
		Viewport->InvalidateHitProxy();
		HHitProxy* HitProxy = Viewport->GetHitProxy(CachedMouseX,CachedMouseY);

		CheckHoveredHitProxy(HitProxy);
=======
 		// Update the hovered hit proxy here.  If the user didnt move the mouse
 		// they still need to be able to pick up the gizmo without moving the mouse again
 		HHitProxy* HitProxy = Viewport->GetHitProxy(CachedMouseX,CachedMouseY);
  		CheckHoveredHitProxy(HitProxy);
>>>>>>> cce8678d

		bIsTracking = false;	
	}

	bHasMouseMovedSinceClick = false;
}

void FEditorViewportClient::AbortTracking()
{
	StopTracking();
}

bool FEditorViewportClient::IsInImmersiveViewport() const
{
	return ImmersiveDelegate.IsBound() ? ImmersiveDelegate.Execute() : false;
}

void FEditorViewportClient::StartTrackingDueToInput( const struct FInputEventState& InputState, FSceneView& View )
{
	// Check to see if the current event is a modifier key and that key was already in the
	// same state.
	EInputEvent Event = InputState.GetInputEvent();
	FViewport* InputStateViewport = InputState.GetViewport();
	FKey Key = InputState.GetKey();

	bool bIsRedundantModifierEvent = 
		( InputState.IsAltButtonEvent() && ( ( Event != IE_Released ) == IsAltPressed() ) ) ||
		( InputState.IsCtrlButtonEvent() && ( ( Event != IE_Released ) == IsCtrlPressed() ) ) ||
		( InputState.IsShiftButtonEvent() && ( ( Event != IE_Released ) == IsShiftPressed() ) );

	if( MouseDeltaTracker->UsingDragTool() && InputState.IsLeftMouseButtonPressed() && Event != IE_Released )
	{
		bIsRedundantModifierEvent = true;
	}

	const int32	HitX = InputStateViewport->GetMouseX();
	const int32	HitY = InputStateViewport->GetMouseY();


	//First mouse down, note where they clicked
	LastMouseX = HitX;
	LastMouseY = HitY;

	// Only start (or restart) tracking mode if the current event wasn't a modifier key that
	// was already pressed or released.
	if( !bIsRedundantModifierEvent )
	{
		const bool bWasTracking = bIsTracking;

		// Stop current tracking
		if ( bIsTracking )
		{
			MouseDeltaTracker->EndTracking( this );
			bIsTracking = false;
		}

		bDraggingByHandle = (Widget && Widget->GetCurrentAxis() != EAxisList::None);

		if( Event == IE_Pressed )
		{
			// Tracking initialization:
			GEditor->MouseMovement = FVector::ZeroVector;
		}

		// Start new tracking. Potentially reset the widget so that StartTracking can pick a new axis.
		if ( Widget && ( !bDraggingByHandle || InputState.IsCtrlButtonPressed() ) ) 
		{
			bWidgetAxisControlledByDrag = false;
			Widget->SetCurrentAxis( EAxisList::None );
		}
		const bool bNudge = false;
		MouseDeltaTracker->StartTracking( this, HitX, HitY, InputState, bNudge, !bWasTracking );
		bIsTracking = true;

		//if we are using a widget to drag by axis ensure the cursor is correct
		if( bDraggingByHandle == true )
		{
			//reset the flag to say we used a drag modifier	if we are using the widget handle
			if( bWidgetAxisControlledByDrag == false )
			{
				MouseDeltaTracker->ResetUsedDragModifier();
			}

			SetRequiredCursorOverride( true , EMouseCursor::CardinalCross );
		}

		//only reset the initial point when the mouse is actually clicked
		if (InputState.IsAnyMouseButtonDown() && Widget)
		{
			Widget->ResetInitialTranslationOffset();				
		}

		//Don't update the cursor visibility if we don't have focus or mouse capture 
		if( InputStateViewport->HasFocus() ||  InputStateViewport->HasMouseCapture())
		{
			//Need to call this one more time as the axis variable for the widget has just been updated
			UpdateRequiredCursorVisibility();
		}
	}
	ApplyRequiredCursorVisibility( true );
}



void FEditorViewportClient::ProcessClickInViewport( const FInputEventState& InputState, FSceneView& View )
{
	// Ignore actor manipulation if we're using a tool
	if ( !MouseDeltaTracker->UsingDragTool() )
	{
		EInputEvent Event = InputState.GetInputEvent();
		FViewport* InputStateViewport = InputState.GetViewport();
		FKey Key = InputState.GetKey();

		const int32	HitX = InputStateViewport->GetMouseX();
		const int32	HitY = InputStateViewport->GetMouseY();
		
		// Calc the raw delta from the mouse to detect if there was any movement
		FVector RawMouseDelta = MouseDeltaTracker->GetRawDelta();

		// Note: We are using raw mouse movement to double check distance moved in low performance situations.  In low performance situations its possible 
		// that we would get a mouse down and a mouse up before the next tick where GEditor->MouseMovment has not been updated.  
		// In that situation, legitimate drags are incorrectly considered clicks
		bool bNoMouseMovment = RawMouseDelta.SizeSquared() < MOUSE_CLICK_DRAG_DELTA && GEditor->MouseMovement.SizeSquared() < MOUSE_CLICK_DRAG_DELTA;

		// If the mouse haven't moved too far, treat the button release as a click.
		if( bNoMouseMovment && !MouseDeltaTracker->WasExternalMovement() )
		{
			HHitProxy* HitProxy = InputStateViewport->GetHitProxy(HitX,HitY);

			// When clicking, the cursor should always appear at the location of the click and not move out from undere the user
			InputStateViewport->SetPreCaptureMousePosFromSlateCursor();
			ProcessClick(View,HitProxy,Key,Event,HitX,HitY);
		}
	}

}

bool FEditorViewportClient::IsAltPressed() const
{
	return Viewport->KeyState(EKeys::LeftAlt) || Viewport->KeyState(EKeys::RightAlt);
}

bool FEditorViewportClient::IsCtrlPressed() const
{
	return Viewport->KeyState(EKeys::LeftControl) || Viewport->KeyState(EKeys::RightControl);
}

bool FEditorViewportClient::IsShiftPressed() const
{
	return Viewport->KeyState(EKeys::LeftShift) || Viewport->KeyState(EKeys::RightShift);
}

bool FEditorViewportClient::IsCmdPressed() const
{
	return Viewport->KeyState(EKeys::LeftCommand) || Viewport->KeyState(EKeys::RightCommand);
}


void FEditorViewportClient::ProcessDoubleClickInViewport( const struct FInputEventState& InputState, FSceneView& View )
{
	// Stop current tracking
	if ( bIsTracking )
	{
		MouseDeltaTracker->EndTracking( this );
		bIsTracking = false;
	}

	FViewport* InputStateViewport = InputState.GetViewport();
	EInputEvent Event = InputState.GetInputEvent();
	FKey Key = InputState.GetKey();

	const int32	HitX = InputStateViewport->GetMouseX();
	const int32	HitY = InputStateViewport->GetMouseY();

	MouseDeltaTracker->StartTracking( this, HitX, HitY, InputState );
	bIsTracking = true;
	GEditor->MouseMovement = FVector::ZeroVector;
	HHitProxy*	HitProxy = InputStateViewport->GetHitProxy(HitX,HitY);
	ProcessClick(View,HitProxy,Key,Event,HitX,HitY);
	MouseDeltaTracker->EndTracking( this );
	bIsTracking = false;

	// This needs to be set to false to allow the axes to update
	bWidgetAxisControlledByDrag = false;
	MouseDeltaTracker->ResetUsedDragModifier();
	RequiredCursorVisibiltyAndAppearance.bHardwareCursorVisible = true;
	RequiredCursorVisibiltyAndAppearance.bSoftwareCursorVisible = false;
	ApplyRequiredCursorVisibility();
}


/** Determines if the new MoveCanvas movement should be used 
 * @return - true if we should use the new drag canvas movement.  Returns false for combined object-camera movement and marquee selection
 */
bool FEditorViewportClient::ShouldUseMoveCanvasMovement() const
{
	const bool LeftMouseButtonDown = Viewport->KeyState(EKeys::LeftMouseButton) ? true : false;
	const bool MiddleMouseButtonDown = Viewport->KeyState(EKeys::MiddleMouseButton) ? true : false;
	const bool RightMouseButtonDown = Viewport->KeyState(EKeys::RightMouseButton) ? true : false;
	const bool bMouseButtonDown = (LeftMouseButtonDown || MiddleMouseButtonDown || RightMouseButtonDown );

	const bool AltDown = IsAltPressed();
	const bool ShiftDown = IsShiftPressed();
	const bool ControlDown = IsCtrlPressed();

	//if we're using the new move canvas mode, we're in an ortho viewport, and the mouse is down
	if (GetDefault<ULevelEditorViewportSettings>()->bPanMovesCanvas && IsOrtho() && bMouseButtonDown)
	{
		//MOVING CAMERA
		if ( !MouseDeltaTracker->UsingDragTool() && AltDown == false && ShiftDown == false && ControlDown == false && (Widget->GetCurrentAxis() == EAxisList::None) && (LeftMouseButtonDown ^ RightMouseButtonDown))
		{
			return true;
		}

		//OBJECT MOVEMENT CODE
		if ( ( AltDown == false && ShiftDown == false && ( LeftMouseButtonDown ^ RightMouseButtonDown ) ) && 
			( ( GetWidgetMode() == FWidget::WM_Translate && Widget->GetCurrentAxis() != EAxisList::None ) ||
			( GetWidgetMode() == FWidget::WM_TranslateRotateZ && Widget->GetCurrentAxis() != EAxisList::ZRotation &&  Widget->GetCurrentAxis() != EAxisList::None ) ||
			( GetWidgetMode() == FWidget::WM_2D && Widget->GetCurrentAxis() != EAxisList::Rotate2D &&  Widget->GetCurrentAxis() != EAxisList::None ) ) )
		{
			return true;
		}


		//ALL other cases hide the mouse
		return false;
	}
	else
	{
		//current system - do not show cursor when mouse is down
		return false;
	}
}

void FEditorViewportClient::DrawAxes(FViewport* InViewport, FCanvas* Canvas, const FRotator* InRotation, EAxisList::Type InAxis)
{
	FMatrix ViewTM = FMatrix::Identity;
	if ( bUsingOrbitCamera)
	{
		FViewportCameraTransform& ViewTransform = GetViewTransform();
		ViewTM = FRotationMatrix(ViewTransform.ComputeOrbitMatrix().InverseFast().Rotator());
	}
	else
	{
		ViewTM = FRotationMatrix( GetViewRotation() );
	}


	if( InRotation )
	{
		ViewTM = FRotationMatrix( *InRotation );
	}

	const int32 SizeX = InViewport->GetSizeXY().X;
	const int32 SizeY = InViewport->GetSizeXY().Y;

	const FIntPoint AxisOrigin( 30, SizeY - 30 );
	const float AxisSize = 25.f;

	UFont* Font = GEngine->GetSmallFont();
	int32 XL, YL;
	StringSize(Font, XL, YL, TEXT("Z"));

	FVector AxisVec;
	FIntPoint AxisEnd;
	FCanvasLineItem LineItem;
	FCanvasTextItem TextItem( FVector2D::ZeroVector, FText::GetEmpty(), Font, FLinearColor::White );
	if( ( InAxis & EAxisList::X ) ==  EAxisList::X)
	{
		AxisVec = AxisSize * ViewTM.InverseTransformVector( FVector(1,0,0) );
		AxisEnd = AxisOrigin + FIntPoint( AxisVec.Y, -AxisVec.Z );
		LineItem.SetColor( FLinearColor::Red );
		TextItem.SetColor( FLinearColor::Red );
		LineItem.Draw( Canvas, AxisOrigin, AxisEnd );
		TextItem.Text = LOCTEXT("XAxis","X");
		TextItem.Draw( Canvas, FVector2D(AxisEnd.X + 2, AxisEnd.Y - 0.5*YL) );
	}

	if( ( InAxis & EAxisList::Y ) == EAxisList::Y)
	{
		AxisVec = AxisSize * ViewTM.InverseTransformVector( FVector(0,1,0) );
		AxisEnd = AxisOrigin + FIntPoint( AxisVec.Y, -AxisVec.Z );
		LineItem.SetColor( FLinearColor::Green );
		TextItem.SetColor( FLinearColor::Green );
		LineItem.Draw( Canvas, AxisOrigin, AxisEnd );
		TextItem.Text = LOCTEXT("YAxis","Y");
		TextItem.Draw( Canvas, FVector2D(AxisEnd.X + 2, AxisEnd.Y - 0.5*YL) );
		
	}

	if( ( InAxis & EAxisList::Z ) == EAxisList::Z )
	{
		AxisVec = AxisSize * ViewTM.InverseTransformVector( FVector(0,0,1) );
		AxisEnd = AxisOrigin + FIntPoint( AxisVec.Y, -AxisVec.Z );
		LineItem.SetColor( FLinearColor::Blue );
		TextItem.SetColor( FLinearColor::Blue );
		LineItem.Draw( Canvas, AxisOrigin, AxisEnd );
		TextItem.Text = LOCTEXT("ZAxis","Z");
		TextItem.Draw( Canvas, FVector2D(AxisEnd.X + 2, AxisEnd.Y - 0.5*YL) );
	}
}

/** Convert the specified number (in cm or unreal units) into a readable string with relevant si units */
FString FEditorViewportClient::UnrealUnitsToSiUnits(float UnrealUnits)
{
	// Put it in mm to start off with
	UnrealUnits *= 10.f;

	const int32 OrderOfMagnitude = UnrealUnits > 0 ? FMath::TruncToInt(FMath::LogX(10.0f, UnrealUnits)) : 0;

	// Get an exponent applied to anything >= 1,000,000,000mm (1000km)
	const int32 Exponent = (OrderOfMagnitude - 6)  / 3;
	const FString ExponentString = Exponent > 0 ? FString::Printf(TEXT("e+%d"), Exponent*3) : TEXT("");

	float ScaledNumber = UnrealUnits;

	// Factor the order of magnitude into thousands and clamp it to km
	const int32 OrderOfThousands = OrderOfMagnitude / 3;
	if (OrderOfThousands != 0)
	{
		// Scale units to m or km (with the order of magnitude in 1000s)
		ScaledNumber /= FMath::Pow(1000.f, OrderOfThousands);
	}

	// Round to 2 S.F.
	const TCHAR* Approximation = TEXT("");
	{
		const int32 ScaledOrder = OrderOfMagnitude % (FMath::Max(OrderOfThousands, 1) * 3);
		const float RoundingDivisor = FMath::Pow(10.f, ScaledOrder) / 10.f;
		const int32 Rounded = FMath::TruncToInt(ScaledNumber / RoundingDivisor) * RoundingDivisor;
		if (ScaledNumber - Rounded > KINDA_SMALL_NUMBER)
		{
			ScaledNumber = Rounded;
			Approximation = TEXT("~");
		}
	}

	if (OrderOfMagnitude <= 2)
	{
		// Always show cm not mm
		ScaledNumber /= 10;
	}

	static const TCHAR* UnitText[] = { TEXT("cm"), TEXT("m"), TEXT("km") };
	if (FMath::Fmod(ScaledNumber, 1.f) > KINDA_SMALL_NUMBER)
	{
		return FString::Printf(TEXT("%s%.1f%s%s"), Approximation, ScaledNumber, *ExponentString, UnitText[FMath::Min(OrderOfThousands, 2)]);
	}
	else
	{
		return FString::Printf(TEXT("%s%d%s%s"), Approximation, FMath::TruncToInt(ScaledNumber), *ExponentString, UnitText[FMath::Min(OrderOfThousands, 2)]);
	}
}

void FEditorViewportClient::DrawScaleUnits(FViewport* InViewport, FCanvas* Canvas, const FSceneView& InView)
{
	const float UnitsPerPixel = GetOrthoUnitsPerPixel(InViewport);

	// Find the closest power of ten to our target width
	static const int32 ApproxTargetMarkerWidthPx = 100;
	const float SegmentWidthUnits = UnitsPerPixel > 0 ? FMath::Pow(10.f, FMath::RoundToFloat(FMath::LogX(10.f, UnitsPerPixel * ApproxTargetMarkerWidthPx))) : 0.f;

	const FString DisplayText = UnrealUnitsToSiUnits(SegmentWidthUnits);
	
	UFont* Font = GEngine->GetTinyFont();
	int32 TextWidth, TextHeight;
	StringSize(Font, TextWidth, TextHeight, *DisplayText);

	// Origin is the bottom left of the scale
	const FIntPoint StartPoint(80, InViewport->GetSizeXY().Y - 30);
	const FIntPoint EndPoint = StartPoint + (UnitsPerPixel != 0 ? FIntPoint(SegmentWidthUnits / UnitsPerPixel, 0) : FIntPoint(0,0));

	// Sort out the color for the text and widget
	FLinearColor HSVBackground = InView.BackgroundColor.LinearRGBToHSV().CopyWithNewOpacity(1.f);
	const int32 Sign = (0.5f - HSVBackground.B) / FMath::Abs(HSVBackground.B - 0.5f);
	HSVBackground.B = HSVBackground.B + Sign*0.4f;
	const FLinearColor SegmentColor = HSVBackground.HSVToLinearRGB();

	const FIntPoint VerticalTickOffset(0, -3);

	// Draw the scale
	FCanvasLineItem LineItem;
	LineItem.SetColor(SegmentColor);
	LineItem.Draw(Canvas, StartPoint, StartPoint + VerticalTickOffset);
	LineItem.Draw(Canvas, StartPoint, EndPoint);
	LineItem.Draw(Canvas, EndPoint, EndPoint + VerticalTickOffset);

	// Draw the text
	FCanvasTextItem TextItem(EndPoint + FIntPoint(-(TextWidth + 3), -TextHeight), FText::FromString(DisplayText), Font, SegmentColor);
	TextItem.Draw(Canvas);
}

void FEditorViewportClient::OnOrthoZoom( const struct FInputEventState& InputState, float Scale )
{
	FViewport* InputStateViewport = InputState.GetViewport();
	FKey Key = InputState.GetKey();

	// Scrolling the mousewheel up/down zooms the orthogonal viewport in/out.
	int32 Delta = 25 * Scale;
	if( Key == EKeys::MouseScrollUp || Key == EKeys::Add )
	{
		Delta *= -1;
	}

	//Extract current state
	int32 ViewportWidth = InputStateViewport->GetSizeXY().X;
	int32 ViewportHeight = InputStateViewport->GetSizeXY().Y;

	FVector OldOffsetFromCenter;

	const bool bCenterZoomAroundCursor = GetDefault<ULevelEditorViewportSettings>()->bCenterZoomAroundCursor && (Key == EKeys::MouseScrollDown || Key == EKeys::MouseScrollUp );

	if (bCenterZoomAroundCursor)
	{
		//Y is actually backwards, but since we're move the camera opposite the cursor to center, we negate both
		//therefore the x is negated
		//X Is backwards, negate it
		//default to viewport mouse position
		int32 CenterX = InputStateViewport->GetMouseX();
		int32 CenterY = InputStateViewport->GetMouseY();
		if (ShouldUseMoveCanvasMovement())
		{
			//use virtual mouse while dragging (normal mouse is clamped when invisible)
			CenterX = LastMouseX;
			CenterY = LastMouseY;
		}
		int32 DeltaFromCenterX = -(CenterX - (ViewportWidth>>1));
		int32 DeltaFromCenterY =  (CenterY - (ViewportHeight>>1));
		switch( GetViewportType() )
		{
		case LVT_OrthoXY:
			OldOffsetFromCenter.Set(DeltaFromCenterX, -DeltaFromCenterY, 0.0f);
			break;
		case LVT_OrthoXZ:
			OldOffsetFromCenter.Set(DeltaFromCenterX, 0.0f, DeltaFromCenterY);
			break;
		case LVT_OrthoYZ:
			OldOffsetFromCenter.Set(0.0f, DeltaFromCenterX, DeltaFromCenterY);
			break;
		case LVT_OrthoNegativeXY:
			OldOffsetFromCenter.Set(-DeltaFromCenterX, -DeltaFromCenterY, 0.0f);
			break;
		case LVT_OrthoNegativeXZ:
			OldOffsetFromCenter.Set(-DeltaFromCenterX, 0.0f, DeltaFromCenterY);
			break;
		case LVT_OrthoNegativeYZ:
			OldOffsetFromCenter.Set(0.0f, -DeltaFromCenterX, DeltaFromCenterY);
			break;
		case LVT_OrthoFreelook:
			//@TODO: CAMERA: How to handle this
			break;
		case LVT_Perspective:
			break;
		}
	}

	//save off old zoom
	const float OldUnitsPerPixel = GetOrthoUnitsPerPixel(Viewport);

	//update zoom based on input
	SetOrthoZoom( GetOrthoZoom() + (GetOrthoZoom() / CAMERA_ZOOM_DAMPEN) * Delta );
	SetOrthoZoom( FMath::Clamp<float>( GetOrthoZoom(), MIN_ORTHOZOOM, MAX_ORTHOZOOM ) );

	if (bCenterZoomAroundCursor)
	{
		//This is the equivalent to moving the viewport to center about the cursor, zooming, and moving it back a proportional amount towards the cursor
		FVector FinalDelta = (GetOrthoUnitsPerPixel(Viewport) - OldUnitsPerPixel)*OldOffsetFromCenter;

		//now move the view location proportionally
		SetViewLocation( GetViewLocation() + FinalDelta );
	}

	const bool bInvalidateViews = true;

	// Update linked ortho viewport movement based on updated zoom and view location, 
	UpdateLinkedOrthoViewports( bInvalidateViews );

	const bool bInvalidateHitProxies = true;

	Invalidate( bInvalidateViews, bInvalidateHitProxies );

	//mark "externally moved" so context menu doesn't come up
	MouseDeltaTracker->SetExternalMovement();
}

void FEditorViewportClient::OnDollyPerspectiveCamera( const FInputEventState& InputState )
{
	FKey Key = InputState.GetKey();

	// Scrolling the mousewheel up/down moves the perspective viewport forwards/backwards.
	FVector Drag(0,0,0);

	const FRotator& ViewRotation = GetViewRotation();
	Drag.X = FMath::Cos( ViewRotation.Yaw * PI / 180.f ) * FMath::Cos( ViewRotation.Pitch * PI / 180.f );
	Drag.Y = FMath::Sin( ViewRotation.Yaw * PI / 180.f ) * FMath::Cos( ViewRotation.Pitch * PI / 180.f );
	Drag.Z = FMath::Sin( ViewRotation.Pitch * PI / 180.f );

	if( Key == EKeys::MouseScrollDown )
	{
		Drag = -Drag;
	}

	const float CameraSpeed = GetCameraSpeed(GetDefault<ULevelEditorViewportSettings>()->MouseScrollCameraSpeed);
	Drag *= CameraSpeed * 32.f;

	const bool bDollyCamera = true;
	MoveViewportCamera( Drag, FRotator::ZeroRotator, bDollyCamera );
	Invalidate( true, true );

	FEditorDelegates::OnDollyPerspectiveCamera.Broadcast(Drag, ViewIndex);
}

void FEditorViewportClient::OnChangeCameraSpeed( const struct FInputEventState& InputState )
{
	const float MinCameraSpeedScale = 0.1f;
	const float MaxCameraSpeedScale = 10.0f;

	FKey Key = InputState.GetKey();

	// Adjust and clamp the camera speed scale
	if( Key == EKeys::MouseScrollUp )
	{
		if( FlightCameraSpeedScale >= 2.0f )
		{
			FlightCameraSpeedScale += 0.5f;
		}
		else if( FlightCameraSpeedScale >= 1.0f )
		{
			FlightCameraSpeedScale += 0.2f;
		}
		else
		{
			FlightCameraSpeedScale += 0.1f;
		}
	}
	else
	{
		if( FlightCameraSpeedScale > 2.49f )
		{
			FlightCameraSpeedScale -= 0.5f;
		}
		else if( FlightCameraSpeedScale >= 1.19f )
		{
			FlightCameraSpeedScale -= 0.2f;
		}
		else
		{
			FlightCameraSpeedScale -= 0.1f;
		}
	}

	FlightCameraSpeedScale = FMath::Clamp( FlightCameraSpeedScale, MinCameraSpeedScale, MaxCameraSpeedScale );

	if( FMath::IsNearlyEqual( FlightCameraSpeedScale, 1.0f, 0.01f ) )
	{
		// Snap to 1.0 if we're really close to that
		FlightCameraSpeedScale = 1.0f;
	}
}

void FEditorViewportClient::AddReferencedObjects( FReferenceCollector& Collector )
{
	if( PreviewScene )
	{
		PreviewScene->AddReferencedObjects( Collector );
	}

	if (ViewState.GetReference())
	{
		ViewState.GetReference()->AddReferencedObjects(Collector);
	}
}

void FEditorViewportClient::ProcessClick(class FSceneView& View, class HHitProxy* HitProxy, FKey Key, EInputEvent Event, uint32 HitX, uint32 HitY)
{
	const FViewportClick Click(&View, this, Key, Event, HitX, HitY);
	ModeTools->HandleClick(this, HitProxy, Click);
}

bool FEditorViewportClient::InputWidgetDelta(FViewport* InViewport, EAxisList::Type CurrentAxis, FVector& Drag, FRotator& Rot, FVector& Scale)
{
	if (ModeTools->InputDelta(this, Viewport, Drag, Rot, Scale))
	{
		if (ModeTools->AllowWidgetMove())
		{
			ModeTools->PivotLocation += Drag;
			ModeTools->SnappedLocation += Drag;
		}

		// Update visuals of the rotate widget 
		ApplyDeltaToRotateWidget(Rot);
		return true;
	}
	else
	{
		return false;
	}
}

void FEditorViewportClient::SetWidgetMode(FWidget::EWidgetMode NewMode)
{
	if (!ModeTools->IsTracking() && !IsFlightCameraActive())
	{
		ModeTools->SetWidgetMode(NewMode);

		// force an invalidation (non-deferred) of the hit proxy here, otherwise we will
		// end up checking against an incorrect hit proxy if the cursor is not moved
		Viewport->InvalidateHitProxy();
		bShouldCheckHitProxy = true;

		// Fire event delegate
		ModeTools->BroadcastWidgetModeChanged(NewMode);
	}

	RedrawAllViewportsIntoThisScene();
}

bool FEditorViewportClient::CanSetWidgetMode(FWidget::EWidgetMode NewMode) const
{
	return ModeTools->GetShowWidget() == true;
}

FWidget::EWidgetMode FEditorViewportClient::GetWidgetMode() const
{
	return ModeTools->GetWidgetMode();
}

FVector FEditorViewportClient::GetWidgetLocation() const
{
	return ModeTools->GetWidgetLocation();
}

FMatrix FEditorViewportClient::GetWidgetCoordSystem() const
{
	return ModeTools->GetCustomInputCoordinateSystem();
}

void FEditorViewportClient::SetWidgetCoordSystemSpace(ECoordSystem NewCoordSystem)
{
	ModeTools->SetCoordSystem(NewCoordSystem);
	RedrawAllViewportsIntoThisScene();
}

ECoordSystem FEditorViewportClient::GetWidgetCoordSystemSpace() const
{
	return ModeTools->GetCoordSystem();
}

void FEditorViewportClient::ApplyDeltaToRotateWidget(const FRotator& InRot)
{
	//apply rotation to translate rotate widget
	if (!InRot.IsZero())
	{
		FRotator TranslateRotateWidgetRotation(0, ModeTools->TranslateRotateXAxisAngle, 0);
		TranslateRotateWidgetRotation += InRot;
		ModeTools->TranslateRotateXAxisAngle = TranslateRotateWidgetRotation.Yaw;

		FRotator Widget2DRotation(ModeTools->TranslateRotate2DAngle, 0, 0);
		Widget2DRotation += InRot;
		ModeTools->TranslateRotate2DAngle = Widget2DRotation.Pitch;
	}
}

void FEditorViewportClient::RedrawAllViewportsIntoThisScene()
{
	Invalidate();
}

FSceneInterface* FEditorViewportClient::GetScene() const
{
	UWorld* World = GetWorld();
	if( World )
	{
		return World->Scene;
	}
	
	return NULL;
}

UWorld* FEditorViewportClient::GetWorld() const
{
	UWorld* OutWorldPtr = NULL;
	// If we have a valid scene get its world
	if( PreviewScene )
	{
		OutWorldPtr = PreviewScene->GetWorld();
	}
	if ( OutWorldPtr == NULL )
	{
		OutWorldPtr = GWorld;
	}
	return OutWorldPtr;
}

void FEditorViewportClient::DrawCanvas(FViewport& InViewport, FSceneView& View, FCanvas& Canvas)
{
	// Information string
	Canvas.DrawShadowedString(4, 4, *ModeTools->InfoString, GEngine->GetSmallFont(), FColor::White);

	ModeTools->DrawHUD(this, &InViewport, &View, &Canvas);
}

void FEditorViewportClient::SetupViewForRendering( FSceneViewFamily& ViewFamily, FSceneView& View )
{
	if(ViewFamily.EngineShowFlags.Wireframe)
	{
		// Wireframe color is emissive-only, and mesh-modifying materials do not use material substitution, hence...
		View.DiffuseOverrideParameter = FVector4(0.f, 0.f, 0.f, 0.f);
		View.SpecularOverrideParameter = FVector4(0.f, 0.f, 0.f, 0.f);
	}
	else if (ViewFamily.EngineShowFlags.OverrideDiffuseAndSpecular)
	{
		View.DiffuseOverrideParameter = FVector4(GEngine->LightingOnlyBrightness.R, GEngine->LightingOnlyBrightness.G, GEngine->LightingOnlyBrightness.B, 0.0f);
		View.SpecularOverrideParameter = FVector4(.1f, .1f, .1f, 0.0f);
	}
	else if( ViewFamily.EngineShowFlags.ReflectionOverride)
	{
		View.DiffuseOverrideParameter = FVector4(0.f, 0.f, 0.f, 0.f);
		View.SpecularOverrideParameter = FVector4(1, 1, 1, 0.0f);
		View.NormalOverrideParameter = FVector4(0, 0, 1, 0.0f);
		View.RoughnessOverrideParameter = FVector2D(0.0f, 0.0f);
	}

	if (!ViewFamily.EngineShowFlags.Diffuse)
	{
		View.DiffuseOverrideParameter = FVector4(0.f, 0.f, 0.f, 0.f);
	}

	if (!ViewFamily.EngineShowFlags.Specular)
	{
		View.SpecularOverrideParameter = FVector4(0.f, 0.f, 0.f, 0.f);
	}

	View.CurrentBufferVisualizationMode = CurrentBufferVisualizationMode;
}

void FEditorViewportClient::Draw(FViewport* InViewport, FCanvas* Canvas)
{
	FViewport* ViewportBackup = Viewport;
	Viewport = InViewport ? InViewport : Viewport;

	// Determine whether we should use world time or real time based on the scene.
	float TimeSeconds;
	float RealTimeSeconds;
	float DeltaTimeSeconds;

	UWorld* World = GetWorld();
	if (( GetScene() != World->Scene) || (IsRealtime() == true))
	{
		// Use time relative to start time to avoid issues with float vs double
		TimeSeconds = FApp::GetCurrentTime() - GStartTime;
		RealTimeSeconds = FApp::GetCurrentTime() - GStartTime;
		DeltaTimeSeconds = FApp::GetDeltaTime();
	}
	else
	{
		TimeSeconds = World->GetTimeSeconds();
		RealTimeSeconds = World->GetRealTimeSeconds();
		DeltaTimeSeconds = World->GetDeltaSeconds();
	}

	// Setup a FSceneViewFamily/FSceneView for the viewport.
	FSceneViewFamilyContext ViewFamily(FSceneViewFamily::ConstructionValues(
		Canvas->GetRenderTarget(),
		GetScene(),
		EngineShowFlags)
		.SetWorldTimes( TimeSeconds, DeltaTimeSeconds, RealTimeSeconds )
		.SetRealtimeUpdate( IsRealtime() ));

	ViewFamily.EngineShowFlags = EngineShowFlags;
	EngineShowFlagOverride(ESFIM_Editor, GetViewMode(), ViewFamily.EngineShowFlags, CurrentBufferVisualizationMode);
	EngineShowFlagOrthographicOverride(IsPerspective(), ViewFamily.EngineShowFlags);

	UpdateLightingShowFlags( ViewFamily.EngineShowFlags );

	ViewFamily.ExposureSettings = ExposureSettings;

	ViewFamily.LandscapeLODOverride = LandscapeLODOverride;

	FSceneView* View = CalcSceneView( &ViewFamily );

	SetupViewForRendering(ViewFamily,*View);

	FSlateRect SafeFrame;
	View->CameraConstrainedViewRect = View->UnscaledViewRect;
	if (CalculateEditorConstrainedViewRect(SafeFrame, Viewport))
	{
		View->CameraConstrainedViewRect = FIntRect(SafeFrame.Left, SafeFrame.Top, SafeFrame.Right, SafeFrame.Bottom);
	}

	if (IsAspectRatioConstrained())
	{
		// Clear the background to black if the aspect ratio is constrained, as the scene view won't write to all pixels.
		Canvas->Clear(FLinearColor::Black);
	}
	
	GetRendererModule().BeginRenderingViewFamily(Canvas,&ViewFamily);

	DrawCanvas( *Viewport, *View, *Canvas );

	DrawSafeFrames(*Viewport, *View, *Canvas);

	// Remove temporary debug lines.
	// Possibly a hack. Lines may get added without the scene being rendered etc.
	if (World->LineBatcher != NULL && (World->LineBatcher->BatchedLines.Num() || World->LineBatcher->BatchedPoints.Num() || World->LineBatcher->BatchedMeshes.Num() ) )
	{
		World->LineBatcher->Flush();
	}

	if (World->ForegroundLineBatcher != NULL && (World->ForegroundLineBatcher->BatchedLines.Num() || World->ForegroundLineBatcher->BatchedPoints.Num() || World->ForegroundLineBatcher->BatchedMeshes.Num() ) )
	{
		World->ForegroundLineBatcher->Flush();
	}

	
	// Draw the widget.
	if (Widget)
	{
		Widget->DrawHUD( Canvas );
	}

	// Axes indicators
	if (bDrawAxes && !ViewFamily.EngineShowFlags.Game && !GLevelEditorModeTools().IsViewportUIHidden())
	{
		switch (GetViewportType())
		{
		case LVT_OrthoXY:
			{
				const FRotator XYRot(-90.0f, -90.0f, 0.0f);
				DrawAxes(Viewport, Canvas, &XYRot, EAxisList::XY);
				DrawScaleUnits(Viewport, Canvas, *View);
				break;
			}
		case LVT_OrthoXZ:
			{
				const FRotator XZRot(0.0f, -90.0f, 0.0f);
				DrawAxes(Viewport, Canvas, &XZRot, EAxisList::XZ);
				DrawScaleUnits(Viewport, Canvas, *View);
				break;
			}
		case LVT_OrthoYZ:
			{
				const FRotator YZRot(0.0f, 0.0f, 0.0f);
				DrawAxes(Viewport, Canvas, &YZRot, EAxisList::YZ);
				DrawScaleUnits(Viewport, Canvas, *View);
				break;
			}
		case LVT_OrthoNegativeXY:
			{
				const FRotator XYRot(90.0f, 90.0f, 0.0f);
				DrawAxes(Viewport, Canvas, &XYRot, EAxisList::XY);
				DrawScaleUnits(Viewport, Canvas, *View);
				break;
			}
		case LVT_OrthoNegativeXZ:
			{
				const FRotator XZRot(0.0f, 90.0f, 0.0f);
				DrawAxes(Viewport, Canvas, &XZRot, EAxisList::XZ);
				DrawScaleUnits(Viewport, Canvas, *View);
				break;
			}
		case LVT_OrthoNegativeYZ:
			{
				const FRotator YZRot(0.0f, 180.0f, 0.0f);
				DrawAxes(Viewport, Canvas, &YZRot, EAxisList::YZ);
				DrawScaleUnits(Viewport, Canvas, *View);
				break;
			}
		default:
			{
				DrawAxes(Viewport, Canvas);
				break;
			}
		}
	}

	FCanvas* DebugCanvas = Viewport->GetDebugCanvas();

	UDebugDrawService::Draw(ViewFamily.EngineShowFlags, Viewport, View, DebugCanvas);

	// Stats display
	if( IsRealtime() && ShouldShowStats() && DebugCanvas)
	{
		const int32 XPos = 4;
		TArray< FDebugDisplayProperty > EmptyPropertyArray;
		DrawStatsHUD( World, Viewport, DebugCanvas, NULL, EmptyPropertyArray, GetViewLocation(), GetViewRotation() );
	}

	if(!IsRealtime())
	{
		// Wait for the rendering thread to finish drawing the view before returning.
		// This reduces the apparent latency of dragging the viewport around.
		FlushRenderingCommands();
	}

	Viewport = ViewportBackup;
}

void FEditorViewportClient::Draw(const FSceneView* View, FPrimitiveDrawInterface* PDI)
{
	// Draw the drag tool.
	MouseDeltaTracker->Render3DDragTool( View, PDI );

	// Draw the widget.
	Widget->Render( View, PDI, this );

	if( bUsesDrawHelper )
	{
		DrawHelper.Draw( View, PDI );
	}

	ModeTools->DrawActiveModes(View, PDI);

	// Draw the current editor mode.
	ModeTools->Render(View, Viewport, PDI);

	// Draw the preview scene light visualization
	DrawPreviewLightVisualization(View, PDI);

	// This viewport was just rendered, reset this value.
	FramesSinceLastDraw = 0;
}

void FEditorViewportClient::DrawPreviewLightVisualization(const FSceneView* View, FPrimitiveDrawInterface* PDI)
{
	// Draw the indicator of the current light direction if it was recently moved
	if ((PreviewScene != nullptr) && (PreviewScene->DirectionalLight != nullptr) && (MovingPreviewLightTimer > 0.0f))
	{
		const float A = MovingPreviewLightTimer / PreviewLightConstants::MovingPreviewLightTimerDuration;

		ULightComponent* Light = PreviewScene->DirectionalLight;

		const FLinearColor ArrowColor = Light->LightColor;

		// Figure out where the light is (ignoring position for directional lights)
		const FTransform LightLocalToWorldRaw = Light->GetComponentToWorld();
		FTransform LightLocalToWorld = LightLocalToWorldRaw;
		if (Light->IsA(UDirectionalLightComponent::StaticClass()))
		{
			LightLocalToWorld.SetTranslation(FVector::ZeroVector);
		}
		LightLocalToWorld.SetScale3D(FVector(1.0f));

		// Project the last mouse position during the click into world space
		FVector LastMouseWorldPos;
		FVector LastMouseWorldDir;
		View->DeprojectFVector2D(MovingPreviewLightSavedScreenPos, /*out*/ LastMouseWorldPos, /*out*/ LastMouseWorldDir);

		// The world pos may be nuts due to a super distant near plane for orthographic cameras, so find the closest
		// point to the origin along the ray
		LastMouseWorldPos = FMath::ClosestPointOnLine(LastMouseWorldPos, LastMouseWorldPos + LastMouseWorldDir * WORLD_MAX, FVector::ZeroVector);

		// Figure out the radius to draw the light preview ray at
		const FVector LightToMousePos = LastMouseWorldPos - LightLocalToWorld.GetTranslation();
		const float LightToMouseRadius = FMath::Max(LightToMousePos.Size(), PreviewLightConstants::MinMouseRadius);

		const float ArrowLength = FMath::Max(PreviewLightConstants::MinArrowLength, LightToMouseRadius * PreviewLightConstants::MouseLengthToArrowLenghtRatio);
		const float ArrowSize = PreviewLightConstants::ArrowLengthToSizeRatio * ArrowLength;
		const float ArrowThickness = FMath::Max(PreviewLightConstants::ArrowLengthToThicknessRatio * ArrowLength, PreviewLightConstants::MinArrowThickness);

		const FVector ArrowOrigin = LightLocalToWorld.TransformPosition(FVector(-LightToMouseRadius - 0.5f * ArrowLength, 0.0f, 0.0f));
		const FVector ArrowDirection = LightLocalToWorld.TransformVector(FVector(-1.0f, 0.0f, 0.0f));

		const FQuatRotationTranslationMatrix ArrowToWorld(LightLocalToWorld.GetRotation(), ArrowOrigin);

		DrawDirectionalArrow(PDI, ArrowToWorld, ArrowColor, ArrowLength, ArrowSize, SDPG_World, ArrowThickness);
	}
}

void FEditorViewportClient::RenderDragTool(const FSceneView* View, FCanvas* Canvas)
{
	MouseDeltaTracker->RenderDragTool(View, Canvas);
}

FLinearColor FEditorViewportClient::GetBackgroundColor() const
{
	FLinearColor BackgroundColor = FColor(55, 55, 55);

	return BackgroundColor;
}

void FEditorViewportClient::SetCameraSetup(
	const FVector& LocationForOrbiting, 
	const FRotator& InOrbitRotation, 
	const FVector& InOrbitZoom, 
	const FVector& InOrbitLookAt, 
	const FVector& InViewLocation, 
	const FRotator &InViewRotation )
{
	if( bUsingOrbitCamera )
	{
		SetViewRotation( InOrbitRotation );
		SetViewLocation( InViewLocation + InOrbitZoom );
		SetLookAtLocation( InOrbitLookAt );
	}
	else
	{
		SetViewLocation( InViewLocation );
		SetViewRotation( InViewRotation );
	}

	
	// Save settings for toggling between orbit and unlocked camera
	DefaultOrbitLocation = InViewLocation;
	DefaultOrbitRotation = InOrbitRotation;
	DefaultOrbitZoom = InOrbitZoom;
	DefaultOrbitLookAt = InOrbitLookAt;
}

// Determines which axis InKey and InDelta most refer to and returns
// a corresponding FVector.  This vector represents the mouse movement
// translated into the viewports/widgets axis space.
//
// @param InNudge		If 1, this delta is coming from a keyboard nudge and not the mouse

FVector FEditorViewportClient::TranslateDelta( FKey InKey, float InDelta, bool InNudge )
{
	const bool LeftMouseButtonDown = Viewport->KeyState(EKeys::LeftMouseButton);
	const bool RightMouseButtonDown = Viewport->KeyState(EKeys::RightMouseButton);
	const bool bIsUsingTrackpad = FSlateApplication::Get().IsUsingTrackpad();

	FVector vec(0.0f, 0.0f, 0.0f);

	float X = InKey == EKeys::MouseX ? InDelta : 0.f;
	float Y = InKey == EKeys::MouseY ? InDelta : 0.f;

	switch( GetViewportType() )
	{
	case LVT_OrthoXY:
	case LVT_OrthoXZ:
	case LVT_OrthoYZ:
	case LVT_OrthoNegativeXY:
	case LVT_OrthoNegativeXZ:
	case LVT_OrthoNegativeYZ:
		{
			LastMouseX += X;
			LastMouseY -= Y;

			if ((X != 0.0f) || (Y!=0.0f))
			{
				MarkMouseMovedSinceClick();
			}

			//only invert x,y if we're moving the camera
			if( ShouldUseMoveCanvasMovement() )
			{
				if(Widget->GetCurrentAxis() == EAxisList::None) 
				{
					X = -X;
					Y = -Y;
				}
			}

			//update the position
			Viewport->SetSoftwareCursorPosition( FVector2D( LastMouseX, LastMouseY ) );
			//UE_LOG(LogEditorViewport, Log, *FString::Printf( TEXT("can:%d %d") , LastMouseX , LastMouseY ));
			//change to grab hand
			SetRequiredCursorOverride( true , EMouseCursor::CardinalCross );
			//update and apply cursor visibility
			UpdateAndApplyCursorVisibility();

			FWidget::EWidgetMode WidgetMode = GetWidgetMode();
			bool bIgnoreOrthoScaling = (WidgetMode == FWidget::WM_Scale) && (Widget->GetCurrentAxis() != EAxisList::None);

			if( InNudge || bIgnoreOrthoScaling )
			{
				vec = FVector( X, Y, 0.f );
			}
			else
			{
				const float UnitsPerPixel = GetOrthoUnitsPerPixel(Viewport);
				vec = FVector( X * UnitsPerPixel, Y * UnitsPerPixel, 0.f );

				if( Widget->GetCurrentAxis() == EAxisList::None )
				{
					switch( GetViewportType() )
					{
					case LVT_OrthoXY:
						vec.Y *= -1.0f;
						break;
					case LVT_OrthoXZ:
						vec = FVector(X * UnitsPerPixel, 0.f, Y * UnitsPerPixel);
						break;
					case LVT_OrthoYZ:
						vec = FVector(0.f, X * UnitsPerPixel, Y * UnitsPerPixel);
						break;
 					case LVT_OrthoNegativeXY:
 						vec = FVector(-X * UnitsPerPixel, -Y * UnitsPerPixel, 0.0f);
 						break;
					case LVT_OrthoNegativeXZ:
						vec = FVector(-X * UnitsPerPixel, 0.f, Y * UnitsPerPixel);
						break;
					case LVT_OrthoNegativeYZ:
						vec = FVector(0.f, -X * UnitsPerPixel, Y * UnitsPerPixel);
						break;
					case LVT_OrthoFreelook:
					case LVT_Perspective:
						break;
					}
				}
			}
		}
		break;

	case LVT_OrthoFreelook://@TODO: CAMERA: Not sure what to do here
	case LVT_Perspective:
		// Update the software cursor position
		Viewport->SetSoftwareCursorPosition( FVector2D(Viewport->GetMouseX() , Viewport->GetMouseY() ) );
		vec = FVector( X, Y, 0.f );
		break;

	default:
		check(0);		// Unknown viewport type
		break;
	}

	if( IsOrtho() && ((LeftMouseButtonDown || bIsUsingTrackpad) && RightMouseButtonDown) && Y != 0.f )
	{
		vec = FVector(0,0,Y);
	}

	return vec;
}

bool FEditorViewportClient::InputAxis(FViewport* InViewport, int32 ControllerId, FKey Key, float Delta, float DeltaTime, int32 NumSamples, bool bGamepad)
{
	if (bDisableInput)
	{
		return true;
	}

	// Let the current mode have a look at the input before reacting to it.
	if (ModeTools->InputAxis(this, Viewport, ControllerId, Key, Delta, DeltaTime))
	{
		return true;
	}

	const bool bMouseButtonDown = InViewport->KeyState( EKeys::LeftMouseButton ) || InViewport->KeyState( EKeys::MiddleMouseButton ) || InViewport->KeyState( EKeys::RightMouseButton );
	const bool bLightMoveDown = InViewport->KeyState(EKeys::L);

	// Look at which axis is being dragged and by how much
	const float DragX = (Key == EKeys::MouseX) ? Delta : 0.f;
	const float DragY = (Key == EKeys::MouseY) ? Delta : 0.f;

	if( bLightMoveDown && bMouseButtonDown && PreviewScene )
	{
		// Adjust the preview light direction
		FRotator LightDir = PreviewScene->GetLightDirection();

		LightDir.Yaw += -DragX * LightRotSpeed;
		LightDir.Pitch += -DragY * LightRotSpeed;

		PreviewScene->SetLightDirection( LightDir );
		
		// Remember that we adjusted it for the visualization
		MovingPreviewLightTimer = PreviewLightConstants::MovingPreviewLightTimerDuration;
		MovingPreviewLightSavedScreenPos = FVector2D(LastMouseX, LastMouseY);

		Invalidate();
	}
	else
	{
		/**Save off axis commands for future camera work*/
		FCachedJoystickState* JoystickState = GetJoystickState(ControllerId);
		if (JoystickState)
		{
			JoystickState->AxisDeltaValues.Add(Key, Delta);
		}

		if( bIsTracking	)
		{
			// Accumulate and snap the mouse movement since the last mouse button click.
			MouseDeltaTracker->AddDelta( this, Key, Delta, 0 );
		}
	}

	// If we are using a drag tool, paint the viewport so we can see it update.
	if( MouseDeltaTracker->UsingDragTool() )
	{
		Invalidate( false, false );
	}

	return true;
}

static float AdjustGestureCameraRotation(float Delta, float AdjustLimit, float DeltaCutoff)
{
	const float AbsDelta = FMath::Abs(Delta);
	const float Scale = AbsDelta * (1.0f / AdjustLimit);
	if (AbsDelta > 0.0f && AbsDelta <= AdjustLimit)
	{
		return Delta * Scale;
	}
	const bool bIsUsingTrackpad = FSlateApplication::Get().IsUsingTrackpad();
	return bIsUsingTrackpad ? Delta : FMath::Clamp(Delta, -DeltaCutoff, DeltaCutoff);
}

bool FEditorViewportClient::InputGesture(FViewport* InViewport, EGestureEvent::Type GestureType, const FVector2D& GestureDelta)
{
	if (bDisableInput)
	{
		return true;
	}

	const FRotator& ViewRotation = GetViewRotation();

	const bool LeftMouseButtonDown = InViewport->KeyState(EKeys::LeftMouseButton);
	const bool RightMouseButtonDown = Viewport->KeyState(EKeys::RightMouseButton);

	const ELevelViewportType LevelViewportType = GetViewportType();

	const ULevelEditorViewportSettings* ViewportSettings = GetDefault<ULevelEditorViewportSettings>();

	switch (LevelViewportType)
	{
	case LVT_OrthoXY:
	case LVT_OrthoXZ:
	case LVT_OrthoYZ:
	case LVT_OrthoNegativeXY:
	case LVT_OrthoNegativeXZ:
	case LVT_OrthoNegativeYZ:
		{
			if (GestureType == EGestureEvent::Scroll && !LeftMouseButtonDown && !RightMouseButtonDown)
			{
				const float UnitsPerPixel = GetOrthoUnitsPerPixel(Viewport);
				
				// GestureDelta is in window pixel coords.  Adjust for ortho units.
				FVector2D AdjustedGestureDelta = GestureDelta * UnitsPerPixel;
		
				switch (LevelViewportType)
				{
					case LVT_OrthoXY:
						CurrentGestureDragDelta += FVector(-AdjustedGestureDelta.X, -AdjustedGestureDelta.Y, 0);
						break;
					case LVT_OrthoXZ:
						CurrentGestureDragDelta += FVector(-AdjustedGestureDelta.X, 0, AdjustedGestureDelta.Y);
						break;
					case LVT_OrthoYZ:
						CurrentGestureDragDelta += FVector(0, -AdjustedGestureDelta.X, AdjustedGestureDelta.Y);
						break;
					case LVT_OrthoNegativeXY:
						CurrentGestureDragDelta += FVector(AdjustedGestureDelta.X, -AdjustedGestureDelta.Y, 0);
						break;
					case LVT_OrthoNegativeXZ:
						CurrentGestureDragDelta += FVector(AdjustedGestureDelta.X, 0, AdjustedGestureDelta.Y);
						break;
					case LVT_OrthoNegativeYZ:
						CurrentGestureDragDelta += FVector(0, AdjustedGestureDelta.X, AdjustedGestureDelta.Y);
						break;
					case LVT_OrthoFreelook:
					case LVT_Perspective:
						break;
				}

				FEditorViewportStats::Used(FEditorViewportStats::CAT_ORTHOGRAPHIC_GESTURE_SCROLL);
			}
			else if (GestureType == EGestureEvent::Magnify)
			{
				OnOrthoZoom(FInputEventState(InViewport, EKeys::MouseScrollDown, IE_Released), -10.0f * GestureDelta.X);
				FEditorViewportStats::Used(FEditorViewportStats::CAT_ORTHOGRAPHIC_GESTURE_MAGNIFY);
			}
		}
		break;

	case LVT_Perspective:
	case LVT_OrthoFreelook:
		{
			if (GestureType == EGestureEvent::Scroll)
			{
				if( LeftMouseButtonDown )
				{
					// Pan left/right/up/down
					
					CurrentGestureDragDelta.X += GestureDelta.X * -FMath::Sin( ViewRotation.Yaw * PI / 180.f );
					CurrentGestureDragDelta.Y += GestureDelta.X *  FMath::Cos( ViewRotation.Yaw * PI / 180.f );
					CurrentGestureDragDelta.Z += -GestureDelta.Y;
				}
				else
				{
					// Change viewing angle
					
					CurrentGestureRotDelta.Yaw += AdjustGestureCameraRotation( GestureDelta.X, 20.0f, 35.0f ) * -0.35f;
					CurrentGestureRotDelta.Pitch += AdjustGestureCameraRotation( GestureDelta.Y, 20.0f, 35.0f ) * 0.35f;
				}

				FEditorViewportStats::Used(FEditorViewportStats::CAT_ORTHOGRAPHIC_GESTURE_SCROLL);
			}
			else if (GestureType == EGestureEvent::Magnify)
			{
				GestureMoveForwardBackwardImpulse = GestureDelta.X * 4.0f;
			}
		}
		break;

	default:
		// Not a 3D viewport receiving this gesture.  Could be a canvas window.  Bail out.
		return false;
	}

	//mark "externally moved" so context menu doesn't come up
	MouseDeltaTracker->SetExternalMovement();

	return true;
}

void FEditorViewportClient::UpdateGestureDelta()
{
	if( CurrentGestureDragDelta != FVector::ZeroVector || CurrentGestureRotDelta != FRotator::ZeroRotator )
	{
		MoveViewportCamera( CurrentGestureDragDelta, CurrentGestureRotDelta, false );
		
		Invalidate( true, true );
		
		CurrentGestureDragDelta = FVector::ZeroVector;
		CurrentGestureRotDelta = FRotator::ZeroRotator;
	}
}

// Converts a generic movement delta into drag/rotation deltas based on the viewport and keys held down

void FEditorViewportClient::ConvertMovementToDragRot(const FVector& InDelta,
													 FVector& InDragDelta,
													 FRotator& InRotDelta) const
{
	const FRotator& ViewRotation = GetViewRotation();

	const bool LeftMouseButtonDown = Viewport->KeyState(EKeys::LeftMouseButton);
	const bool MiddleMouseButtonDown = Viewport->KeyState(EKeys::MiddleMouseButton);
	const bool RightMouseButtonDown = Viewport->KeyState(EKeys::RightMouseButton);
	const bool bIsUsingTrackpad = FSlateApplication::Get().IsUsingTrackpad();

	InDragDelta = FVector::ZeroVector;
	InRotDelta = FRotator::ZeroRotator;

	switch( GetViewportType() )
	{
	case LVT_OrthoXY:
	case LVT_OrthoXZ:
	case LVT_OrthoYZ:
	case LVT_OrthoNegativeXY:
	case LVT_OrthoNegativeXZ:
	case LVT_OrthoNegativeYZ:
		{
			if( ( LeftMouseButtonDown || bIsUsingTrackpad ) && RightMouseButtonDown )
			{
				// Both mouse buttons change the ortho viewport zoom.
				InDragDelta = FVector(0,0,InDelta.Z);
			}
			else if( RightMouseButtonDown )
			{
				// @todo: set RMB to move opposite to the direction of drag, in other words "grab and pull".
				InDragDelta = InDelta;
			}
			else if( LeftMouseButtonDown )
			{
				// LMB moves in the direction of the drag.
				InDragDelta = InDelta;
			}
		}
		break;

	case LVT_Perspective:
	case LVT_OrthoFreelook:
		{
			const ULevelEditorViewportSettings* ViewportSettings = GetDefault<ULevelEditorViewportSettings>();

			if( LeftMouseButtonDown && !RightMouseButtonDown )
			{
				// Move forward and yaw

				InDragDelta.X = InDelta.Y * FMath::Cos( ViewRotation.Yaw * PI / 180.f );
				InDragDelta.Y = InDelta.Y * FMath::Sin( ViewRotation.Yaw * PI / 180.f );

				InRotDelta.Yaw = InDelta.X * ViewportSettings->MouseSensitivty;
			}
			else if( MiddleMouseButtonDown || bIsUsingTrackpad || ( ( LeftMouseButtonDown || bIsUsingTrackpad ) && RightMouseButtonDown ) )
			{
				// Pan left/right/up/down
				bool bInvert = !bIsUsingTrackpad && MiddleMouseButtonDown && GetDefault<ULevelEditorViewportSettings>()->bInvertMiddleMousePan;


				float Direction = bInvert ? 1 : -1;
				InDragDelta.X = InDelta.X * Direction * FMath::Sin( ViewRotation.Yaw * PI / 180.f );
				InDragDelta.Y = InDelta.X * -Direction * FMath::Cos( ViewRotation.Yaw * PI / 180.f );
				InDragDelta.Z = -Direction * InDelta.Y;
			}
			else if( RightMouseButtonDown && !LeftMouseButtonDown )
			{
				// Change viewing angle

				InRotDelta.Yaw = InDelta.X * ViewportSettings->MouseSensitivty;
				InRotDelta.Pitch = InDelta.Y * ViewportSettings->MouseSensitivty;
			}
		}
		break;

	default:
		check(0);	// unknown viewport type
		break;
	}
}

void FEditorViewportClient::ConvertMovementToOrbitDragRot(const FVector& InDelta,
																 FVector& InDragDelta,
																 FRotator& InRotDelta) const
{
	const FRotator& ViewRotation = GetViewRotation();

	const bool LeftMouseButtonDown = Viewport->KeyState(EKeys::LeftMouseButton);
	const bool RightMouseButtonDown = Viewport->KeyState(EKeys::RightMouseButton);
	const bool MiddleMouseButtonDown = Viewport->KeyState(EKeys::MiddleMouseButton);
	const bool bIsUsingTrackpad = FSlateApplication::Get().IsUsingTrackpad();

	InDragDelta = FVector::ZeroVector;
	InRotDelta = FRotator::ZeroRotator;

	const float YawRadians = FMath::DegreesToRadians( ViewRotation.Yaw );

	switch( GetViewportType() )
	{
	case LVT_OrthoXY:
	case LVT_OrthoXZ:
	case LVT_OrthoYZ:
	case LVT_OrthoNegativeXY:
	case LVT_OrthoNegativeXZ:
	case LVT_OrthoNegativeYZ:
		{
			if( ( LeftMouseButtonDown || bIsUsingTrackpad ) && RightMouseButtonDown )
			{
				// Change ortho zoom.
				InDragDelta = FVector(0,0,InDelta.Z);
			}
			else if( RightMouseButtonDown )
			{
				// Move camera.
				InDragDelta = InDelta;
			}
			else if( LeftMouseButtonDown )
			{
				// Move actors.
				InDragDelta = InDelta;
			}
		}
		break;

	case LVT_Perspective:
		{
			const ULevelEditorViewportSettings* ViewportSettings = GetDefault<ULevelEditorViewportSettings>();

			if( IsOrbitRotationMode( Viewport ) )
			{
				// Change the viewing angle
				InRotDelta.Yaw = InDelta.X * ViewportSettings->MouseSensitivty;
				InRotDelta.Pitch = InDelta.Y * ViewportSettings->MouseSensitivty;
			}
			else if( IsOrbitPanMode( Viewport ) )
			{
				// Pan left/right/up/down
				InDragDelta.X = InDelta.X * -FMath::Sin( YawRadians );
				InDragDelta.Y = InDelta.X *  FMath::Cos( YawRadians );
				InDragDelta.Z = InDelta.Y;
			}
			else if( IsOrbitZoomMode( Viewport ) )
			{
				// Zoom in and out.
				InDragDelta.X = InDelta.Y * FMath::Cos( YawRadians );
				InDragDelta.Y = InDelta.Y* FMath::Sin( YawRadians );
			}
		}
		break;

	default:
		check(0);	// unknown viewport type
		break;
	}
}

bool FEditorViewportClient::ShouldPanOrDollyCamera() const
{
	const bool bIsCtrlDown = IsCtrlPressed();
	
	const bool bLeftMouseButtonDown = Viewport->KeyState( EKeys::LeftMouseButton );
	const bool bRightMouseButtonDown = Viewport->KeyState( EKeys::RightMouseButton );
	const bool bIsMarqueeSelect = IsOrtho() && bLeftMouseButtonDown;

	const bool bOrthoRotateObjectMode = IsOrtho() && IsCtrlPressed() && bRightMouseButtonDown && !bLeftMouseButtonDown;
	// Pan the camera if not marquee selecting or the left and right mouse buttons are down
	return !bOrthoRotateObjectMode && !bIsCtrlDown && (!bIsMarqueeSelect || (bLeftMouseButtonDown && bRightMouseButtonDown) );
}

TSharedPtr<FDragTool> FEditorViewportClient::MakeDragTool(EDragTool::Type)
{
	return MakeShareable( new FDragTool(GetModeTools()) );
}

bool FEditorViewportClient::CanUseDragTool() const
{
	return !ShouldOrbitCamera() && (GetCurrentWidgetAxis() == EAxisList::None) && ((ModeTools == nullptr) || ModeTools->AllowsViewportDragTool());
}

bool FEditorViewportClient::ShouldOrbitCamera() const
{
	if( bCameraLock )
	{
		return true;
	}
	else
	{
		bool bDesireOrbit = false;

		if (!GetDefault<ULevelEditorViewportSettings>()->bUseUE3OrbitControls)
		{
			bDesireOrbit = IsAltPressed() && !IsCtrlPressed() && !IsShiftPressed();
		}
		else
		{
			bDesireOrbit = Viewport->KeyState(EKeys::U) || Viewport->KeyState(EKeys::L);
		}

		return bDesireOrbit && !IsFlightCameraInputModeActive() && !IsOrtho();
	}
}

/** Returns true if perspective flight camera input mode is currently active in this viewport */
bool FEditorViewportClient::IsFlightCameraInputModeActive() const
{
	if( (Viewport != NULL) && IsPerspective() )
	{
		if( CameraController != NULL )
		{
			// Also check that we're not currently using a ModeWidget (for Vertex Paint etc)
			const FEdMode* Mode = ModeTools->GetActiveMode(FBuiltinEditorModes::EM_MeshPaint);
			const bool bIsPaintingMesh = ( Mode ) ? ((FEdModeMeshPaint*)Mode)->IsPainting() : false;
			const bool bLeftMouseButtonDown = Viewport->KeyState(EKeys::LeftMouseButton) && !bIsPaintingMesh;
			const bool bMiddleMouseButtonDown = Viewport->KeyState( EKeys::MiddleMouseButton );
			const bool bRightMouseButtonDown = Viewport->KeyState( EKeys::RightMouseButton );
			const bool bIsUsingTrackpad = FSlateApplication::Get().IsUsingTrackpad();
			
			const bool bIsNonOrbitMiddleMouse = bMiddleMouseButtonDown && !IsAltPressed();

			const bool bIsMouseLooking =
				bIsTracking &&
				Widget->GetCurrentAxis() == EAxisList::None &&
				( bLeftMouseButtonDown || bMiddleMouseButtonDown || bRightMouseButtonDown || bIsUsingTrackpad ) &&
				!IsCtrlPressed() && !IsShiftPressed() && !IsAltPressed();

			return bIsMouseLooking;
		}
	}

	return false;
}

bool FEditorViewportClient::IsMovingCamera() const
{
	return bUsingOrbitCamera || IsFlightCameraActive();
}

/** True if the window is maximized or floating */
bool FEditorViewportClient::IsVisible() const
{
	bool bIsVisible = false;

	if( VisibilityDelegate.IsBound() )
	{
		// Call the visibility delegate to see if our parent viewport and layout configuration says we arevisible
		bIsVisible = VisibilityDelegate.Execute();
	}

	return bIsVisible;
}

void FEditorViewportClient::GetViewportDimensions( FIntPoint& OutOrigin, FIntPoint& Outize )
{
	OutOrigin = FIntPoint(0,0);
	if ( Viewport != NULL )
	{
		Outize.X = Viewport->GetSizeXY().X;
		Outize.Y = Viewport->GetSizeXY().Y;
	}
	else
	{
		Outize = FIntPoint(0,0);
	}
}

void FEditorViewportClient::UpdateAndApplyCursorVisibility()
{
	UpdateRequiredCursorVisibility();
	ApplyRequiredCursorVisibility();	
}

void FEditorViewportClient::UpdateRequiredCursorVisibility()
{
	const bool LeftMouseButtonDown = Viewport->KeyState(EKeys::LeftMouseButton) ? true : false;
	const bool MiddleMouseButtonDown = Viewport->KeyState(EKeys::MiddleMouseButton) ? true : false;
	const bool RightMouseButtonDown = Viewport->KeyState(EKeys::RightMouseButton) ? true : false;
	const bool bMouseButtonDown = (LeftMouseButtonDown || MiddleMouseButtonDown || RightMouseButtonDown );
	const bool bIsUsingTrackpad = FSlateApplication::Get().IsUsingTrackpad();

	bool AltDown = IsAltPressed();
	bool ShiftDown = IsShiftPressed();
	bool ControlDown = IsCtrlPressed();

	if (GetViewportType() == LVT_None)
	{
		RequiredCursorVisibiltyAndAppearance.bHardwareCursorVisible = true;
		RequiredCursorVisibiltyAndAppearance.bSoftwareCursorVisible = false;
		return;
	}

	//if we're using the new move canvas mode, we're in an ortho viewport, and the mouse is down
	if (IsOrtho() && bMouseButtonDown && !MouseDeltaTracker->UsingDragTool())
	{
		//Translating an object, but NOT moving the camera AND the object (shift)
		if ( ( AltDown == false && ShiftDown == false && ( LeftMouseButtonDown ^ RightMouseButtonDown ) ) && 
			( ( GetWidgetMode() == FWidget::WM_Translate && Widget->GetCurrentAxis() != EAxisList::None ) ||
			(  GetWidgetMode() == FWidget::WM_TranslateRotateZ && Widget->GetCurrentAxis() != EAxisList::ZRotation &&  Widget->GetCurrentAxis() != EAxisList::None ) ||
			( GetWidgetMode() == FWidget::WM_2D && Widget->GetCurrentAxis() != EAxisList::Rotate2D &&  Widget->GetCurrentAxis() != EAxisList::None ) ) )
		{
			RequiredCursorVisibiltyAndAppearance.bHardwareCursorVisible = false;
			RequiredCursorVisibiltyAndAppearance.bSoftwareCursorVisible = true;								
			SetRequiredCursorOverride( true , EMouseCursor::CardinalCross );
			return;
		}

		if (GetDefault<ULevelEditorViewportSettings>()->bPanMovesCanvas)
		{
			bool bMovingCamera = RightMouseButtonDown && GetCurrentWidgetAxis() == EAxisList::None;
			bool bIsZoomingCamera = bMovingCamera && ( LeftMouseButtonDown || bIsUsingTrackpad ) && RightMouseButtonDown;
			//moving camera without  zooming
			if ( bMovingCamera && !bIsZoomingCamera )
			{
				// Always turn the hardware cursor on before turning the software cursor off
				// so the hardware cursor will be be set where the software cursor was
				RequiredCursorVisibiltyAndAppearance.bHardwareCursorVisible = !bHasMouseMovedSinceClick;
				RequiredCursorVisibiltyAndAppearance.bSoftwareCursorVisible = bHasMouseMovedSinceClick;
				SetRequiredCursorOverride( true , EMouseCursor::GrabHand );
				return;
			}
			RequiredCursorVisibiltyAndAppearance.bHardwareCursorVisible = false;
			RequiredCursorVisibiltyAndAppearance.bSoftwareCursorVisible = false;
			return;
		}
	}

	//if Absolute Translation and not just moving the camera around
	if (IsUsingAbsoluteTranslation() && !MouseDeltaTracker->UsingDragTool() )
	{
		//If we are dragging something we should hide the hardware cursor and show the s/w one
		RequiredCursorVisibiltyAndAppearance.bHardwareCursorVisible = false;
		RequiredCursorVisibiltyAndAppearance.bSoftwareCursorVisible = true;
		SetRequiredCursorOverride( true , EMouseCursor::CardinalCross );
	}
	else
	{
		// Calc the raw delta from the mouse since we started dragging to detect if there was any movement
		FVector RawMouseDelta = MouseDeltaTracker->GetRawDelta();

		if (bMouseButtonDown && (RawMouseDelta.SizeSquared() >= MOUSE_CLICK_DRAG_DELTA || IsFlightCameraActive() || ShouldOrbitCamera()) && !MouseDeltaTracker->UsingDragTool())
		{
			//current system - do not show cursor when mouse is down
			RequiredCursorVisibiltyAndAppearance.bHardwareCursorVisible = false;
			RequiredCursorVisibiltyAndAppearance.bSoftwareCursorVisible = false;
			return;
		}

		if( MouseDeltaTracker->UsingDragTool() )
		{
			RequiredCursorVisibiltyAndAppearance.bOverrideAppearance = false;
		}

		RequiredCursorVisibiltyAndAppearance.bHardwareCursorVisible = true;
		RequiredCursorVisibiltyAndAppearance.bSoftwareCursorVisible = false;
	}
}

void FEditorViewportClient::ApplyRequiredCursorVisibility( bool bUpdateSoftwareCursorPostion )
{
	if( RequiredCursorVisibiltyAndAppearance.bDontResetCursor == true )
	{
		Viewport->SetPreCaptureMousePosFromSlateCursor();
	}
	bool bOldCursorVisibility = Viewport->IsCursorVisible();
	bool bOldSoftwareCursorVisibility = Viewport->IsSoftwareCursorVisible();

	Viewport->ShowCursor( RequiredCursorVisibiltyAndAppearance.bHardwareCursorVisible );
	Viewport->ShowSoftwareCursor( RequiredCursorVisibiltyAndAppearance.bSoftwareCursorVisible );
	if( bUpdateSoftwareCursorPostion == true )
	{
		//if we made the software cursor visible set its position
		if( bOldSoftwareCursorVisibility != Viewport->IsSoftwareCursorVisible() )
		{			
			Viewport->SetSoftwareCursorPosition( FVector2D(Viewport->GetMouseX() , Viewport->GetMouseY() ) );			
		}
	}
}


void FEditorViewportClient::SetRequiredCursorOverride( bool WantOverride, EMouseCursor::Type RequiredCursor )
{
	RequiredCursorVisibiltyAndAppearance.bOverrideAppearance = WantOverride;
	RequiredCursorVisibiltyAndAppearance.RequiredCursor = RequiredCursor;
}

EAxisList::Type FEditorViewportClient::GetCurrentWidgetAxis() const
{
	return Widget->GetCurrentAxis();
}

void FEditorViewportClient::SetCurrentWidgetAxis(EAxisList::Type InAxis)
{
	Widget->SetCurrentAxis(InAxis);
	ModeTools->SetCurrentWidgetAxis(InAxis);
}

void FEditorViewportClient::AdjustTransformWidgetSize(const int32 SizeDelta)
{
	 ULevelEditorViewportSettings &ViewportSettings = *GetMutableDefault<ULevelEditorViewportSettings>();
	 ViewportSettings.TransformWidgetSizeAdjustment = FMath::Clamp(ViewportSettings.TransformWidgetSizeAdjustment + SizeDelta, -10, 150);
	 ViewportSettings.PostEditChange();
}

float FEditorViewportClient::GetNearClipPlane() const
{
	return (NearPlane < 0.0f) ? GNearClippingPlane : NearPlane;
}

void FEditorViewportClient::OverrideNearClipPlane(float InNearPlane)
{
	NearPlane = InNearPlane;
}

float FEditorViewportClient::GetFarClipPlaneOverride() const
{
	return FarPlane;
}
	
void FEditorViewportClient::OverrideFarClipPlane(const float InFarPlane)
{
	FarPlane = InFarPlane;
}

void FEditorViewportClient::MoveViewportCamera(const FVector& InDrag, const FRotator& InRot, bool bDollyCamera )
{
	switch( GetViewportType() )
	{
	case LVT_OrthoXY:
	case LVT_OrthoXZ:
	case LVT_OrthoYZ:
	case LVT_OrthoNegativeXY:
	case LVT_OrthoNegativeXZ:
	case LVT_OrthoNegativeYZ:
		{
			const bool LeftMouseButtonDown = Viewport->KeyState(EKeys::LeftMouseButton);
			const bool RightMouseButtonDown = Viewport->KeyState(EKeys::RightMouseButton);
			const bool bIsUsingTrackpad = FSlateApplication::Get().IsUsingTrackpad();

			if( ( LeftMouseButtonDown || bIsUsingTrackpad ) && RightMouseButtonDown )
			{
				SetOrthoZoom( GetOrthoZoom() + (GetOrthoZoom() / CAMERA_ZOOM_DAMPEN) * InDrag.Z );
				SetOrthoZoom( FMath::Clamp<float>( GetOrthoZoom(), MIN_ORTHOZOOM, MAX_ORTHOZOOM ) );
			}
			else
			{
				SetViewLocation( GetViewLocation() + InDrag );
			}

			// Update any linked orthographic viewports.
			UpdateLinkedOrthoViewports();
		}
		break;

	case LVT_OrthoFreelook:
		//@TODO: CAMERA: Not sure how to handle this
		break;

	case LVT_Perspective:
		{
			// If the flight camera is active, we'll update the rotation impulse data for that instead
			// of rotating the camera ourselves here
			if( IsFlightCameraInputModeActive() && CameraController->GetConfig().bUsePhysicsBasedRotation )
			{
				const ULevelEditorViewportSettings* ViewportSettings = GetDefault<ULevelEditorViewportSettings>();

				// NOTE: We damp the rotation for impulse input since the camera controller will
				//	apply its own rotation speed
				const float VelModRotSpeed = 900.0f;
				const FVector RotEuler = InRot.Euler();

				CameraUserImpulseData->RotateRollVelocityModifier += VelModRotSpeed * RotEuler.X / ViewportSettings->MouseSensitivty;
				CameraUserImpulseData->RotatePitchVelocityModifier += VelModRotSpeed * RotEuler.Y / ViewportSettings->MouseSensitivty;
				CameraUserImpulseData->RotateYawVelocityModifier += VelModRotSpeed * RotEuler.Z / ViewportSettings->MouseSensitivty;
			}
			else
			{
				MoveViewportPerspectiveCamera( InDrag, InRot, bDollyCamera );
			}
		}
		break;
	}
}

bool FEditorViewportClient::ShouldLockPitch() const
{
	return CameraController->GetConfig().bLockedPitch;
}


void FEditorViewportClient::CheckHoveredHitProxy( HHitProxy* HoveredHitProxy )
{
	const EAxisList::Type SaveAxis = Widget->GetCurrentAxis();
	EAxisList::Type NewAxis = EAxisList::None;

	const bool LeftMouseButtonDown = Viewport->KeyState(EKeys::LeftMouseButton) ? true : false;
	const bool MiddleMouseButtonDown = Viewport->KeyState(EKeys::MiddleMouseButton) ? true : false;
	const bool RightMouseButtonDown = Viewport->KeyState(EKeys::RightMouseButton) ? true : false;
	const bool bMouseButtonDown = (LeftMouseButtonDown || MiddleMouseButtonDown || RightMouseButtonDown );

	// Change the mouse cursor if the user is hovering over something they can interact with.
	if( HoveredHitProxy )
	{
		if( HoveredHitProxy->IsA(HWidgetAxis::StaticGetType() ) && !bUsingOrbitCamera && !bMouseButtonDown )
		{
			// In the case of the widget mode being overridden we can have a hit proxy
			// from the previous mode with an inappropriate axis for rotation.
			EAxisList::Type ProxyAxis = ((HWidgetAxis*)HoveredHitProxy)->Axis;
			if ( !IsOrtho() || GetWidgetMode() != FWidget::WM_Rotate
				|| ProxyAxis == EAxisList::X || ProxyAxis == EAxisList::Y || ProxyAxis == EAxisList::Z )
			{
				NewAxis = ProxyAxis;
			}
			else
			{
				switch( GetViewportType() )
				{
				case LVT_OrthoXY:
				case LVT_OrthoNegativeXY:
					NewAxis = EAxisList::Z;
					break;
				case LVT_OrthoXZ:
				case LVT_OrthoNegativeXZ:
					NewAxis = EAxisList::Y;
					break;
				case LVT_OrthoYZ:
				case LVT_OrthoNegativeYZ:
					NewAxis = EAxisList::X;
					break;
				default:
					break;
				}
			}
		}


		// If the current axis on the widget changed, repaint the viewport.
		if( NewAxis != SaveAxis )
		{
			SetCurrentWidgetAxis( NewAxis );

			Invalidate( false, false );
		}
	}

}

void FEditorViewportClient::ConditionalCheckHoveredHitProxy()
{
	// If it has been decided that there is more important things to do than check hit proxies, then don't check them.
	if( !bShouldCheckHitProxy || bWidgetAxisControlledByDrag == true )
	{
		return;
	}

	HHitProxy* HitProxy = Viewport->GetHitProxy(CachedMouseX,CachedMouseY);

	CheckHoveredHitProxy( HitProxy );

	// We need to set this to false here as if mouse is moved off viewport fast, it will keep doing CheckHoveredOverHitProxy for this viewport when it should not.
	bShouldCheckHitProxy = false;
}

/** Moves a perspective camera */
void FEditorViewportClient::MoveViewportPerspectiveCamera( const FVector& InDrag, const FRotator& InRot, bool bDollyCamera )
{
	check( IsPerspective() );

	FVector ViewLocation = GetViewLocation();
	FRotator ViewRotation = GetViewRotation();

	if ( ShouldLockPitch() )
	{
		// Update camera Rotation
		ViewRotation += FRotator( InRot.Pitch, InRot.Yaw, InRot.Roll );

		// normalize to -180 to 180
		ViewRotation.Pitch = FRotator::NormalizeAxis(ViewRotation.Pitch);
		// Make sure its withing  +/- 90 degrees.
		ViewRotation.Pitch = FMath::Clamp( ViewRotation.Pitch, -90.f, 90.f );		
	}
	else
	{
		//when not constraining the pitch (matinee feature) we need to rotate differently to avoid a gimbal lock
		const FRotator PitchRot(InRot.Pitch, 0, 0);
		const FRotator LateralRot(0, InRot.Yaw, InRot.Roll);

		//update lateral rotation
		ViewRotation += LateralRot;

		//update pitch separately using quaternions
		const FQuat ViewQuat = ViewRotation.Quaternion();
		const FQuat PitchQuat = PitchRot.Quaternion();
		const FQuat ResultQuat = ViewQuat * PitchQuat;

		//get our correctly rotated ViewRotation
		ViewRotation = ResultQuat.Rotator();	
	}

	// Update camera Location
	ViewLocation += InDrag;
	
	if( !bDollyCamera )
	{
		const float DistanceToCurrentLookAt = FVector::Dist( GetViewLocation() , GetLookAtLocation() );

		const FQuat CameraOrientation = FQuat::MakeFromEuler( ViewRotation.Euler() );
		FVector Direction = CameraOrientation.RotateVector( FVector(1,0,0) );

		SetLookAtLocation( ViewLocation + Direction * DistanceToCurrentLookAt );
	}

	SetViewLocation( ViewLocation );
	SetViewRotation( ViewRotation );

	PerspectiveCameraMoved();

}

void FEditorViewportClient::EnableCameraLock(bool bEnable)
{
	bCameraLock = bEnable;

	if(bCameraLock)
	{
		SetViewLocation( DefaultOrbitLocation + DefaultOrbitZoom );
		SetViewRotation( DefaultOrbitRotation );
		SetLookAtLocation( DefaultOrbitLookAt );
	}
	else
	{
		ToggleOrbitCamera( false );
	}

	bUsingOrbitCamera = bCameraLock;
}

FCachedJoystickState* FEditorViewportClient::GetJoystickState(const uint32 InControllerID)
{
	FCachedJoystickState* CurrentState = JoystickStateMap.FindRef(InControllerID);
	if (CurrentState == NULL)
	{
		/** Create new joystick state for cached input*/
		CurrentState = new FCachedJoystickState();
		CurrentState->JoystickType = 0;
		JoystickStateMap.Add(InControllerID, CurrentState);
	}

	return CurrentState;
}

void FEditorViewportClient::SetCameraLock()
{
	EnableCameraLock(!bCameraLock);
	Invalidate();
}

bool FEditorViewportClient::IsCameraLocked() const
{
	return bCameraLock;
}

void FEditorViewportClient::SetShowGrid()
{
	DrawHelper.bDrawGrid = !DrawHelper.bDrawGrid;
	if (FEngineAnalytics::IsAvailable())
	{
		FEngineAnalytics::GetProvider().RecordEvent(TEXT("Editor.Usage.StaticMesh.Toolbar"), TEXT("bDrawGrid"), DrawHelper.bDrawGrid ? TEXT("True") : TEXT("False"));
	}
	Invalidate();
}

bool FEditorViewportClient::IsSetShowGridChecked() const
{
	return DrawHelper.bDrawGrid;
}

void FEditorViewportClient::SetShowBounds(bool bShow)
{
	EngineShowFlags.Bounds = bShow;
}

void FEditorViewportClient::ToggleShowBounds()
{
	EngineShowFlags.Bounds = 1 - EngineShowFlags.Bounds;
	if (FEngineAnalytics::IsAvailable())
	{
		FEngineAnalytics::GetProvider().RecordEvent(TEXT("Editor.Usage.StaticMesh.Toolbar"), TEXT("Bounds"), FString::Printf(TEXT("%d"), EngineShowFlags.Bounds));
	}
	Invalidate();
}

bool FEditorViewportClient::IsSetShowBoundsChecked() const
{
	return EngineShowFlags.Bounds;
}

void FEditorViewportClient::SetShowCollision()
{
	EngineShowFlags.Collision = !EngineShowFlags.Collision;
	Invalidate();
}

bool FEditorViewportClient::IsSetShowCollisionChecked() const
{
	return EngineShowFlags.Collision;
}

void FEditorViewportClient::SetRealtimePreview()
{
	SetRealtime(!IsRealtime());
	Invalidate();
}

void FEditorViewportClient::SetViewMode(EViewModeIndex InViewModeIndex)
{
	if (IsPerspective())
	{
		PerspViewModeIndex = InViewModeIndex;
		ApplyViewMode(PerspViewModeIndex, true, EngineShowFlags);
		bForcingUnlitForNewMap = false;
	}
	else
	{
		OrthoViewModeIndex = InViewModeIndex;
		ApplyViewMode(OrthoViewModeIndex, false, EngineShowFlags);
	}

	Invalidate();
}

void FEditorViewportClient::SetViewModes(const EViewModeIndex InPerspViewModeIndex, const EViewModeIndex InOrthoViewModeIndex)
{
	PerspViewModeIndex = InPerspViewModeIndex;
	OrthoViewModeIndex = InOrthoViewModeIndex;

	if (IsPerspective())
	{
		ApplyViewMode(PerspViewModeIndex, true, EngineShowFlags);
	}
	else
	{
		ApplyViewMode(OrthoViewModeIndex, false, EngineShowFlags);
	}

	Invalidate();
}

EViewModeIndex FEditorViewportClient::GetViewMode() const
{
	return (IsPerspective()) ? PerspViewModeIndex : OrthoViewModeIndex;
}

void FEditorViewportClient::Invalidate(bool bInvalidateChildViews, bool bInvalidateHitProxies)
{
	if ( Viewport )
	{
		if ( bInvalidateHitProxies )
		{
			// Invalidate hit proxies and display pixels.
			Viewport->Invalidate();
		}
		else
		{
			// Invalidate only display pixels.
			Viewport->InvalidateDisplay();
		}

		// If this viewport is a view parent . . .
		if ( bInvalidateChildViews &&
			ViewState.GetReference()->IsViewParent() )
		{
			GEditor->InvalidateChildViewports( ViewState.GetReference(), bInvalidateHitProxies );	
		}
	}
}

void FEditorViewportClient::OnJoystickPlugged(const uint32 InControllerID, const uint32 InType, const uint32 bInConnected)
{
	FCachedJoystickState* CurrentState = JoystickStateMap.FindRef(InControllerID);
	//joystick is now disabled, delete if needed
	if (!bInConnected)
	{
		JoystickStateMap.Remove(InControllerID);
		delete CurrentState;
	}
	else
	{
		if (CurrentState == NULL)
		{
			/** Create new joystick state for cached input*/
			CurrentState = new FCachedJoystickState();
			CurrentState->JoystickType = InType;
			JoystickStateMap.Add(InControllerID, CurrentState);
		}
	}
}


void FEditorViewportClient::MouseEnter(FViewport* InViewport,int32 x, int32 y)
{
	ModeTools->MouseEnter(this, Viewport, x, y);

	MouseMove(InViewport, x, y);
}

void FEditorViewportClient::MouseMove(FViewport* InViewport,int32 x, int32 y)
{
	check(IsInGameThread());

	CurrentMousePos = FIntPoint(x, y);

	// Let the current editor mode know about the mouse movement.
	ModeTools->MouseMove(this, Viewport, x, y);
}

void FEditorViewportClient::MouseLeave(FViewport* InViewport)
{
	check(IsInGameThread());

	ModeTools->MouseLeave(this, Viewport);

	CurrentMousePos = FIntPoint(-1, -1);

	FCommonViewportClient::MouseLeave(InViewport);
}

void FEditorViewportClient::CapturedMouseMove( FViewport* InViewport, int32 InMouseX, int32 InMouseY )
{
	UpdateRequiredCursorVisibility();
	ApplyRequiredCursorVisibility();

	// Let the current editor mode know about the mouse movement.
	if (ModeTools->CapturedMouseMove(this, InViewport, InMouseX, InMouseY))
	{
		return;
	}
}

void FEditorViewportClient::OpenScreenshot( FString SourceFilePath )
{
	FPlatformProcess::ExploreFolder( *( FPaths::GetPath( SourceFilePath ) ) );
}

void FEditorViewportClient::TakeScreenshot(FViewport* InViewport, bool bInValidatViewport)
{
	// The old method for taking screenshots does this for us on mousedown, so we do not have
	//	to do this for all situations.
	if( bInValidatViewport )
	{
		// We need to invalidate the viewport in order to generate the correct pixel buffer for picking.
		Invalidate( false, true );
	}

	// Redraw the viewport so we don't end up with clobbered data from other viewports using the same frame buffer.
	InViewport->Draw();

	// Default the result to fail it will be set to  SNotificationItem::CS_Success if saved ok
	SNotificationItem::ECompletionState SaveResultState = SNotificationItem::CS_Fail;
	// The string we will use to tell the user the result of the save
	FText ScreenshotSaveResultText;
	FString HyperLinkString;

	// Read the contents of the viewport into an array.
	TArray<FColor> Bitmap;
	if( InViewport->ReadPixels(Bitmap) )
	{
		check(Bitmap.Num() == InViewport->GetSizeXY().X * InViewport->GetSizeXY().Y);

		// Initialize alpha channel of bitmap
		for (auto& Pixel : Bitmap)
		{
			Pixel.A = 255;
		}

		// Create screenshot folder if not already present.
		if ( IFileManager::Get().MakeDirectory( *FPaths::ScreenShotDir(), true ) )
		{
			// Save the contents of the array to a bitmap file.
			FHighResScreenshotConfig& HighResScreenshotConfig = GetHighResScreenshotConfig();
			HighResScreenshotConfig.SetHDRCapture(false);

			FString ScreenshotSaveName;
			if (FFileHelper::GenerateNextBitmapFilename(FPaths::ScreenShotDir() / TEXT("ScreenShot"), TEXT("png"), ScreenshotSaveName) &&
				HighResScreenshotConfig.SaveImage(ScreenshotSaveName, Bitmap, InViewport->GetSizeXY()))
			{
				// Setup the string with the path and name of the file
				ScreenshotSaveResultText = NSLOCTEXT( "UnrealEd", "ScreenshotSavedAs", "Screenshot capture saved as" );					
				HyperLinkString = FPaths::ConvertRelativePathToFull( ScreenshotSaveName );	
				// Flag success
				SaveResultState = SNotificationItem::CS_Success;
			}
			else
			{
				// Failed to save the bitmap
				ScreenshotSaveResultText = NSLOCTEXT( "UnrealEd", "ScreenshotFailedBitmap", "Screenshot failed, unable to save" );									
			}
		}
		else
		{
			// Failed to make save directory
			ScreenshotSaveResultText = NSLOCTEXT( "UnrealEd", "ScreenshotFailedFolder", "Screenshot capture failed, unable to create save directory (see log)" );					
			UE_LOG(LogEditorViewport, Warning, TEXT("Failed to create directory %s"), *FPaths::ConvertRelativePathToFull(FPaths::ScreenShotDir()));
		}
	}
	else
	{
		// Failed to read the image from the viewport
		ScreenshotSaveResultText = NSLOCTEXT( "UnrealEd", "ScreenshotFailedViewport", "Screenshot failed, unable to read image from viewport" );					
	}

	// Inform the user of the result of the operation
	FNotificationInfo Info( ScreenshotSaveResultText );
	Info.ExpireDuration = 5.0f;
	Info.bUseSuccessFailIcons = false;
	Info.bUseLargeFont = false;
	if ( !HyperLinkString.IsEmpty() )
	{
		Info.Hyperlink = FSimpleDelegate::CreateRaw(this, &FEditorViewportClient::OpenScreenshot, HyperLinkString );
		Info.HyperlinkText = FText::FromString( HyperLinkString );
	}

	TWeakPtr<SNotificationItem> SaveMessagePtr;
	SaveMessagePtr = FSlateNotificationManager::Get().AddNotification(Info);
	SaveMessagePtr.Pin()->SetCompletionState(SaveResultState);
}

/**
 * Implements screenshot capture for editor viewports.
 */
bool FEditorViewportClient::InputTakeScreenshot(FViewport* InViewport, FKey Key, EInputEvent Event)
{
	const bool F9Down = InViewport->KeyState(EKeys::F9);

	// Whether or not we accept the key press
	bool bHandled = false;

	if ( F9Down )
	{
		if ( Key == EKeys::LeftMouseButton )
		{
			if( Event == IE_Pressed )
			{
				// We need to invalidate the viewport in order to generate the correct pixel buffer for picking.
				Invalidate( false, true );
			}
			else if( Event == IE_Released )
			{
				TakeScreenshot(InViewport,false);
			}
			bHandled = true;
		}
	}

	return bHandled;
}

void FEditorViewportClient::TakeHighResScreenShot()
{
	if(Viewport)
	{
		Viewport->TakeHighResScreenShot();
	}
}

void FEditorViewportClient::ProcessScreenShots(FViewport* InViewport)
{
	if (GIsDumpingMovie || FScreenshotRequest::IsScreenshotRequested() || GIsHighResScreenshot)
	{
		// Default capture region is the entire viewport
		FIntRect CaptureRect(0, 0, 0, 0);

		FHighResScreenshotConfig& HighResScreenshotConfig = GetHighResScreenshotConfig();
		bool bCaptureAreaValid = HighResScreenshotConfig.CaptureRegion.Area() > 0;

		// If capture region isn't valid, we need to determine which rectangle to capture from.
		// We need to calculate a proper view rectangle so that we can take into account camera
		// properties, such as it being aspect ratio constrainted
		if (GIsHighResScreenshot && !bCaptureAreaValid)
		{
			FSceneViewFamilyContext ViewFamily(FSceneViewFamily::ConstructionValues(
				InViewport,
				GetScene(),
				EngineShowFlags)
				.SetRealtimeUpdate(IsRealtime()));
			auto* ViewportBak = Viewport;
			Viewport = InViewport;
			FSceneView* View = CalcSceneView(&ViewFamily);
			Viewport = ViewportBak;
			CaptureRect = View->ViewRect;
		}

		FString ScreenShotName = FScreenshotRequest::GetFilename();
		TArray<FColor> Bitmap;
		if (GetViewportScreenShot(InViewport, Bitmap, CaptureRect))
		{
			// Determine the size of the captured viewport data.
			FIntPoint BitmapSize = CaptureRect.Area() > 0 ? CaptureRect.Size() : InViewport->GetSizeXY();
			
			// Determine which region of the captured data we want to save out. If the highres screenshot capture region 
			// is not valid, we want to save out everything in the viewrect that we just grabbed.
			FIntRect SourceRect = FIntRect(0, 0, 0, 0);
			if (GIsHighResScreenshot && bCaptureAreaValid)
			{
				// Highres screenshot capture region is valid, so use that
				SourceRect = HighResScreenshotConfig.CaptureRegion;
			}

			bool bWriteAlpha = false;

			// If this is a high resolution screenshot and we are using the masking feature,
			// Get the results of the mask rendering pass and insert into the alpha channel of the screenshot.
			if (GIsHighResScreenshot && HighResScreenshotConfig.bMaskEnabled)
			{
				bWriteAlpha = HighResScreenshotConfig.MergeMaskIntoAlpha(Bitmap);
			}

			// Clip the bitmap to just the capture region if valid
			if (!SourceRect.IsEmpty())
			{
				FColor* const Data = Bitmap.GetData();
				const int32 OldWidth = BitmapSize.X;
				const int32 OldHeight = BitmapSize.Y;
				const int32 NewWidth = SourceRect.Width();
				const int32 NewHeight = SourceRect.Height();
				const int32 CaptureTopRow = SourceRect.Min.Y;
				const int32 CaptureLeftColumn = SourceRect.Min.X;

				for (int32 Row = 0; Row < NewHeight; Row++)
				{
					FMemory::Memmove(Data + Row * NewWidth, Data + (Row + CaptureTopRow) * OldWidth + CaptureLeftColumn, NewWidth * sizeof(*Data));
				}

				Bitmap.RemoveAt(NewWidth * NewHeight, OldWidth * OldHeight - NewWidth * NewHeight, false);
				BitmapSize = FIntPoint(NewWidth, NewHeight);
			}

			// Set full alpha on the bitmap
			if (!bWriteAlpha)
			{
				for (auto& Pixel : Bitmap)
				{
					Pixel.A = 255;
				}
			}

			// Save the bitmap to disc
			HighResScreenshotConfig.SaveImage(ScreenShotName, Bitmap, BitmapSize);
		}
		
		// Done with the request
		FScreenshotRequest::Reset();

		// Re-enable screen messages - if we are NOT capturing a movie
		GAreScreenMessagesEnabled = GScreenMessagesRestoreState;

		InViewport->InvalidateHitProxy();
	}
}

void FEditorViewportClient::DrawBoundingBox(FBox &Box, FCanvas* InCanvas, const FSceneView* InView, const FViewport* InViewport, const FLinearColor& InColor, const bool bInDrawBracket, const FString &InLabelText)
{
	FVector BoxCenter, BoxExtents;
	Box.GetCenterAndExtents( BoxCenter, BoxExtents );

	// Project center of bounding box onto screen.
	const FVector4 ProjBoxCenter = InView->WorldToScreen(BoxCenter);
		
	// Do nothing if behind camera
	if( ProjBoxCenter.W > 0.f )
	{
		// Project verts of world-space bounding box onto screen and take their bounding box
		const FVector Verts[8] = {	FVector( 1, 1, 1),
			FVector( 1, 1,-1),
			FVector( 1,-1, 1),
			FVector( 1,-1,-1),
			FVector(-1, 1, 1),
			FVector(-1, 1,-1),
			FVector(-1,-1, 1),
			FVector(-1,-1,-1) };

		const int32 HalfX = 0.5f * InViewport->GetSizeXY().X;
		const int32 HalfY = 0.5f * InViewport->GetSizeXY().Y;

		FVector2D ScreenBoxMin(1000000000, 1000000000);
		FVector2D ScreenBoxMax(-1000000000, -1000000000);

		for(int32 j=0; j<8; j++)
		{
			// Project vert into screen space.
			const FVector WorldVert = BoxCenter + (Verts[j]*BoxExtents);
			FVector2D PixelVert;
			if(InView->ScreenToPixel(InView->WorldToScreen(WorldVert),PixelVert))
			{
				// Update screen-space bounding box with with transformed vert.
				ScreenBoxMin.X = FMath::Min<int32>(ScreenBoxMin.X, PixelVert.X);
				ScreenBoxMin.Y = FMath::Min<int32>(ScreenBoxMin.Y, PixelVert.Y);

				ScreenBoxMax.X = FMath::Max<int32>(ScreenBoxMax.X, PixelVert.X);
				ScreenBoxMax.Y = FMath::Max<int32>(ScreenBoxMax.Y, PixelVert.Y);
			}
		}


		FCanvasLineItem LineItem( FVector2D( 0.0f, 0.0f ), FVector2D( 0.0f, 0.0f ) );
		LineItem.SetColor( InColor );
		if( bInDrawBracket )
		{
			// Draw a bracket when considering the non-current level.
			const float DeltaX = ScreenBoxMax.X - ScreenBoxMin.X;
			const float DeltaY = ScreenBoxMax.X - ScreenBoxMin.X;
			const FIntPoint Offset( DeltaX * 0.2f, DeltaY * 0.2f );

			LineItem.Draw( InCanvas, FVector2D(ScreenBoxMin.X, ScreenBoxMin.Y), FVector2D(ScreenBoxMin.X + Offset.X, ScreenBoxMin.Y) );
			LineItem.Draw( InCanvas, FVector2D(ScreenBoxMin.X, ScreenBoxMax.Y), FVector2D(ScreenBoxMin.X + Offset.X, ScreenBoxMax.Y) );

			LineItem.Draw( InCanvas, FVector2D(ScreenBoxMax.X, ScreenBoxMin.Y), FVector2D(ScreenBoxMax.X - Offset.X, ScreenBoxMin.Y) );
			LineItem.Draw( InCanvas, FVector2D(ScreenBoxMax.X, ScreenBoxMax.Y), FVector2D(ScreenBoxMax.X - Offset.X, ScreenBoxMax.Y) );

			LineItem.Draw( InCanvas, FVector2D(ScreenBoxMin.X, ScreenBoxMin.Y), FVector2D(ScreenBoxMin.X, ScreenBoxMin.Y + Offset.Y) );
			LineItem.Draw( InCanvas, FVector2D(ScreenBoxMax.X, ScreenBoxMin.Y), FVector2D(ScreenBoxMax.X, ScreenBoxMin.Y + Offset.Y) );

			LineItem.Draw( InCanvas, FVector2D(ScreenBoxMin.X, ScreenBoxMax.Y), FVector2D(ScreenBoxMin.X, ScreenBoxMax.Y - Offset.Y) );
			LineItem.Draw( InCanvas, FVector2D(ScreenBoxMax.X, ScreenBoxMax.Y), FVector2D(ScreenBoxMax.X, ScreenBoxMax.Y - Offset.Y) );
		}
		else
		{
			// Draw a box when considering the current level.
			LineItem.Draw( InCanvas, FVector2D(ScreenBoxMin.X, ScreenBoxMin.Y), FVector2D(ScreenBoxMin.X, ScreenBoxMax.Y) );
			LineItem.Draw( InCanvas, FVector2D(ScreenBoxMin.X, ScreenBoxMax.Y), FVector2D(ScreenBoxMax.X, ScreenBoxMax.Y) );
			LineItem.Draw( InCanvas, FVector2D(ScreenBoxMax.X, ScreenBoxMax.Y), FVector2D(ScreenBoxMax.X, ScreenBoxMin.Y) );
			LineItem.Draw( InCanvas, FVector2D(ScreenBoxMax.X, ScreenBoxMin.Y), FVector2D(ScreenBoxMin.X, ScreenBoxMin.Y) );
		}


		if (InLabelText.Len() > 0)
		{
			FCanvasTextItem TextItem( FVector2D( ScreenBoxMin.X + ((ScreenBoxMax.X - ScreenBoxMin.X) * 0.5f),ScreenBoxMin.Y), FText::FromString( InLabelText ), GEngine->GetMediumFont(), InColor );
			TextItem.bCentreX = true;
			InCanvas->DrawItem( TextItem );
		}
	}
}

void FEditorViewportClient::DrawActorScreenSpaceBoundingBox( FCanvas* InCanvas, const FSceneView* InView, FViewport* InViewport, AActor* InActor, const FLinearColor& InColor, const bool bInDrawBracket, const FString& InLabelText )
{
	check( InActor != NULL );


	// First check to see if we're dealing with a sprite, otherwise just use the normal bounding box
	UBillboardComponent* Sprite = InActor->FindComponentByClass<UBillboardComponent>();

	FBox ActorBox;
	if( Sprite != NULL )
	{
		ActorBox = Sprite->Bounds.GetBox();
	}
	else
	{
		const bool bNonColliding = true;
		ActorBox = InActor->GetComponentsBoundingBox( bNonColliding );
	}


	// If we didn't get a valid bounding box, just make a little one around the actor location
	if( !ActorBox.IsValid || ActorBox.GetExtent().GetMin() < KINDA_SMALL_NUMBER )
	{
		ActorBox = FBox( InActor->GetActorLocation() - FVector( -20 ), InActor->GetActorLocation() + FVector( 20 ) );
	}

	DrawBoundingBox(ActorBox, InCanvas, InView, InViewport, InColor, bInDrawBracket, InLabelText);
}

void FEditorViewportClient::SetGameView(bool bGameViewEnable)
{
	// backup this state as we want to preserve it
	bool bCompositeEditorPrimitives = EngineShowFlags.CompositeEditorPrimitives;

	// defaults
	FEngineShowFlags GameFlags(ESFIM_Game);
	FEngineShowFlags EditorFlags(ESFIM_Editor);
	{
		// likely we can take the existing state
		if(EngineShowFlags.Game)
		{
			GameFlags = EngineShowFlags;
			EditorFlags = LastEngineShowFlags;
		}
		else if(LastEngineShowFlags.Game)
		{
			GameFlags = LastEngineShowFlags;
			EditorFlags = EngineShowFlags;
		}
	}

	// toggle between the game and engine flags
	if(bGameViewEnable)
	{
		EngineShowFlags = GameFlags;
		LastEngineShowFlags = EditorFlags;
	}
	else
	{
		EngineShowFlags = EditorFlags;
		LastEngineShowFlags = GameFlags;
	}

	// maintain this state
	EngineShowFlags.CompositeEditorPrimitives = bCompositeEditorPrimitives;
	LastEngineShowFlags.CompositeEditorPrimitives = bCompositeEditorPrimitives;

	//reset game engine show flags that may have been turned on by making a selection in game view
	if(bGameViewEnable)
	{
		EngineShowFlags.ModeWidgets = 0;
		EngineShowFlags.Selection = 0;
	}

	EngineShowFlags.SelectionOutline = bGameViewEnable ? false : GetDefault<ULevelEditorViewportSettings>()->bUseSelectionOutline;

	ApplyViewMode(GetViewMode(), IsPerspective(), EngineShowFlags);

	bInGameViewMode = bGameViewEnable;

	Invalidate();
}

FStatUnitData* FEditorViewportClient::GetStatUnitData() const
{
	return &StatUnitData;
}

FStatHitchesData* FEditorViewportClient::GetStatHitchesData() const
{
	return &StatHitchesData;
}

const TArray<FString>* FEditorViewportClient::GetEnabledStats() const
{
	return &EnabledStats;
}

void FEditorViewportClient::SetEnabledStats(const TArray<FString>& InEnabledStats)
{
	EnabledStats = InEnabledStats;
}

bool FEditorViewportClient::IsStatEnabled(const FString& InName) const
{
	return EnabledStats.Contains(InName);
}

////////////////

bool FEditorViewportStats::bInitialized(false);
bool FEditorViewportStats::bUsingCalledThisFrame(false);
FEditorViewportStats::Category FEditorViewportStats::LastUsing(FEditorViewportStats::CAT_MAX);
int32 FEditorViewportStats::DataPoints[FEditorViewportStats::CAT_MAX];

void FEditorViewportStats::Initialize()
{
	if ( !bInitialized )
	{
		bInitialized = true;
		FMemory::Memzero(DataPoints);
	}
}

void FEditorViewportStats::Used(FEditorViewportStats::Category InCategory)
{
	Initialize();
	DataPoints[InCategory] += 1;
}

void FEditorViewportStats::BeginFrame()
{
	Initialize();
	bUsingCalledThisFrame = false;
}

void FEditorViewportStats::Using(Category InCategory)
{
	Initialize();

	bUsingCalledThisFrame = true;

	if ( LastUsing != InCategory )
	{
		LastUsing = InCategory;
		DataPoints[InCategory] += 1;
	}
}

void FEditorViewportStats::NoOpUsing()
{
	Initialize();

	bUsingCalledThisFrame = true;
}

void FEditorViewportStats::EndFrame()
{
	Initialize();

	if ( !bUsingCalledThisFrame )
	{
		LastUsing = FEditorViewportStats::CAT_MAX;
	}
}

void FEditorViewportStats::SendUsageData()
{
	Initialize();

	static_assert(FEditorViewportStats::CAT_MAX == 22, "If the number of categories change you need to add more entries below!");

	TArray<FAnalyticsEventAttribute> PerspectiveUsage;
	PerspectiveUsage.Add(FAnalyticsEventAttribute(FString("Keyboard.WASD"),			DataPoints[FEditorViewportStats::CAT_PERSPECTIVE_KEYBOARD_WASD]));
	PerspectiveUsage.Add(FAnalyticsEventAttribute(FString("Keyboard.UpDown"),		DataPoints[FEditorViewportStats::CAT_PERSPECTIVE_KEYBOARD_UP_DOWN]));
	PerspectiveUsage.Add(FAnalyticsEventAttribute(FString("Keyboard.FovZoom"),		DataPoints[FEditorViewportStats::CAT_PERSPECTIVE_KEYBOARD_FOV_ZOOM]));
	PerspectiveUsage.Add(FAnalyticsEventAttribute(FString("Mouse.Dolly"),			DataPoints[FEditorViewportStats::CAT_PERSPECTIVE_MOUSE_DOLLY]));
	PerspectiveUsage.Add(FAnalyticsEventAttribute(FString("Mouse.Pan"),				DataPoints[FEditorViewportStats::CAT_PERSPECTIVE_MOUSE_PAN]));
	PerspectiveUsage.Add(FAnalyticsEventAttribute(FString("Mouse.Scroll"),			DataPoints[FEditorViewportStats::CAT_PERSPECTIVE_MOUSE_SCROLL]));
	PerspectiveUsage.Add(FAnalyticsEventAttribute(FString("Mouse.Orbit.Rotation"),	DataPoints[FEditorViewportStats::CAT_PERSPECTIVE_MOUSE_ORBIT_ROTATION]));
	PerspectiveUsage.Add(FAnalyticsEventAttribute(FString("Mouse.Orbit.Pan"),		DataPoints[FEditorViewportStats::CAT_PERSPECTIVE_MOUSE_ORBIT_PAN]));
	PerspectiveUsage.Add(FAnalyticsEventAttribute(FString("Mouse.Orbit.Zoom"),		DataPoints[FEditorViewportStats::CAT_PERSPECTIVE_MOUSE_ORBIT_ZOOM]));
	PerspectiveUsage.Add(FAnalyticsEventAttribute(FString("Gesture.Scroll"),		DataPoints[FEditorViewportStats::CAT_PERSPECTIVE_GESTURE_SCROLL]));
	PerspectiveUsage.Add(FAnalyticsEventAttribute(FString("Gesture.Magnify"),		DataPoints[FEditorViewportStats::CAT_PERSPECTIVE_GESTURE_MAGNIFY]));

	TArray<FAnalyticsEventAttribute> OrthographicUsage;
	OrthographicUsage.Add(FAnalyticsEventAttribute(FString("Keyboard.WASD"),		DataPoints[FEditorViewportStats::CAT_ORTHOGRAPHIC_KEYBOARD_WASD]));
	OrthographicUsage.Add(FAnalyticsEventAttribute(FString("Keyboard.UpDown"),		DataPoints[FEditorViewportStats::CAT_ORTHOGRAPHIC_KEYBOARD_UP_DOWN]));
	OrthographicUsage.Add(FAnalyticsEventAttribute(FString("Keyboard.FovZoom"),		DataPoints[FEditorViewportStats::CAT_ORTHOGRAPHIC_KEYBOARD_FOV_ZOOM]));
	OrthographicUsage.Add(FAnalyticsEventAttribute(FString("Mouse.Zoom"),			DataPoints[FEditorViewportStats::CAT_ORTHOGRAPHIC_MOUSE_ZOOM]));
	OrthographicUsage.Add(FAnalyticsEventAttribute(FString("Mouse.Pan"),			DataPoints[FEditorViewportStats::CAT_ORTHOGRAPHIC_MOUSE_PAN]));
	OrthographicUsage.Add(FAnalyticsEventAttribute(FString("Mouse.Scroll"),			DataPoints[FEditorViewportStats::CAT_ORTHOGRAPHIC_MOUSE_SCROLL]));
	OrthographicUsage.Add(FAnalyticsEventAttribute(FString("Mouse.Orbit.Rotation"), DataPoints[FEditorViewportStats::CAT_ORTHOGRAPHIC_MOUSE_ORBIT_ROTATION]));
	OrthographicUsage.Add(FAnalyticsEventAttribute(FString("Mouse.Orbit.Pan"),		DataPoints[FEditorViewportStats::CAT_ORTHOGRAPHIC_MOUSE_ORBIT_PAN]));
	OrthographicUsage.Add(FAnalyticsEventAttribute(FString("Mouse.Orbit.Zoom"),		DataPoints[FEditorViewportStats::CAT_ORTHOGRAPHIC_MOUSE_ORBIT_ZOOM]));
	OrthographicUsage.Add(FAnalyticsEventAttribute(FString("Gesture.Scroll"),		DataPoints[FEditorViewportStats::CAT_ORTHOGRAPHIC_GESTURE_SCROLL]));
	OrthographicUsage.Add(FAnalyticsEventAttribute(FString("Gesture.Magnify"),		DataPoints[FEditorViewportStats::CAT_ORTHOGRAPHIC_GESTURE_MAGNIFY]));

	FEngineAnalytics::GetProvider().RecordEvent(FString("Editor.Usage.Viewport.Perspective"), PerspectiveUsage);
	FEngineAnalytics::GetProvider().RecordEvent(FString("Editor.Usage.Viewport.Orthographic"), OrthographicUsage);

	// Clear all the usage data in case we do it twice.
	FMemory::Memzero(DataPoints);
}


FViewportNavigationCommands::FViewportNavigationCommands()
	: TCommands<FViewportNavigationCommands>(
		"EditorViewportClient", // Context name for fast lookup
		NSLOCTEXT("Contexts", "ViewportNavigation", "Viewport Navigation"), // Localized context name for displaying
		FName(),
		FEditorStyle::GetStyleSetName() // Icon Style Set
	)
{
}

void FViewportNavigationCommands::RegisterCommands()
{
	UI_COMMAND(Forward, "Forward", "Moves the camera Forward", EUserInterfaceActionType::Button, FInputChord(EKeys::W));
	UI_COMMAND(Backward, "Backward", "Moves the camera Backward", EUserInterfaceActionType::Button, FInputChord(EKeys::S));
	UI_COMMAND(Left, "Left", "Moves the camera Left", EUserInterfaceActionType::Button, FInputChord(EKeys::A));
	UI_COMMAND(Right, "Right", "Moves the camera Right", EUserInterfaceActionType::Button, FInputChord(EKeys::D));

	UI_COMMAND(Up, "Up", "Moves the camera Up", EUserInterfaceActionType::Button, FInputChord(EKeys::E));
	UI_COMMAND(Down, "Down", "Moves the camera Down", EUserInterfaceActionType::Button, FInputChord(EKeys::Q));

	UI_COMMAND(FovZoomIn, "FOV Zoom In", "Narrows the camers FOV", EUserInterfaceActionType::Button, FInputChord(EKeys::C));
	UI_COMMAND(FovZoomOut, "FOV Zoom Out", "Widens the camera FOV", EUserInterfaceActionType::Button, FInputChord(EKeys::Z));
}

#undef LOCTEXT_NAMESPACE <|MERGE_RESOLUTION|>--- conflicted
+++ resolved
@@ -662,17 +662,10 @@
 				FPlane(0, 1, 0, 0),
 				FPlane(0, 0, 0, 1));
 
-<<<<<<< HEAD
-		float MinZ = GetNearClipPlane();
-		float MaxZ = MinZ;
-		// Avoid zero ViewFOV's which cause divide by zero's in projection matrix
-		float MatrixFOV = FMath::Max(0.001f, ViewFOV) * (float)PI / 360.0f;
-=======
 			float MinZ = GetNearClipPlane();
 			float MaxZ = MinZ;
 			// Avoid zero ViewFOV's which cause divide by zero's in projection matrix
 			float MatrixFOV = FMath::Max(0.001f, ViewFOV) * (float)PI / 360.0f;
->>>>>>> cce8678d
 
 			if (bConstrainAspectRatio)
 			{
@@ -2178,8 +2171,6 @@
 
 		Widget->SetCurrentAxis( EAxisList::None );
 
-<<<<<<< HEAD
-=======
 		// Force an immediate redraw of the viewport and hit proxy.
 		// The results are required straight away, so it is not sufficient to defer the redraw until the next tick.
 		if (Viewport)
@@ -2210,24 +2201,14 @@
 			}
 		}
 
->>>>>>> cce8678d
 		SetRequiredCursorOverride( false );
 
 		bWidgetAxisControlledByDrag = false;
 
-<<<<<<< HEAD
-		// Update the hovered hit proxy here.  If the user didnt move the mouse
-		// they still need to be able to pick up the gizmo without moving the mouse again
-		Viewport->InvalidateHitProxy();
-		HHitProxy* HitProxy = Viewport->GetHitProxy(CachedMouseX,CachedMouseY);
-
-		CheckHoveredHitProxy(HitProxy);
-=======
  		// Update the hovered hit proxy here.  If the user didnt move the mouse
  		// they still need to be able to pick up the gizmo without moving the mouse again
  		HHitProxy* HitProxy = Viewport->GetHitProxy(CachedMouseX,CachedMouseY);
   		CheckHoveredHitProxy(HitProxy);
->>>>>>> cce8678d
 
 		bIsTracking = false;	
 	}
