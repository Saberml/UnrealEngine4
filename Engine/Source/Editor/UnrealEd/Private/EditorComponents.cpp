// Copyright 1998-2014 Epic Games, Inc. All Rights Reserved.


#include "UnrealEd.h"
#include "MouseDeltaTracker.h"


static TAutoConsoleVariable<int32> CVarEditorNewLevelGrid(
	TEXT("r.Editor.NewLevelGrid"),
	2,
	TEXT("Wether to show the new editor level grid\n")
	TEXT("0: off\n")
	TEXT("1: Analytical Antialiasing\n")
	TEXT("2: Texture based(default)"),
	ECVF_RenderThreadSafe);

static TAutoConsoleVariable<float> CVarEditor2DGridFade(
	TEXT("r.Editor.2DGridFade"),
	0.15f,
	TEXT("Tweak to define the grid rendering in 2D viewports."),
	ECVF_RenderThreadSafe);

static TAutoConsoleVariable<float> CVarEditor2DSnapFade(
	TEXT("r.Editor.2DSnapFade"),
	0.3f,
	TEXT("Tweak to define the grid rendering in 2D viewports."),
	ECVF_RenderThreadSafe);

static TAutoConsoleVariable<float> CVarEditor3DGridFade(
	TEXT("r.Editor.3DGridFade"),
	0.5f,
	TEXT("Tweak to define the grid rendering in 3D viewports."),
	ECVF_RenderThreadSafe);

static TAutoConsoleVariable<float> CVarEditor3DSnapFade(
	TEXT("r.Editor.3DSnapFade"),
	0.35f,
	TEXT("Tweak to define the grid rendering in 3D viewports."),
	ECVF_RenderThreadSafe);

static TAutoConsoleVariable<float> CVarEditor2DSnapMin(
	TEXT("r.Editor.2DSnapMin"),
	0.25f,
	TEXT("Tweak to define the grid rendering in 2D viewports."),
	ECVF_RenderThreadSafe);

static TAutoConsoleVariable<float> CVarEditor2DSnapScale(
	TEXT("r.Editor.2DSnapScale"),
	10.0f,
	TEXT("Tweak to define the grid rendering in 2D viewports."),
	ECVF_RenderThreadSafe);

static bool IsEditorCompositingMSAAEnabled()
{
	bool Ret = false;

	if (GRHIFeatureLevel >= ERHIFeatureLevel::SM5)
	{
		// only supported on SM5 yet
		static const auto CVar = IConsoleManager::Get().FindTConsoleVariableDataInt(TEXT("r.MSAA.CompositingSampleCount"));

		Ret = CVar->GetValueOnGameThread() > 1;
	}

	return Ret;
}

/*------------------------------------------------------------------------------
FGridWidget.
------------------------------------------------------------------------------*/

FGridWidget::FGridWidget()
{
	LevelGridMaterial = (UMaterial*)StaticLoadObject( UMaterial::StaticClass(),NULL,TEXT("/Engine/EditorMaterials/LevelGridMaterial.LevelGridMaterial"),NULL,LOAD_None,NULL );
	LevelGridMaterialInst = UMaterialInstanceDynamic::Create(LevelGridMaterial, NULL);

	LevelGridMaterial2 = (UMaterial*)StaticLoadObject( UMaterial::StaticClass(),NULL,TEXT("/Engine/EditorMaterials/LevelGridMaterial2.LevelGridMaterial2"),NULL,LOAD_None,NULL );
	LevelGridMaterialInst2 = UMaterialInstanceDynamic::Create(LevelGridMaterial2, NULL);
}

void FGridWidget::AddReferencedObjects( FReferenceCollector& Collector )
{
	Collector.AddReferencedObject( LevelGridMaterial );
	Collector.AddReferencedObject( LevelGridMaterialInst );
	Collector.AddReferencedObject( LevelGridMaterial2 );
	Collector.AddReferencedObject( LevelGridMaterialInst2 );
}

static void GetAxisColors(FLinearColor Out[3], bool b3D)
{
	Out[0] = FLinearColor::Red;
	Out[1] = FLinearColor::Green;
	Out[2] = FLinearColor::Blue;

	// less prominent axis lines
	for(int i = 0; i < 3; ++i)
	{
		// darker
		if(b3D)
		{
			Out[i] += FLinearColor(0.2f, 0.2f, 0.2f, 0);
			Out[i] *= 0.1f;
		}
		else
		{
//			Out[i] += FLinearColor(0.5f, 0.5f, 0.5f, 0);
			Out[i] *= 0.5f;
		}
	}
}

void FGridWidget::DrawNewGrid(const FSceneView* View, FPrimitiveDrawInterface* PDI)
{
	if(LevelGridMaterial->IsCompilingOrHadCompileError() || LevelGridMaterial2->IsCompilingOrHadCompileError())
	{
		// The material would appear to be black (because we don't use a MaterialDomain but a UsageFlag - we should change that).
		// Here we rather want to hide it.
		return;
	}

	bool bUseTextureSolution = CVarEditorNewLevelGrid.GetValueOnGameThread() > 1;

	UMaterialInstanceDynamic *MaterialInst = bUseTextureSolution ? LevelGridMaterialInst2 : LevelGridMaterialInst;

	if(!MaterialInst)
	{
		return;
	}

	bool bMSAA = IsEditorCompositingMSAAEnabled();
	bool bIsPerspective = ( View->ViewMatrices.ProjMatrix.M[3][3] < 1.0f );

	// in unreal units
	float SnapGridSize = GEditor->GetGridSize();

	// not used yet
	const bool bSnapEnabled = GetDefault<ULevelEditorViewportSettings>()->GridEnabled;

	float SnapAlphaMultiplier = 1.0f;

	// to get a light grid in a black level but use a high opacity value to be able to see it in a bright level
	static float Darken = 0.11f;

	if(bIsPerspective)
	{
		MaterialInst->SetVectorParameterValue("GridColor", FLinearColor(0.6f * Darken, 0.6f * Darken, 0.6f * Darken, CVarEditor3DGridFade.GetValueOnGameThread()));
		MaterialInst->SetVectorParameterValue("SnapColor", FLinearColor(0.5f, 0.0f, 0.0f, SnapAlphaMultiplier * CVarEditor3DSnapFade.GetValueOnGameThread()));
	}
	else
	{
		MaterialInst->SetVectorParameterValue("GridColor", FLinearColor(0.6f * Darken, 0.6f * Darken, 0.6f * Darken, CVarEditor2DGridFade.GetValueOnGameThread()));
		MaterialInst->SetVectorParameterValue("SnapColor", FLinearColor(0.5f, 0.0f, 0.0f, SnapAlphaMultiplier * CVarEditor2DSnapFade.GetValueOnGameThread()));
	}

	// true:1m, false:1dm ios smallest grid size
	bool bLarger1mGrid = true;

	const int Exponent = 10;

	// 2 is the default so we need to set it
	MaterialInst->SetScalarParameterValue("Exponent", (float)Exponent);

	// without MSAA we need the grid to be more see through so lines behind it can be recognized
	MaterialInst->SetScalarParameterValue("AlphaBias", bMSAA ? 0.0f : 0.05f);

	// grid for size
	float GridSplit = 0.5f;
	// red dots to visualize the snap
	float SnapSplit = 0.075f;

	float WorldToUVScale = 0.001f;

	if(bLarger1mGrid)
	{
		WorldToUVScale *= 0.1f;
		GridSplit *= 0.1f;
	}

	// in 2D all grid lines are same size in world space (they are at different scale so we need to adjust here)
	FLinearColor GridSplitTriple(GridSplit * 0.01f, GridSplit * 0.1f, GridSplit);

	if(bIsPerspective)
	{
		// largest grid lines
		GridSplitTriple.R *= 8.0f;
		// medium grid lines
		GridSplitTriple.G *= 3.0f;
		// fine grid lines
		GridSplitTriple.B *= 1.0f;
	}

	if(!bIsPerspective)
	{
		// screenspace size looks better in 2d

		float ScaleX = View->ViewMatrices.ProjMatrix.M[0][0] * View->ViewRect.Width();
		float ScaleY = View->ViewMatrices.ProjMatrix.M[1][1] * View->ViewRect.Height();

		float Scale = FMath::Min(ScaleX, ScaleY);

		float GridScale = CVarEditor2DSnapScale.GetValueOnGameThread();
		float GridMin = CVarEditor2DSnapMin.GetValueOnGameThread();

		// we need to account for a larger grids setting
		SnapSplit = 1.25f * FMath::Min(GridScale / SnapGridSize / Scale, GridMin);

		// hack test
		GridSplitTriple.R = 0.25f * FMath::Min(GridScale / 100 / Scale * 0.01f, GridMin);
		GridSplitTriple.G = 0.25f * FMath::Min(GridScale / 100 / Scale * 0.1f, GridMin);
		GridSplitTriple.B = 0.25f * FMath::Min(GridScale / 100 / Scale, GridMin);
	}

	float SnapTile = (1.0f / WorldToUVScale) / FMath::Max(1.0f, SnapGridSize);

	MaterialInst->SetVectorParameterValue("GridSplit", GridSplitTriple);
	MaterialInst->SetScalarParameterValue("SnapSplit", SnapSplit);
	MaterialInst->SetScalarParameterValue("SnapTile", SnapTile);

	FMatrix ObjectToWorld = FMatrix::Identity;

	FVector CameraPos = View->ViewMatrices.ViewOrigin;

	FVector2D UVCameraPos = FVector2D(CameraPos.X, CameraPos.Y);

	ObjectToWorld.SetOrigin(FVector(CameraPos.X, CameraPos.Y, 0));

	FLinearColor AxisColors[3];
	GetAxisColors(AxisColors, true);

	FLinearColor UAxisColor = AxisColors[1];
	FLinearColor VAxisColor = AxisColors[0];

	if(!bIsPerspective)
	{
		float FarZ = 100000.0f;

		if(View->ViewMatrices.ViewMatrix.M[1][1] == -1.f )		// Top
		{
			ObjectToWorld.SetOrigin(FVector(CameraPos.X, CameraPos.Y, -FarZ));
		}
		if(View->ViewMatrices.ViewMatrix.M[1][2] == -1.f )		// Front
		{
			UVCameraPos = FVector2D(CameraPos.Z, CameraPos.X);
			ObjectToWorld.SetAxis(0, FVector(0,0,1));
			ObjectToWorld.SetAxis(1, FVector(1,0,0));
			ObjectToWorld.SetAxis(2, FVector(0,1,0));
			ObjectToWorld.SetOrigin(FVector(CameraPos.X, -FarZ, CameraPos.Z));
			UAxisColor = AxisColors[0];
			VAxisColor = AxisColors[2];
		}
		else if(View->ViewMatrices.ViewMatrix.M[1][0] == 1.f )		// Side
		{
			UVCameraPos = FVector2D(CameraPos.Y, CameraPos.Z);
			ObjectToWorld.SetAxis(0, FVector(0,1,0));
			ObjectToWorld.SetAxis(1, FVector(0,0,1));
			ObjectToWorld.SetAxis(2, FVector(1,0,0));
			ObjectToWorld.SetOrigin(FVector(FarZ, CameraPos.Y, CameraPos.Z));
			UAxisColor = AxisColors[2];
			VAxisColor = AxisColors[1];
		}
	}
	
	MaterialInst->SetVectorParameterValue("UAxisColor", UAxisColor);
	MaterialInst->SetVectorParameterValue("VAxisColor", VAxisColor);

	// We don't want to affect the mouse interaction.
	PDI->SetHitProxy(0);

	// good enough to avoid the AMD artifacts, horizon still appears to be a line
	float Radii = 100000;

	if(bIsPerspective)
	{
		// the higher we get the larger we make the geometry to give the illusion of an infinite grid while maintains the precision nearby
		Radii *= FMath::Max( 1.0f, FMath::Abs(CameraPos.Z) / 1000.0f );
	}
	else
	{
		float ScaleX = View->ViewMatrices.ProjMatrix.M[0][0];
		float ScaleY = View->ViewMatrices.ProjMatrix.M[1][1];

		float Scale = FMath::Min(ScaleX, ScaleY);

		Scale *= View->ViewRect.Width();

		// We render a larger grid if we are zoomed out more (good precision at any scale)
		Radii *= 1.0f / Scale;
	}

	FVector2D UVMid = UVCameraPos * WorldToUVScale;
	float UVRadi = Radii * WorldToUVScale;

	FVector2D UVMin = UVMid + FVector2D(-UVRadi, -UVRadi);
	FVector2D UVMax = UVMid + FVector2D(UVRadi, UVRadi);

	// vertex pos is in -1..1 range
	DrawPlane10x10(PDI, ObjectToWorld, Radii, UVMin, UVMax, MaterialInst->GetRenderProxy(false), SDPG_World );
}


/*------------------------------------------------------------------------------
FEditorCommonDrawHelper.
------------------------------------------------------------------------------*/
FEditorCommonDrawHelper::FEditorCommonDrawHelper()
	: GridWidget(0)
{
	bDrawGrid = true;
	bDrawPivot = true;
	bDrawBaseInfo = true;
	AxesLineThickness = 0.f;

	GridColorAxis = FColor(70, 70, 70);
	GridColorMajor = FColor(40, 40, 40);
	GridColorMinor = FColor(20, 20, 20);

	PerspectiveGridSize = HALF_WORLD_MAX1;
	NumCells = 64;

	bDrawWorldBox = false;
	bDrawKillZ = false;

	PivotColor = FColor(255,0,0);
	PivotSize = 0.02f;

	BaseBoxColor = FColor(0,255,0);

	DepthPriorityGroup=SDPG_World;

	GridDepthBias = 0.000001;
}

FEditorCommonDrawHelper::~FEditorCommonDrawHelper()
{
	delete GridWidget;
}

void FEditorCommonDrawHelper::Draw(const FSceneView* View,class FPrimitiveDrawInterface* PDI)
{
	if( !PDI->IsHitTesting() )
	{
		if(bDrawBaseInfo)
		{
			DrawBaseInfo(View, PDI);
		}

		// Only draw the pivot if an actor is selected
		if( bDrawPivot && GEditor->GetSelectedActors()->CountSelections<AActor>() > 0 && View->Family->EngineShowFlags.Pivot )
		{
			DrawPivot(View, PDI);
		}

		if( View->Family->EngineShowFlags.Grid && bDrawGrid)
		{
			bool bShouldUseNewLevelGrid = CVarEditorNewLevelGrid.GetValueOnGameThread() != 0;

			if(!View->IsPerspectiveProjection())
			{
				// 3D looks better with the old grid (no thick lines)
				bShouldUseNewLevelGrid = false;
			}

			if(bShouldUseNewLevelGrid)
			{
				if(!GridWidget)
				{
					// defer creation to avoid GC issues
					GridWidget = new FGridWidget;
				}

				GridWidget->DrawNewGrid(View, PDI);
			}
			else
			{
				DrawOldGrid(View, PDI);
			}
		}
	}
}

/** Draw green lines to indicate what the selected actor(s) are based on. */
void FEditorCommonDrawHelper::DrawBaseInfo(const FSceneView* View,FPrimitiveDrawInterface* PDI)
{
// @todo UE4 - reimplement with new component attachment system
}

void FEditorCommonDrawHelper::DrawOldGrid(const FSceneView* View,FPrimitiveDrawInterface* PDI)
{
	ESceneDepthPriorityGroup eDPG = (ESceneDepthPriorityGroup)DepthPriorityGroup;

	bool bIsPerspective = ( View->ViewMatrices.ProjMatrix.M[3][3] < 1.0f );

	// Draw 3D perspective grid
	if( bIsPerspective)
	{
		// @todo: Persp grid should be changed to be adaptive and use same settings as ortho grid, including grid interval!
		const int32 RangeInCells = NumCells / 2;
		const int32 MajorLineInterval = NumCells / 8;

		const int32 NumLines = NumCells + 1;
		const int32 AxesIndex = NumCells / 2;
		for( int32 LineIndex = 0; LineIndex < NumLines; ++LineIndex )
		{
			bool bIsMajorLine = ( ( LineIndex - RangeInCells ) % MajorLineInterval ) == 0;

			FVector A,B;
			A.X=(PerspectiveGridSize/4.f)*(-1.0+2.0*LineIndex/NumCells);	B.X=A.X;

			A.Y=(PerspectiveGridSize/4.f);		B.Y=-(PerspectiveGridSize/4.f);
			A.Z=0.0;							B.Z=0.0;

			FColor LineColor;
			float LineThickness = 0.f;

			if ( LineIndex==AxesIndex )
			{
				LineColor = GridColorAxis;
				LineThickness = AxesLineThickness;
			}
			else if ( bIsMajorLine )
			{
				LineColor = GridColorMajor;
			}
			else
			{
				LineColor = GridColorMinor;
			}

			PDI->DrawLine(A,B,LineColor,eDPG, LineThickness, GridDepthBias);

			A.Y=A.X;							B.Y=B.X;
			A.X=(PerspectiveGridSize/4.f);		B.X=-(PerspectiveGridSize/4.f);
			PDI->DrawLine(A,B,LineColor,eDPG, LineThickness, GridDepthBias);
		}
	}
	// Draw ortho grid.
	else
	{
		const bool bIsOrthoXY = ( FMath::Abs(View->ViewMatrices.ViewMatrix.M[2][2]) > 0.0f );
		const bool bIsOrthoXZ = ( FMath::Abs(View->ViewMatrices.ViewMatrix.M[1][2]) > 0.0f );
		const bool bIsOrthoYZ = ( FMath::Abs(View->ViewMatrices.ViewMatrix.M[0][2]) > 0.0f );

		FLinearColor AxisColors[3];
		GetAxisColors(AxisColors, false);

		if( bIsOrthoXY )
		{
			FVector StartY( 0.0f, +HALF_WORLD_MAX1, -HALF_WORLD_MAX );
			FVector EndY( 0.0f, -HALF_WORLD_MAX1, -HALF_WORLD_MAX );
			FVector StartX( +HALF_WORLD_MAX1, 0.0f, -HALF_WORLD_MAX );
			FVector EndX( -HALF_WORLD_MAX1, 0.0f, -HALF_WORLD_MAX );
			DrawGridSection( GEditor->GetGridSize(), &StartY, &EndY, &StartY.X, &EndY.X, 0, View, PDI);
			DrawGridSection( GEditor->GetGridSize(), &StartX, &EndX, &StartX.Y, &EndX.Y, 1, View, PDI);
			DrawOriginAxisLine( &StartY, &EndY, &StartY.X, &EndY.X, View, PDI, AxisColors[1] );
			DrawOriginAxisLine( &StartX, &EndX, &StartX.Y, &EndX.Y, View, PDI, AxisColors[0] );
		}
		else if( bIsOrthoXZ )
		{
			FVector StartZ( 0.0f, -HALF_WORLD_MAX, +HALF_WORLD_MAX1 );
			FVector EndZ( 0.0f, -HALF_WORLD_MAX, -HALF_WORLD_MAX1 );
			FVector StartX( +HALF_WORLD_MAX1, -HALF_WORLD_MAX, 0.0f );
			FVector EndX( -HALF_WORLD_MAX1, -HALF_WORLD_MAX, 0.0f );
			DrawGridSection( GEditor->GetGridSize(), &StartZ, &EndZ, &StartZ.X, &EndZ.X, 0, View, PDI);
			DrawGridSection( GEditor->GetGridSize(), &StartX, &EndX, &StartX.Z, &EndX.Z, 2, View, PDI);
			DrawOriginAxisLine( &StartZ, &EndZ, &StartZ.X, &EndZ.X, View, PDI, AxisColors[2] );
			DrawOriginAxisLine( &StartX, &EndX, &StartX.Z, &EndX.Z, View, PDI, AxisColors[0] );
		}
		else if( bIsOrthoYZ )
		{
			FVector StartZ( +HALF_WORLD_MAX, 0.0f, +HALF_WORLD_MAX1 );
			FVector EndZ( +HALF_WORLD_MAX, 0.0f, -HALF_WORLD_MAX1 );
			FVector StartY( +HALF_WORLD_MAX, +HALF_WORLD_MAX1, 0.0f );
			FVector EndY( +HALF_WORLD_MAX, -HALF_WORLD_MAX1, 0.0f );
			DrawGridSection( GEditor->GetGridSize(), &StartZ, &EndZ, &StartZ.Y, &EndZ.Y, 1, View, PDI);
			DrawGridSection( GEditor->GetGridSize(), &StartY, &EndY, &StartY.Z, &EndY.Z, 2, View, PDI);
			DrawOriginAxisLine( &StartZ, &EndZ, &StartZ.Y, &EndZ.Y, View, PDI, AxisColors[2] );
			DrawOriginAxisLine( &StartY, &EndY, &StartY.Z, &EndY.Z, View, PDI, AxisColors[1] );
		}

		if( bDrawKillZ && ( bIsOrthoXZ || bIsOrthoYZ ) && GWorld->GetWorldSettings()->bEnableWorldBoundsChecks )
		{
			float KillZ = GWorld->GetWorldSettings()->KillZ;

			PDI->DrawLine( FVector(-HALF_WORLD_MAX,0,KillZ), FVector(HALF_WORLD_MAX,0,KillZ), FColor(255,0,0), SDPG_Foreground );
			PDI->DrawLine( FVector(0,-HALF_WORLD_MAX,KillZ), FVector(0,HALF_WORLD_MAX,KillZ), FColor(255,0,0), SDPG_Foreground );
		}
	}

	// Draw orthogonal worldframe.
	if(bDrawWorldBox)
	{
		DrawWireBox(PDI, FBox( FVector(-HALF_WORLD_MAX1,-HALF_WORLD_MAX1,-HALF_WORLD_MAX1),FVector(HALF_WORLD_MAX1,HALF_WORLD_MAX1,HALF_WORLD_MAX1) ), GEngine->C_WorldBox, eDPG );
	}
}


void FEditorCommonDrawHelper::DrawGridSection(float ViewportGridY,FVector* A,FVector* B,float* AX,float* BX,int32 Axis,const FSceneView* View,FPrimitiveDrawInterface* PDI )
{
	if( ViewportGridY == 0 )
	{
		// Don't draw zero-size grid
		return;
	}

	// todo
	static int32 Exponent = GEditor->IsGridSizePowerOfTwo() ? 8 : 10;
<<<<<<< HEAD

	const FMatrix InvViewProjMatrix = View->ViewMatrices.ProjMatrix.Inverse() * View->ViewMatrices.ViewMatrix.Inverse();
	int32 FirstLine = FMath::Trunc(InvViewProjMatrix.TransformPosition(FVector(-1,-1,0.5f)).Component(Axis) / ViewportGridY);
	int32 LastLine = FMath::Trunc(InvViewProjMatrix.TransformPosition(FVector(+1,+1,0.5f)).Component(Axis) / ViewportGridY);
	if( FirstLine > LastLine )
	{
		Exchange(FirstLine,LastLine);
	}
=======
>>>>>>> ed5a1010

	const float SizeX = View->ViewRect.Width();
	const float Zoom = (1.0f / View->ViewMatrices.ProjMatrix.M[0][0]) * 2.0f / SizeX;
	const float Dist = SizeX * Zoom / ViewportGridY;

	// when the grid fades
	static float Tweak = 4.0f;

	float IncValue = FMath::LogX(Exponent, Dist / (float)(SizeX / Tweak));
	int32 IncScale = 1;

	for(float x = 0; x < IncValue; ++x)
	{
		IncScale *= Exponent;
	}

	if (IncScale == 0)
	{
		// Prevent divide by zero
		return;
	}

	// 0 excluded for hard transitions .. 0.5f for very soft transitions
	const float TransitionRegion = 0.5f;

	const float InvTransitionRegion = 1.0f / TransitionRegion;
	float Fract = IncValue - floorf(IncValue);
	float AlphaA = FMath::Clamp(Fract * InvTransitionRegion, 0.0f, 1.0f);
	float AlphaB = FMath::Clamp(InvTransitionRegion - Fract * InvTransitionRegion, 0.0f, 1.0f);

	if(IncValue < -0.5f)
	{
		// no fade in magnification case
		AlphaA = 1.0f;
		AlphaB = 1.0f;
	}

	const int32 MajorLineInterval = GEditor->GetGridInterval();

	const FLinearColor Background = View->BackgroundColor;

	FLinearColor MajorColor = FMath::Lerp(Background, FLinearColor::White, 0.05f);
	FLinearColor MinorColor = FMath::Lerp(Background, FLinearColor::White, 0.02f);

	const FMatrix InvViewProjMatrix = View->ViewMatrices.ProjMatrix.Inverse() * View->ViewMatrices.ViewMatrix.Inverse();
	int32 FirstLine = FMath::TruncToInt(InvViewProjMatrix.TransformPosition(FVector(-1, -1, 0.5f)).Component(Axis) / ViewportGridY);
	int32 LastLine = FMath::TruncToInt(InvViewProjMatrix.TransformPosition(FVector(+1, +1, 0.5f)).Component(Axis) / ViewportGridY);
	if (FirstLine > LastLine)
	{
		Exchange(FirstLine, LastLine);
	}

	// Draw major and minor grid lines
	const int32 FirstLineClamped = FMath::Max<int32>(FirstLine - 1,-HALF_WORLD_MAX/ViewportGridY) / IncScale;
	const int32 LastLineClamped = FMath::Min<int32>(LastLine + 1, +HALF_WORLD_MAX/ViewportGridY) / IncScale;
	for( int32 LineIndex = FirstLineClamped; LineIndex <= LastLineClamped; ++LineIndex )
	{
		*AX = FPlatformMath::TruncToFloat(LineIndex * ViewportGridY) * IncScale;
		*BX = FPlatformMath::TruncToFloat(LineIndex * ViewportGridY) * IncScale;

		// Only minor lines fade out with ortho zoom distance.  Origin lines and major lines are drawn
		// at 100% opacity, but with a brighter value
		const bool bIsMajorLine = (LineIndex % MajorLineInterval) == 0;

		{
			// Don't bother drawing the world origin line.  We'll do that later.
			const bool bIsOriginLine = ( LineIndex == 0 );
			if( !bIsOriginLine )
			{
				FLinearColor Color;
				if( bIsMajorLine )
				{
					Color = FMath::Lerp( Background, MajorColor, AlphaA );
				}
				else
				{
					Color = FMath::Lerp( Background, MinorColor, AlphaB );
				}

				PDI->DrawLine(*A,*B,Color,SDPG_World);
			}
		}
	}
}


void FEditorCommonDrawHelper::DrawOriginAxisLine(FVector* A,FVector* B,float* AX,float* BX,const FSceneView* View,FPrimitiveDrawInterface* PDI, const FLinearColor& Color)
{
	// Draw world origin lines.  We draw these last so they appear on top of the other lines.
	*AX = 0;
	*BX = 0;

	PDI->DrawLine(*A,*B,FLinearColor(Color.Quantize()),SDPG_World);
}


void FEditorCommonDrawHelper::DrawPivot(const FSceneView* View,FPrimitiveDrawInterface* PDI)
{
	const FMatrix CameraToWorld = View->ViewMatrices.ViewMatrix.Inverse();

	const FVector PivLoc = GEditorModeTools().SnappedLocation;

	const float ZoomFactor = FMath::Min<float>(View->ViewMatrices.ProjMatrix.M[0][0], View->ViewMatrices.ProjMatrix.M[1][1]);
	const float WidgetRadius = View->ViewMatrices.ProjMatrix.TransformPosition(PivLoc).W * (PivotSize / ZoomFactor);

	const FVector CamX = CameraToWorld.TransformVector( FVector(1,0,0) );
	const FVector CamY = CameraToWorld.TransformVector( FVector(0,1,0) );


	PDI->DrawLine( PivLoc - (WidgetRadius*CamX), PivLoc + (WidgetRadius*CamX), PivotColor, SDPG_Foreground );
	PDI->DrawLine( PivLoc - (WidgetRadius*CamY), PivLoc + (WidgetRadius*CamY), PivotColor, SDPG_Foreground );
}<|MERGE_RESOLUTION|>--- conflicted
+++ resolved
@@ -503,17 +503,6 @@
 
 	// todo
 	static int32 Exponent = GEditor->IsGridSizePowerOfTwo() ? 8 : 10;
-<<<<<<< HEAD
-
-	const FMatrix InvViewProjMatrix = View->ViewMatrices.ProjMatrix.Inverse() * View->ViewMatrices.ViewMatrix.Inverse();
-	int32 FirstLine = FMath::Trunc(InvViewProjMatrix.TransformPosition(FVector(-1,-1,0.5f)).Component(Axis) / ViewportGridY);
-	int32 LastLine = FMath::Trunc(InvViewProjMatrix.TransformPosition(FVector(+1,+1,0.5f)).Component(Axis) / ViewportGridY);
-	if( FirstLine > LastLine )
-	{
-		Exchange(FirstLine,LastLine);
-	}
-=======
->>>>>>> ed5a1010
 
 	const float SizeX = View->ViewRect.Width();
 	const float Zoom = (1.0f / View->ViewMatrices.ProjMatrix.M[0][0]) * 2.0f / SizeX;
