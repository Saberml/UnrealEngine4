// Copyright 1998-2016 Epic Games, Inc. All Rights Reserved.

#include "UnrealEd.h"
#include "SoundDefinitions.h"
#include "LevelUtils.h"
#include "BusyCursor.h"
#include "ScopedTransaction.h"
#include "Database.h"
#include "PackageTools.h"
#include "Runtime/Engine/Public/Slate/SceneViewport.h"
#include "BlueprintUtilities.h"
#include "Kismet2/KismetEditorUtilities.h"
#include "Kismet2/BlueprintEditorUtils.h"
#include "Editor/LevelEditor/Public/LevelEditor.h"
#include "Editor/LevelEditor/Public/SLevelViewport.h"
#include "Toolkits/AssetEditorManager.h"
#include "Toolkits/ToolkitManager.h"
#include "BlueprintEditorModule.h"
#include "TargetPlatform.h"
#include "MainFrame.h"
#include "MessageLog.h"
#include "UObjectToken.h"
#include "MapErrors.h"
#include "LauncherServices.h"
#include "ISettingsModule.h"
#include "TargetDeviceServices.h"
#include "GameProjectGenerationModule.h"
#include "SourceCodeNavigation.h"
#include "PhysicsPublic.h"
#include "Runtime/Analytics/Analytics/Public/Interfaces/IAnalyticsProvider.h"
#include "EngineAnalytics.h"
#include "Engine/GameInstance.h"
#include "EditorAnalytics.h"
#include "Runtime/Engine/Classes/Engine/UserInterfaceSettings.h"
#include "Runtime/Engine/Classes/Engine/RendererSettings.h"
#include "SScissorRectBox.h"
#include "Online.h"
#include "OnlineSubsystemUtils.h"
#include "SNotificationList.h"
#include "SGameLayerManager.h"
#include "NotificationManager.h"
#include "Engine/Selection.h"
#include "TimerManager.h"
#include "AI/Navigation/NavigationSystem.h"

#include "Runtime/HeadMountedDisplay/Public/HeadMountedDisplay.h"
#include "Components/AudioComponent.h"
#include "Engine/Note.h"
#include "UnrealEngine.h"
#include "GameFramework/GameMode.h"
#include "Engine/NavigationObjectBase.h"
#include "GameFramework/PlayerController.h"
#include "GameFramework/PlayerStart.h"
#include "GameFramework/PlayerState.h"
#include "GameFramework/WorldSettings.h"
#include "Engine/LevelStreaming.h"
#include "Engine/LocalPlayer.h"
#include "Components/ModelComponent.h"
#include "EngineUtils.h"
#include "GameMapsSettings.h"
#include "GameFramework/Pawn.h"
#include "GameDelegates.h"
#include "GeneralProjectSettings.h"

DEFINE_LOG_CATEGORY_STATIC(LogPlayLevel, Log, All);
DEFINE_LOG_CATEGORY_STATIC(LogHMD, Log, All);

#define LOCTEXT_NAMESPACE "PlayLevel"

const static FName NAME_CategoryPIE("PIE");

// This class listens to output log messages, and forwards warnings and errors to the message log
class FOutputLogErrorsToMessageLogProxy : public FOutputDevice
{
public:
	FOutputLogErrorsToMessageLogProxy()
	{
		GLog->AddOutputDevice(this);
	}

	~FOutputLogErrorsToMessageLogProxy()
	{
		GLog->RemoveOutputDevice(this);
	}

	// FOutputDevice interface
	virtual void Serialize(const TCHAR* V, ELogVerbosity::Type Verbosity, const class FName& Category) override
	{
		//@TODO: Remove IsInGameThread() once the message log is thread safe
		if ((Verbosity <= ELogVerbosity::Warning) && IsInGameThread())
		{
			const FText Message = FText::Format(LOCTEXT("OutputLogToMessageLog", "{0}: {1}"), FText::FromName(Category), FText::AsCultureInvariant(FString(V)));

			switch (Verbosity)
			{
			case ELogVerbosity::Warning:
				FMessageLog(NAME_CategoryPIE).SuppressLoggingToOutputLog(true).Warning(Message);
				break;
			case ELogVerbosity::Error:
				FMessageLog(NAME_CategoryPIE).SuppressLoggingToOutputLog(true).Error(Message);
				break;
			case ELogVerbosity::Fatal:
				FMessageLog(NAME_CategoryPIE).SuppressLoggingToOutputLog(true).CriticalError(Message);
				break;
			}
		}
	}
	// End of FOutputDevice interface
};

void UEditorEngine::EndPlayMap()
{
	// Monitoring when PIE corrupts references between the World and the PIE generated World for UE-20486
	{
		TArray<ULevel*> Levels = EditorWorld->GetLevels();

		for (ULevel* Level : Levels)
		{
			TArray<UBlueprint*> LevelBlueprints = Level->GetLevelBlueprints();

			if (LevelBlueprints.Num() > 0)
			{
				UBlueprint* LevelScriptBlueprint = LevelBlueprints[0];
				if (LevelScriptBlueprint && LevelScriptBlueprint->GeneratedClass && LevelScriptBlueprint->GeneratedClass->ClassGeneratedBy)
				{
					UE_LOG(LogBlueprintUserMessages, Log, TEXT("Early EndPlayMap Detection: Level '%s' has LevelScriptBlueprint '%s' with GeneratedClass '%s' with ClassGeneratedBy '%s'"), *Level->GetPathName(), *LevelScriptBlueprint->GetPathName(), *LevelScriptBlueprint->GeneratedClass->GetPathName(), *LevelScriptBlueprint->GeneratedClass->ClassGeneratedBy->GetPathName());
				}
				else if (LevelScriptBlueprint && LevelScriptBlueprint->GeneratedClass)
				{
					UE_LOG(LogBlueprintUserMessages, Log, TEXT("Early EndPlayMap Detection: Level '%s' has LevelScriptBlueprint '%s' with GeneratedClass '%s'"), *Level->GetPathName(), *LevelScriptBlueprint->GetPathName(), *LevelScriptBlueprint->GeneratedClass->GetPathName());
				}
				else if (LevelScriptBlueprint)
				{
					UE_LOG(LogBlueprintUserMessages, Log, TEXT("Early EndPlayMap Detection: Level '%s' has LevelScriptBlueprint '%s'"), *Level->GetPathName(), *LevelScriptBlueprint->GetPathName());
				}
			}
		}
	}

	if (GEngine->HMDDevice.IsValid())
	{
		GEngine->HMDDevice->OnEndPlay();
	}

	// Matinee must be closed before PIE can stop - matinee during PIE will be editing a PIE-world actor
	if( GLevelEditorModeTools().IsModeActive(FBuiltinEditorModes::EM_InterpEdit) )
	{
		FMessageDialog::Open( EAppMsgType::Ok, NSLOCTEXT("UnrealEd", "PIENeedsToCloseMatineeMessage", "Closing 'Play in Editor' must close UnrealMatinee.") );
		GLevelEditorModeTools().DeactivateMode( FBuiltinEditorModes::EM_InterpEdit );
	}

	EndPlayOnLocalPc();

	const FScopedBusyCursor BusyCursor;
	check(PlayWorld);

	// Enable screensavers when ending PIE.
	EnableScreenSaver( true );

	// Make a list of all the actors that should be selected
	TArray<UObject *> SelectedActors;
	if ( ActorsThatWereSelected.Num() > 0 )
	{
		for ( int32 ActorIndex = 0; ActorIndex < ActorsThatWereSelected.Num(); ++ActorIndex )
		{
			TWeakObjectPtr<AActor> Actor = ActorsThatWereSelected[ ActorIndex ].Get();
			if (Actor.IsValid())
			{
				SelectedActors.Add( Actor.Get() );
			}
		}
		ActorsThatWereSelected.Empty();
	}
	else
	{
		for ( FSelectionIterator It( GetSelectedActorIterator() ); It; ++It )
		{
			AActor* Actor = static_cast<AActor*>( *It );
			if (Actor)
			{
				checkSlow( Actor->IsA(AActor::StaticClass()) );

				AActor* EditorActor = EditorUtilities::GetEditorWorldCounterpartActor(Actor);
				if (EditorActor)
				{
					SelectedActors.Add( EditorActor );
				}
			}
		}
	}

	// Deselect all objects, to avoid problems caused by property windows still displaying
	// properties for an object that gets garbage collected during the PIE clean-up phase.
	GEditor->SelectNone( true, true, false );
	GetSelectedActors()->DeselectAll();
	GetSelectedObjects()->DeselectAll();
	GetSelectedComponents()->DeselectAll();

	// For every actor that was selected previously, make sure it's editor equivalent is selected
	for ( int32 ActorIndex = 0; ActorIndex < SelectedActors.Num(); ++ActorIndex )
	{
		AActor* Actor = Cast<AActor>( SelectedActors[ ActorIndex ] );
		if (Actor)
		{
			SelectActor( Actor, true, false );
		}
	}

	// let the editor know
	FEditorDelegates::EndPIE.Broadcast(bIsSimulatingInEditor);

	// clean up any previous Play From Here sessions
	if ( GameViewport != NULL && GameViewport->Viewport != NULL )
	{
		// Remove close handler binding
		GameViewport->OnCloseRequested().Unbind();

		GameViewport->CloseRequested(GameViewport->Viewport);
	}
	CleanupGameViewport();

	// find objects like Textures in the playworld levels that won't get garbage collected as they are marked RF_Standalone
	for( FObjectIterator It; It; ++It )
	{
		UObject* Object = *It;

		if (Object->GetOutermost()->HasAnyPackageFlags(PKG_PlayInEditor))
		{
			if (Object->HasAnyFlags(RF_Standalone))
			{
				// Clear RF_Standalone flag from objects in the levels used for PIE so they get cleaned up.
				Object->ClearFlags(RF_Standalone);
			}
			// Close any asset editors that are currently editing this object
			FAssetEditorManager::Get().CloseAllEditorsForAsset(Object);
		}
	}

	// Clean up each world individually
	TArray<FName> OnlineIdentifiers;
	TArray<UWorld*> WorldsBeingCleanedUp;
	for (int32 WorldIdx = WorldList.Num()-1; WorldIdx >= 0; --WorldIdx)
	{
		FWorldContext &ThisContext = WorldList[WorldIdx];
		if (ThisContext.WorldType == EWorldType::PIE)
		{
			if (ThisContext.World())
			{
				WorldsBeingCleanedUp.Add(ThisContext.World());
			}

			TeardownPlaySession(ThisContext);
			
			// Cleanup online subsystems instantiated during PIE
			FName OnlineIdentifier = Online::GetUtils()->GetOnlineIdentifier(ThisContext);
			if (IOnlineSubsystem::DoesInstanceExist(OnlineIdentifier))
			{
				IOnlineSubsystem* OnlineSub = IOnlineSubsystem::Get(OnlineIdentifier);
				if (OnlineSub)
				{
					// Stop ticking and clean up, but do not destroy as we may be in a failed online delegate
					OnlineSub->Shutdown();
				}
				OnlineIdentifiers.Add(OnlineIdentifier);
			}
		
			// Remove world list after online has shutdown in case any async actions require the world context
			WorldList.RemoveAt(WorldIdx);
		}
	}

	if (OnlineIdentifiers.Num())
	{
		UE_LOG(LogPlayLevel, Display, TEXT("Shutting down PIE online subsystems"));
		// Cleanup online subsystem shortly as we might be in a failed delegate 
		// have to do this in batch because timer delegate doesn't recognize bound data 
		// as a different delegate
		FTimerDelegate DestroyTimer;
		DestroyTimer.BindUObject(this, &UEditorEngine::CleanupPIEOnlineSessions, OnlineIdentifiers);
		GetTimerManager()->SetTimer(CleanupPIEOnlineSessionsTimerHandle, DestroyTimer, 0.1f, false);
	}
	
	{
		// Clear out viewport index
		PlayInEditorViewportIndex = -1; 


		// We could have been toggling back and forth between simulate and pie before ending the play map
		// Make sure the property windows are cleared of any pie actors
		GUnrealEd->UpdateFloatingPropertyWindows();

		// Clean up any pie actors being referenced 
		GEngine->BroadcastLevelActorListChanged();
	}

	// Lose the EditorWorld pointer (this is only maintained while PIEing)
	if (EditorWorld->GetNavigationSystem())
	{
		EditorWorld->GetNavigationSystem()->OnPIEEnd();
	}

	FGameDelegates::Get().GetEndPlayMapDelegate().Broadcast();

	// Monitoring when PIE corrupts references between the World and the PIE generated World for UE-20486
	{
		TArray<ULevel*> Levels = EditorWorld->GetLevels();

		for (ULevel* Level : Levels)
		{
			TArray<UBlueprint*> LevelBlueprints = Level->GetLevelBlueprints();

			if (LevelBlueprints.Num() > 0)
			{
				UBlueprint* LevelScriptBlueprint = LevelBlueprints[0];
				if (LevelScriptBlueprint && LevelScriptBlueprint->GeneratedClass && LevelScriptBlueprint->GeneratedClass->ClassGeneratedBy)
				{
					UE_LOG(LogBlueprintUserMessages, Log, TEXT("Late EndPlayMap Detection: Level '%s' has LevelScriptBlueprint '%s' with GeneratedClass '%s' with ClassGeneratedBy '%s'"), *Level->GetPathName(), *LevelScriptBlueprint->GetPathName(), *LevelScriptBlueprint->GeneratedClass->GetPathName(), *LevelScriptBlueprint->GeneratedClass->ClassGeneratedBy->GetPathName());
				}
				else if (LevelScriptBlueprint && LevelScriptBlueprint->GeneratedClass)
				{
					UE_LOG(LogBlueprintUserMessages, Log, TEXT("Late EndPlayMap Detection: Level '%s' has LevelScriptBlueprint '%s' with GeneratedClass '%s'"), *Level->GetPathName(), *LevelScriptBlueprint->GetPathName(), *LevelScriptBlueprint->GeneratedClass->GetPathName());
				}
				else if (LevelScriptBlueprint)
				{
					UE_LOG(LogBlueprintUserMessages, Log, TEXT("Late EndPlayMap Detection: Level '%s' has LevelScriptBlueprint '%s'"), *Level->GetPathName(), *LevelScriptBlueprint->GetPathName());
				}
			}
		}
	}

	EditorWorld->bAllowAudioPlayback = true;
	EditorWorld = NULL;

	// mark everything contained in the PIE worlds to be deleted
	for (UWorld* World : WorldsBeingCleanedUp)
	{
		for (auto LevelIt(World->GetLevelIterator()); LevelIt; ++LevelIt)
		{
			if (const ULevel* Level = *LevelIt)
			{
				CastChecked<UWorld>(Level->GetOuter())->MarkObjectsPendingKill();
			}
		}
	}

<<<<<<< HEAD
=======
	// mark all objects contained within the PIE game instances to be deleted
	for (TObjectIterator<UGameInstance> It; It; ++It)
	{
		auto MarkObjectPendingKill = [](UObject* Object)
		{
			Object->MarkPendingKill();
		};
		ForEachObjectWithOuter(*It, MarkObjectPendingKill, true, RF_NoFlags, EInternalObjectFlags::PendingKill);
	}

>>>>>>> 73f66985
	// Flush any render commands and released accessed UTextures and materials to give them a chance to be collected.
	if ( FSlateApplication::IsInitialized() )
	{
		FSlateApplication::Get().FlushRenderState();
	}

	// Clean up any PIE world objects
	{
		// The trans buffer should never have a PIE object in it.  If it does though, as a s
		if( GEditor->Trans->ContainsPieObject() )
		{
			GEditor->ResetTransaction( NSLOCTEXT("UnrealEd", "TransactionContainedPIEObject", "A PIE object was in the transaction buffer and had to be destroyed") );
		}

		// Garbage Collect
		CollectGarbage(GARBAGE_COLLECTION_KEEPFLAGS);
	}

	// Make sure that all objects in the temp levels were entirely garbage collected.
	for( FObjectIterator ObjectIt; ObjectIt; ++ObjectIt )
	{
		UObject* Object = *ObjectIt;
		if( Object->GetOutermost()->HasAnyPackageFlags(PKG_PlayInEditor))
		{
			UWorld* TheWorld = UWorld::FindWorldInPackage(Object->GetOutermost());
			if ( TheWorld )
			{
				StaticExec(nullptr, *FString::Printf(TEXT("OBJ REFS CLASS=WORLD NAME=%s"), *TheWorld->GetPathName()));
			}
			else
			{
				UE_LOG(LogPlayLevel, Error, TEXT("No PIE world was found when attempting to gather references after GC."));
			}

			TMap<UObject*,UProperty*>	Route		= FArchiveTraceRoute::FindShortestRootPath( Object, true, GARBAGE_COLLECTION_KEEPFLAGS );
			FString						ErrorString	= FArchiveTraceRoute::PrintRootPath( Route, Object );

			FFormatNamedArguments Arguments;
			Arguments.Add(TEXT("Path"), FText::FromString(ErrorString));
				
			// We cannot safely recover from this.
			FMessageLog(NAME_CategoryPIE).CriticalError()
				->AddToken(FUObjectToken::Create(Object, FText::FromString(Object->GetFullName())))
				->AddToken(FTextToken::Create(FText::Format(LOCTEXT("PIEObjectStillReferenced", "Object from PIE level still referenced. Shortest path from root: {Path}"), Arguments)));
		}
	}

	// Final cleanup/reseting
	FWorldContext& EditorWorldContext = GEditor->GetEditorWorldContext();
	UPackage* Package = EditorWorldContext.World()->GetOutermost();

	// Spawn note actors dropped in PIE.
	if(GEngine->PendingDroppedNotes.Num() > 0)
	{
		const FScopedTransaction Transaction( NSLOCTEXT("UnrealEd", "CreatePIENoteActors", "Create PIE Notes") );

		for(int32 i=0; i<GEngine->PendingDroppedNotes.Num(); i++)
		{
			FDropNoteInfo& NoteInfo = GEngine->PendingDroppedNotes[i];
			ANote* NewNote = EditorWorldContext.World()->SpawnActor<ANote>(NoteInfo.Location, NoteInfo.Rotation);
			if(NewNote)
			{
				NewNote->Text = NoteInfo.Comment;
				if( NewNote->GetRootComponent() != NULL )
				{
					NewNote->GetRootComponent()->SetRelativeScale3D( FVector(2.f) );
				}
			}
		}
		Package->MarkPackageDirty();
		GEngine->PendingDroppedNotes.Empty();
	}

	// Restores realtime viewports that have been disabled for PIE.
	RestoreRealtimeViewports();

	// Don't actually need to reset this delegate but doing so allows is to check invalid attempts to execute the delegate
	FScopedConditionalWorldSwitcher::SwitchWorldForPIEDelegate = FOnSwitchWorldForPIE();

	// Set the autosave timer to have at least 10 seconds remaining before autosave
	const static float SecondsWarningTillAutosave = 10.0f;
	GUnrealEd->GetPackageAutoSaver().ForceMinimumTimeTillAutoSave(SecondsWarningTillAutosave);

	for(TObjectIterator<UAudioComponent> It; It; ++It)
	{
		UAudioComponent* AudioComp = *It;
		if (AudioComp->GetWorld() == EditorWorldContext.World())
		{
			AudioComp->ReregisterComponent();
		}
	}

	// no longer queued
	bIsPlayWorldQueued = false;
	bIsSimulateInEditorQueued = false;
	bRequestEndPlayMapQueued = false;
	bUseVRPreviewForPlayWorld = false;

	// Tear down the output log to message log thunker
	OutputLogErrorsToMessageLogProxyPtr.Reset();

	// display any info if required.
	FMessageLog(NAME_CategoryPIE).Notify(LOCTEXT("PIEErrorsPresent", "Errors/warnings reported while playing in editor."));
}

void UEditorEngine::CleanupPIEOnlineSessions(TArray<FName> OnlineIdentifiers)
{
	for (FName& OnlineIdentifier : OnlineIdentifiers)
	{
		UE_LOG(LogPlayLevel, Display, TEXT("Destroying online subsystem %s"), *OnlineIdentifier.ToString());
		IOnlineSubsystem::Destroy(OnlineIdentifier);
		NumOnlinePIEInstances--;
	}

	NumOnlinePIEInstances = 0;
}

void UEditorEngine::TeardownPlaySession(FWorldContext &PieWorldContext)
{
	check(PieWorldContext.WorldType == EWorldType::PIE);
	PlayWorld = PieWorldContext.World();
	PlayWorld->bIsTearingDown = true;

	if (!PieWorldContext.RunAsDedicated)
	{
		// Slate data for this pie world
		FSlatePlayInEditorInfo* const SlatePlayInEditorSession = SlatePlayInEditorMap.Find(PieWorldContext.ContextHandle);

		// Destroy Viewport
		if ( PieWorldContext.GameViewport != NULL && PieWorldContext.GameViewport->Viewport != NULL )
		{
			PieWorldContext.GameViewport->CloseRequested(PieWorldContext.GameViewport->Viewport);
		}
		CleanupGameViewport();
	
		// Clean up the slate PIE viewport if we have one
		if (SlatePlayInEditorSession)
		{
			if (SlatePlayInEditorSession->DestinationSlateViewport.IsValid())
			{
				TSharedPtr<ILevelViewport> Viewport = SlatePlayInEditorSession->DestinationSlateViewport.Pin();

				if( !bIsSimulatingInEditor)
				{
					// Set the editor viewport location to match that of Play in Viewport if we aren't simulating in the editor, we have a valid player to get the location from 
					if (bLastViewAndLocationValid == true)
					{
						bLastViewAndLocationValid = false;
						Viewport->GetLevelViewportClient().SetViewLocation( LastViewLocation );

						if( Viewport->GetLevelViewportClient().IsPerspective() )
						{
							// Rotation only matters for perspective viewports not orthographic
							Viewport->GetLevelViewportClient().SetViewRotation( LastViewRotation );
						}
					}
				}

				// No longer simulating in the viewport
				Viewport->GetLevelViewportClient().SetIsSimulateInEditorViewport( false );

				// Clear out the hit proxies before GC'ing
				Viewport->GetLevelViewportClient().Viewport->InvalidateHitProxy();
			}
			else if (SlatePlayInEditorSession->SlatePlayInEditorWindow.IsValid())
			{
				// Unregister the game viewport from slate.  This sends a final message to the viewport
				// so it can have a chance to release mouse capture, mouse lock, etc.		
				FSlateApplication::Get().UnregisterGameViewport();

				// Viewport client is cleaned up.  Make sure its not being accessed
				SlatePlayInEditorSession->SlatePlayInEditorWindowViewport->SetViewportClient(NULL);

				// The window may have already been destroyed in the case that the PIE window close box was pressed 
				if (SlatePlayInEditorSession->SlatePlayInEditorWindow.IsValid())
				{
					// Destroy the SWindow
					FSlateApplication::Get().DestroyWindowImmediately(SlatePlayInEditorSession->SlatePlayInEditorWindow.Pin().ToSharedRef());
				}
			}
		}
	
		// Disassociate the players from their PlayerControllers.
		// This is done in the GameEngine path in UEngine::LoadMap.
		// But since PIE is just shutting down, and not loading a 
		// new map, we need to do it manually here for now.
		//for (auto It = GEngine->GetLocalPlayerIterator(PlayWorld); It; ++It)
		for (FLocalPlayerIterator It(GEngine, PlayWorld); It; ++It)
		{
			if(It->PlayerController)
			{
				if(It->PlayerController->GetPawn())
				{
					PlayWorld->DestroyActor(It->PlayerController->GetPawn(), true);
				}
				PlayWorld->DestroyActor(It->PlayerController, true);
				It->PlayerController = NULL;
			}
		}

	}

	// Change GWorld to be the play in editor world during cleanup.
	check( EditorWorld == GWorld );
	GWorld = PlayWorld;
	GIsPlayInEditorWorld = true;
	
	// Remember Simulating flag so that we know if OnSimulateSessionFinished is required after everything has been cleaned up. 
	bool bWasSimulatingInEditor = bIsSimulatingInEditor;
	// Clear Simulating In Editor bit
	bIsSimulatingInEditor = false;

	
	// Stop all audio and remove references to temp level.
	if (FAudioDevice* AudioDevice = PlayWorld->GetAudioDevice())
	{
		AudioDevice->Flush( PlayWorld );
		AudioDevice->ResetInterpolation();
		AudioDevice->OnEndPIE(bIsSimulatingInEditor);
		AudioDevice->TransientMasterVolume = 1.0f;
	}

	// Clean up all streaming levels
	PlayWorld->bIsLevelStreamingFrozen = false;
	PlayWorld->bShouldForceUnloadStreamingLevels = true;
	PlayWorld->FlushLevelStreaming();

	// cleanup refs to any duplicated streaming levels
	for ( int32 LevelIndex=0; LevelIndex<PlayWorld->StreamingLevels.Num(); LevelIndex++ )
	{
		ULevelStreaming* StreamingLevel = PlayWorld->StreamingLevels[LevelIndex];
		if( StreamingLevel != NULL )
		{
			const ULevel* PlayWorldLevel = StreamingLevel->GetLoadedLevel();
			if ( PlayWorldLevel != NULL )
			{
				UWorld* World = Cast<UWorld>( PlayWorldLevel->GetOuter() );
				if( World != NULL )
				{
					// Attempt to move blueprint debugging references back to the editor world
					if( EditorWorld != NULL && EditorWorld->StreamingLevels.IsValidIndex(LevelIndex) )
					{
						const ULevel* EditorWorldLevel = EditorWorld->StreamingLevels[LevelIndex]->GetLoadedLevel();
						if ( EditorWorldLevel != NULL )
						{
							UWorld* SublevelEditorWorld  = Cast<UWorld>(EditorWorldLevel->GetOuter());
							if( SublevelEditorWorld != NULL )
							{
								World->TransferBlueprintDebugReferences(SublevelEditorWorld);
							}	
						}
					}
				}
			}
		}
	}

	// Construct a list of editors that are active for objects being debugged. We will refresh these when we have cleaned up to ensure no invalid objects exist in them
	TArray< IBlueprintEditor* > Editors;
	FAssetEditorManager& AssetEditorManager = FAssetEditorManager::Get();
	const UWorld::FBlueprintToDebuggedObjectMap& EditDebugObjectsPre = PlayWorld->GetBlueprintObjectsBeingDebugged();
	for (UWorld::FBlueprintToDebuggedObjectMap::TConstIterator EditIt(EditDebugObjectsPre); EditIt; ++EditIt)
	{
		if (UBlueprint* TargetBP = EditIt.Key().Get())
		{
			if(IBlueprintEditor* EachEditor = static_cast<IBlueprintEditor*>(AssetEditorManager.FindEditorForAsset(TargetBP, false)))
			{
				Editors.AddUnique( EachEditor );
			}
		}
	}

	// Go through and let all the PlayWorld Actor's know they are being destroyed
	for (FActorIterator ActorIt(PlayWorld); ActorIt; ++ActorIt)
	{
		ActorIt->RouteEndPlay(EEndPlayReason::EndPlayInEditor);
	}

	PieWorldContext.OwningGameInstance->Shutdown();

	// Move blueprint debugging pointers back to the objects in the editor world
	PlayWorld->TransferBlueprintDebugReferences(EditorWorld);

	FPhysScene* PhysScene = PlayWorld->GetPhysicsScene();
	if (PhysScene)
	{
		PhysScene->WaitPhysScenes();
		PhysScene->KillVisualDebugger();
	}

	// Clean up the temporary play level.
	PlayWorld->CleanupWorld();

	// Remove from root (Seamless travel may have done this)
	PlayWorld->RemoveFromRoot();
		
	PlayWorld = NULL;

	// Refresh any editors we had open in case they referenced objects that no longer exist.
	for (int32 iEditors = 0; iEditors <  Editors.Num(); iEditors++)
	{
		Editors[ iEditors ]->RefreshEditors();
	}
	
	// Restore GWorld.
	GWorld = EditorWorld;
	GIsPlayInEditorWorld = false;

	FWorldContext& EditorWorldContext = GEditor->GetEditorWorldContext();

	// Let the viewport know about leaving PIE/Simulate session. Do it after everything's been cleaned up
	// as the viewport will play exit sound here and this has to be done after GetAudioDevice()->Flush
	// otherwise all sounds will be immediately stopped.
	if (!PieWorldContext.RunAsDedicated)
	{
		// Slate data for this pie world
		FSlatePlayInEditorInfo* const SlatePlayInEditorSession = SlatePlayInEditorMap.Find(PieWorldContext.ContextHandle);
		if (SlatePlayInEditorSession && SlatePlayInEditorSession->DestinationSlateViewport.IsValid())
		{
			TSharedPtr<ILevelViewport> Viewport = SlatePlayInEditorSession->DestinationSlateViewport.Pin();

			if( Viewport->HasPlayInEditorViewport() )
			{
				Viewport->EndPlayInEditorSession();
			}

			// Let the Slate viewport know that we're leaving Simulate mode
			if( bWasSimulatingInEditor )
			{
				Viewport->OnSimulateSessionFinished();
			}

			Viewport->GetLevelViewportClient().SetReferenceToWorldContext(EditorWorldContext);
		}

		// Remove the slate info from the map (note that the UWorld* is long gone at this point, but the WorldContext still exists. It will be removed outside of this function)
		SlatePlayInEditorMap.Remove(PieWorldContext.ContextHandle);
	}
}

void UEditorEngine::PlayMap( const FVector* StartLocation, const FRotator* StartRotation, int32 Destination, int32 InPlayInViewportIndex, bool bUseMobilePreview )
{
	// queue up a Play From Here request, this way the load/save won't conflict with the TransBuffer, which doesn't like 
	// loading and saving to happen during a transaction

	// save the StartLocation if we have one
	if (StartLocation)
	{
		PlayWorldLocation = *StartLocation;
		PlayWorldRotation = StartRotation ? *StartRotation : FRotator::ZeroRotator;
		bHasPlayWorldPlacement = true;
	}
	else
	{
		bHasPlayWorldPlacement = false;
	}

	// remember where to send the play map request
	PlayWorldDestination = Destination;

	// Set whether or not we want to use mobile preview mode (PC platform only)
	bUseMobilePreviewForPlayWorld = bUseMobilePreview;
	bUseVRPreviewForPlayWorld = false;

	// tell the editor to kick it off next Tick()
	bIsPlayWorldQueued = true;

	// Not wanting to simulate
	bIsSimulateInEditorQueued = false;

	// Unless we've been asked to play in a specific viewport window, this index will be -1
	PlayInEditorViewportIndex = InPlayInViewportIndex;
}


void UEditorEngine::RequestPlaySession( bool bAtPlayerStart, TSharedPtr<class ILevelViewport> DestinationViewport, bool bInSimulateInEditor, const FVector* StartLocation, const FRotator* StartRotation, int32 DestinationConsole, bool bUseMobilePreview, bool bUseVRPreview )
{
	// Remember whether or not we were attempting to play from playerstart or from viewport
	GIsPIEUsingPlayerStart = bAtPlayerStart;

	// queue up a Play From Here request, this way the load/save won't conflict with the TransBuffer, which doesn't like 
	// loading and saving to happen during a transaction

	// save the StartLocation if we have one
	if (!bInSimulateInEditor && StartLocation != NULL)
	{
		PlayWorldLocation = *StartLocation;
		PlayWorldRotation = StartRotation ? *StartRotation : FRotator::ZeroRotator;
		bHasPlayWorldPlacement = true;
	}
	else
	{
		bHasPlayWorldPlacement = false;
	}

	// remember where to send the play map request
	PlayWorldDestination = DestinationConsole;

	RequestedDestinationSlateViewport = DestinationViewport;

	// Set whether or not we want to use mobile preview mode (PC platform only)
	bUseMobilePreviewForPlayWorld = bUseMobilePreview;

	bUseVRPreviewForPlayWorld = bUseVRPreview;

	// tell the editor to kick it off next Tick()
	bIsPlayWorldQueued = true;

	// Store whether we want to play in editor, or only simulate in editor
	bIsSimulateInEditorQueued = bInSimulateInEditor;

	// Unless we have been asked to play in a specific viewport window, this index will be -1
	PlayInEditorViewportIndex = -1;

	// @todo gmp: temp hack for Rocket demo
	bPlayOnLocalPcSession = false;
	bPlayUsingLauncher = false;
}


// @todo gmp: temp hack for Rocket demo
void UEditorEngine::RequestPlaySession( const FVector* StartLocation, const FRotator* StartRotation, bool MobilePreview )
{
	bPlayOnLocalPcSession = true;
	bPlayUsingLauncher = false;
	bPlayUsingMobilePreview = MobilePreview;

	if (StartLocation != NULL)
	{
		PlayWorldLocation = *StartLocation;
		PlayWorldRotation = StartRotation ? *StartRotation : FRotator::ZeroRotator;
		bHasPlayWorldPlacement = true;
	}
	else
	{
		bHasPlayWorldPlacement = false;
	}

	bIsPlayWorldQueued = true;
}

void UEditorEngine::RequestPlaySession(const FString& DeviceId, const FString& DeviceName)
{
	bPlayOnLocalPcSession = false;
	bPlayUsingLauncher = true;

	// always use playerstart on remote devices (for now?)
	bHasPlayWorldPlacement = false;

	// remember the platform name to run on
	PlayUsingLauncherDeviceId = DeviceId;
	PlayUsingLauncherDeviceName = DeviceName;

	bIsPlayWorldQueued = true;
}

void UEditorEngine::CancelRequestPlaySession()
{
	bIsPlayWorldQueued = false;
	bPlayOnLocalPcSession = false;
	bPlayUsingLauncher = false;
	bPlayUsingMobilePreview = false;
}

void UEditorEngine::PlaySessionPaused()
{
	FEditorDelegates::PausePIE.Broadcast(bIsSimulatingInEditor);
}

void UEditorEngine::PlaySessionResumed()
{
	FEditorDelegates::ResumePIE.Broadcast(bIsSimulatingInEditor);
}

void UEditorEngine::PlaySessionSingleStepped()
{
	FEditorDelegates::SingleStepPIE.Broadcast(bIsSimulatingInEditor);
}

/* fits the window position to make sure it falls within the confines of the desktop */
void FitWindowPositionToWorkArea(FIntPoint &WinPos, FIntPoint &WinSize, const FMargin &WinPadding)
{
	const int32 HorzPad = WinPadding.GetTotalSpaceAlong<Orient_Horizontal>();
	const int32 VertPad = WinPadding.GetTotalSpaceAlong<Orient_Vertical>();
	FIntPoint TotalSize( WinSize.X + HorzPad, WinSize.Y + VertPad );

	FDisplayMetrics DisplayMetrics;
	FSlateApplication::Get().GetDisplayMetrics(DisplayMetrics);

	// Limit the size, to make sure it fits within the desktop area
	{
		FIntPoint NewWinSize;
		NewWinSize.X = FMath::Min(TotalSize.X, DisplayMetrics.VirtualDisplayRect.Right - DisplayMetrics.VirtualDisplayRect.Left );
		NewWinSize.Y = FMath::Min(TotalSize.Y, DisplayMetrics.VirtualDisplayRect.Bottom - DisplayMetrics.VirtualDisplayRect.Top );
		if( NewWinSize != TotalSize )
		{
			TotalSize = NewWinSize;
			WinSize.X = NewWinSize.X - HorzPad;
			WinSize.Y = NewWinSize.Y - VertPad;
		}
	}

	const FSlateRect PreferredWorkArea( DisplayMetrics.VirtualDisplayRect.Left, 
										DisplayMetrics.VirtualDisplayRect.Top, 
										DisplayMetrics.VirtualDisplayRect.Right - TotalSize.X, 
										DisplayMetrics.VirtualDisplayRect.Bottom - TotalSize.Y );

	// if no more windows fit horizontally, place them in a new row
	if (WinPos.X > PreferredWorkArea.Right)
	{
		WinPos.X = PreferredWorkArea.Left;
		WinPos.Y += TotalSize.Y;
		if (WinPos.Y > PreferredWorkArea.Bottom)
		{
			WinPos.Y = PreferredWorkArea.Top;
		}
	}
	
	// if no more rows fit vertically, stack windows on top of each other
	else if (WinPos.Y > PreferredWorkArea.Bottom)
	{
		WinPos.Y = PreferredWorkArea.Top;
		WinPos.X += TotalSize.X;
		if (WinPos.X > PreferredWorkArea.Right)
		{
			WinPos.X = PreferredWorkArea.Left;
		}
	}

	// Clamp values to make sure they fall within the desktop area
	WinPos.X = FMath::Clamp(WinPos.X, (int32)PreferredWorkArea.Left, (int32)PreferredWorkArea.Right);
	WinPos.Y = FMath::Clamp(WinPos.Y, (int32)PreferredWorkArea.Top, (int32)PreferredWorkArea.Bottom);
}

/* advances the windows position to the next location and fits */
void AdvanceWindowPositionForNextPIEWindow(FIntPoint &WinPos, const FIntPoint &WinSize, const FMargin &WinPadding, bool bVertical)
{
	const int32 HorzPad = WinPadding.GetTotalSpaceAlong<Orient_Horizontal>();
	const int32 VertPad = WinPadding.GetTotalSpaceAlong<Orient_Vertical>();
	const FIntPoint TotalSize( WinSize.X + HorzPad, WinSize.Y + VertPad );

	if(bVertical)
	{
		WinPos.Y += TotalSize.Y;
	}
	else
	{
		WinPos.X += TotalSize.X;
	}
}

/* returns the size of the window depending on the net mode. */
void GetWindowSizeForInstanceType(FIntPoint &WindowSize, const ULevelEditorPlaySettings* PlayInSettings)
{
	const EPlayNetMode PlayNetMode = [&PlayInSettings]{ EPlayNetMode NetMode(PIE_Standalone); return (PlayInSettings->GetPlayNetMode(NetMode) ? NetMode : PIE_Standalone); }();
	if (PlayNetMode == PIE_Standalone)
	{
		WindowSize.X = PlayInSettings->StandaloneWindowWidth;
		WindowSize.Y = PlayInSettings->StandaloneWindowHeight;
	}
	else
	{
		PlayInSettings->GetClientWindowSize(WindowSize);
	}
}

/* sets the size of the window depending on the net mode */
void SetWindowSizeForInstanceType(const FIntPoint &WindowSize, ULevelEditorPlaySettings* PlayInSettings)
{
	const EPlayNetMode PlayNetMode = [&PlayInSettings]{ EPlayNetMode NetMode(PIE_Standalone); return (PlayInSettings->GetPlayNetMode(NetMode) ? NetMode : PIE_Standalone); }();
	if (PlayNetMode == PIE_Standalone)
	{
		PlayInSettings->StandaloneWindowWidth = WindowSize.X;
		PlayInSettings->StandaloneWindowHeight = WindowSize.Y;
	}
	else
	{
		PlayInSettings->SetClientWindowSize(WindowSize);
	}
}

/** 
 * Generate the command line for pie instance. Window position, size etc. 
 *
 * @param	WinPos			Window position. This will contain the X & Y position to use for the next window. (Not changed for dedicated server window).
 * @param	InstanceNum		PIE instance index.
 * @param	bIsDedicatedServer	Is this instance a dedicate server. true if so else false.
 */
FString GenerateCmdLineForNextPieInstance(FIntPoint &WinPos, int32 &InstanceNum, bool bIsDedicatedServer)
{
	const ULevelEditorPlaySettings* PlayInSettings = GetDefault<ULevelEditorPlaySettings>();
	// Get GameSettings INI override
	FString GameUserSettingsOverride = GGameUserSettingsIni.Replace(TEXT("GameUserSettings"), *FString::Printf(TEXT("PIEGameUserSettings%d"), InstanceNum++));
	
	// Construct parms:
	//	-Override GameUserSettings.ini
	//	-Force no steam
	//	-Allow saving of config files (since we are giving them an override INI)
	const FString AdditionalLaunchOptions = [&PlayInSettings]{ FString LaunchOptions; return (PlayInSettings->GetAdditionalLaunchOptions(LaunchOptions) ? LaunchOptions : FString()); }();
	FString CmdLine = FString::Printf(TEXT("GameUserSettingsINI=\"%s\" -MultiprocessSaveConfig %s -MultiprocessOSS "), *GameUserSettingsOverride, *AdditionalLaunchOptions);

	if (bIsDedicatedServer)
	{
		// Append dedicated server options
		CmdLine += TEXT("-server -log ");
	}
	else
	{
		// Default to what we expect the border to be (on windows at least) to prevent it occurring offscreen if TLW call fails
		FMargin WindowBorderSize(8.0f, 30.0f, 8.0f, 8.0f);
		TSharedPtr<SWindow> TopLevelWindow = FSlateApplication::Get().GetActiveTopLevelWindow();

		if (TopLevelWindow.IsValid())
		{
			WindowBorderSize = TopLevelWindow->GetWindowBorderSize(true);
		}

		// Get the size of the window based on the type
		FIntPoint WinSize(0,0);
		GetWindowSizeForInstanceType(WinSize, PlayInSettings);

		// Make sure the window is going to fit where we want it
		FitWindowPositionToWorkArea(WinPos, WinSize, WindowBorderSize);

		// Set the size, incase it was modified
		SetWindowSizeForInstanceType(WinSize, GetMutableDefault<ULevelEditorPlaySettings>());

		// Listen server or clients: specify default win position and SAVEWINPOS so the final positions are saved
		// in order to preserve PIE networking window setup
		CmdLine += FString::Printf(TEXT("WinX=%d WinY=%d SAVEWINPOS=1"), WinPos.X + (int32)WindowBorderSize.Left, WinPos.Y + (int32)WindowBorderSize.Top);

		// Advance window for next PIE instance...
		AdvanceWindowPositionForNextPIEWindow(WinPos, WinSize, WindowBorderSize, false);
	}
	
	return CmdLine;
}

void GetMultipleInstancePositions(int32 index, int32 &LastX, int32 &LastY)
{
	ULevelEditorPlaySettings* PlayInSettings = Cast<ULevelEditorPlaySettings>(ULevelEditorPlaySettings::StaticClass()->GetDefaultObject());

	if (PlayInSettings->MultipleInstancePositions.IsValidIndex(index) &&
		(PlayInSettings->MultipleInstanceLastHeight == PlayInSettings->NewWindowHeight) &&
		(PlayInSettings->MultipleInstanceLastWidth == PlayInSettings->NewWindowWidth))
	{
		PlayInSettings->NewWindowPosition = PlayInSettings->MultipleInstancePositions[index];

		LastX = PlayInSettings->NewWindowPosition.X;
		LastY = PlayInSettings->NewWindowPosition.Y;
	}
	else
	{
		PlayInSettings->NewWindowPosition = FIntPoint(LastX, LastY);
	}

	FIntPoint WinPos(LastX, LastY);

	// Get the size of the window based on the type
	FIntPoint WinSize(0, 0);
	GetWindowSizeForInstanceType(WinSize, PlayInSettings);

	// Advance window and make sure the window is going to fit where we want it
	const FMargin WinPadding(16, 16);
	AdvanceWindowPositionForNextPIEWindow(WinPos, WinSize, WinPadding, false);
	FitWindowPositionToWorkArea(WinPos, WinSize, WinPadding);

	// Set the size, incase it was modified
	SetWindowSizeForInstanceType(WinSize, PlayInSettings);

	LastX = WinPos.X;
	LastY = WinPos.Y;
}

void UEditorEngine::StartQueuedPlayMapRequest()
{
	const bool bWantSimulateInEditor = bIsSimulateInEditorQueued;

	EndPlayOnLocalPc();

	const ULevelEditorPlaySettings* PlayInSettings = GetDefault<ULevelEditorPlaySettings>();

	// Launch multi-player instances if necessary
	// (note that if you have 'RunUnderOneProcess' checked and do a bPlayOnLocalPcSession (standalone) - play standalone 'wins' - multiple instances will be launched for multiplayer)
	const EPlayNetMode PlayNetMode = [&PlayInSettings]{ EPlayNetMode NetMode(PIE_Standalone); return (PlayInSettings->GetPlayNetMode(NetMode) ? NetMode : PIE_Standalone); }();
	const bool CanRunUnderOneProcess = [&PlayInSettings]{ bool RunUnderOneProcess(false); return (PlayInSettings->GetRunUnderOneProcess(RunUnderOneProcess) && RunUnderOneProcess); }();
	if (PlayNetMode != PIE_Standalone && (!CanRunUnderOneProcess || bPlayOnLocalPcSession) && !bPlayUsingLauncher)
	{
		int32 NumClients = 0;

		// If we start to the right of the editor work area, call FitToWorkArea and it will find the next place we can place a new instance window if that's not preferable.
		const FSlateRect PreferredWorkArea = FSlateApplication::Get().GetPreferredWorkArea();		
		FIntPoint WinPosition((int32)PreferredWorkArea.Right, (int32)PreferredWorkArea.Top);

		// We'll need to spawn a server if we're playing outside the editor or the editor wants to run as a client
		if (bPlayOnLocalPcSession || PlayNetMode == PIE_Client)
		{			
			PlayStandaloneLocalPc(TEXT(""), &WinPosition, NumClients, true);
			
			const bool CanPlayNetDedicated = [&PlayInSettings]{ bool PlayNetDedicated(false); return (PlayInSettings->GetPlayNetDedicated(PlayNetDedicated) && PlayNetDedicated); }();
			if (!CanPlayNetDedicated)
			{
				// Listen server counts as a client
				NumClients++;
			}
		}
		
		// If we're playing in the editor
		if (!bPlayOnLocalPcSession)
		{
			PlayInEditor(GetEditorWorldContext().World(), bWantSimulateInEditor);

			// Editor counts as a client
			NumClients++;
		}

		// Spawn number of clients
		const int32 PlayNumberOfClients = [&PlayInSettings]{ int32 NumberOfClients(0); return (PlayInSettings->GetPlayNumberOfClients(NumberOfClients) ? NumberOfClients : 0); }();
		for (int32 i = NumClients; i < PlayNumberOfClients; ++i)
		{
			PlayStandaloneLocalPc(TEXT("127.0.0.1"), &WinPosition, i, false);
		}
	}
	else
	{
		// Launch standalone PIE session
		if (bPlayOnLocalPcSession)
		{
			PlayStandaloneLocalPc();
		}
		else if (bPlayUsingLauncher)
		{
			PlayUsingLauncher();
		}
		else
		{
			PlayInEditor( GetEditorWorldContext().World(), bWantSimulateInEditor );
		}
	}

	// note that we no longer have a queued request
	bIsPlayWorldQueued = false;
	bIsSimulateInEditorQueued = false;
}

/* Temporarily renames streaming levels for pie saving */
class FScopedRenameStreamingLevels
{
public:
	FScopedRenameStreamingLevels( UWorld* InWorld, const FString& AutosavePackagePrefix, const FString& MapnamePrefix )
		: World(InWorld)
	{
		if(InWorld->StreamingLevels.Num() > 0)
		{
			for(int32 LevelIndex=0; LevelIndex < InWorld->StreamingLevels.Num(); ++LevelIndex)
			{
				ULevelStreaming* StreamingLevel = InWorld->StreamingLevels[LevelIndex];
				if ( StreamingLevel )
				{
					const FString WorldAssetPackageName = StreamingLevel->GetWorldAssetPackageName();
					const FName WorldAssetPackageFName = StreamingLevel->GetWorldAssetPackageFName();
					PreviousStreamingPackageNames.Add( WorldAssetPackageFName );
					FString StreamingLevelPackageName = FString::Printf(TEXT("%s%s/%s%s"), *AutosavePackagePrefix, *FPackageName::GetLongPackagePath( WorldAssetPackageName ), *MapnamePrefix, *FPackageName::GetLongPackageAssetName( WorldAssetPackageName ));
					StreamingLevelPackageName.ReplaceInline(TEXT("//"), TEXT("/"));
					StreamingLevel->SetWorldAssetByPackageName(FName(*StreamingLevelPackageName));
				}
			}
		}

		World->StreamingLevelsPrefix = MapnamePrefix;
	}

	~FScopedRenameStreamingLevels()
	{
		check(World.IsValid());
		check( PreviousStreamingPackageNames.Num() == World->StreamingLevels.Num() );
		if(World->StreamingLevels.Num() > 0)
		{
			for(int32 LevelIndex=0; LevelIndex < World->StreamingLevels.Num(); ++LevelIndex)
			{
				ULevelStreaming* StreamingLevel = World->StreamingLevels[LevelIndex];
				if ( StreamingLevel )
				{
					StreamingLevel->SetWorldAssetByPackageName(PreviousStreamingPackageNames[LevelIndex]);
				}
			}
		}

		World->StreamingLevelsPrefix.Empty();
	}
private:
	TWeakObjectPtr<UWorld> World;
	TArray<FName> PreviousStreamingPackageNames;
};


void UEditorEngine::SaveWorldForPlay(TArray<FString>& SavedMapNames)
	{
	UWorld* World = GWorld;

	// check if PersistentLevel has any external references
	if( PackageUsingExternalObjects(World->PersistentLevel) && EAppReturnType::Yes != FMessageDialog::Open( EAppMsgType::YesNo, NSLOCTEXT("UnrealEd", "Warning_UsingExternalPackage", "This map is using externally referenced packages which won't be found when in a game and all references will be broken. Perform a map check for more details.\n\nWould you like to continue?")) )
	{
		return;
	}

	const FString PlayOnConsolePackageName = FPackageName::FilenameToLongPackageName(FPaths::Combine(*FPaths::GameSavedDir(), *PlayOnConsoleSaveDir)) + TEXT("/");

	// make a per-platform name for the map
	const FString ConsoleName = FString(TEXT("PC"));
	const FString Prefix = FString(PLAYWORLD_CONSOLE_BASE_PACKAGE_PREFIX) + ConsoleName;

	// Temporarily rename streaming levels for pie saving
	FScopedRenameStreamingLevels ScopedRenameStreamingLevels( World, PlayOnConsolePackageName, Prefix );
	
	const FString WorldPackageName = World->GetOutermost()->GetName();
	
	// spawn a play-from-here player start or a temporary player start
	AActor* PlayerStart = NULL;
	bool bCreatedPlayerStart = false;

	SpawnPlayFromHereStart( World, PlayerStart, PlayWorldLocation, PlayWorldRotation );

	if (PlayerStart != NULL)
	{
		bCreatedPlayerStart = true;
	}
	else
	{
		PlayerStart = CheckForPlayerStart();
	
		if( PlayerStart == NULL )
		{
			FActorSpawnParameters SpawnInfo;
			SpawnInfo.SpawnCollisionHandlingOverride = ESpawnActorCollisionHandlingMethod::AlwaysSpawn;
			PlayerStart = World->SpawnActor<AActor>( APlayerStart::StaticClass(), FVector::ZeroVector, FRotator::ZeroRotator, SpawnInfo );

			bCreatedPlayerStart = true;
		}
	}
	
	// save out all open map packages
	TArray<FString> SavedWorldFileNames;
	bool bSavedWorld = SavePlayWorldPackages(World, *Prefix, /*out*/ SavedWorldFileNames);

	// Remove the player start we added if we made one
	if (bCreatedPlayerStart)
	{
		World->DestroyActor(PlayerStart);
	}
	
	if (bSavedWorld)
	{
		// Convert the filenames into map names
		SavedMapNames.Reserve(SavedMapNames.Num() + SavedWorldFileNames.Num());
		for (int32 Index = 0; Index < SavedWorldFileNames.Num(); ++Index)
		{
			const FString MapName = FPackageName::FilenameToLongPackageName(SavedWorldFileNames[Index]);
			SavedMapNames.Add(MapName);
		}
	}

}

// @todo gmp: temp hack for Rocket demo
void UEditorEngine::EndPlayOnLocalPc( )
{
	for (int32 i=0; i < PlayOnLocalPCSessions.Num(); ++i)
	{
		if (PlayOnLocalPCSessions[i].ProcessHandle.IsValid())
		{
			if ( FPlatformProcess::IsProcRunning(PlayOnLocalPCSessions[i].ProcessHandle) )
			{
				FPlatformProcess::TerminateProc(PlayOnLocalPCSessions[i].ProcessHandle);
			}
			PlayOnLocalPCSessions[i].ProcessHandle.Reset();
		}
	}

	PlayOnLocalPCSessions.Empty();
}

// @todo gmp: temp hack for Rocket demo
void UEditorEngine::PlayStandaloneLocalPc(FString MapNameOverride, FIntPoint* WindowPos, int32 PIENum, bool bIsServer)
{
	const ULevelEditorPlaySettings* PlayInSettings = GetDefault<ULevelEditorPlaySettings>();
	//const ULevelEditorPlaySettings* PlayInSettings = InPlaySettings != NULL ? InPlaySettings : GetDefault<ULevelEditorPlaySettings>();
	const bool CanPlayNetDedicated = [&PlayInSettings]{ bool PlayNetDedicated(false); return (PlayInSettings->GetPlayNetDedicated(PlayNetDedicated) && PlayNetDedicated); }();

	FString CmdLine;
	if (WindowPos != NULL)	// If WindowPos == NULL, we're just launching one instance
	{
		CmdLine = GenerateCmdLineForNextPieInstance(*WindowPos, PIENum, bIsServer && CanPlayNetDedicated);
	}

	const FString URLParms = bIsServer && !CanPlayNetDedicated ? TEXT("?Listen") : FString();

	// select map to play
	TArray<FString> SavedMapNames;
	if (MapNameOverride.IsEmpty())
	{
		FWorldContext & EditorContext = GetEditorWorldContext();
		if (EditorContext.World()->WorldComposition)
		{
			// Open world composition from original folder
			FString MapName = EditorContext.World()->GetOutermost()->GetName();
			SavedMapNames.Add(MapName);
		}
		else
		{
			SaveWorldForPlay(SavedMapNames);
		}
	}
	else
	{
		SavedMapNames.Add(MapNameOverride);
	}

	if (SavedMapNames.Num() == 0)
	{
		return;
	}

	FString GameNameOrProjectFile;
	if (FPaths::IsProjectFilePathSet())
	{
		GameNameOrProjectFile = FString::Printf(TEXT("\"%s\""), *FPaths::GetProjectFilePath());
	}
	else
	{
		GameNameOrProjectFile = FApp::GetGameName();
	}

	FString AdditionalParameters(TEXT(" -messaging -SessionName=\"Play in Standalone Game\""));
	bool bRunningDebug = FParse::Param(FCommandLine::Get(), TEXT("debug"));
	if (bRunningDebug)
	{
		AdditionalParameters += TEXT(" -debug");
	}

	// apply additional settings
	if (bPlayUsingMobilePreview)
	{
		if (IsOpenGLPlatform(GShaderPlatformForFeatureLevel[GMaxRHIFeatureLevel]))
		{
			AdditionalParameters += TEXT(" -opengl");
		}
		AdditionalParameters += TEXT(" -featureleveles2 -faketouches");
	}

	// Disable the HMD device in the new process if present. The editor process owns the HMD resource.
	if (GEngine->HMDDevice.IsValid() && GEngine->HMDDevice->IsHMDConnected())
	{
		AdditionalParameters += TEXT(" -nohmd");
		UE_LOG(LogHMD, Warning, TEXT("Standalone game VR not supported, please use VR Preview."));
	}

	if (PlayInSettings->DisableStandaloneSound)
	{
		AdditionalParameters += TEXT(" -nosound");
	}

	if (PlayInSettings->AdditionalLaunchParameters.Len() > 0)
	{
		AdditionalParameters += TEXT(" ");
		AdditionalParameters += PlayInSettings->AdditionalLaunchParameters;
	}

	FIntPoint WinSize(0, 0);
	GetWindowSizeForInstanceType(WinSize, PlayInSettings);
	
	// Check if centered
	FString Params;
	if (PlayInSettings->CenterStandaloneWindow)
	{
		Params = FString::Printf(TEXT("%s %s -game -PIEVIACONSOLE -ResX=%d -ResY=%d %s%s %s"),
			*GameNameOrProjectFile,
			*BuildPlayWorldURL(*SavedMapNames[0], false, URLParms),
			WinSize.X,
			WinSize.Y,
			*FCommandLine::GetSubprocessCommandline(),
			*AdditionalParameters,
			*CmdLine
			);
	}
	else
	{
		FIntPoint WinPos(0, 0);

		Params = FString::Printf(TEXT("%s %s -game -PIEVIACONSOLE -WinX=%d -WinY=%d -ResX=%d -ResY=%d %s%s %s"),
			*GameNameOrProjectFile,
			*BuildPlayWorldURL(*SavedMapNames[0], false, URLParms),
			PlayInSettings->StandaloneWindowPosition.X,
			PlayInSettings->StandaloneWindowPosition.Y,
			WinSize.X,
			WinSize.Y,
			*FCommandLine::GetSubprocessCommandline(),
			*AdditionalParameters,
			*CmdLine
		);
	}

	// launch the game process
	FString GamePath = FPlatformProcess::GenerateApplicationPath(FApp::GetName(), FApp::GetBuildConfiguration());
	FPlayOnPCInfo *NewSession = new (PlayOnLocalPCSessions) FPlayOnPCInfo();

	NewSession->ProcessHandle = FPlatformProcess::CreateProc(*GamePath, *Params, true, false, false, NULL, 0, NULL, NULL);

	if (!NewSession->ProcessHandle.IsValid())
	{
		UE_LOG(LogPlayLevel, Error, TEXT("Failed to run a copy of the game on this PC."));
	}
}

static void HandleOutputReceived(const FString& InMessage)
{
	UE_LOG(LogPlayLevel, Log, TEXT("%s"), *InMessage);
}

static void HandleCancelButtonClicked(ILauncherWorkerPtr LauncherWorker)
{
	if (LauncherWorker.IsValid())
	{
		LauncherWorker->Cancel();
	}
}

/* FMainFrameActionCallbacks callbacks
 *****************************************************************************/

class FLauncherNotificationTask
{
public:

	FLauncherNotificationTask( TWeakPtr<SNotificationItem> InNotificationItemPtr, SNotificationItem::ECompletionState InCompletionState, const FText& InText )
		: CompletionState(InCompletionState)
		, NotificationItemPtr(InNotificationItemPtr)
		, Text(InText)
	{ }

	void DoTask( ENamedThreads::Type CurrentThread, const FGraphEventRef& MyCompletionGraphEvent )
	{
		if (NotificationItemPtr.IsValid())
		{
			if (CompletionState == SNotificationItem::CS_Fail)
			{
				GEditor->PlayEditorSound(TEXT("/Engine/EditorSounds/Notifications/CompileFailed_Cue.CompileFailed_Cue"));
			}
			else
			{
				GEditor->PlayEditorSound(TEXT("/Engine/EditorSounds/Notifications/CompileSuccess_Cue.CompileSuccess_Cue"));
			}

			TSharedPtr<SNotificationItem> NotificationItem = NotificationItemPtr.Pin();
			NotificationItem->SetText(Text);
			NotificationItem->SetCompletionState(CompletionState);
			NotificationItem->ExpireAndFadeout();
		}
	}

	static ESubsequentsMode::Type GetSubsequentsMode() { return ESubsequentsMode::TrackSubsequents; }
	ENamedThreads::Type GetDesiredThread( ) { return ENamedThreads::GameThread; }
	FORCEINLINE TStatId GetStatId() const
	{
		RETURN_QUICK_DECLARE_CYCLE_STAT(FLauncherNotificationTask, STATGROUP_TaskGraphTasks);
	}

private:

	SNotificationItem::ECompletionState CompletionState;
	TWeakPtr<SNotificationItem> NotificationItemPtr;
	FText Text;
};


void UEditorEngine::HandleStageStarted(const FString& InStage, TWeakPtr<SNotificationItem> NotificationItemPtr)
{
	FFormatNamedArguments Arguments;
	FText NotificationText;
	if (InStage.Contains(TEXT("Cooking")) || InStage.Contains(TEXT("Cook Task")))
	{
		FString PlatformName = PlayUsingLauncherDeviceId.Left(PlayUsingLauncherDeviceId.Find(TEXT("@")));
		if (PlatformName.Contains(TEXT("NoEditor")))
		{
			PlatformName = PlatformName.Left(PlatformName.Find(TEXT("NoEditor")));
		}
		Arguments.Add(TEXT("PlatformName"), FText::FromString(PlatformName));
		NotificationText = FText::Format(LOCTEXT("LauncherTaskProcessingNotification", "Processing Assets for {PlatformName}..."), Arguments);
	}
	else if (InStage.Contains(TEXT("Build Task")))
	{
		EPlayOnBuildMode bBuildType = GetDefault<ULevelEditorPlaySettings>()->BuildGameBeforeLaunch;
		FString PlatformName = PlayUsingLauncherDeviceId.Left(PlayUsingLauncherDeviceId.Find(TEXT("@")));
		if (PlatformName.Contains(TEXT("NoEditor")))
		{
			PlatformName = PlatformName.Left(PlatformName.Find(TEXT("NoEditor")));
		}
		Arguments.Add(TEXT("PlatformName"), FText::FromString(PlatformName));
		if (FApp::IsEngineInstalled() || !bPlayUsingLauncherHasCode || !bPlayUsingLauncherHasCompiler || bBuildType == EPlayOnBuildMode::PlayOnBuild_Never)
		{
			NotificationText = FText::Format(LOCTEXT("LauncherTaskValidateNotification", "Validating Executable for {PlatformName}..."), Arguments);
		}
		else
		{
			NotificationText = FText::Format(LOCTEXT("LauncherTaskBuildNotification", "Building Executable for {PlatformName}..."), Arguments);
		}
	}
	else if (InStage.Contains(TEXT("Deploy Task")))
	{
		Arguments.Add(TEXT("DeviceName"), FText::FromString(PlayUsingLauncherDeviceName));
		if(PlayUsingLauncherDeviceName.Len() == 0)
		{
			NotificationText = FText::Format(LOCTEXT("LauncherTaskStageNotificationNoDevice", "Deploying Executable and Assets..."), Arguments);
		}
		else
		{
			NotificationText = FText::Format(LOCTEXT("LauncherTaskStageNotification", "Deploying Executable and Assets to {DeviceName}..."), Arguments);
		}
	}
	else if (InStage.Contains(TEXT("Run Task")))
	{
		Arguments.Add(TEXT("GameName"), FText::FromString(FApp::GetGameName()));
		Arguments.Add(TEXT("DeviceName"), FText::FromString(PlayUsingLauncherDeviceName));
		if(PlayUsingLauncherDeviceName.Len() == 0)
		{
			NotificationText = FText::Format(LOCTEXT("LauncherTaskStageNotificationNoDevice", "Running {GameName}..."), Arguments);
		}
		else
		{
			NotificationText = FText::Format(LOCTEXT("LauncherTaskStageNotification", "Running {GameName} on {DeviceName}..."), Arguments);
		}
	}

	NotificationItemPtr.Pin()->SetText(NotificationText);
}

void UEditorEngine::HandleStageCompleted(const FString& InStage, double StageTime, bool bHasCode, TWeakPtr<SNotificationItem> NotificationItemPtr)
{
	UE_LOG(LogPlayLevel, Log, TEXT("Completed Launch On Stage: %s, Time: %f"), *InStage, StageTime);

	// analytics for launch on
	TArray<FAnalyticsEventAttribute> ParamArray;
	ParamArray.Add(FAnalyticsEventAttribute(TEXT("Time"), StageTime));
	ParamArray.Add(FAnalyticsEventAttribute(TEXT("StageName"), InStage));
	FEditorAnalytics::ReportEvent(TEXT( "Editor.LaunchOn.StageComplete" ), PlayUsingLauncherDeviceId.Left(PlayUsingLauncherDeviceId.Find(TEXT("@"))), bHasCode, ParamArray);
}

void UEditorEngine::HandleLaunchCanceled(double TotalTime, bool bHasCode, TWeakPtr<SNotificationItem> NotificationItemPtr)
{
	TGraphTask<FLauncherNotificationTask>::CreateTask().ConstructAndDispatchWhenReady(
		NotificationItemPtr,
		SNotificationItem::CS_Fail,
		LOCTEXT("LaunchtaskFailedNotification", "Launch canceled!")
	);

	// analytics for launch on
	TArray<FAnalyticsEventAttribute> ParamArray;
	ParamArray.Add(FAnalyticsEventAttribute(TEXT("Time"), TotalTime));
	FEditorAnalytics::ReportEvent(TEXT( "Editor.LaunchOn.Canceled" ), PlayUsingLauncherDeviceId.Left(PlayUsingLauncherDeviceId.Find(TEXT("@"))), bHasCode, ParamArray);

	bPlayUsingLauncher = false;	
}

void UEditorEngine::HandleLaunchCompleted(bool Succeeded, double TotalTime, int32 ErrorCode, bool bHasCode, TWeakPtr<SNotificationItem> NotificationItemPtr, TSharedPtr<class FMessageLog> MessageLog)
{
	if (Succeeded)
	{
		FText CompletionMsg;
		const FString DummyDeviceName(FString::Printf(TEXT("All_iOS_On_%s"), FPlatformProcess::ComputerName()));
		if (PlayUsingLauncherDeviceId.Left(PlayUsingLauncherDeviceId.Find(TEXT("@"))) == TEXT("IOS") && PlayUsingLauncherDeviceName.Contains(DummyDeviceName))
		{
			CompletionMsg = LOCTEXT("LauncherTaskCompleted", "Deployment complete! Open the app on your device to launch.");
			TSharedPtr<SNotificationItem> NotificationItem = NotificationItemPtr.Pin();
//			NotificationItem->SetExpireDuration(30.0f);
		}
		else
		{
			CompletionMsg = LOCTEXT("LauncherTaskCompleted", "Launch complete!!");
		}

		TGraphTask<FLauncherNotificationTask>::CreateTask().ConstructAndDispatchWhenReady(
			NotificationItemPtr,
			SNotificationItem::CS_Success,
			CompletionMsg
		);

		// analytics for launch on
		TArray<FAnalyticsEventAttribute> ParamArray;
		ParamArray.Add(FAnalyticsEventAttribute(TEXT("Time"), TotalTime));
		FEditorAnalytics::ReportEvent(TEXT( "Editor.LaunchOn.Completed" ), PlayUsingLauncherDeviceId.Left(PlayUsingLauncherDeviceId.Find(TEXT("@"))), bHasCode, ParamArray);

		UE_LOG(LogPlayLevel, Log, TEXT("Launch On Completed. Time: %f"), TotalTime);
	}
	else
	{
		FText CompletionMsg;
		const FString DummyDeviceName(FString::Printf(TEXT("All_iOS_On_%s"), FPlatformProcess::ComputerName()));
		if (PlayUsingLauncherDeviceId.Left(PlayUsingLauncherDeviceId.Find(TEXT("@"))) == TEXT("IOS") && PlayUsingLauncherDeviceName.Contains(DummyDeviceName))
		{
			CompletionMsg = LOCTEXT("LauncherTaskFailed", "Deployment failed!");
		}
		else
		{
			CompletionMsg = LOCTEXT("LauncherTaskFailed", "Launch failed!");
		}
		
		MessageLog->Error()
			->AddToken(FTextToken::Create(CompletionMsg))
			->AddToken(FTextToken::Create(FText::FromString(FEditorAnalytics::TranslateErrorCode(ErrorCode))));

		// flush log, because it won't be destroyed until the notification popup closes
		MessageLog->NumMessages(EMessageSeverity::Info);

		TGraphTask<FLauncherNotificationTask>::CreateTask().ConstructAndDispatchWhenReady(
			NotificationItemPtr,
			SNotificationItem::CS_Fail,
			CompletionMsg
		);

		TArray<FAnalyticsEventAttribute> ParamArray;
		ParamArray.Add(FAnalyticsEventAttribute(TEXT("Time"), TotalTime));
		FEditorAnalytics::ReportEvent(TEXT( "Editor.LaunchOn.Failed" ), PlayUsingLauncherDeviceId.Left(PlayUsingLauncherDeviceId.Find(TEXT("@"))), bHasCode, ErrorCode, ParamArray);
	}
	bPlayUsingLauncher = false;
}

static void HandleHyperlinkNavigate()
{
	FGlobalTabmanager::Get()->InvokeTab(FName("OutputLog"));
}

struct FInternalPlayLevelUtils
{
	static int32 ResolveDirtyBlueprints(const bool bPromptForCompile, TArray<UBlueprint*>& ErroredBlueprints, const bool bForceLevelScriptRecompile = true)
	{
		const bool bAutoCompile = !bPromptForCompile;
		FString PromtDirtyList;

		TArray<UBlueprint*> InNeedOfRecompile;
		ErroredBlueprints.Empty();

		double BPRegenStartTime = FPlatformTime::Seconds();
		for (TObjectIterator<UBlueprint> BlueprintIt; BlueprintIt; ++BlueprintIt)
		{
			UBlueprint* Blueprint = *BlueprintIt;

			// ignore up-to-date BPs
			if (Blueprint->IsUpToDate())
			{
				continue;
			}

			// do not try to recompile BPs that have not changed since they last failed to compile, so don't check Blueprint->IsUpToDate()
			const bool bIsDirtyAndShouldBeRecompiled = Blueprint->IsPossiblyDirty();
			if (!FBlueprintEditorUtils::IsDataOnlyBlueprint(Blueprint)
				&& (bIsDirtyAndShouldBeRecompiled || (FBlueprintEditorUtils::IsLevelScriptBlueprint(Blueprint) && bForceLevelScriptRecompile))
				&& (Blueprint->Status != BS_Unknown)
				&& !Blueprint->IsPendingKill())
			{
				InNeedOfRecompile.Add(Blueprint);

				if (bPromptForCompile)
				{
					PromtDirtyList += FString::Printf(TEXT("\n   %s"), *Blueprint->GetName());
				}
			}
			else if (BS_Error == Blueprint->Status && Blueprint->bDisplayCompilePIEWarning)
			{
				ErroredBlueprints.Add(Blueprint);
			}
		}

		bool bRunCompilation = bAutoCompile;
		if (bPromptForCompile)
		{
			FFormatNamedArguments Args;
			Args.Add(TEXT("DirtyBlueprints"), FText::FromString(PromtDirtyList));
			const FText PromptMsg = FText::Format(NSLOCTEXT("PlayInEditor", "PrePIE_BlueprintsDirty", "One or more blueprints have been modified without being recompiled. Do you want to compile them now? \n{DirtyBlueprints}"), Args);

			EAppReturnType::Type PropmtResponse = FMessageDialog::Open(EAppMsgType::YesNo, PromptMsg);
			bRunCompilation = (PropmtResponse == EAppReturnType::Yes);
		}
		int32 RecompiledCount = 0;

		FMessageLog BlueprintLog("BlueprintLog");
		if (bRunCompilation && (InNeedOfRecompile.Num() > 0))
		{
			const FText LogPageLabel = (bAutoCompile) ? LOCTEXT("BlueprintAutoCompilationPageLabel", "Pre-Play auto-recompile") :
				LOCTEXT("BlueprintCompilationPageLabel", "Pre-Play recompile");
			BlueprintLog.NewPage(LogPageLabel);

			// Recompile all necessary blueprints in a single loop, saving GC until the end
			for (auto BlueprintIt = InNeedOfRecompile.CreateIterator(); BlueprintIt; ++BlueprintIt)
			{
				UBlueprint* Blueprint = *BlueprintIt;

				int32 CurrItIndex = BlueprintIt.GetIndex();
				// gather dependencies so we can ensure that they're getting recompiled as well
				TArray<UBlueprint*> Dependencies;
				FBlueprintEditorUtils::GetDependentBlueprints(Blueprint, Dependencies);
				// if the user made a change, but didn't hit "compile", then dependent blueprints
				// wouldn't have been marked dirty, so here we make sure to add those dependencies 
				// to the end of the InNeedOfRecompile array (so we hit them too in this loop)
				for (auto DependencyIt = Dependencies.CreateIterator(); DependencyIt; ++DependencyIt)
				{
					UBlueprint* DependentBp = *DependencyIt;

					int32 ExistingIndex = InNeedOfRecompile.Find(DependentBp);
					// if this dependent blueprint is already set up to compile 
					// later in this loop, then there is no need to add it to be recompiled again
					if (ExistingIndex >= CurrItIndex)
					{
						continue;
					}

					// if this blueprint wasn't slated to  be recompiled
					if (ExistingIndex == INDEX_NONE)
					{
						// we need to make sure this gets recompiled as well 
						// (since it depends on this other one that is dirty)
						InNeedOfRecompile.Add(DependentBp);
					}
					// else this is a circular dependency... it has previously been compiled
					// ... is there a case where we'd want to recompile this again?
				}

				Blueprint->BroadcastChanged();

				UE_LOG(LogPlayLevel, Log, TEXT("[PlayLevel] Compiling %s before play..."), *Blueprint->GetName());
				FKismetEditorUtilities::CompileBlueprint(Blueprint, /*bIsRegeneratingOnLoad =*/false, /*bSkipGarbageCollection =*/true);
				const bool bHadError = (!Blueprint->IsUpToDate() && Blueprint->Status != BS_Unknown);

				// Check if the Blueprint has already been added to the error list to prevent it from being added again
				if (bHadError && ErroredBlueprints.Find(Blueprint) == INDEX_NONE)
				{
					ErroredBlueprints.Add(Blueprint);

					FFormatNamedArguments Arguments;
					Arguments.Add(TEXT("Name"), FText::FromString(Blueprint->GetName()));

					BlueprintLog.Info(FText::Format(LOCTEXT("BlueprintCompileFailed", "Blueprint {Name} failed to compile"), Arguments));
				}
				else
				{
					++RecompiledCount;
				}

				UE_LOG(LogPlayLevel, Log, TEXT("PlayLevel: Blueprint regeneration took %d ms (%i blueprints)"), (int32)((FPlatformTime::Seconds() - BPRegenStartTime) * 1000), InNeedOfRecompile.Num());
			}

			CollectGarbage(GARBAGE_COLLECTION_KEEPFLAGS);
		}
		else if (bAutoCompile)
		{
			UE_LOG(LogPlayLevel, Log, TEXT("PlayLevel: No blueprints needed recompiling"));
		}

		return RecompiledCount;
	}
};

FString UEditorEngine::GetPlayOnTargetPlatformName() const
{
	return PlayUsingLauncherDeviceId.Left(PlayUsingLauncherDeviceId.Find(TEXT("@")));
}

void UEditorEngine::PlayUsingLauncher()
{
	if (!PlayUsingLauncherDeviceId.IsEmpty())
	{
		ILauncherServicesModule& LauncherServicesModule = FModuleManager::LoadModuleChecked<ILauncherServicesModule>(TEXT("LauncherServices"));
		ITargetDeviceServicesModule& TargetDeviceServicesModule = FModuleManager::LoadModuleChecked<ITargetDeviceServicesModule>("TargetDeviceServices");

		// create a temporary device group and launcher profile
		ILauncherDeviceGroupRef DeviceGroup = LauncherServicesModule.CreateDeviceGroup(FGuid::NewGuid(), TEXT("PlayOnDevices"));
		DeviceGroup->AddDevice(PlayUsingLauncherDeviceId);

		UE_LOG(LogPlayLevel, Log, TEXT("Launcher Device ID: %s"), *PlayUsingLauncherDeviceId);

		// does the project have any code?
		FGameProjectGenerationModule& GameProjectModule = FModuleManager::LoadModuleChecked<FGameProjectGenerationModule>(TEXT("GameProjectGeneration"));
		bPlayUsingLauncherHasCode = GameProjectModule.Get().ProjectRequiresBuild(FName(*PlayUsingLauncherDeviceId.Left(PlayUsingLauncherDeviceId.Find(TEXT("@")))));
		bPlayUsingLauncherHasCompiler = FSourceCodeNavigation::IsCompilerAvailable();

		const ULevelEditorPlaySettings* PlayInSettings = GetDefault<ULevelEditorPlaySettings>();
		// Setup launch profile, keep the setting here to a minimum.
		ILauncherProfileRef LauncherProfile = LauncherServicesModule.CreateProfile(TEXT("Launch On Device"));
		EPlayOnBuildMode bBuildType = PlayInSettings->BuildGameBeforeLaunch;
		if ((bBuildType == EPlayOnBuildMode::PlayOnBuild_Always) || (bBuildType == PlayOnBuild_Default && (bPlayUsingLauncherHasCode) && bPlayUsingLauncherHasCompiler))
		{
			LauncherProfile->SetBuildGame(true);
		}

		// set the build/launch configuration 
		switch (PlayInSettings->LaunchConfiguration)
		{
		case LaunchConfig_Debug:
			LauncherProfile->SetBuildConfiguration(EBuildConfigurations::Debug);
			break;
		case LaunchConfig_Development:
			LauncherProfile->SetBuildConfiguration(EBuildConfigurations::Development);
			break;
		case LaunchConfig_Test:
			LauncherProfile->SetBuildConfiguration(EBuildConfigurations::Test);
			break;
		case LaunchConfig_Shipping:
			LauncherProfile->SetBuildConfiguration(EBuildConfigurations::Shipping);
			break;
		default:
			// same as the running editor
			FString ExeName = FUnrealEdMisc::Get().GetExecutableForCommandlets();
			if (ExeName.Contains(TEXT("Debug")))
			{
				LauncherProfile->SetBuildConfiguration(EBuildConfigurations::Debug);
			}
			else
			{
				LauncherProfile->SetBuildConfiguration(EBuildConfigurations::Development);
			}
			break;
		}
		
		// select the quickest cook mode based on which in editor cook mode is enabled
		bool bIncrimentalCooking = true;
		LauncherProfile->AddCookedPlatform(PlayUsingLauncherDeviceId.Left(PlayUsingLauncherDeviceId.Find(TEXT("@"))));
		ELauncherProfileCookModes::Type CurrentLauncherCookMode = ELauncherProfileCookModes::ByTheBook;
		bool bCanCookByTheBookInEditor = true;
		bool bCanCookOnTheFlyInEditor = true;
		for ( const auto &PlatformName : LauncherProfile->GetCookedPlatforms() )
		{
			if ( CanCookByTheBookInEditor(PlatformName) == false )
			{
				bCanCookByTheBookInEditor = false;
			}
			if ( CanCookOnTheFlyInEditor(PlatformName)== false )
			{
				bCanCookOnTheFlyInEditor = false;
			}
		}
		if ( bCanCookByTheBookInEditor )
		{
			CurrentLauncherCookMode = ELauncherProfileCookModes::ByTheBookInEditor;
		}
		if ( bCanCookOnTheFlyInEditor )
		{
			CurrentLauncherCookMode = ELauncherProfileCookModes::OnTheFlyInEditor;
			bIncrimentalCooking = false;
		}
		LauncherProfile->SetCookMode( CurrentLauncherCookMode );
		LauncherProfile->SetUnversionedCooking(!bIncrimentalCooking);
		LauncherProfile->SetIncrementalCooking(bIncrimentalCooking);
		LauncherProfile->SetDeployedDeviceGroup(DeviceGroup);
		LauncherProfile->SetIncrementalDeploying(bIncrimentalCooking);
		LauncherProfile->SetEditorExe(FUnrealEdMisc::Get().GetExecutableForCommandlets());

		const FString DummyDeviceName(FString::Printf(TEXT("All_iOS_On_%s"), FPlatformProcess::ComputerName()));

        // TODO: remove below once instruments has been fixed to run from the terminal again
        if (PlayUsingLauncherDeviceId.Left(PlayUsingLauncherDeviceId.Find(TEXT("@"))) == TEXT("IOS"))
        {
            PlayUsingLauncherDeviceName = DummyDeviceName;
            LauncherProfile->SetLaunchMode(ELauncherProfileLaunchModes::DoNotLaunch);
        }
        // TODO: remove above once instruments has been fixed to run from the terminal again

		if (PlayUsingLauncherDeviceId.Left(PlayUsingLauncherDeviceId.Find(TEXT("@"))) != TEXT("IOS") || !PlayUsingLauncherDeviceName.Contains(DummyDeviceName))
		{
			LauncherProfile->SetLaunchMode(ELauncherProfileLaunchModes::DefaultRole);
		}

		if ( LauncherProfile->GetCookMode() == ELauncherProfileCookModes::OnTheFlyInEditor || LauncherProfile->GetCookMode() == ELauncherProfileCookModes::OnTheFly )
		{
			LauncherProfile->SetDeploymentMode(ELauncherProfileDeploymentModes::FileServer);
		}

		TArray<UBlueprint*> ErroredBlueprints;
		FInternalPlayLevelUtils::ResolveDirtyBlueprints(!PlayInSettings->bAutoCompileBlueprintsOnLaunch, ErroredBlueprints, false);

		TArray<FString> MapNames;
		FWorldContext & EditorContext = GetEditorWorldContext();
		if (EditorContext.World()->WorldComposition || (LauncherProfile->GetCookMode() == ELauncherProfileCookModes::ByTheBookInEditor) || (LauncherProfile->GetCookMode() == ELauncherProfileCookModes::OnTheFlyInEditor) )
		{
			// Daniel: Only reason we actually need to save any packages is because if a new package is created it won't be on disk yet and CookOnTheFly will early out if the package doesn't exist (even though it could be in memory and not require loading at all)
			//			future me can optimize this by either adding extra allowances to CookOnTheFlyServer code or only saving packages which doesn't exist if it becomes a problem
			// if this returns false, it means we should stop what we're doing and return to the editor
			bool bPromptUserToSave = true;
			bool bSaveMapPackages = true;
			bool bSaveContentPackages = true;
			if (!FEditorFileUtils::SaveDirtyPackages(bPromptUserToSave, bSaveMapPackages, bSaveContentPackages))
			{
				CancelRequestPlaySession();
				return;
			}


			// Open world composition from original folder
			// Or if using by book in editor don't need to resave the package just cook it by the book 
			FString MapName = EditorContext.World()->GetOutermost()->GetName();
			MapNames.Add(MapName);


			
		}
		else
		{
			SaveWorldForPlay(MapNames);

			if (MapNames.Num() == 0)
			{
				CancelRequestPlaySession();
				return;
			}
		}
	
		FString InitialMapName;
		if (MapNames.Num() > 0)
		{
			InitialMapName = MapNames[0];
		}

		LauncherProfile->GetDefaultLaunchRole()->SetInitialMap(InitialMapName);

		for (const FString& MapName : MapNames)
		{
			LauncherProfile->AddCookedMap(MapName);
		}


		if ( LauncherProfile->GetCookMode() == ELauncherProfileCookModes::ByTheBookInEditor )
		{
			TArray<ITargetPlatform*> TargetPlatforms;
			for ( const auto &PlatformName : LauncherProfile->GetCookedPlatforms() )
			{
				ITargetPlatform* TargetPlatform = GetTargetPlatformManager()->FindTargetPlatform(PlatformName);
				// todo pass in all the target platforms instead of just the single platform
				// crashes if two requests are inflight but we can support having multiple platforms cooking at once
				TargetPlatforms.Add( TargetPlatform ); 
			}
			const TArray<FString> &CookedMaps = LauncherProfile->GetCookedMaps();

			// const TArray<FString>& CookedMaps = ChainState.Profile->GetCookedMaps();
			TArray<FString> CookDirectories;
			TArray<FString> CookCultures;
			TArray<FString> IniMapSections;

			StartCookByTheBookInEditor(TargetPlatforms, CookedMaps, CookDirectories, CookCultures, IniMapSections );

			FIsCookFinishedDelegate &CookerFinishedDelegate = LauncherProfile->OnIsCookFinished();

			CookerFinishedDelegate.BindUObject(this, &UEditorEngine::IsCookByTheBookInEditorFinished);

			FCookCanceledDelegate &CookCancelledDelegate = LauncherProfile->OnCookCanceled();

			CookCancelledDelegate.BindUObject(this, &UEditorEngine::CancelCookByTheBookInEditor);
		}

		ILauncherPtr Launcher = LauncherServicesModule.CreateLauncher();
		GEditor->LauncherWorker = Launcher->Launch(TargetDeviceServicesModule.GetDeviceProxyManager(), LauncherProfile);

		// create notification item
		FText LaunchingText = LOCTEXT("LauncherTaskInProgressNotificationNoDevice", "Launching...");
		FNotificationInfo Info(LaunchingText);

		Info.Image = FEditorStyle::GetBrush(TEXT("MainFrame.CookContent"));
		Info.bFireAndForget = false;
		Info.ExpireDuration = 10.0f;
		Info.Hyperlink = FSimpleDelegate::CreateStatic(HandleHyperlinkNavigate);
		Info.HyperlinkText = LOCTEXT("ShowOutputLogHyperlink", "Show Output Log");
		Info.ButtonDetails.Add(
			FNotificationButtonInfo(
				LOCTEXT("LauncherTaskCancel", "Cancel"),
				LOCTEXT("LauncherTaskCancelToolTip", "Cancels execution of this task."),
				FSimpleDelegate::CreateStatic(HandleCancelButtonClicked, GEditor->LauncherWorker)
			)
		);

		TSharedPtr<SNotificationItem> NotificationItem = FSlateNotificationManager::Get().AddNotification(Info);

		if (!NotificationItem.IsValid())
		{
			return;
		}

		// analytics for launch on
		int32 ErrorCode = 0;
		FEditorAnalytics::ReportEvent(TEXT( "Editor.LaunchOn.Started" ), PlayUsingLauncherDeviceId.Left(PlayUsingLauncherDeviceId.Find(TEXT("@"))), bPlayUsingLauncherHasCode);

		NotificationItem->SetCompletionState(SNotificationItem::CS_Pending);
		
		TWeakPtr<SNotificationItem> NotificationItemPtr(NotificationItem);
		if (GEditor->LauncherWorker.IsValid() && GEditor->LauncherWorker->GetStatus() != ELauncherWorkerStatus::Completed)
		{
			TSharedPtr<FMessageLog> MessageLog = MakeShareable(new FMessageLog("PackagingResults"));

			GEditor->PlayEditorSound(TEXT("/Engine/EditorSounds/Notifications/CompileStart_Cue.CompileStart_Cue"));
			GEditor->LauncherWorker->OnOutputReceived().AddStatic(HandleOutputReceived);
			GEditor->LauncherWorker->OnStageStarted().AddUObject(this, &UEditorEngine::HandleStageStarted, NotificationItemPtr);
			GEditor->LauncherWorker->OnStageCompleted().AddUObject(this, &UEditorEngine::HandleStageCompleted, bPlayUsingLauncherHasCode, NotificationItemPtr);
			GEditor->LauncherWorker->OnCompleted().AddUObject(this, &UEditorEngine::HandleLaunchCompleted, bPlayUsingLauncherHasCode, NotificationItemPtr, MessageLog);
			GEditor->LauncherWorker->OnCanceled().AddUObject(this, &UEditorEngine::HandleLaunchCanceled, bPlayUsingLauncherHasCode, NotificationItemPtr);
		}
		else
		{
			GEditor->LauncherWorker.Reset();
			GEditor->PlayEditorSound(TEXT("/Engine/EditorSounds/Notifications/CompileFailed_Cue.CompileFailed_Cue"));

			NotificationItem->SetText(LOCTEXT("LauncherTaskFailedNotification", "Failed to launch task!"));
			NotificationItem->SetCompletionState(SNotificationItem::CS_Fail);
			NotificationItem->ExpireAndFadeout();
			bPlayUsingLauncher = false;

			// analytics for launch on
			TArray<FAnalyticsEventAttribute> ParamArray;
			ParamArray.Add(FAnalyticsEventAttribute(TEXT("Time"), 0.0));
			FEditorAnalytics::ReportEvent(TEXT( "Editor.LaunchOn.Failed" ), PlayUsingLauncherDeviceId.Left(PlayUsingLauncherDeviceId.Find(TEXT("@"))), bPlayUsingLauncherHasCode, EAnalyticsErrorCodes::LauncherFailed, ParamArray );
		}
	}
}


void UEditorEngine::RequestEndPlayMap()
{
	if( PlayWorld )
	{
		bRequestEndPlayMapQueued = true;

		// Cache the postion and rotation of the camera (the controller may be destroyed before we end the pie session and we need them to preserve the camera position)
		if (bLastViewAndLocationValid == false)
		{
			for (int32 WorldIdx = WorldList.Num() - 1; WorldIdx >= 0; --WorldIdx)
			{
				FWorldContext &ThisContext = WorldList[WorldIdx];
				if (ThisContext.WorldType == EWorldType::PIE)
				{
					FSlatePlayInEditorInfo* const SlatePlayInEditorSession = SlatePlayInEditorMap.Find(ThisContext.ContextHandle);
					if ((SlatePlayInEditorSession != nullptr) && (SlatePlayInEditorSession->EditorPlayer.IsValid() == true) )
					{
						if( SlatePlayInEditorSession->EditorPlayer.Get()->PlayerController != nullptr )
						{
							SlatePlayInEditorSession->EditorPlayer.Get()->PlayerController->GetPlayerViewPoint( LastViewLocation, LastViewRotation );
							bLastViewAndLocationValid = true;
							break;
						}
					}
				}
			}
		}
	}
}

bool UEditorEngine::SavePlayWorldPackages(UWorld* InWorld, const TCHAR* Prefix, TArray<FString>& OutSavedFilenames)
{
	{
		// if this returns false, it means we should stop what we're doing and return to the editor
		bool bPromptUserToSave = true;
		bool bSaveMapPackages = false;
		bool bSaveContentPackages = true;
		if (!FEditorFileUtils::SaveDirtyPackages(bPromptUserToSave, bSaveMapPackages, bSaveContentPackages))
		{
			return false;
		}
	}

	// Update cull distance volumes before saving.
	InWorld->UpdateCullDistanceVolumes();

	// Clean up any old worlds.
	CollectGarbage( GARBAGE_COLLECTION_KEEPFLAGS );

	// Save temporary copies of all levels to be used for playing in editor or using standalone PC/console
	return FEditorFileUtils::SaveWorlds(InWorld, FPaths::Combine(*FPaths::GameSavedDir(), *PlayOnConsoleSaveDir), Prefix, OutSavedFilenames);
}


FString UEditorEngine::BuildPlayWorldURL(const TCHAR* MapName, bool bSpectatorMode, FString AdditionalURLOptions)
{
	// the URL we are building up
	FString URL(MapName);

	// If we hold down control, start in spectating mode
	if (bSpectatorMode)
	{
		// Start in spectator mode
		URL += TEXT("?SpectatorOnly=1");
	}

	// Add any game-specific options set in the INI file
	URL += InEditorGameURLOptions;

	// Add any additional options that were specified for this call
	URL += AdditionalURLOptions;

	// Add any additional options that are set in the Play In Settings menu
	const ULevelEditorPlaySettings* PlayInSettings = GetDefault<ULevelEditorPlaySettings>();
	FString AdditionalServerGameOptions;
	if(PlayInSettings->GetAdditionalServerGameOptions(AdditionalServerGameOptions))
	{
		URL += *AdditionalServerGameOptions;
	}

	return URL;
}

bool UEditorEngine::SpawnPlayFromHereStart( UWorld* World, AActor*& PlayerStart, const FVector& StartLocation, const FRotator& StartRotation )
{
	// null it out in case we don't need to spawn one, and the caller relies on us setting it
	PlayerStart = NULL;

	if( bHasPlayWorldPlacement )
	{
		// spawn the PlayerStartPIE in the given world
		FActorSpawnParameters SpawnParameters;
		SpawnParameters.OverrideLevel = World->PersistentLevel;
		PlayerStart = World->SpawnActor<AActor>(PlayFromHerePlayerStartClass, StartLocation, StartRotation, SpawnParameters);

		// make sure we were able to spawn the PlayerStartPIE there
		if(!PlayerStart)
		{
			FMessageDialog::Open( EAppMsgType::Ok, NSLOCTEXT("UnrealEd", "Prompt_22", "Failed to create entry point. Try another location, or you may have to rebuild your level."));
			return false;
		}
		// tag the start
		ANavigationObjectBase* NavPlayerStart = Cast<ANavigationObjectBase>(PlayerStart);
		if (NavPlayerStart)
		{
			NavPlayerStart->bIsPIEPlayerStart = true;
		}
	}
	// true means we didn't need to spawn, or we succeeded
	return true;
}

void UEditorEngine::PlayInEditor( UWorld* InWorld, bool bInSimulateInEditor )
{
	// Broadcast PreBeginPIE before checks that might block PIE below (BeginPIE is broadcast below after the checks)
	FEditorDelegates::PreBeginPIE.Broadcast(bInSimulateInEditor);

	double PIEStartTime = FPlatformTime::Seconds();

	// Block PIE when there is a transaction recording into the undo buffer
	if (GEditor->IsTransactionActive())
	{
		FFormatNamedArguments Args;
		Args.Add(TEXT("TransactionName"), GEditor->GetTransactionName());

		FText NotificationText;
		if (bInSimulateInEditor)
		{
			NotificationText = FText::Format(NSLOCTEXT("UnrealEd", "SIECantStartDuringTransaction", "Can't Simulate when performing {TransactionName} operation"), Args);
		}
		else
		{
			NotificationText = FText::Format(NSLOCTEXT("UnrealEd", "PIECantStartDuringTransaction", "Can't Play In Editor when performing {TransactionName} operation"), Args);
		}

		FNotificationInfo Info(NotificationText);
		Info.ExpireDuration = 5.0f;
		Info.bUseLargeFont = true;
		FSlateNotificationManager::Get().AddNotification(Info);
		return;
	}

	// Prompt the user that Matinee must be closed before PIE can occur.
	if( GLevelEditorModeTools().IsModeActive(FBuiltinEditorModes::EM_InterpEdit) )
	{
		const bool bContinuePIE = EAppReturnType::Yes == FMessageDialog::Open( EAppMsgType::YesNo, NSLOCTEXT("UnrealEd", "PIENeedsToCloseMatineeQ", "'Play in Editor' must close UnrealMatinee.  Continue?") );
		if ( !bContinuePIE )
		{
			return;
		}
		GLevelEditorModeTools().DeactivateMode( FBuiltinEditorModes::EM_InterpEdit );
	}

	// Make sure there's no outstanding load requests
	FlushAsyncLoading();

	FBlueprintEditorUtils::FindAndSetDebuggableBlueprintInstances();

	// Monitoring when PIE corrupts references between the World and the PIE generated World for UE-20486
	{
		TArray<ULevel*> Levels = InWorld->GetLevels();

		for (ULevel* Level : Levels)
		{
			TArray<UBlueprint*> LevelBlueprints = Level->GetLevelBlueprints();

			if (LevelBlueprints.Num() > 0)
			{
				UBlueprint* LevelScriptBlueprint = LevelBlueprints[0];
				if (LevelScriptBlueprint && LevelScriptBlueprint->GeneratedClass && LevelScriptBlueprint->GeneratedClass->ClassGeneratedBy)
				{
					UE_LOG(LogBlueprintUserMessages, Log, TEXT("Early PlayInEditor Detection: Level '%s' has LevelScriptBlueprint '%s' with GeneratedClass '%s' with ClassGeneratedBy '%s'"), *Level->GetPathName(), *LevelScriptBlueprint->GetPathName(), *LevelScriptBlueprint->GeneratedClass->GetPathName(), *LevelScriptBlueprint->GeneratedClass->ClassGeneratedBy->GetPathName());
				}
				else if (LevelScriptBlueprint && LevelScriptBlueprint->GeneratedClass)
				{
					UE_LOG(LogBlueprintUserMessages, Log, TEXT("Early PlayInEditor Detection: Level '%s' has LevelScriptBlueprint '%s' with GeneratedClass '%s'"), *Level->GetPathName(), *LevelScriptBlueprint->GetPathName(), *LevelScriptBlueprint->GeneratedClass->GetPathName());
				}
				else if (LevelScriptBlueprint)
				{
					UE_LOG(LogBlueprintUserMessages, Log, TEXT("Early PlayInEditor Detection: Level '%s' has LevelScriptBlueprint '%s'"), *Level->GetPathName(), *LevelScriptBlueprint->GetPathName());
				}
			}
		}
	}

	// Broadcast BeginPIE after checks that might block PIE above (PreBeginPIE is broadcast above before the checks)
	FEditorDelegates::BeginPIE.Broadcast(bInSimulateInEditor);

	// let navigation know PIE starts so it can avoid any blueprint creation/deletion/instantiation affect editor map's navmesh changes
	if (InWorld->GetNavigationSystem())
	{
		InWorld->GetNavigationSystem()->OnPIEStart();
	}

	ULevelEditorPlaySettings* PlayInSettings = GetMutableDefault<ULevelEditorPlaySettings>();
	check(PlayInSettings);

	TArray<UBlueprint*> ErroredBlueprints;
	FInternalPlayLevelUtils::ResolveDirtyBlueprints(!PlayInSettings->AutoRecompileBlueprints, ErroredBlueprints);

	if (ErroredBlueprints.Num() && !GIsDemoMode)
	{
		FString ErroredBlueprintList;
		for (auto Blueprint : ErroredBlueprints)
		{
			ErroredBlueprintList += FString::Printf(TEXT("\n   %s"), *Blueprint->GetName());
		}

		FFormatNamedArguments Args;
		Args.Add(TEXT("ErrorBlueprints"), FText::FromString(ErroredBlueprintList));

		// There was at least one blueprint with an error, make sure the user is OK with that.
		const bool bContinuePIE = EAppReturnType::Yes == FMessageDialog::Open( EAppMsgType::YesNo, FText::Format( NSLOCTEXT("PlayInEditor", "PrePIE_BlueprintErrors", "One or more blueprints has an unresolved compiler error, are you sure you want to Play in Editor?{ErrorBlueprints}"), Args ) );
		if ( !bContinuePIE )
		{
			FEditorDelegates::EndPIE.Broadcast(bInSimulateInEditor);
			if (InWorld->GetNavigationSystem())
			{
				InWorld->GetNavigationSystem()->OnPIEEnd();
			}

			return;
		}
		else
		{
			// The user wants to ignore the compiler errors, mark the Blueprints and do not warn them again unless the Blueprint attempts to compile
			for (auto Blueprint : ErroredBlueprints)
			{
				Blueprint->bDisplayCompilePIEWarning = false;
			}
		}
	}


	const FScopedBusyCursor BusyCursor;

	// If there's level already being played, close it. (This may change GWorld)
	if(PlayWorld)
	{
		// immediately end the playworld
		EndPlayMap();
	}

	// Register for log processing so we can promote errors/warnings to the message log
	if (GetDefault<UEditorStyleSettings>()->bPromoteOutputLogWarningsDuringPIE)
	{
		OutputLogErrorsToMessageLogProxyPtr = MakeShareable(new FOutputLogErrorsToMessageLogProxy());
	}

	if (GEngine->HMDDevice.IsValid())
	{
		GEngine->HMDDevice->OnBeginPlay();
	}

	// remember old GWorld
	EditorWorld = InWorld;

	// Clear any messages from last time
	GEngine->ClearOnScreenDebugMessages();

	// Flush all audio sources from the editor world
	FAudioDevice* AudioDevice = EditorWorld->GetAudioDevice();
	if (AudioDevice)
	{
		AudioDevice->Flush( EditorWorld );
		AudioDevice->ResetInterpolation();
		AudioDevice->OnBeginPIE(bInSimulateInEditor);
	}
	EditorWorld->bAllowAudioPlayback = false;

	if (!PlayInSettings->EnableSound && AudioDevice)
	{
		AudioDevice->TransientMasterVolume = 0.0f;
	}

	if (!GEditor->bAllowMultiplePIEWorlds)
	{
		PlayInSettings->SetRunUnderOneProcess( false );
	}

	EPlayNetMode PlayNetMode( PIE_Standalone );
	PlayInSettings->GetPlayNetMode(PlayNetMode);	// Ignore disabled state here
	const EPlayNetMode OrigPlayNetMode( PlayNetMode );

	bool CanRunUnderOneProcess = [&PlayInSettings]{ bool RunUnderOneProcess(false); return (PlayInSettings->GetRunUnderOneProcess(RunUnderOneProcess) && RunUnderOneProcess); }();
	if (CanRunUnderOneProcess)
	{
		const bool CanPlayNetDedicated = [&PlayInSettings]{ bool PlayNetDedicated(false); return (PlayInSettings->GetPlayNetDedicated(PlayNetDedicated) && PlayNetDedicated); }();
		const int32 PlayNumberOfClients = [&PlayInSettings]{ int32 NumberOfClients(0); return (PlayInSettings->GetPlayNumberOfClients(NumberOfClients) ? NumberOfClients : 0); }();
		const bool WillAutoConnectToServer = [&PlayInSettings]{ bool AutoConnectToServer(false); return (PlayInSettings->GetAutoConnectToServer(AutoConnectToServer) && AutoConnectToServer); }();
		if (!CanPlayNetDedicated && (PlayNumberOfClients == 1 || !WillAutoConnectToServer))
		{
			// Since we don't expose PlayNetMode as an option when doing RunUnderOnProcess,
			// we take 1 player and !PlayNetdedicated and being standalone.
			// If auto connect is off, launch as standalone unless there is a dedicated server
			PlayNetMode = EPlayNetMode::PIE_Standalone;
		}
		else
		{
			// We are doing multi-player under one process so make sure the NetMode is ListenServer
			PlayNetMode = EPlayNetMode::PIE_ListenServer;
		}
		PlayInSettings->SetPlayNetMode(PlayNetMode);
	}

	// Can't allow realtime viewports whilst in PIE so disable it for ALL viewports here.
	DisableRealtimeViewports();

	bool bAnyBlueprintErrors = ErroredBlueprints.Num() ? true : false;
	bool bStartInSpectatorMode = false;
	bool bSupportsOnlinePIE = false;
	const int32 PlayNumberOfClients = [&PlayInSettings]{ int32 NumberOfClients(0); return (PlayInSettings->GetPlayNumberOfClients(NumberOfClients) ? NumberOfClients : 0); }();

	if (SupportsOnlinePIE())
	{
		bool bHasRequiredLogins = PlayNumberOfClients <= Online::GetUtils()->GetNumPIELogins();
		if (bHasRequiredLogins)
		{
			// If we support online PIE use it even if we're standalone
			bSupportsOnlinePIE = true;
		}
		else
		{
			FText ErrorMsg = LOCTEXT("PIELoginFailure", "Not enough login credentials to launch all PIE instances, change editor settings");
			UE_LOG(LogOnline, Verbose, TEXT("%s"), *ErrorMsg.ToString());
			FMessageLog(NAME_CategoryPIE).Warning(ErrorMsg);
		}
	}

	FModifierKeysState KeysState = FSlateApplication::Get().GetModifierKeys();
	if (bInSimulateInEditor || KeysState.IsControlDown())
	{
		// if control is pressed, start in spectator mode
		bStartInSpectatorMode = true;
	}

	CanRunUnderOneProcess = [&PlayInSettings]{ bool RunUnderOneProcess(false); return (PlayInSettings->GetRunUnderOneProcess(RunUnderOneProcess) && RunUnderOneProcess); }();
	if (bInSimulateInEditor || (PlayNetMode == EPlayNetMode::PIE_Standalone && PlayNumberOfClients <= 1 && !bSupportsOnlinePIE) || !CanRunUnderOneProcess)
	{
		// Only spawning 1 PIE instance under this process, only set the PIEInstance value if we're not connecting to another local instance of the game, otherwise it will run the wrong streaming levels
		const int32 PIEInstance = ( !CanRunUnderOneProcess && PlayNetMode == EPlayNetMode::PIE_Client ) ? INDEX_NONE : 0;
		UGameInstance* const GameInstance = CreatePIEGameInstance(PIEInstance, bInSimulateInEditor, bAnyBlueprintErrors, bStartInSpectatorMode, false, PIEStartTime);

		if (bInSimulateInEditor)
		{
			ToggleBetweenPIEandSIE( true );
		}
	}
	else
	{
		if (bSupportsOnlinePIE)
		{
			// Make sure all instances of PIE are logged in before creating/launching worlds
			LoginPIEInstances(bAnyBlueprintErrors, bStartInSpectatorMode, PIEStartTime);
		}
		else
		{
			// Normal, non-online creation/launching of worlds
			SpawnIntraProcessPIEWorlds(bAnyBlueprintErrors, bStartInSpectatorMode);
		}
	}

	PlayInSettings->MultipleInstanceLastHeight = PlayInSettings->NewWindowHeight;
	PlayInSettings->MultipleInstanceLastWidth = PlayInSettings->NewWindowWidth;
	PlayInSettings->SetPlayNetMode(OrigPlayNetMode);

	// Monitoring when PIE corrupts references between the World and the PIE generated World for UE-20486
	if (EditorWorld)
	{
		TArray<ULevel*> Levels = EditorWorld->GetLevels();

		for (ULevel* Level : Levels)
		{
			TArray<UBlueprint*> LevelBlueprints = Level->GetLevelBlueprints();

			if (LevelBlueprints.Num() > 0)
			{
				UBlueprint* LevelScriptBlueprint = LevelBlueprints[0];
				if (LevelScriptBlueprint && LevelScriptBlueprint->GeneratedClass && LevelScriptBlueprint->GeneratedClass->ClassGeneratedBy)
				{
					UE_LOG(LogBlueprintUserMessages, Log, TEXT("Late PlayInEditor Detection: Level '%s' has LevelScriptBlueprint '%s' with GeneratedClass '%s' with ClassGeneratedBy '%s'"), *Level->GetPathName(), *LevelScriptBlueprint->GetPathName(), *LevelScriptBlueprint->GeneratedClass->GetPathName(), *LevelScriptBlueprint->GeneratedClass->ClassGeneratedBy->GetPathName());
				}
				else if (LevelScriptBlueprint && LevelScriptBlueprint->GeneratedClass)
				{
					UE_LOG(LogBlueprintUserMessages, Log, TEXT("Late PlayInEditor Detection: Level '%s' has LevelScriptBlueprint '%s' with GeneratedClass '%s'"), *Level->GetPathName(), *LevelScriptBlueprint->GetPathName(), *LevelScriptBlueprint->GeneratedClass->GetPathName());
				}
				else if (LevelScriptBlueprint)
				{
					UE_LOG(LogBlueprintUserMessages, Log, TEXT("Late PlayInEditor Detection: Level '%s' has LevelScriptBlueprint '%s'"), *Level->GetPathName(), *LevelScriptBlueprint->GetPathName());
				}
			}
		}
	}
}

void UEditorEngine::SpawnIntraProcessPIEWorlds(bool bAnyBlueprintErrors, bool bStartInSpectatorMode)
{
	double PIEStartTime = FPlatformTime::Seconds();

	// Has to be false or this function wouldn't be called
	bool bInSimulateInEditor = false;
	ULevelEditorPlaySettings* PlayInSettings = Cast<ULevelEditorPlaySettings>(ULevelEditorPlaySettings::StaticClass()->GetDefaultObject());
	int32 PIEInstance = 0;

	// Spawning multiple PIE instances
	if (PlayInSettings->MultipleInstancePositions.Num() == 0)
	{
		PlayInSettings->MultipleInstancePositions.SetNum(1);
	}

	PlayInSettings->MultipleInstancePositions[0] = PlayInSettings->NewWindowPosition;

	int32 NextX = 0;
	int32 NextY = 0;
	int32 SettingsIndex = 1;
	int32 ClientNum = 0;

	PIEInstance = 1;
	const bool WillAutoConnectToServer = [&PlayInSettings]{ bool AutoConnectToServer(false); return (PlayInSettings->GetAutoConnectToServer(AutoConnectToServer) && AutoConnectToServer); }();
	const bool CanPlayNetDedicated = [&PlayInSettings]{ bool PlayNetDedicated(false); return (PlayInSettings->GetPlayNetDedicated(PlayNetDedicated) && PlayNetDedicated); }();

	// Server
	FString ServerPrefix;
	if (CanPlayNetDedicated || WillAutoConnectToServer)
	{
		PlayInSettings->SetPlayNetMode(EPlayNetMode::PIE_ListenServer);

		if (!CanPlayNetDedicated)
		{
			ClientNum++;
			GetMultipleInstancePositions(SettingsIndex++, NextX, NextY);
		}

		UGameInstance* const ServerGameInstance = CreatePIEGameInstance(PIEInstance, bInSimulateInEditor, bAnyBlueprintErrors, bStartInSpectatorMode, CanPlayNetDedicated, PIEStartTime);
		if (ServerGameInstance)
		{
			ServerPrefix = ServerGameInstance->GetWorldContext()->PIEPrefix;
		}
		else
		{
			// Failed, abort
			return;
		}

		PIEInstance++;
	}

	// Clients
	const int32 PlayNumberOfClients = [&PlayInSettings]{ int32 NumberOfClients(0); return (PlayInSettings->GetPlayNumberOfClients(NumberOfClients) ? NumberOfClients : 0); }();
	for (; ClientNum < PlayNumberOfClients; ++ClientNum)
	{
		// Only launch as clients if they should connect
		if (WillAutoConnectToServer)
		{
			PlayInSettings->SetPlayNetMode(EPlayNetMode::PIE_Client);
		}
		else
		{
			PlayInSettings->SetPlayNetMode(EPlayNetMode::PIE_Standalone);
		}

		GetMultipleInstancePositions(SettingsIndex++, NextX, NextY);

		UGameInstance* const ClientGameInstance = CreatePIEGameInstance(PIEInstance, bInSimulateInEditor, bAnyBlueprintErrors, bStartInSpectatorMode, false, PIEStartTime);
		if (ClientGameInstance)
		{
			ClientGameInstance->GetWorldContext()->PIERemapPrefix = ServerPrefix;
		}
		else
		{
			// Failed, abort
			return;
		}

		PIEInstance++;
	}

	// Restore window settings
	GetMultipleInstancePositions(0, NextX, NextY);	// restore cached settings
}

bool UEditorEngine::CreatePIEWorldFromLogin(FWorldContext& PieWorldContext, EPlayNetMode PlayNetMode, FPieLoginStruct& DataStruct)
{
	ULevelEditorPlaySettings* PlayInSettings = Cast<ULevelEditorPlaySettings>(ULevelEditorPlaySettings::StaticClass()->GetDefaultObject());
	PlayInSettings->SetPlayNetMode(PlayNetMode);

	// Set window position
	GetMultipleInstancePositions(DataStruct.SettingsIndex, DataStruct.NextX, DataStruct.NextY);
	
	const bool CanPlayNetDedicated = [&PlayInSettings]{ bool PlayNetDedicated(false); return (PlayInSettings->GetPlayNetDedicated(PlayNetDedicated) && PlayNetDedicated); }();
	const bool ActAsClient = PlayNetMode == EPlayNetMode::PIE_Client || PlayNetMode == EPlayNetMode::PIE_Standalone;
	UGameInstance* const GameInstance = CreatePIEGameInstance(PieWorldContext.PIEInstance, false, DataStruct.bAnyBlueprintErrors, DataStruct.bStartInSpectatorMode, ActAsClient ? false : CanPlayNetDedicated, DataStruct.PIEStartTime);
	
	// Restore window settings
	GetMultipleInstancePositions(0, DataStruct.NextX, DataStruct.NextY);	// restore cached settings

	if (GameInstance)
	{
		GameInstance->GetWorldContext()->bWaitingOnOnlineSubsystem = false;

		if (PlayNetMode == EPlayNetMode::PIE_ListenServer)
		{
			// If any clients finished before us, update their PIERemapPrefix
			for (FWorldContext &WorldContext : WorldList)
			{
				if (WorldContext.WorldType == EWorldType::PIE && WorldContext.World() != NULL && WorldContext.ContextHandle != PieWorldContext.ContextHandle)
				{
					WorldContext.PIERemapPrefix = PieWorldContext.PIEPrefix;
				}
			}
		}
		else
		{
			// Grab a valid PIERemapPrefix
			for (FWorldContext &WorldContext : WorldList)
			{
				// This relies on the server being the first in the WorldList. Might be risky.
				if (WorldContext.WorldType == EWorldType::PIE && WorldContext.World() != NULL && WorldContext.ContextHandle != PieWorldContext.ContextHandle)
				{
					PieWorldContext.PIERemapPrefix = WorldContext.PIEPrefix;
					break;
				}
			}
		}

		return true;
	}
	else
	{
		return false;
	}
}

void UEditorEngine::CancelPlayingViaLauncher()
{
	if (LauncherWorker.IsValid())
	{
		LauncherWorker->Cancel();
	}
}

bool UEditorEngine::SupportsOnlinePIE() const
{
	return Online::GetUtils()->SupportsOnlinePIE();
}

void UEditorEngine::LoginPIEInstances(bool bAnyBlueprintErrors, bool bStartInSpectatorMode, double PIEStartTime)
{
	ULevelEditorPlaySettings* PlayInSettings = Cast<ULevelEditorPlaySettings>(ULevelEditorPlaySettings::StaticClass()->GetDefaultObject());

	/** Setup the common data values for each login instance */
	FPieLoginStruct DataStruct;
	DataStruct.SettingsIndex = 1;
	DataStruct.bAnyBlueprintErrors = bAnyBlueprintErrors;
	DataStruct.bStartInSpectatorMode = bStartInSpectatorMode;
	DataStruct.PIEStartTime = PIEStartTime;

	TArray<FOnlineAccountCredentials> PIELogins;
	Online::GetUtils()->GetPIELogins(PIELogins);

	int32 ClientNum = 0;
	int32 PIEInstance = 1;
	int32 NextX = 0;
	int32 NextY = 0;

	const EPlayNetMode PlayNetMode = [&PlayInSettings]{ EPlayNetMode NetMode(PIE_Standalone); return (PlayInSettings->GetPlayNetMode(NetMode) ? NetMode : PIE_Standalone); }();
	const bool CanPlayNetDedicated = [&PlayInSettings]{ bool PlayNetDedicated(false); return (PlayInSettings->GetPlayNetDedicated(PlayNetDedicated) && PlayNetDedicated); }();
	const bool WillAutoConnectToServer = [&PlayInSettings]{ bool AutoConnectToServer(false); return (PlayInSettings->GetAutoConnectToServer(AutoConnectToServer) && AutoConnectToServer); }();

	// Server
	if (WillAutoConnectToServer || CanPlayNetDedicated)
	{
		FWorldContext &PieWorldContext = CreateNewWorldContext(EWorldType::PIE);
		PieWorldContext.PIEInstance = PIEInstance++;
		PieWorldContext.RunAsDedicated = CanPlayNetDedicated;
		PieWorldContext.bWaitingOnOnlineSubsystem = true;

		// Update login struct parameters
		DataStruct.WorldContextHandle = PieWorldContext.ContextHandle;
		DataStruct.NetMode = PlayNetMode;

		// Always get the interface (it will create the subsystem regardless)
		FName OnlineIdentifier = Online::GetUtils()->GetOnlineIdentifier(PieWorldContext);
		UE_LOG(LogPlayLevel, Display, TEXT("Creating online subsystem for server %s"), *OnlineIdentifier.ToString());
		IOnlineSubsystem* OnlineSub = IOnlineSubsystem::Get(OnlineIdentifier);
		IOnlineIdentityPtr IdentityInt = OnlineSub->GetIdentityInterface();
		check(IdentityInt.IsValid());
		NumOnlinePIEInstances++;

		if (!CanPlayNetDedicated)
		{
			DataStruct.NextX = NextX;
			DataStruct.NextY = NextY;
			GetMultipleInstancePositions(DataStruct.SettingsIndex, NextX, NextY);

			// Login to online platform before creating world
			FOnLoginCompleteDelegate Delegate;
			Delegate.BindUObject(this, &UEditorEngine::OnLoginPIEComplete, DataStruct);

			// Login first and continue the flow later
			FDelegateHandle DelegateHandle = IdentityInt->AddOnLoginCompleteDelegate_Handle(0, Delegate);
			OnLoginPIECompleteDelegateHandlesForPIEInstances.Add(OnlineIdentifier, DelegateHandle);
			IdentityInt->Login(0, PIELogins[ClientNum]);

			ClientNum++;
		}
		else
		{
			// Dedicated servers don't use a login
			OnlineSub->SetForceDedicated(true);
			if (CreatePIEWorldFromLogin(PieWorldContext, EPlayNetMode::PIE_ListenServer, DataStruct))
			{
				FMessageLog(NAME_CategoryPIE).Info(LOCTEXT("LoggingInDedicated", "Dedicated Server logged in"));
			}
			else
			{
				// Failed to create world, this creates a dialog elsewhere
				return;
			}
		}
	}

	// Clients
	const int32 PlayNumberOfClients = [&PlayInSettings]{ int32 NumberOfClients(0); return (PlayInSettings->GetPlayNumberOfClients(NumberOfClients) ? NumberOfClients : 0); }();
	for (; ClientNum < PlayNumberOfClients; ++ClientNum)
	{
		PlayInSettings->SetPlayNetMode(PlayNetMode);
		FWorldContext &PieWorldContext = CreateNewWorldContext(EWorldType::PIE);
		PieWorldContext.PIEInstance = PIEInstance++;
		PieWorldContext.bWaitingOnOnlineSubsystem = true;

		// Update login struct parameters
		DataStruct.WorldContextHandle = PieWorldContext.ContextHandle;
		DataStruct.SettingsIndex++;
		DataStruct.NextX = NextX;
		DataStruct.NextY = NextY;
		GetMultipleInstancePositions(DataStruct.SettingsIndex, NextX, NextY);
		DataStruct.NetMode = WillAutoConnectToServer ? EPlayNetMode::PIE_Client : EPlayNetMode::PIE_Standalone;

		FName OnlineIdentifier = Online::GetUtils()->GetOnlineIdentifier(PieWorldContext);
		UE_LOG(LogPlayLevel, Display, TEXT("Creating online subsystem for client %s"), *OnlineIdentifier.ToString());
		IOnlineIdentityPtr IdentityInt = Online::GetIdentityInterface(OnlineIdentifier);
		check(IdentityInt.IsValid());
		NumOnlinePIEInstances++;

		// Login to online platform before creating world
		FOnLoginCompleteDelegate Delegate;
		Delegate.BindUObject(this, &UEditorEngine::OnLoginPIEComplete, DataStruct);

		FDelegateHandle DelegateHandle = OnLoginPIECompleteDelegateHandlesForPIEInstances.FindRef(OnlineIdentifier);
		IdentityInt->ClearOnLoginCompleteDelegate_Handle(0, DelegateHandle);
		OnLoginPIECompleteDelegateHandlesForPIEInstances.Add(OnlineIdentifier, IdentityInt->AddOnLoginCompleteDelegate_Handle(0, Delegate));
		IdentityInt->Login(0, PIELogins[ClientNum]);
	}

	// Restore window settings
	GetMultipleInstancePositions(0, NextX, NextY);	// restore cached settings
}

void UEditorEngine::OnLoginPIEComplete(int32 LocalUserNum, bool bWasSuccessful, const FUniqueNetId& UserId, const FString& ErrorString, FPieLoginStruct DataStruct)
{
	// This is needed because pie login may change the state of the online objects that called this function
	GetTimerManager()->SetTimerForNextTick(FTimerDelegate::CreateUObject(this, &UEditorEngine::OnLoginPIEComplete_Deferred, LocalUserNum, bWasSuccessful, ErrorString, DataStruct));
}

void UEditorEngine::OnLoginPIEComplete_Deferred(int32 LocalUserNum, bool bWasSuccessful, FString ErrorString, FPieLoginStruct DataStruct)
{
	UE_LOG(LogOnline, Verbose, TEXT("OnLoginPIEComplete LocalUserNum: %d bSuccess: %d %s"), LocalUserNum, bWasSuccessful, *ErrorString);
	FWorldContext* PieWorldContext = GetWorldContextFromHandle(DataStruct.WorldContextHandle);

	if (!PieWorldContext)
	{
		// This will fail if PIE was ended before this callback happened, silently return
		return;
	}

	FName OnlineIdentifier = Online::GetUtils()->GetOnlineIdentifier(*PieWorldContext);
	IOnlineIdentityPtr IdentityInt = Online::GetIdentityInterface(OnlineIdentifier);

	// Cleanup the login delegate before calling create below
	FDelegateHandle* DelegateHandle = OnLoginPIECompleteDelegateHandlesForPIEInstances.Find(OnlineIdentifier);
	if (DelegateHandle)
	{
		IdentityInt->ClearOnLoginCompleteDelegate_Handle(0, *DelegateHandle);
		OnLoginPIECompleteDelegateHandlesForPIEInstances.Remove(OnlineIdentifier);
	}

	// Create the new world
	if (CreatePIEWorldFromLogin(*PieWorldContext, DataStruct.NetMode, DataStruct))
	{
		// Logging after the create so a new MessageLog Page is created
		if (bWasSuccessful)
		{
			if (DataStruct.NetMode != EPlayNetMode::PIE_Client)
			{
				FMessageLog(NAME_CategoryPIE).Info(LOCTEXT("LoggedInClient", "Server logged in"));
			}
			else
			{
				FMessageLog(NAME_CategoryPIE).Info(LOCTEXT("LoggedInClient", "Client logged in"));
			}
		}
		else
		{
			if (DataStruct.NetMode != EPlayNetMode::PIE_Client)
			{
				FMessageLog(NAME_CategoryPIE).Warning(LOCTEXT("LoggedInClientFailure", "Server failed to login"));
			}
			else
			{
				FMessageLog(NAME_CategoryPIE).Warning(LOCTEXT("LoggedInClientFailure", "Client failed to login"));
			}
		}
	}
}

UGameInstance* UEditorEngine::CreatePIEGameInstance(int32 PIEInstance, bool bInSimulateInEditor, bool bAnyBlueprintErrors, bool bStartInSpectatorMode, bool bRunAsDedicated, float PIEStartTime)
{
	const FString WorldPackageName = EditorWorld->GetOutermost()->GetName();
	
	// Start a new PIE log page
	{
		FFormatNamedArguments Arguments;
		Arguments.Add(TEXT("Package"), FText::FromString(FPackageName::GetLongPackageAssetName(WorldPackageName)));
		Arguments.Add(TEXT("TimeStamp"), FText::AsDateTime(FDateTime::Now()));

		FText PIESessionLabel = bInSimulateInEditor ?
			FText::Format(LOCTEXT("SIESessionLabel", "SIE session: {Package} ({TimeStamp})"), Arguments) : 
			FText::Format(LOCTEXT("PIESessionLabel", "PIE session: {Package} ({TimeStamp})"), Arguments);

		FMessageLog(NAME_CategoryPIE).NewPage(PIESessionLabel);
	}

	// create a new GameInstance
	FStringClassReference GameInstanceClassName = GetDefault<UGameMapsSettings>()->GameInstanceClass;
	UClass* GameInstanceClass = (GameInstanceClassName.IsValid() ? LoadObject<UClass>(NULL, *GameInstanceClassName.ToString()) : UGameInstance::StaticClass());

	// If the GameInstance class from the settings cannot be found, fall back to the base class
	if(GameInstanceClass == nullptr)
	{
		GameInstanceClass = UGameInstance::StaticClass();
	}
	UGameInstance* GameInstance = NewObject<UGameInstance>(this, GameInstanceClass);

	// We need to temporarily add the GameInstance to the root because the InitPIE call can do garbage collection wiping out the GameInstance
	GameInstance->AddToRoot();

	bool bSuccess = GameInstance->InitializePIE(bAnyBlueprintErrors, PIEInstance, bRunAsDedicated);
	if (!bSuccess)
	{
		FEditorDelegates::EndPIE.Broadcast(bInSimulateInEditor);

		if (EditorWorld->GetNavigationSystem())
		{
			EditorWorld->GetNavigationSystem()->OnPIEEnd();
		}

		return nullptr;
	}
	
	FWorldContext* const PieWorldContext = GameInstance->GetWorldContext();
	check(PieWorldContext);
	PlayWorld = PieWorldContext->World();

	GWorld = PlayWorld;
	SetPlayInEditorWorld( PlayWorld );

#if PLATFORM_64BITS
	const FString PlatformBitsString( TEXT( "64" ) );
#else
	const FString PlatformBitsString( TEXT( "32" ) );
#endif

	const FText WindowTitleOverride = GetDefault<UGeneralProjectSettings>()->ProjectDisplayedTitle;

	FFormatNamedArguments Args;
	Args.Add( TEXT("GameName"), FText::FromString( FString( WindowTitleOverride.IsEmpty() ? FApp::GetGameName() : WindowTitleOverride.ToString() ) ) );
	Args.Add( TEXT("PlatformBits"), FText::FromString( PlatformBitsString ) );
	Args.Add( TEXT("RHIName"), FText::FromName( LegacyShaderPlatformToShaderFormat( GShaderPlatformForFeatureLevel[GMaxRHIFeatureLevel] ) ) );

	const ULevelEditorPlaySettings* PlayInSettings = GetDefault<ULevelEditorPlaySettings>();
	const EPlayNetMode PlayNetMode = [&PlayInSettings]{ EPlayNetMode NetMode(PIE_Standalone); return (PlayInSettings->GetPlayNetMode(NetMode) ? NetMode : PIE_Standalone); }();
	if (PlayNetMode == PIE_Client)
	{
		Args.Add(TEXT("NetMode"), FText::FromString(FString::Printf(TEXT("Client %d"), PieWorldContext->PIEInstance - 1)));
	}
	else if (PlayNetMode == PIE_ListenServer)
	{
		Args.Add( TEXT("NetMode"), FText::FromString( TEXT("Server")));
	}
	else
	{
		Args.Add( TEXT("NetMode"), FText::FromString( TEXT("Standalone")));
	}

	const FText ViewportName = FText::Format( NSLOCTEXT("UnrealEd", "PlayInEditor_RHI_F", "{GameName} Game Preview {NetMode} ({PlatformBits}-bit/{RHIName})" ), Args );

	// Make a list of all the selected actors
	TArray<UObject *> SelectedActors;
	TArray<UObject*> SelectedComponents;
	for ( FSelectionIterator It( GetSelectedActorIterator() ); It; ++It )
	{
		AActor* Actor = static_cast<AActor*>( *It );
		if (Actor)
		{
			checkSlow( Actor->IsA(AActor::StaticClass()) );

			SelectedActors.Add( Actor );
		}
	}


	// Unselect everything
	GEditor->SelectNone( true, true, false );
	GetSelectedActors()->DeselectAll();
	GetSelectedObjects()->DeselectAll();
	GetSelectedComponents()->DeselectAll();

	// For every actor that was selected previously, make sure it's sim equivalent is selected
	for ( int32 ActorIndex = 0; ActorIndex < SelectedActors.Num(); ++ActorIndex )
	{
		AActor* Actor = Cast<AActor>( SelectedActors[ ActorIndex ] );
		if (Actor)
		{
			ActorsThatWereSelected.Add( Actor );

			AActor* SimActor = EditorUtilities::GetSimWorldCounterpartActor(Actor);
			if (SimActor && !SimActor->bHidden && bInSimulateInEditor)
			{
				SelectActor( SimActor, true, false );
			}
		}
	}

	// For play in editor, this is the viewport widget where the game is being displayed
	TSharedPtr<SViewport> PieViewportWidget;

	// Initialize the viewport client.
	UGameViewportClient* ViewportClient = NULL;
	ULocalPlayer *NewLocalPlayer = NULL;
	
	if (!PieWorldContext->RunAsDedicated)
	{
		bool bCreateNewAudioDevice = PlayInSettings->IsCreateAudioDeviceForEveryPlayer();

		ViewportClient = NewObject<UGameViewportClient>(this, GameViewportClientClass);
		ViewportClient->Init(*PieWorldContext, GameInstance, bCreateNewAudioDevice);

		GameViewport = ViewportClient;
		GameViewport->bIsPlayInEditorViewport = true;
		PieWorldContext->GameViewport = ViewportClient;

		// Add a handler for viewport close requests
		ViewportClient->OnCloseRequested().BindUObject(this, &UEditorEngine::OnViewportCloseRequested);
			
		FSlatePlayInEditorInfo& SlatePlayInEditorSession = SlatePlayInEditorMap.Add(PieWorldContext->ContextHandle, FSlatePlayInEditorInfo());
		SlatePlayInEditorSession.DestinationSlateViewport = RequestedDestinationSlateViewport;	// Might be invalid depending how pie was launched. Code below handles this.
		RequestedDestinationSlateViewport = NULL;

		FString Error;
		NewLocalPlayer = ViewportClient->SetupInitialLocalPlayer(Error);
		if(!NewLocalPlayer)
		{
			FMessageDialog::Open( EAppMsgType::Ok, FText::Format(NSLOCTEXT("UnrealEd", "Error_CouldntSpawnPlayer", "Couldn't spawn player: {0}"), FText::FromString(Error)) );
			// go back to using the real world as GWorld
			RestoreEditorWorld( EditorWorld );
			EndPlayMap();
			return nullptr;
		}

		if (!bInSimulateInEditor)
		{
			SlatePlayInEditorSession.EditorPlayer = NewLocalPlayer;
		}
			
		// Note: For K2 debugging purposes this MUST be created before beginplay is called because beginplay can trigger breakpoints
		// and we need to be able to refocus the pie viewport afterwards so it must be created first in order for us to find it
		{
			// Only create a separate viewport and window if we aren't playing in a current viewport
			if( SlatePlayInEditorSession.DestinationSlateViewport.IsValid() )
			{
				TSharedPtr<ILevelViewport> LevelViewportRef = SlatePlayInEditorSession.DestinationSlateViewport.Pin();

				LevelViewportRef->StartPlayInEditorSession( ViewportClient, bInSimulateInEditor );
			}
			else
			{		
				// Create the top level pie window and add it to Slate
				uint32 NewWindowHeight = PlayInSettings->NewWindowHeight;
				uint32 NewWindowWidth = PlayInSettings->NewWindowWidth;
				FIntPoint NewWindowPosition = PlayInSettings->NewWindowPosition;
				bool CenterNewWindow = PlayInSettings->CenterNewWindow && (PlayNetMode == PIE_Standalone);

				// Setup size for PIE window
				if ((NewWindowWidth <= 0) || (NewWindowHeight <= 0))
				{
					// Get desktop metrics
					FDisplayMetrics DisplayMetrics;
					FSlateApplication::Get().GetDisplayMetrics( DisplayMetrics );

					const FVector2D DisplaySize(
						DisplayMetrics.PrimaryDisplayWorkAreaRect.Right - DisplayMetrics.PrimaryDisplayWorkAreaRect.Left,
						DisplayMetrics.PrimaryDisplayWorkAreaRect.Bottom - DisplayMetrics.PrimaryDisplayWorkAreaRect.Top
					);

					// Use a centered window at the default window size
					NewWindowPosition.X = 0;
					NewWindowPosition.Y = 0;
					NewWindowWidth = 0.75 * DisplaySize.X;
					NewWindowHeight = 0.75 * DisplaySize.Y;
					CenterNewWindow = true;
				}

				bool bUseOSWndBorder = false;
				bool bRenderDirectlyToWindow = false;
				bool bEnableStereoRendering = false;
				if (bUseVRPreviewForPlayWorld)
				{
					// modify window and viewport properties for VR.
					bUseOSWndBorder = true;
					bRenderDirectlyToWindow = true;
					bEnableStereoRendering = true;
					CenterNewWindow = true;
				}

				TSharedPtr<SWindow> PieWindow = PlayInSettings->CustomPIEWindow.Pin();

				const bool bHasCustomWindow = PieWindow.IsValid();
				if (!bHasCustomWindow)
				{
					PieWindow = SNew(SWindow)
					.Title(ViewportName)
					.ScreenPosition(FVector2D( NewWindowPosition.X, NewWindowPosition.Y ))
					.ClientSize(FVector2D( NewWindowWidth, NewWindowHeight ))
					.AutoCenter(CenterNewWindow ? EAutoCenter::PreferredWorkArea : EAutoCenter::None)
					.UseOSWindowBorder(bUseOSWndBorder)
					.SizingRule(ESizingRule::UserSized);
				}


				// Setup a delegate for switching to the play world on slate input events, drawing and ticking
				FOnSwitchWorldHack OnWorldSwitch = FOnSwitchWorldHack::CreateUObject( this, &UEditorEngine::OnSwitchWorldForSlatePieWindow );
				PieWindow->SetOnWorldSwitchHack( OnWorldSwitch );

				if (!bHasCustomWindow)
				{
					// Mac does not support parenting, do not keep on top
	#if PLATFORM_MAC
					FSlateApplication::Get().AddWindow(PieWindow.ToSharedRef());
	#else
					TSharedRef<SWindow, ESPMode::NotThreadSafe> MainWindow = FModuleManager::LoadModuleChecked<IMainFrameModule>(TEXT("MainFrame")).GetParentWindow().ToSharedRef();
					if (PlayInSettings->PIEAlwaysOnTop)
					{
						FSlateApplication::Get().AddWindowAsNativeChild(PieWindow.ToSharedRef(), MainWindow, true);
					}
					else
					{
						FSlateApplication::Get().AddWindow(PieWindow.ToSharedRef());
					}
	#endif
				}
<<<<<<< HEAD
				else
				{
					FSlateApplication::Get().AddWindow(PieWindow);
				}
#endif
=======
>>>>>>> 73f66985

				TSharedRef<SOverlay> ViewportOverlayWidgetRef = SNew(SOverlay);

				TSharedRef<SGameLayerManager> GameLayerManagerRef = SNew(SGameLayerManager)
					.SceneViewport_UObject(this, &UEditorEngine::GetGameSceneViewport, ViewportClient)
					[
						ViewportOverlayWidgetRef
					];

				PieViewportWidget = 
					SNew( SViewport )
						.IsEnabled(FSlateApplication::Get().GetNormalExecutionAttribute())
						.EnableGammaCorrection( false )// Gamma correction in the game is handled in post processing in the scene renderer
						.RenderDirectlyToWindow( bRenderDirectlyToWindow )
						.EnableStereoRendering( bEnableStereoRendering )
						[
							GameLayerManagerRef
						];

				// Create a viewport widget for the game to render in.
				PieWindow->SetContent( PieViewportWidget.ToSharedRef() );

				if (!bHasCustomWindow)
				{
					// Ensure the PIE window appears does not appear behind other windows.
					PieWindow->BringToFront();
				}

				ViewportClient->SetViewportOverlayWidget( PieWindow, ViewportOverlayWidgetRef );
				ViewportClient->SetGameLayerManager(GameLayerManagerRef);

				// Set up a notification when the window is closed so we can clean up PIE
				{
					struct FLocal
					{
						static void OnPIEWindowClosed( const TSharedRef< SWindow >& WindowBeingClosed, TWeakPtr< SViewport > PIEViewportWidget, int32 index )
						{
							// Save off the window position
							const FVector2D PIEWindowPos = WindowBeingClosed->GetPositionInScreen();

							ULevelEditorPlaySettings* LevelEditorPlaySettings = ULevelEditorPlaySettings::StaticClass()->GetDefaultObject<ULevelEditorPlaySettings>();

							if (index <= 0)
							{
								LevelEditorPlaySettings->NewWindowPosition.X = FPlatformMath::RoundToInt(PIEWindowPos.X);
								LevelEditorPlaySettings->NewWindowPosition.Y = FPlatformMath::RoundToInt(PIEWindowPos.Y);
							}
							else
							{
								if (index >= LevelEditorPlaySettings->MultipleInstancePositions.Num())
								{
									LevelEditorPlaySettings->MultipleInstancePositions.SetNum(index + 1);
								}

								LevelEditorPlaySettings->MultipleInstancePositions[index] = FIntPoint(PIEWindowPos.X, PIEWindowPos.Y); 
							}

							LevelEditorPlaySettings->PostEditChange();
							LevelEditorPlaySettings->SaveConfig();

							// Route the callback
							PIEViewportWidget.Pin()->OnWindowClosed( WindowBeingClosed );

							if (PIEViewportWidget.Pin()->IsStereoRenderingAllowed() && GEngine->HMDDevice.IsValid())
							{
								// restore previously minimized root window.
								TSharedPtr<SWindow> RootWindow = FGlobalTabmanager::Get()->GetRootWindow();
								if (RootWindow.IsValid())
								{
									RootWindow->Restore();
								}
							}
						}
					};
				
					const bool CanPlayNetDedicated = [&PlayInSettings]{ bool PlayNetDedicated(false); return (PlayInSettings->GetPlayNetDedicated(PlayNetDedicated) && PlayNetDedicated); }();
					PieWindow->SetOnWindowClosed(FOnWindowClosed::CreateStatic(&FLocal::OnPIEWindowClosed, TWeakPtr<SViewport>(PieViewportWidget), 
						PieWorldContext->PIEInstance - (CanPlayNetDedicated ? 1 : 0)));
				}

				// Create a new viewport that the viewport widget will use to render the game
				SlatePlayInEditorSession.SlatePlayInEditorWindowViewport = MakeShareable( new FSceneViewport( ViewportClient, PieViewportWidget ) );
				PieViewportWidget->SetViewportInterface( SlatePlayInEditorSession.SlatePlayInEditorWindowViewport.ToSharedRef() );

				SlatePlayInEditorSession.SlatePlayInEditorWindow = PieWindow;

				// Let the viewport client know what viewport is using it.  We need to set the Viewport Frame as 
				// well (which in turn sets the viewport) so that SetRes command will work.
				ViewportClient->SetViewportFrame(SlatePlayInEditorSession.SlatePlayInEditorWindowViewport.Get());
				// Mark the viewport as PIE viewport
				ViewportClient->Viewport->SetPlayInEditorViewport( ViewportClient->bIsPlayInEditorViewport );

				// Ensure the window has a valid size before calling BeginPlay
				SlatePlayInEditorSession.SlatePlayInEditorWindowViewport->ResizeFrame( NewWindowWidth, NewWindowHeight, EWindowMode::Windowed, PieWindow->GetPositionInScreen().X, PieWindow->GetPositionInScreen().Y );

				// Change the system resolution to match our window, to make sure game and slate window are kept syncronised
				FSystemResolution::RequestResolutionChange(NewWindowWidth, NewWindowHeight, EWindowMode::Windowed);

				if (bUseVRPreviewForPlayWorld && GEngine->HMDDevice.IsValid())
				{
					GEngine->HMDDevice->EnableStereo(true);

					// minimize the root window to provide max performance for the preview.
					TSharedPtr<SWindow> RootWindow = FGlobalTabmanager::Get()->GetRootWindow();
					if (RootWindow.IsValid())
					{
						RootWindow->Minimize();
					}
				}
			}

			UGameViewportClient::OnViewportCreated().Broadcast();
		}
	}

	if ( GameViewport != NULL && GameViewport->Viewport != NULL )
	{
		// Set the game viewport that was just created as a pie viewport.
		GameViewport->Viewport->SetPlayInEditorViewport( true );
	}

	// Disable the screensaver when PIE is running.
	EnableScreenSaver( false );

	EditorWorld->TransferBlueprintDebugReferences(PlayWorld);

	// This must have already been set with a call to DisableRealtimeViewports() outside of this method.
	check(!IsAnyViewportRealtime());
	
	// By this point it is safe to remove the GameInstance from the root and allow it to garbage collected as per usual
	GameInstance->RemoveFromRoot();

	bSuccess = GameInstance->StartPIEGameInstance(NewLocalPlayer, bInSimulateInEditor, bAnyBlueprintErrors, bStartInSpectatorMode);
	if (!bSuccess)
	{
		FMessageDialog::Open(EAppMsgType::Ok, NSLOCTEXT("UnrealEd", "Error_CouldntStartInstance", "Failed to start PIE game instance"));
		RestoreEditorWorld( EditorWorld );
		EndPlayMap();
		return nullptr;
	}

	// Set up a delegate to be called in Slate when GWorld needs to change.  Slate does not have direct access to the playworld to switch itself
	FScopedConditionalWorldSwitcher::SwitchWorldForPIEDelegate = FOnSwitchWorldForPIE::CreateUObject( this, &UEditorEngine::OnSwitchWorldsForPIE );

	if( PieViewportWidget.IsValid() )
	{
		// Register the new viewport widget with Slate for viewport specific message routing.
		FSlateApplication::Get().RegisterGameViewport( PieViewportWidget.ToSharedRef() );
	}

	// go back to using the real world as GWorld
	RestoreEditorWorld( EditorWorld );

	{
		FFormatNamedArguments Arguments;
		Arguments.Add(TEXT("MapName"), FText::FromString(GameInstance->PIEMapName));
		Arguments.Add(TEXT("StartTime"), FPlatformTime::Seconds() - PIEStartTime);
		FMessageLog(NAME_CategoryPIE).Info(FText::Format(LOCTEXT("PIEStartTime", "Play in editor start time for {MapName} {StartTime}"), Arguments));
	}

	// Update the details window with the actors we have just selected
	GUnrealEd->UpdateFloatingPropertyWindows();

	// Clean up any editor actors being referenced 
	GEngine->BroadcastLevelActorListChanged();

	return GameInstance;
}

void UEditorEngine::OnViewportCloseRequested(FViewport* InViewport)
{
	RequestEndPlayMap();
}

const FSceneViewport* UEditorEngine::GetGameSceneViewport(UGameViewportClient* ViewportClient) const
{
	return ViewportClient->GetGameViewport();
}

FViewport* UEditorEngine::GetActiveViewport()
{
	// Get the Level editor module and request the Active Viewport.
	FLevelEditorModule& LevelEditorModule = FModuleManager::Get().GetModuleChecked<FLevelEditorModule>( TEXT("LevelEditor") );

	TSharedPtr<ILevelViewport> ActiveLevelViewport = LevelEditorModule.GetFirstActiveViewport();

	if ( ActiveLevelViewport.IsValid() )
	{
		return ActiveLevelViewport->GetActiveViewport();
	}
	
	return nullptr;
}

FViewport* UEditorEngine::GetPIEViewport()
{
	// Check both cases where the PIE viewport may be, otherwise return NULL if none are found.
	if( GameViewport )
	{
		return GameViewport->Viewport;
	}
	else
	{
		for (auto It = WorldList.CreateIterator(); It; ++It)
		{
			FWorldContext &WorldContext = *It;
			if (WorldContext.WorldType == EWorldType::PIE)
			{
				// We can't use FindChecked here because when using the dedicated server option we don't initialize this map 
				//	(we don't use a viewport for the PIE context in this case)
				FSlatePlayInEditorInfo * SlatePlayInEditorSessionPtr = SlatePlayInEditorMap.Find(WorldContext.ContextHandle);
				if ( SlatePlayInEditorSessionPtr != nullptr && SlatePlayInEditorSessionPtr->SlatePlayInEditorWindowViewport.IsValid() )
				{
					return SlatePlayInEditorSessionPtr->SlatePlayInEditorWindowViewport.Get();
				}
			}
		}
	}

	return nullptr;
}

void UEditorEngine::ToggleBetweenPIEandSIE( bool bNewSession )
{
	bIsToggleBetweenPIEandSIEQueued = false;

	// The first PIE world context is the one that can toggle between PIE and SIE
	// Network PIE/SIE toggling is not really meant to be supported.
	FSlatePlayInEditorInfo * SlateInfoPtr = nullptr;
	for (auto It = WorldList.CreateIterator(); It && !SlateInfoPtr; ++It)
	{
		FWorldContext &WorldContext = *It;
		if (WorldContext.WorldType == EWorldType::PIE && !WorldContext.RunAsDedicated)
		{
			SlateInfoPtr = SlatePlayInEditorMap.Find(WorldContext.ContextHandle);
			break;
		}
	}

	if (!SlateInfoPtr)
	{
		return;
	}

	if( FEngineAnalytics::IsAvailable() && !bNewSession )
	{
		FString ToggleType = bIsSimulatingInEditor ? TEXT("SIEtoPIE") : TEXT("PIEtoSIE");

		FEngineAnalytics::GetProvider().RecordEvent(TEXT("Editor.Usage.PIE"), TEXT("ToggleBetweenPIEandSIE"), ToggleType );
	}

	FSlatePlayInEditorInfo & SlatePlayInEditorSession = *SlateInfoPtr;

	// This is only supported inside SLevelEditor viewports currently
	TSharedPtr<ILevelViewport> LevelViewport = SlatePlayInEditorSession.DestinationSlateViewport.Pin();
	if( ensure(LevelViewport.IsValid()) )
	{
		FLevelEditorViewportClient& EditorViewportClient = LevelViewport->GetLevelViewportClient();

		// Toggle to pie if currently simulating
		if( bIsSimulatingInEditor )
		{
			// The undo system may have a reference to a SIE object that is about to be destroyed, so clear the transactions
			ResetTransaction( NSLOCTEXT("UnrealEd", "ToggleBetweenPIEandSIE", "Toggle Between PIE and SIE") );

			// The Game's viewport needs to know about the change away from simluate before the PC is (potentially) created
			GameViewport->GetGameViewport()->SetPlayInEditorIsSimulate(false);

			// The editor viewport client wont be visible so temporarily disable it being realtime
			EditorViewportClient.SetRealtime( false, true );

			if (!SlatePlayInEditorSession.EditorPlayer.IsValid())
			{
				OnSwitchWorldsForPIE(true);

				UWorld* World = GameViewport->GetWorld();
				AGameMode* AuthGameMode = World->GetAuthGameMode();
				if (AuthGameMode && GameViewport->GetGameInstance())	// If there is no GameMode, we are probably the client and cannot RestartPlayer.
				{
					APlayerController* PC = GameViewport->GetGameInstance()->GetFirstLocalPlayerController();
					if (PC != nullptr)
					{
						AuthGameMode->RemovePlayerControllerFromPlayerCount(PC);
						PC->PlayerState->bOnlySpectator = false;
						AuthGameMode->NumPlayers++;

						bool bNeedsRestart = true;
						if (PC->GetPawn() == NULL)
						{
							// Use the "auto-possess" pawn in the world, if there is one.
							for (FConstPawnIterator Iterator = World->GetPawnIterator(); Iterator; ++Iterator)
							{
								APawn* Pawn = *Iterator;
								if (Pawn && Pawn->AutoPossessPlayer == EAutoReceiveInput::Player0)
								{
									if (Pawn->Controller == nullptr)
									{
										PC->Possess(Pawn);
										bNeedsRestart = false;
									}
									break;
								}
							}
						}

						if (bNeedsRestart)
						{
							AuthGameMode->RestartPlayer(PC);

							if (PC->GetPawn())
							{
								// If there was no player start, then try to place the pawn where the camera was.						
								if (PC->StartSpot == nullptr || Cast<AWorldSettings>(PC->StartSpot.Get()))
								{
									const FVector Location = EditorViewportClient.GetViewLocation();
									const FRotator Rotation = EditorViewportClient.GetViewRotation();
									PC->SetControlRotation(Rotation);
									PC->GetPawn()->TeleportTo(Location, Rotation);
								}
							}
						}
					}
				}

				OnSwitchWorldsForPIE(false);
			}

			// A game viewport already exists, tell the level viewport its in to swap to it
			LevelViewport->SwapViewportsForPlayInEditor();

			// No longer simulating
			GameViewport->SetIsSimulateInEditorViewport(false);
			EditorViewportClient.SetIsSimulateInEditorViewport(false);
			bIsSimulatingInEditor = false;
		}
		else
		{
			// Swap to simulate from PIE
			LevelViewport->SwapViewportsForSimulateInEditor();
	
			GameViewport->SetIsSimulateInEditorViewport(true);
			GameViewport->GetGameViewport()->SetPlayInEditorIsSimulate(true);
			EditorViewportClient.SetIsSimulateInEditorViewport(true);
			bIsSimulatingInEditor = true;

			// Make sure the viewport is in real-time mode
			EditorViewportClient.SetRealtime( true );

			// The Simulate window should show stats
			EditorViewportClient.SetShowStats( true );

			if( SlatePlayInEditorSession.EditorPlayer.IsValid() )
			{
				// Move the editor camera to where the player was.  
				FVector ViewLocation;
				FRotator ViewRotation;
				SlatePlayInEditorSession.EditorPlayer.Get()->PlayerController->GetPlayerViewPoint( ViewLocation, ViewRotation );
				EditorViewportClient.SetViewLocation( ViewLocation );

				if( EditorViewportClient.IsPerspective() )
				{
					// Rotation only matters for perspective viewports not orthographic
					EditorViewportClient.SetViewRotation( ViewRotation );
				}
			}
		}
	}

	// Backup ActorsThatWereSelected as this will be cleared whilst deselecting
	TArray<TWeakObjectPtr<class AActor> > BackupOfActorsThatWereSelected(ActorsThatWereSelected);

	// Unselect everything
	GEditor->SelectNone( true, true, false );
	GetSelectedActors()->DeselectAll();
	GetSelectedObjects()->DeselectAll();

	// restore the backup
	ActorsThatWereSelected = BackupOfActorsThatWereSelected;

	// make sure each selected actors sim equivalent is selected if we're Simulating but not if we're Playing
	for ( int32 ActorIndex = 0; ActorIndex < ActorsThatWereSelected.Num(); ++ActorIndex )
	{
		TWeakObjectPtr<AActor> Actor = ActorsThatWereSelected[ ActorIndex ].Get();
		if (Actor.IsValid())
		{
			AActor* SimActor = EditorUtilities::GetSimWorldCounterpartActor(Actor.Get());
			if (SimActor && !SimActor->bHidden)
			{
				SelectActor( SimActor, bIsSimulatingInEditor, false );
			}
		}
	}
}

int32 UEditorEngine::OnSwitchWorldForSlatePieWindow( int32 WorldID )
{
	static const int32 EditorWorldID = 0;
	static const int32 PieWorldID = 1;

	int32 RestoreID = -1;
	if( WorldID == -1 && GWorld != PlayWorld && PlayWorld != NULL)
	{
		// When we have an invalid world id we always switch to the pie world in the PIE window
		const bool bSwitchToPIE = true; 
		OnSwitchWorldsForPIE( bSwitchToPIE );
		// The editor world was active restore it later
		RestoreID = EditorWorldID;
	}
	else if( WorldID == PieWorldID && GWorld != PlayWorld)
	{
		const bool bSwitchToPIE = true;
		// Want to restore the PIE world and the current world is not already the pie world
		OnSwitchWorldsForPIE( bSwitchToPIE );
	}
	else if( WorldID == EditorWorldID && GWorld != EditorWorld)
	{
		const bool bSwitchToPIE = false;
		// Want to restore the editor world and the current world is not already the editor world
		OnSwitchWorldsForPIE( bSwitchToPIE );
	}
	else
	{
		// Current world is already the same as the world being switched to (nested calls to this for example)
	}

	return RestoreID;
}

void UEditorEngine::OnSwitchWorldsForPIE( bool bSwitchToPieWorld )
{
	if( bSwitchToPieWorld )
	{
		SetPlayInEditorWorld( PlayWorld );
	}
	else
	{
		RestoreEditorWorld( EditorWorld );
	}
}

bool UEditorEngine::PackageUsingExternalObjects( ULevel* LevelToCheck, bool bAddForMapCheck )
{
	check(LevelToCheck);
	bool bFoundExternal = false;
	TArray<UObject*> ExternalObjects;
	if(PackageTools::CheckForReferencesToExternalPackages(NULL, NULL, LevelToCheck, &ExternalObjects ))
	{
		for(int32 ObjectIndex = 0; ObjectIndex < ExternalObjects.Num(); ++ObjectIndex)
		{
			// If the object in question has external references and is not pending deletion, add it to the log and tell the user about it below
			UObject* ExternalObject = ExternalObjects[ObjectIndex];

			if(!ExternalObject->IsPendingKill())
			{
				bFoundExternal = true;
				if( bAddForMapCheck ) 
				{
					FFormatNamedArguments Arguments;
					Arguments.Add(TEXT("ObjectName"), FText::FromString(ExternalObject->GetFullName()));
					FMessageLog("MapCheck").Warning()
						->AddToken(FUObjectToken::Create(ExternalObject))
						->AddToken(FTextToken::Create(FText::Format(LOCTEXT( "MapCheck_Message_UsingExternalObject", "{ObjectName} : Externally referenced"), Arguments ) ))
						->AddToken(FMapErrorToken::Create(FMapErrors::UsingExternalObject));
				}
			}
		}
	}
	return bFoundExternal;
}

UWorld* UEditorEngine::CreatePIEWorldBySavingToTemp(FWorldContext &WorldContext, UWorld* InWorld, FString &PlayWorldMapName)
{
	double StartTime = FPlatformTime::Seconds();
	UWorld * LoadedWorld = NULL;

	// We haven't saved it off yet
	TArray<FString> SavedMapNames;
	SaveWorldForPlay(SavedMapNames);

	if (SavedMapNames.Num() == 0)
	{
		UE_LOG(LogPlayLevel, Warning, TEXT("PIE: Unable to save editor world to temp file"));
		return LoadedWorld;
	}

	// Before loading the map, we need to set these flags to true so that postload will work properly
	GIsPlayInEditorWorld = true;

	const FName SavedMapFName = FName(*SavedMapNames[0]);
	UWorld::WorldTypePreLoadMap.FindOrAdd(SavedMapFName) = EWorldType::PIE;

	// Load the package we saved
	UPackage* EditorLevelPackage = LoadPackage(NULL, *SavedMapNames[0], LOAD_PackageForPIE);

	// Clean up the world type list now that PostLoad has occurred
	UWorld::WorldTypePreLoadMap.Remove(SavedMapFName);

	if( EditorLevelPackage )
	{
		// Find world object and use its PersistentLevel pointer.
		LoadedWorld = UWorld::FindWorldInPackage(EditorLevelPackage);

		if (LoadedWorld)
		{
			PostCreatePIEWorld(LoadedWorld);
			UE_LOG(LogPlayLevel, Log, TEXT("PIE: Created PIE world by saving and reloading to %s (%fs)"), *LoadedWorld->GetPathName(), float(FPlatformTime::Seconds() - StartTime));
		}
		else
		{
			UE_LOG(LogPlayLevel, Warning, TEXT("PIE: Unable to find World in loaded package: %s"), *EditorLevelPackage->GetPathName());
		}
	}

	// After loading the map, reset these so that things continue as normal
	GIsPlayInEditorWorld = false;

	PlayWorldMapName = SavedMapNames[0];

	return LoadedWorld;
}

UWorld* UEditorEngine::CreatePIEWorldByDuplication(FWorldContext &WorldContext, UWorld* InWorld, FString &PlayWorldMapName)
{
	double StartTime = FPlatformTime::Seconds();
	UPackage* InPackage = Cast<UPackage>(InWorld->GetOutermost());
	UWorld* CurrentWorld = InWorld;
	UWorld* NewPIEWorld = NULL;
	
	const FString WorldPackageName = InPackage->GetName();

	// Preserve the old path keeping EditorWorld name the same
	PlayWorldMapName = UWorld::ConvertToPIEPackageName(WorldPackageName, WorldContext.PIEInstance);

	// Display a busy cursor while we prepare the PIE world
	const FScopedBusyCursor BusyCursor;

	// Before loading the map, we need to set these flags to true so that postload will work properly
	GIsPlayInEditorWorld = true;

	const FName PlayWorldMapFName = FName(*PlayWorldMapName);
	UWorld::WorldTypePreLoadMap.FindOrAdd(PlayWorldMapFName) = EWorldType::PIE;

	// Create a package for the PIE world
	UE_LOG( LogPlayLevel, Log, TEXT("Creating play world package: %s"),  *PlayWorldMapName );	

	UPackage* PlayWorldPackage = CastChecked<UPackage>(CreatePackage(NULL,*PlayWorldMapName));
	PlayWorldPackage->SetPackageFlags(PKG_PlayInEditor);
	PlayWorldPackage->PIEInstanceID = WorldContext.PIEInstance;
	PlayWorldPackage->FileName = InPackage->FileName;
	PlayWorldPackage->SetGuid( InPackage->GetGuid() );

	// check(GPlayInEditorID == -1 || GPlayInEditorID == WorldContext.PIEInstance);
	// Currently GPlayInEditorID is not correctly reset after map loading, so it's not safe to assert here
	GPlayInEditorID = WorldContext.PIEInstance;

	{
		double SDOStart = FPlatformTime::Seconds();

		// Reset any GUID fixups with lazy pointers
		FLazyObjectPtr::ResetPIEFixups();

		// Prepare string asset references for fixup
		TArray<FString> PackageNamesBeingDuplicatedForPIE;
		PackageNamesBeingDuplicatedForPIE.Add(PlayWorldMapName);
		for ( auto LevelIt = EditorWorld->StreamingLevels.CreateConstIterator(); LevelIt; ++LevelIt )
		{
			ULevelStreaming* StreamingLevel = *LevelIt;
			if ( StreamingLevel )
			{
				const FString StreamingLevelPIEName = UWorld::ConvertToPIEPackageName(StreamingLevel->GetWorldAssetPackageName(), WorldContext.PIEInstance);
				PackageNamesBeingDuplicatedForPIE.Add(StreamingLevelPIEName);
			}
		}

		FStringAssetReference::SetPackageNamesBeingDuplicatedForPIE(PackageNamesBeingDuplicatedForPIE);

		// NULL GWorld before various PostLoad functions are called, this makes it easier to debug invalid GWorld accesses
		GWorld = NULL;

		// Duplicate the editor world to create the PIE world
		NewPIEWorld = CastChecked<UWorld>( StaticDuplicateObject(
			EditorWorld,			// Source root
			PlayWorldPackage,		// Destination root
			EditorWorld->GetFName(),// Name for new object
			RF_AllFlags,			// FlagMask
			NULL,					// DestClass
			SDO_DuplicateForPie		// bDuplicateForPIE
			) );

		FStringAssetReference::ClearPackageNamesBeingDuplicatedForPIE();

		// Store prefix we used to rename this world and streaming levels package names
		NewPIEWorld->StreamingLevelsPrefix = UWorld::BuildPIEPackagePrefix(WorldContext.PIEInstance);
		// Fixup model components. The index buffers have been created for the components in the EditorWorld and the order
		// in which components were post-loaded matters. So don't try to guarantee a particular order here, just copy the
		// elements over.
		if ( NewPIEWorld->PersistentLevel->Model != NULL
			&& NewPIEWorld->PersistentLevel->Model == EditorWorld->PersistentLevel->Model
			&& NewPIEWorld->PersistentLevel->ModelComponents.Num() == EditorWorld->PersistentLevel->ModelComponents.Num() )
		{
			NewPIEWorld->PersistentLevel->Model->ClearLocalMaterialIndexBuffersData();
			for (int32 ComponentIndex = 0; ComponentIndex < NewPIEWorld->PersistentLevel->ModelComponents.Num(); ++ComponentIndex)
			{
				UModelComponent* SrcComponent = EditorWorld->PersistentLevel->ModelComponents[ComponentIndex];
				UModelComponent* DestComponent = NewPIEWorld->PersistentLevel->ModelComponents[ComponentIndex];
				DestComponent->CopyElementsFrom(SrcComponent);
			}
		}

		UE_LOG(LogPlayLevel, Log, TEXT("PIE: StaticDuplicateObject took: (%fs)"),  float(FPlatformTime::Seconds() - SDOStart));		
	}

	// Clean up the world type list now that PostLoad has occurred
	UWorld::WorldTypePreLoadMap.Remove(PlayWorldMapFName);

	GPlayInEditorID = -1;
	check( NewPIEWorld );
	NewPIEWorld->FeatureLevel = EditorWorld->FeatureLevel;
	PostCreatePIEWorld(NewPIEWorld);

	// After loading the map, reset these so that things continue as normal
	GIsPlayInEditorWorld = false;
	
	UE_LOG(LogPlayLevel, Log, TEXT("PIE: Created PIE world by copying editor world from %s to %s (%fs)"), *EditorWorld->GetPathName(), *NewPIEWorld->GetPathName(), float(FPlatformTime::Seconds() - StartTime));
	return NewPIEWorld;
}

void UEditorEngine::PostCreatePIEWorld(UWorld *NewPIEWorld)
{
	double WorldInitStart = FPlatformTime::Seconds();
	
	// Init the PIE world
	NewPIEWorld->WorldType = EWorldType::PIE;
	NewPIEWorld->InitWorld();
	UE_LOG(LogPlayLevel, Log, TEXT("PIE: World Init took: (%fs)"),  float(FPlatformTime::Seconds() - WorldInitStart));

	// Tag PlayWorld Actors that also exist in EditorWorld.  At this point, no temporary/run-time actors exist in PlayWorld
	for( FActorIterator PlayActorIt(NewPIEWorld); PlayActorIt; ++PlayActorIt )
	{
		GEditor->ObjectsThatExistInEditorWorld.Set(*PlayActorIt);
	}
}

UWorld* UEditorEngine::CreatePIEWorldFromEntry(FWorldContext &WorldContext, UWorld* InWorld, FString &PlayWorldMapName)
{
	double StartTime = FPlatformTime::Seconds();

	// Create the world
	UWorld *LoadedWorld = UWorld::CreateWorld( EWorldType::PIE, false );
	check(LoadedWorld);
	if (LoadedWorld->GetOutermost() != GetTransientPackage())
	{
		LoadedWorld->GetOutermost()->PIEInstanceID = WorldContext.PIEInstance;
	}
	// Force default GameMode class so project specific code doesn't fire off. 
	// We want this world to truly remain empty while we wait for connect!
	check(LoadedWorld->GetWorldSettings());
	LoadedWorld->GetWorldSettings()->DefaultGameMode = AGameMode::StaticClass();

	PlayWorldMapName = UGameMapsSettings::GetGameDefaultMap();
	return LoadedWorld;
}

bool UEditorEngine::WorldIsPIEInNewViewport(UWorld *InWorld)
{
	FWorldContext &WorldContext = GetWorldContextFromWorldChecked(InWorld);
	if (WorldContext.WorldType == EWorldType::PIE)
	{
		FSlatePlayInEditorInfo * SlateInfoPtr = SlatePlayInEditorMap.Find(WorldContext.ContextHandle);
		if (SlateInfoPtr)
		{
			return SlateInfoPtr->SlatePlayInEditorWindow.IsValid();
		}
	}
	
	return false;
}

void UEditorEngine::SetPIEInstanceWindowSwitchDelegate(FPIEInstanceWindowSwitch InSwitchDelegate)
{
	PIEInstanceWindowSwitchDelegate = InSwitchDelegate;
}

void UEditorEngine::FocusNextPIEWorld(UWorld *CurrentPieWorld, bool previous)
{
	// Get the current world's idx
	int32 CurrentIdx = 0;
	for (CurrentIdx = 0; CurrentPieWorld && CurrentIdx < WorldList.Num(); ++CurrentIdx)
	{
		if (WorldList[CurrentIdx].World() == CurrentPieWorld)
		{
			break;
		}
	}

	// Step through the list to find the next or previous
	int32 step = previous? -1 : 1;
	CurrentIdx += (WorldList.Num() + step);
	
	while ( CurrentPieWorld && WorldList[ CurrentIdx % WorldList.Num() ].World() != CurrentPieWorld )
	{
		FWorldContext &Context = WorldList[CurrentIdx % WorldList.Num()];
		if (Context.World() && Context.WorldType == EWorldType::PIE && Context.GameViewport != NULL)
		{
			break;
		}

		CurrentIdx += step;
	}
	
	if (WorldList[CurrentIdx % WorldList.Num()].World())
	{
		FSlatePlayInEditorInfo * SlateInfoPtr = SlatePlayInEditorMap.Find(WorldList[CurrentIdx % WorldList.Num()].ContextHandle);
		if (SlateInfoPtr && SlateInfoPtr->SlatePlayInEditorWindow.IsValid())
		{
			// Force window to front
			SlateInfoPtr->SlatePlayInEditorWindow.Pin()->BringToFront();

			// Set viewport widget to have keyboard focus
			FSlateApplication::Get().SetKeyboardFocus(SlateInfoPtr->SlatePlayInEditorWindowViewport->GetViewportWidget().Pin(), EFocusCause::Navigation);

			// Execute notifcation delegate incase game code has to do anything else
			PIEInstanceWindowSwitchDelegate.ExecuteIfBound();
		}
	}
}

UGameViewportClient * UEditorEngine::GetNextPIEViewport(UGameViewportClient * CurrentViewport)
{
	// Get the current world's idx
	int32 CurrentIdx = 0;
	for (CurrentIdx = 0; CurrentViewport && CurrentIdx < WorldList.Num(); ++CurrentIdx)
	{
		if (WorldList[CurrentIdx].GameViewport == CurrentViewport)
		{
			break;
		}
	}

	// Step through the list to find the next or previous
	int32 step = 1;
	CurrentIdx += (WorldList.Num() + step);

	while ( CurrentViewport && WorldList[ CurrentIdx % WorldList.Num() ].GameViewport != CurrentViewport )
	{
		FWorldContext &Context = WorldList[CurrentIdx % WorldList.Num()];
		if (Context.GameViewport && Context.WorldType == EWorldType::PIE)
		{
			return Context.GameViewport;
		}

		CurrentIdx += step;
	}

	return NULL;
}

void UEditorEngine::RemapGamepadControllerIdForPIE(class UGameViewportClient* GameViewport, int32 &ControllerId)
{
	// Increment the controller id if we are the focused window, and RouteGamepadToSecondWindow is true (and we are running multiple clients).
	// This cause the focused window to NOT handle the input, decrement controllerID, and pass it to the next window.
	const ULevelEditorPlaySettings* PlayInSettings = GetDefault<ULevelEditorPlaySettings>();
	const bool CanRouteGamepadToSecondWindow = [&PlayInSettings]{ bool RouteGamepadToSecondWindow(false); return (PlayInSettings->GetRouteGamepadToSecondWindow(RouteGamepadToSecondWindow) && RouteGamepadToSecondWindow); }();
	const bool CanRunUnderOneProcess = [&PlayInSettings]{ bool RunUnderOneProcess(false); return (PlayInSettings->GetRunUnderOneProcess(RunUnderOneProcess) && RunUnderOneProcess); }();
	if ( CanRouteGamepadToSecondWindow && CanRunUnderOneProcess && GameViewport->GetWindow().IsValid() && GameViewport->GetWindow()->HasFocusedDescendants())
	{
		ControllerId++;
	}
}

void UEditorEngine::AutomationPlayUsingLauncher(const FString& InLauncherDeviceId)
{
	PlayUsingLauncherDeviceId = InLauncherDeviceId;
	PlayUsingLauncherDeviceName = PlayUsingLauncherDeviceId.Right(PlayUsingLauncherDeviceId.Find(TEXT("@")));
	PlayUsingLauncher();
}

#undef LOCTEXT_NAMESPACE<|MERGE_RESOLUTION|>--- conflicted
+++ resolved
@@ -343,8 +343,6 @@
 		}
 	}
 
-<<<<<<< HEAD
-=======
 	// mark all objects contained within the PIE game instances to be deleted
 	for (TObjectIterator<UGameInstance> It; It; ++It)
 	{
@@ -355,7 +353,6 @@
 		ForEachObjectWithOuter(*It, MarkObjectPendingKill, true, RF_NoFlags, EInternalObjectFlags::PendingKill);
 	}
 
->>>>>>> 73f66985
 	// Flush any render commands and released accessed UTextures and materials to give them a chance to be collected.
 	if ( FSlateApplication::IsInitialized() )
 	{
@@ -2937,14 +2934,6 @@
 					}
 	#endif
 				}
-<<<<<<< HEAD
-				else
-				{
-					FSlateApplication::Get().AddWindow(PieWindow);
-				}
-#endif
-=======
->>>>>>> 73f66985
 
 				TSharedRef<SOverlay> ViewportOverlayWidgetRef = SNew(SOverlay);
 
