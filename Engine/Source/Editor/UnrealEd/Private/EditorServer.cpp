--- conflicted
+++ resolved
@@ -61,8 +61,6 @@
 #include "NotificationManager.h"
 #include "EditorUndoClient.h"
 #include "DesktopPlatformModule.h"
-<<<<<<< HEAD
-=======
 #include "Layers/Layer.h"
 #include "Engine/Light.h"
 #include "Animation/AnimNotifies/AnimNotify.h"
@@ -72,7 +70,6 @@
 #include "AI/Navigation/NavLinkRenderingComponent.h"
 
 #include "Settings/EditorSettings.h"
->>>>>>> cce8678d
 
 DEFINE_LOG_CATEGORY_STATIC(LogEditorServer, Log, All);
 
@@ -1104,11 +1101,7 @@
 
 bool UEditorEngine::AreEditorAnalyticsEnabled() const 
 {
-<<<<<<< HEAD
-	return GetGameAgnosticSettings().bEditorAnalyticsEnabled;
-=======
 	return GetDefault<UEditorSettings>()->bEditorAnalyticsEnabled;
->>>>>>> cce8678d
 }
 
 void UEditorEngine::CreateStartupAnalyticsAttributes( TArray<FAnalyticsEventAttribute>& StartSessionAttributes ) const
@@ -1147,11 +1140,7 @@
 void UEditorEngine::PostUndo(bool bSuccess)
 {
 	//Update the actor selection followed by the component selection if needed (note: order is important)
-<<<<<<< HEAD
-
-=======
 		
->>>>>>> cce8678d
 	//Get the list of all selected actors after the operation
 	TArray<AActor*> SelectedActors;
 	for (FSelectionIterator It(GEditor->GetSelectedActorIterator()); It; ++It)
@@ -1199,11 +1188,7 @@
 	}
 
 	OldSelectedActors.Empty();
-<<<<<<< HEAD
-	Selection->EndBatchSelectOperation();
-=======
 	ActorSelection->EndBatchSelectOperation();
->>>>>>> cce8678d
 	
 	if (GetSelectedComponentCount() > 0)
 	{
@@ -1216,13 +1201,8 @@
 			SelectedComponents.Add(CastChecked<UActorComponent>(*It));
 		}
 		
-<<<<<<< HEAD
-		USelection* Selection = GetSelectedComponents();
-		Selection->BeginBatchSelectOperation();
-=======
 		USelection* ComponentSelection = GetSelectedComponents();
 		ComponentSelection->BeginBatchSelectOperation();
->>>>>>> cce8678d
 
 		//Deselect all of the actors that were selected prior to the operation
 		for (int32 OldSelectedComponentIndex = OldSelectedComponents.Num() - 1; OldSelectedComponentIndex >= 0; --OldSelectedComponentIndex)
@@ -1255,13 +1235,8 @@
 		OldSelectedComponents.Empty();
 
 		// We want to broadcast the component SelectionChangedEvent even if the selection didn't actually change
-<<<<<<< HEAD
-		Selection->MarkBatchDirty();
-		Selection->EndBatchSelectOperation();
-=======
 		ComponentSelection->MarkBatchDirty();
 		ComponentSelection->EndBatchSelectOperation();
->>>>>>> cce8678d
 	}
 }
 
@@ -2942,11 +2917,7 @@
 
 ULevel*  UEditorEngine::CreateTransLevelMoveBuffer( UWorld* InWorld )
 {
-<<<<<<< HEAD
-	ULevel* BufferLevel = NewNamedObject<ULevel>(GetTransientPackage(), TEXT("TransLevelMoveBuffer"));
-=======
 	ULevel* BufferLevel = NewObject<ULevel>(GetTransientPackage(), TEXT("TransLevelMoveBuffer"));
->>>>>>> cce8678d
 	BufferLevel->Initialize(FURL(nullptr));
 	check( BufferLevel );
 	BufferLevel->AddToRoot();
@@ -2971,11 +2942,7 @@
 	BufferDefaultBrush->Brush = CastChecked<UModel>(StaticFindObject(UModel::StaticClass(), BufferLevel->OwningWorld->GetOuter(), TEXT("Brush"), true), ECastCheckedType::NullAllowed);
 	if (!BufferDefaultBrush->Brush)
 	{
-<<<<<<< HEAD
-		BufferDefaultBrush->Brush = NewNamedObject<UModel>(InWorld, TEXT("Brush"));
-=======
 		BufferDefaultBrush->Brush = NewObject<UModel>(InWorld, TEXT("Brush"));
->>>>>>> cce8678d
 		BufferDefaultBrush->Brush->Initialize(BufferDefaultBrush, 1);
 	}
 	BufferDefaultBrush->GetBrushComponent()->Brush = BufferDefaultBrush->Brush;
@@ -4453,7 +4420,6 @@
 
 				// Don't allow moving the viewport cameras to actors in invisible levels
 				if(!FLevelUtils::IsLevelVisible(Actor->GetLevel()))
-<<<<<<< HEAD
 				{
 					InvisLevelActors.Add(Actor);
 					continue;
@@ -4469,44 +4435,17 @@
 				}
 				else
 				{
-					TInlineComponentArray<UPrimitiveComponent*> Components;
-					Actor->GetComponents(Components);
-
-					for(int32 ComponentIndex = 0; ComponentIndex < Components.Num(); ++ComponentIndex)
-					{
-						UPrimitiveComponent* PrimitiveComponent = Components[ComponentIndex];
-=======
-				{
-					InvisLevelActors.Add(Actor);
-					continue;
-				}
-
-				const bool bActorIsEmitter = (Cast<AEmitter>(Actor) != NULL);
-
-				if(bActorIsEmitter && bCustomCameraAlignEmitter)
-				{
-					const FVector DefaultExtent(CustomCameraAlignEmitterDistance, CustomCameraAlignEmitterDistance, CustomCameraAlignEmitterDistance);
-					const FBox DefaultSizeBox(Actor->GetActorLocation() - DefaultExtent, Actor->GetActorLocation() + DefaultExtent);
-					BoundingBox += DefaultSizeBox;
-				}
-				else
-				{
 					TInlineComponentArray<UPrimitiveComponent*> PrimitiveComponents(Actor);
 
 					for(int32 ComponentIndex = 0; ComponentIndex < PrimitiveComponents.Num(); ++ComponentIndex)
 					{
 						UPrimitiveComponent* PrimitiveComponent = PrimitiveComponents[ComponentIndex];
->>>>>>> cce8678d
 
 						if(PrimitiveComponent->IsRegistered())
 						{
 
 							// Some components can have huge bounds but are not visible.  Ignore these components unless it is the only component on the actor 
-<<<<<<< HEAD
-							const bool bIgnore = Components.Num() > 1 && PrimitiveComponentTypesToIgnore.IndexOfByPredicate(ComponentTypeMatcher(PrimitiveComponent)) != INDEX_NONE;
-=======
 							const bool bIgnore = PrimitiveComponents.Num() > 1 && PrimitiveComponentTypesToIgnore.IndexOfByPredicate(ComponentTypeMatcher(PrimitiveComponent)) != INDEX_NONE;
->>>>>>> cce8678d
 
 							if(!bIgnore)
 							{
@@ -4514,7 +4453,6 @@
 							}
 						}
 					}
-<<<<<<< HEAD
 
 					if(Actor->IsA<ABrush>() && GLevelEditorModeTools().IsModeActive(FBuiltinEditorModes::EM_Geometry))
 					{
@@ -4549,69 +4487,6 @@
 
 							// Zoom out a little bit so you can see the selection
 							BoundingBox = BoundingBox.ExpandBy(25);
-						}
-					}
-				}
-			}
-		}
-	}
-
-	// Make sure we had atleast one non-null actor in the array passed in.
-	if( BoundingBox.GetSize() != FVector::ZeroVector )
-	{
-		if ( bActiveViewportOnly )
-		{
-			if ( GCurrentLevelEditingViewportClient )
-			{
-				GCurrentLevelEditingViewportClient->FocusViewportOnBox( BoundingBox );
-				
-				// Update Linked Orthographic viewports.
-				if( GCurrentLevelEditingViewportClient->IsOrtho() && GetDefault<ULevelEditorViewportSettings>()->bUseLinkedOrthographicViewports )
-				{
-					// Search through all viewports
-					for( auto ViewportIt = GEditor->LevelViewportClients.CreateConstIterator(); ViewportIt ; ++ViewportIt )
-					{
-						FLevelEditorViewportClient* LinkedViewportClient = *ViewportIt;
-						// Only update other orthographic viewports
-						if( LinkedViewportClient && LinkedViewportClient != GCurrentLevelEditingViewportClient && LinkedViewportClient->IsOrtho() )
-						{
-							LinkedViewportClient->FocusViewportOnBox( BoundingBox );
-=======
-
-					if(Actor->IsA<ABrush>() && GLevelEditorModeTools().IsModeActive(FBuiltinEditorModes::EM_Geometry))
-					{
-						FEdModeGeometry* GeometryMode = GLevelEditorModeTools().GetActiveModeTyped<FEdModeGeometry>(FBuiltinEditorModes::EM_Geometry);
-
-						TArray<FGeomVertex*> SelectedVertices;
-						TArray<FGeomPoly*> SelectedPolys;
-						TArray<FGeomEdge*> SelectedEdges;
-
-						GeometryMode->GetSelectedVertices(SelectedVertices);
-						GeometryMode->GetSelectedPolygons(SelectedPolys);
-						GeometryMode->GetSelectedEdges(SelectedEdges);
-
-						if(SelectedVertices.Num() + SelectedPolys.Num() + SelectedEdges.Num() > 0)
-						{
-							BoundingBox.Init();
-
-							for(FGeomVertex* Vertex : SelectedVertices)
-							{
-								BoundingBox += Vertex->GetWidgetLocation();
-							}
-
-							for(FGeomPoly* Poly : SelectedPolys)
-							{
-								BoundingBox += Poly->GetWidgetLocation();
-							}
-
-							for(FGeomEdge* Edge : SelectedEdges)
-							{
-								BoundingBox += Edge->GetWidgetLocation();
-							}
-
-							// Zoom out a little bit so you can see the selection
-							BoundingBox = BoundingBox.ExpandBy(25);
->>>>>>> cce8678d
 						}
 					}
 				}
@@ -4791,19 +4666,11 @@
 		Params.AddIgnoredComponent( Cast<UPrimitiveComponent>(Object.Component) );
 	}
 
-<<<<<<< HEAD
-	if ( Object.GetWorld()->SweepSingle(Hit, StartLocation, StartLocation + Direction*WORLD_MAX, FQuat::Identity, FCollisionShape::MakeBox(Extent), Params, FCollisionObjectQueryParams(ECC_WorldStatic)))
-	{
-		FVector NewLocation = Hit.Location - LocationOffset;
-		NewLocation.Z += KINDA_SMALL_NUMBER;	// Move the new desired location up by an error tolerance
-
-=======
 	if (Object.GetWorld()->SweepSingleByChannel(Hit, StartLocation, StartLocation + Direction*WORLD_MAX, FQuat::Identity, ECC_WorldStatic, FCollisionShape::MakeBox(Extent), Params))
 	{
 		FVector NewLocation = Hit.Location - LocationOffset;
 		NewLocation.Z += KINDA_SMALL_NUMBER;	// Move the new desired location up by an error tolerance
 		
->>>>>>> cce8678d
 		Object.SetWorldLocation( NewLocation );
 		//InActor->TeleportTo( NewLocation, InActor->GetActorRotation(), false,true );
 		
@@ -4944,7 +4811,6 @@
 
 			TArray<UPrimitiveComponent*> SelectedComponents;
 			for( FSelectionIterator It( GetSelectedComponentIterator() ); It; ++It )
-<<<<<<< HEAD
 			{
 				UPrimitiveComponent* PrimitiveComp = Cast<UPrimitiveComponent>( *It );
 				if( PrimitiveComp )
@@ -4955,18 +4821,6 @@
 
 			if( Actors.Num() || SelectedComponents.Num() )
 			{
-=======
-			{
-				UPrimitiveComponent* PrimitiveComp = Cast<UPrimitiveComponent>( *It );
-				if( PrimitiveComp )
-				{
-					SelectedComponents.Add( PrimitiveComp );
-				}
-			}
-
-			if( Actors.Num() || SelectedComponents.Num() )
-			{
->>>>>>> cce8678d
 				MoveViewportCamerasToActor( Actors, SelectedComponents, bActiveViewportOnly );
 				return true;
 			}
@@ -4984,11 +4838,7 @@
 		{
 			SelectedObject.Actor = GEditor->GetSelectedActors()->GetTop<AActor>();
 		}
-<<<<<<< HEAD
-		
-=======
-
->>>>>>> cce8678d
+
 		if (SelectedObject.IsValid())
 		{
 			// Set perspective viewport camera parameters to that of the selected camera.
@@ -6332,24 +6182,6 @@
 		static IConsoleVariable* DetailModeCVar = IConsoleManager::Get().FindConsoleVariable(TEXT("r.DetailMode"));
 		check (DetailMode);
 		DetailModeCVar->Set(DetailMode);
-<<<<<<< HEAD
-
-		// Reregister all primitive components so the view will respect the new detail mode filter
-		for ( FActorIterator It(InWorld) ; It ; ++It )
-		{
-			AActor* Actor = static_cast<AActor*>( *It );
-			checkSlow( Actor->IsA(AActor::StaticClass()) );
-
-			TInlineComponentArray<UPrimitiveComponent*> Components;
-			Actor->GetComponents(Components);
-
-			for(int32 ComponentIndex = 0;ComponentIndex < Components.Num();ComponentIndex++)
-			{
-				Components[ComponentIndex]->MarkRenderStateDirty();
-			}
-		}
-=======
->>>>>>> cce8678d
 	}
 
 	RedrawLevelEditingViewports( true );
