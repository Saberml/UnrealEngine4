// Copyright 1998-2016 Epic Games, Inc. All Rights Reserved.

#include "UnrealEd.h"
#include "StructureEditorUtils.h"
#include "ScopedTransaction.h"
#include "Kismet2NameValidators.h"
#include "Kismet2/BlueprintEditorUtils.h"
#include "EdGraphSchema_K2.h"
#include "ObjectTools.h"
#include "Editor/UnrealEd/Public/Kismet2/CompilerResultsLog.h"
#include "Editor/UnrealEd/Public/EditorModes.h"
#include "Editor/KismetCompiler/Public/KismetCompilerModule.h"
#include "Toolkits/AssetEditorManager.h"
#include "Editor/DataTableEditor/Public/IDataTableEditor.h"
#include "Engine/UserDefinedStruct.h"
#include "Engine/DataTable.h"

#define LOCTEXT_NAMESPACE "Structure"

//////////////////////////////////////////////////////////////////////////
// FStructEditorManager
FStructureEditorUtils::FStructEditorManager& FStructureEditorUtils::FStructEditorManager::Get()
{
	static TSharedRef< FStructEditorManager > EditorManager( new FStructEditorManager() );
	return *EditorManager;
}

FStructureEditorUtils::EStructureEditorChangeInfo FStructureEditorUtils::FStructEditorManager::ActiveChange = FStructureEditorUtils::EStructureEditorChangeInfo::Unknown;

//////////////////////////////////////////////////////////////////////////
// FStructureEditorUtils
UUserDefinedStruct* FStructureEditorUtils::CreateUserDefinedStruct(UObject* InParent, FName Name, EObjectFlags Flags)
{
	UUserDefinedStruct* Struct = NULL;
	
	if (UserDefinedStructEnabled())
	{
		Struct = NewObject<UUserDefinedStruct>(InParent, Name, Flags);
		check(Struct);
		Struct->EditorData = NewObject<UUserDefinedStructEditorData>(Struct, NAME_None, RF_Transactional);
		check(Struct->EditorData);

		Struct->Guid = FGuid::NewGuid();
		Struct->SetMetaData(TEXT("BlueprintType"), TEXT("true"));
		Struct->Bind();
		Struct->StaticLink(true);
		Struct->Status = UDSS_Error;

		{
			const UEdGraphSchema_K2* K2Schema = GetDefault<UEdGraphSchema_K2>();
			AddVariable(Struct, FEdGraphPinType(K2Schema->PC_Boolean, FString(), NULL, false, false));
		}
	}

	return Struct;
}

<<<<<<< HEAD
namespace
=======
namespace 
>>>>>>> 92a3597a
{
	static bool IsObjPropertyValid(const UProperty* Property)
	{
		if (const UInterfaceProperty* InterfaceProperty = Cast<const UInterfaceProperty>(Property))
		{
			return InterfaceProperty->InterfaceClass != nullptr;
		}
		else if (const UArrayProperty* ArrayProperty = Cast<const UArrayProperty>(Property))
		{
			return ArrayProperty->Inner && IsObjPropertyValid(ArrayProperty->Inner);
		}
		else if (const UObjectProperty* ObjectProperty = Cast<const UObjectProperty>(Property))
		{
			return ObjectProperty->PropertyClass != nullptr;
		}
		return true;
	}
}

FStructureEditorUtils::EStructureError FStructureEditorUtils::IsStructureValid(const UScriptStruct* Struct, const UStruct* RecursionParent, FString* OutMsg)
{
	check(Struct);
	if (Struct == RecursionParent)
	{
		if (OutMsg)
		{
			 *OutMsg = FString::Printf(*LOCTEXT("StructureRecursion", "Recursion: Struct cannot have itself as a member variable. Struct '%s', recursive parent '%s'").ToString(), 
				 *Struct->GetFullName(), *RecursionParent->GetFullName());
		}
		return EStructureError::Recursion;
	}

	const UScriptStruct* FallbackStruct = GetFallbackStruct();
	if (Struct == FallbackStruct)
	{
		if (OutMsg)
		{
			*OutMsg = LOCTEXT("StructureUnknown", "Struct unknown (deleted?)").ToString();
		}
		return EStructureError::FallbackStruct;
	}

	if (Struct->GetStructureSize() <= 0)
	{
		if (OutMsg)
		{
			*OutMsg = FString::Printf(*LOCTEXT("StructureSizeIsZero", "Struct '%s' is empty").ToString(), *Struct->GetFullName());
		}
		return EStructureError::EmptyStructure;
	}

	if (const UUserDefinedStruct* UDStruct = Cast<const UUserDefinedStruct>(Struct))
	{
		if (UDStruct->Status != EUserDefinedStructureStatus::UDSS_UpToDate)
		{
			if (OutMsg)
			{
				*OutMsg = FString::Printf(*LOCTEXT("StructureNotCompiled", "Struct '%s' is not compiled").ToString(), *Struct->GetFullName());
			}
			return EStructureError::NotCompiled;
		}

		for (const UProperty* P = Struct->PropertyLink; P; P = P->PropertyLinkNext)
		{
			const UStructProperty* StructProp = Cast<const UStructProperty>(P);
			if (NULL == StructProp)
			{
				if (const UArrayProperty* ArrayProp = Cast<const UArrayProperty>(P))
				{
					StructProp = Cast<const UStructProperty>(ArrayProp->Inner);
				}
			}

			if (StructProp)
			{
				if ((NULL == StructProp->Struct) || (FallbackStruct == StructProp->Struct))
				{
					if (OutMsg)
					{
						*OutMsg = FString::Printf(*LOCTEXT("StructureUnknownProperty", "Struct unknown (deleted?). Parent '%s' Property: '%s'").ToString(),
							*Struct->GetFullName(), *StructProp->GetName());
					}
					return EStructureError::FallbackStruct;
				}

				FString OutMsgInner;
				const EStructureError Result = IsStructureValid(
					StructProp->Struct,
					RecursionParent ? RecursionParent : Struct,
					OutMsg ? &OutMsgInner : NULL);
				if (EStructureError::Ok != Result)
				{
					if (OutMsg)
					{
						*OutMsg = FString::Printf(*LOCTEXT("StructurePropertyErrorTemplate", "Struct '%s' Property '%s' Error ( %s )").ToString(),
							*Struct->GetFullName(), *StructProp->GetName(), *OutMsgInner);
					}
					return Result;
				}
			}

			// The structure is loaded (from .uasset) without recompilation. All properties should be verified.
			if (!IsObjPropertyValid(P))
			{
				if (OutMsg)
				{
					*OutMsg = FString::Printf(*LOCTEXT("StructureUnknownObjectProperty", "Invalid object property. Structure '%s' Property: '%s'").ToString(),
						*Struct->GetFullName(), *P->GetName());
				}
				return EStructureError::NotCompiled;
			}
		}
	}

	return EStructureError::Ok;
}

bool FStructureEditorUtils::CanHaveAMemberVariableOfType(const UUserDefinedStruct* Struct, const FEdGraphPinType& VarType, FString* OutMsg)
{
	const UEdGraphSchema_K2* K2Schema = GetDefault<UEdGraphSchema_K2>();
	if ((VarType.PinCategory == K2Schema->PC_Struct) && Struct)
	{
		if (const UScriptStruct* SubCategoryStruct = Cast<const UScriptStruct>(VarType.PinSubCategoryObject.Get()))
		{
			const EStructureError Result = IsStructureValid(SubCategoryStruct, Struct, OutMsg);
			if (EStructureError::Ok != Result)
			{
				return false;
			}
		}
		else
		{
			if (OutMsg)
			{
				*OutMsg = LOCTEXT("StructureIncorrectStructType", "Incorrect struct type in a structure member variable.").ToString();
			}
			return false;
		}
	}
	else if ((VarType.PinCategory == K2Schema->PC_Exec) 
		|| (VarType.PinCategory == K2Schema->PC_Wildcard)
		|| (VarType.PinCategory == K2Schema->PC_MCDelegate)
		|| (VarType.PinCategory == K2Schema->PC_Delegate))
	{
		if (OutMsg)
		{
			*OutMsg = LOCTEXT("StructureIncorrectTypeCategory", "Incorrect type for a structure member variable.").ToString();
		}
		return false;
	}
	else
	{
		const auto PinSubCategoryClass = Cast<const UClass>(VarType.PinSubCategoryObject.Get());
		if (PinSubCategoryClass && PinSubCategoryClass->IsChildOf(UBlueprint::StaticClass()))
		{
			if (OutMsg)
			{
				*OutMsg = LOCTEXT("StructureUseBlueprintReferences", "Struct cannot use any blueprint references").ToString();
			}
			return false;
		}
	}
	return true;
}

struct FMemberVariableNameHelper
{
	static FName Generate(UUserDefinedStruct* Struct, const FString& NameBase, const FGuid Guid, FString* OutFriendlyName = NULL)
	{
		check(Struct);

		FString Result;
		if (!NameBase.IsEmpty())
		{
			if (ensure(FName::IsValidXName(NameBase, INVALID_OBJECTNAME_CHARACTERS)))
			{
				Result = NameBase;
			}
		}

		if (Result.IsEmpty())
		{
			Result = TEXT("MemberVar");
		}

		const uint32 UniqueNameId = CastChecked<UUserDefinedStructEditorData>(Struct->EditorData)->GenerateUniqueNameIdForMemberVariable();
		const FString FriendlyName = FString::Printf(TEXT("%s_%u"), *Result, UniqueNameId);
		if (OutFriendlyName)
		{
			*OutFriendlyName = FriendlyName;
		}
		const FName NameResult = *FString::Printf(TEXT("%s_%s"), *FriendlyName, *Guid.ToString(EGuidFormats::Digits));
		check(NameResult.IsValidXName(INVALID_OBJECTNAME_CHARACTERS));
		return NameResult;
	}

	static FGuid GetGuidFromName(const FName Name)
	{
		const FString NameStr = Name.ToString();
		const int32 GuidStrLen = 32;
		if (NameStr.Len() > (GuidStrLen + 1))
		{
			const int32 UnderscoreIndex = NameStr.Len() - GuidStrLen - 1;
			if (TCHAR('_') == NameStr[UnderscoreIndex])
			{
				const FString GuidStr = NameStr.Right(GuidStrLen);
				FGuid Guid;
				if (FGuid::ParseExact(GuidStr, EGuidFormats::Digits, Guid))
				{
					return Guid;
				}
			}
		}
		return FGuid();
	}
};

bool FStructureEditorUtils::AddVariable(UUserDefinedStruct* Struct, const FEdGraphPinType& VarType)
{
	if (Struct)
	{
		const FScopedTransaction Transaction( LOCTEXT("AddVariable", "Add Variable") );
		ModifyStructData(Struct);

		FString ErrorMessage;
		if (!CanHaveAMemberVariableOfType(Struct, VarType, &ErrorMessage))
		{
			UE_LOG(LogBlueprint, Warning, TEXT("%s"), *ErrorMessage);
			return false;
		}

		const FGuid Guid = FGuid::NewGuid();
		FString DisplayName;
		const FName VarName = FMemberVariableNameHelper::Generate(Struct, FString(), Guid, &DisplayName);
		check(NULL == GetVarDesc(Struct).FindByPredicate(FStructureEditorUtils::FFindByNameHelper<FStructVariableDescription>(VarName)));
		check(IsUniqueVariableDisplayName(Struct, DisplayName));

		FStructVariableDescription NewVar;
		NewVar.VarName = VarName;
		NewVar.FriendlyName = DisplayName;
		NewVar.SetPinType(VarType);
		NewVar.VarGuid = Guid;
		NewVar.bDontEditoOnInstance = false;
		NewVar.bInvalidMember = false;
		GetVarDesc(Struct).Add(NewVar);

		OnStructureChanged(Struct, EStructureEditorChangeInfo::AddedVariable);
		return true;
	}
	return false;
}

bool FStructureEditorUtils::RemoveVariable(UUserDefinedStruct* Struct, FGuid VarGuid)
{
	if(Struct)
	{
		const auto OldNum = GetVarDesc(Struct).Num();
		const bool bAllowToMakeEmpty = false;
		if (bAllowToMakeEmpty || (OldNum > 1))
		{
			const FScopedTransaction Transaction(LOCTEXT("RemoveVariable", "Remove Variable"));
			ModifyStructData(Struct);

			GetVarDesc(Struct).RemoveAll(FFindByGuidHelper<FStructVariableDescription>(VarGuid));
			if (OldNum != GetVarDesc(Struct).Num())
			{
				OnStructureChanged(Struct, EStructureEditorChangeInfo::RemovedVariable);
				return true;
			}
		}
		else
		{
			UE_LOG(LogBlueprint, Log, TEXT("Member variable cannot be removed. User Defined Structure cannot be empty"));
		}
	}
	return false;
}

bool FStructureEditorUtils::RenameVariable(UUserDefinedStruct* Struct, FGuid VarGuid, const FString& NewDisplayNameStr)
{
	if (Struct)
	{
		auto VarDesc = GetVarDescByGuid(Struct, VarGuid);
		if (VarDesc 
			&& !NewDisplayNameStr.IsEmpty()
			&& FName::IsValidXName(NewDisplayNameStr, INVALID_OBJECTNAME_CHARACTERS) 
			&& IsUniqueVariableDisplayName(Struct, NewDisplayNameStr))
		{
			const FScopedTransaction Transaction(LOCTEXT("RenameVariable", "Rename Variable"));
			ModifyStructData(Struct);

			VarDesc->FriendlyName = NewDisplayNameStr;
			//>>> TEMPORARY it's more important to prevent changes in structs instances, than to have consistent names
			if (GetGuidFromPropertyName(VarDesc->VarName).IsValid())
			//<<< TEMPORARY
			{
				const FName NewName = FMemberVariableNameHelper::Generate(Struct, NewDisplayNameStr, VarGuid);
				check(NULL == GetVarDesc(Struct).FindByPredicate(FFindByNameHelper<FStructVariableDescription>(NewName)))
				VarDesc->VarName = NewName;
			}
			OnStructureChanged(Struct, EStructureEditorChangeInfo::RenamedVariable);
			return true;
		}
	}
	return false;
}


bool FStructureEditorUtils::ChangeVariableType(UUserDefinedStruct* Struct, FGuid VarGuid, const FEdGraphPinType& NewType)
{
	if (Struct)
	{
		FString ErrorMessage;
		if(!CanHaveAMemberVariableOfType(Struct, NewType, &ErrorMessage))
		{
			UE_LOG(LogBlueprint, Warning, TEXT("%s"), *ErrorMessage);
			return false;
		}

		auto VarDesc = GetVarDescByGuid(Struct, VarGuid);
		if(VarDesc)
		{
			const bool bChangedType = (VarDesc->ToPinType() != NewType);
			if (bChangedType)
			{
				const FScopedTransaction Transaction(LOCTEXT("ChangeVariableType", "Change Variable Type"));
				ModifyStructData(Struct);

				VarDesc->VarName = FMemberVariableNameHelper::Generate(Struct, VarDesc->FriendlyName, VarDesc->VarGuid);
				VarDesc->DefaultValue = FString();
				VarDesc->SetPinType(NewType);

				OnStructureChanged(Struct, EStructureEditorChangeInfo::VariableTypeChanged);
				return true;
			}
		}
	}
	return false;
}

bool FStructureEditorUtils::ChangeVariableDefaultValue(UUserDefinedStruct* Struct, FGuid VarGuid, const FString& NewDefaultValue)
{
	auto ValidateDefaultValue = [](const FStructVariableDescription& VarDesc, const FString& InNewDefaultValue) -> bool
	{
		const UEdGraphSchema_K2* K2Schema = GetDefault<UEdGraphSchema_K2>();
		const FEdGraphPinType PinType = VarDesc.ToPinType();

		bool bResult = false;
		//TODO: validation for values, that are not passed by string
		if (PinType.PinCategory == K2Schema->PC_Text)
		{
			bResult = true;
		}
		else if ((PinType.PinCategory == K2Schema->PC_Object) 
			|| (PinType.PinCategory == K2Schema->PC_Interface) 
			|| (PinType.PinCategory == K2Schema->PC_Class)
			|| (PinType.PinCategory == K2Schema->PC_AssetClass)
			|| (PinType.PinCategory == K2Schema->PC_Asset))
		{
			// K2Schema->DefaultValueSimpleValidation finds an object, passed by path, invalid
			bResult = true;
		}
		else
		{
			bResult = K2Schema->DefaultValueSimpleValidation(PinType, FString(), InNewDefaultValue, NULL, FText::GetEmpty());
		}
		return bResult;
	};

	auto VarDesc = GetVarDescByGuid(Struct, VarGuid);
	if (VarDesc 
		&& (NewDefaultValue != VarDesc->DefaultValue)
		&& ValidateDefaultValue(*VarDesc, NewDefaultValue))
	{
		bool bAdvancedValidation = true;
		if (!NewDefaultValue.IsEmpty())
		{
			const auto Property = FindField<UProperty>(Struct, VarDesc->VarName);
			FStructOnScope StructDefaultMem(Struct);
			bAdvancedValidation = StructDefaultMem.IsValid() && Property &&
				FBlueprintEditorUtils::PropertyValueFromString(Property, NewDefaultValue, StructDefaultMem.GetStructMemory());
		}

		if (bAdvancedValidation)
		{
			const FScopedTransaction Transaction(LOCTEXT("ChangeVariableDefaultValue", "Change Variable Default Value"));
			
			TGuardValue<FStructureEditorUtils::EStructureEditorChangeInfo> ActiveChangeGuard(FStructureEditorUtils::FStructEditorManager::ActiveChange, EStructureEditorChangeInfo::DefaultValueChanged);

			ModifyStructData(Struct);
			
			VarDesc->DefaultValue = NewDefaultValue;
			OnStructureChanged(Struct, EStructureEditorChangeInfo::DefaultValueChanged);
			return true;
		}
	}
	return false;
}

bool FStructureEditorUtils::IsUniqueVariableDisplayName(const UUserDefinedStruct* Struct, const FString& DisplayName)
{
	if(Struct)
	{
		for (auto& VarDesc : GetVarDesc(Struct))
		{
			if (VarDesc.FriendlyName == DisplayName)
			{
				return false;
			}
		}
		return true;
	}
	return false;
}

FString FStructureEditorUtils::GetVariableDisplayName(const UUserDefinedStruct* Struct, FGuid VarGuid)
{
	const auto VarDesc = GetVarDescByGuid(Struct, VarGuid);
	return VarDesc ? VarDesc->FriendlyName : FString();
}

bool FStructureEditorUtils::UserDefinedStructEnabled()
{
	static FBoolConfigValueHelper UseUserDefinedStructure(TEXT("UserDefinedStructure"), TEXT("bUseUserDefinedStructure"));
	return UseUserDefinedStructure;
}

void FStructureEditorUtils::RecreateDefaultInstanceInEditorData(UUserDefinedStruct* Struct)
{
	auto StructEditorData = Struct ? CastChecked<UUserDefinedStructEditorData>(Struct->EditorData) : nullptr;
	if (StructEditorData)
	{
		StructEditorData->RecreateDefaultInstance();
	}
}

bool FStructureEditorUtils::Fill_MakeStructureDefaultValue(const UUserDefinedStruct* Struct, uint8* StructData)
{
	bool bResult = true;
	if (Struct && StructData)
	{
		auto StructEditorData = CastChecked<UUserDefinedStructEditorData>(Struct->EditorData);
		const uint8* DefaultInstance = StructEditorData->GetDefaultInstance();
		if (DefaultInstance)
		{
			Struct->CopyScriptStruct(StructData, DefaultInstance);
		}
		else
		{
			bResult = false;
		}
	}
	
	return bResult;
}

bool FStructureEditorUtils::Fill_MakeStructureDefaultValue(const UProperty* Property, uint8* PropertyData)
{
	bool bResult = true;

	if (const UStructProperty* StructProperty = Cast<const UStructProperty>(Property))
	{
		if (const UUserDefinedStruct* InnerStruct = Cast<const UUserDefinedStruct>(StructProperty->Struct))
		{
			bResult &= Fill_MakeStructureDefaultValue(InnerStruct, PropertyData);
		}
	}
	else if (const UArrayProperty* ArrayProp = Cast<const UArrayProperty>(Property))
	{
		StructProperty = Cast<const UStructProperty>(ArrayProp->Inner);
		const UUserDefinedStruct* InnerStruct = StructProperty ? Cast<const UUserDefinedStruct>(StructProperty->Struct) : NULL;
		if(InnerStruct)
		{
			FScriptArrayHelper ArrayHelper(ArrayProp, PropertyData);
			for (int32 Index = 0; Index < ArrayHelper.Num(); ++Index)
			{
				uint8* const ValuePtr = ArrayHelper.GetRawPtr(Index);
				bResult &= Fill_MakeStructureDefaultValue(InnerStruct, ValuePtr);
			}
		}
	}

	return bResult;
}

void FStructureEditorUtils::CompileStructure(UUserDefinedStruct* Struct)
{
	if (Struct)
	{
		IKismetCompilerInterface& Compiler = FModuleManager::LoadModuleChecked<IKismetCompilerInterface>(KISMET_COMPILER_MODULENAME);
		FCompilerResultsLog Results;
		Compiler.CompileStructure(Struct, Results);
	}
}

void FStructureEditorUtils::OnStructureChanged(UUserDefinedStruct* Struct, EStructureEditorChangeInfo ChangeReason)
{
	if (Struct)
	{
		TGuardValue<FStructureEditorUtils::EStructureEditorChangeInfo> ActiveChangeGuard(FStructureEditorUtils::FStructEditorManager::ActiveChange, ChangeReason);

		Struct->Status = EUserDefinedStructureStatus::UDSS_Dirty;
		CompileStructure(Struct);
		Struct->MarkPackageDirty();
	}
}

//TODO: Move to blueprint utils
void FStructureEditorUtils::RemoveInvalidStructureMemberVariableFromBlueprint(UBlueprint* Blueprint)
{
	if (Blueprint)
	{
		const UEdGraphSchema_K2* K2Schema = GetDefault<UEdGraphSchema_K2>();
		const UScriptStruct* FallbackStruct = GetFallbackStruct();

		FString DislpayList;
		TArray<FName> ZombieMemberNames;
		for (int32 VarIndex = 0; VarIndex < Blueprint->NewVariables.Num(); ++VarIndex)
		{
			const FBPVariableDescription& Var = Blueprint->NewVariables[VarIndex];
			if (Var.VarType.PinCategory == K2Schema->PC_Struct)
			{
				const UScriptStruct* ScriptStruct = Cast<const UScriptStruct>(Var.VarType.PinSubCategoryObject.Get());
				const bool bInvalidStruct = (NULL == ScriptStruct) || (FallbackStruct == ScriptStruct);
				if (bInvalidStruct)
				{
					DislpayList += Var.FriendlyName.IsEmpty() ? Var.VarName.ToString() : Var.FriendlyName;
					DislpayList += TEXT("\n");
					ZombieMemberNames.Add(Var.VarName);
				}
			}
		}

		if (ZombieMemberNames.Num())
		{
			auto Response = FMessageDialog::Open( 
				EAppMsgType::OkCancel,
				FText::Format(
					LOCTEXT("RemoveInvalidStructureMemberVariable_Msg", "The following member variables in blueprint '{0}' have invalid type. Would you like to remove them? \n\n{1}"), 
					FText::FromString(Blueprint->GetFullName()),
					FText::FromString(DislpayList)
				));
			check((EAppReturnType::Ok == Response) || (EAppReturnType::Cancel == Response));

			if (EAppReturnType::Ok == Response)
			{				
				Blueprint->Modify();

				for (auto NameIter = ZombieMemberNames.CreateConstIterator(); NameIter; ++NameIter)
				{
					const FName Name = *NameIter;
					Blueprint->NewVariables.RemoveAll(FFindByNameHelper<FBPVariableDescription>(Name)); //TODO: Add RemoveFirst to TArray
					FBlueprintEditorUtils::RemoveVariableNodes(Blueprint, Name);
				}
			}
		}
	}
}

TArray<FStructVariableDescription>& FStructureEditorUtils::GetVarDesc(UUserDefinedStruct* Struct)
{
	check(Struct);
	return CastChecked<UUserDefinedStructEditorData>(Struct->EditorData)->VariablesDescriptions;
}

const TArray<FStructVariableDescription>& FStructureEditorUtils::GetVarDesc(const UUserDefinedStruct* Struct)
{
	check(Struct);
	return CastChecked<const UUserDefinedStructEditorData>(Struct->EditorData)->VariablesDescriptions;
}

TArray<FStructVariableDescription>* FStructureEditorUtils::GetVarDescPtr(UUserDefinedStruct* Struct)
{
	check(Struct);
	return Struct->EditorData ? &CastChecked<UUserDefinedStructEditorData>(Struct->EditorData)->VariablesDescriptions : nullptr;
}

const TArray<FStructVariableDescription>* FStructureEditorUtils::GetVarDescPtr(const UUserDefinedStruct* Struct)
{
	check(Struct);
	return Struct->EditorData ? &CastChecked<const UUserDefinedStructEditorData>(Struct->EditorData)->VariablesDescriptions : nullptr;
}

FString FStructureEditorUtils::GetTooltip(const UUserDefinedStruct* Struct)
{
	const auto StructEditorData = Struct ? Cast<const UUserDefinedStructEditorData>(Struct->EditorData) : NULL;
	return StructEditorData ? StructEditorData->ToolTip : FString();
}

bool FStructureEditorUtils::ChangeTooltip(UUserDefinedStruct* Struct, const FString& InTooltip)
{
	auto StructEditorData = Struct ? Cast<UUserDefinedStructEditorData>(Struct->EditorData) : NULL;
	if (StructEditorData && (InTooltip != StructEditorData->ToolTip))
	{
		const FScopedTransaction Transaction(LOCTEXT("ChangeTooltip", "Change UDS Tooltip"));
		StructEditorData->Modify();
		StructEditorData->ToolTip = InTooltip;

		Struct->SetMetaData(FBlueprintMetadata::MD_Tooltip, *StructEditorData->ToolTip);

		return true;
	}
	return false;
}

FString FStructureEditorUtils::GetVariableTooltip(const UUserDefinedStruct* Struct, FGuid VarGuid)
{
	const auto VarDesc = GetVarDescByGuid(Struct, VarGuid);
	return VarDesc ? VarDesc->ToolTip : FString();
}

bool FStructureEditorUtils::ChangeVariableTooltip(UUserDefinedStruct* Struct, FGuid VarGuid, const FString& InTooltip)
{
	auto VarDesc = GetVarDescByGuid(Struct, VarGuid);
	if (VarDesc && (InTooltip != VarDesc->ToolTip))
	{
		const FScopedTransaction Transaction(LOCTEXT("ChangeVariableTooltip", "Change UDS Variable Tooltip"));
		ModifyStructData(Struct);
		VarDesc->ToolTip = InTooltip;

		auto Property = FindField<UProperty>(Struct, VarDesc->VarName);
		if (Property)
		{
			Property->SetMetaData(FBlueprintMetadata::MD_Tooltip, *VarDesc->ToolTip);
		}

		return true;
	}
	return false;
}

bool FStructureEditorUtils::ChangeEditableOnBPInstance(UUserDefinedStruct* Struct, FGuid VarGuid, bool bInIsEditable)
{
	const UEdGraphSchema_K2* K2Schema = GetDefault<UEdGraphSchema_K2>();
	auto VarDesc = GetVarDescByGuid(Struct, VarGuid);
	const bool bNewDontEditoOnInstance = !bInIsEditable;
	if (VarDesc && (bNewDontEditoOnInstance != VarDesc->bDontEditoOnInstance))
	{
		const FScopedTransaction Transaction(LOCTEXT("ChangeVariableOnBPInstance", "Change variable editable on BP instance"));
		ModifyStructData(Struct);

		VarDesc->bDontEditoOnInstance = bNewDontEditoOnInstance;
		OnStructureChanged(Struct);
		return true;
	}
	return false;
}

bool FStructureEditorUtils::MoveVariable(UUserDefinedStruct* Struct, FGuid VarGuid, EMoveDirection MoveDirection)
{
	if (Struct)
	{
		const bool bMoveUp = (EMoveDirection::MD_Up == MoveDirection);
		auto& DescArray = GetVarDesc(Struct);
		const int32 InitialIndex = bMoveUp ? 1 : 0;
		const int32 IndexLimit = DescArray.Num() - (bMoveUp ? 0 : 1);
		for (int32 Index = InitialIndex; Index < IndexLimit; ++Index)
		{
			if (DescArray[Index].VarGuid == VarGuid)
			{
				const FScopedTransaction Transaction(LOCTEXT("ReorderVariables", "Varaibles reordered"));
				ModifyStructData(Struct);

				DescArray.Swap(Index, Index + (bMoveUp ? -1 : 1));
				OnStructureChanged(Struct, EStructureEditorChangeInfo::MovedVariable);
				return true;
			}
		}
	}
	return false;
}

void FStructureEditorUtils::ModifyStructData(UUserDefinedStruct* Struct)
{
	UUserDefinedStructEditorData* EditorData = Struct ? Cast<UUserDefinedStructEditorData>(Struct->EditorData) : NULL;
	ensure(EditorData);
	if (EditorData)
	{
		EditorData->Modify();
	}
}

bool FStructureEditorUtils::CanEnableMultiLineText(const UUserDefinedStruct* Struct, FGuid VarGuid)
{
	auto VarDesc = GetVarDescByGuid(Struct, VarGuid);
	if (VarDesc)
	{
		UProperty* Property = FindField<UProperty>(Struct, VarDesc->VarName);

		// If this is an array, we need to test its inner property as that's the real type
		if (UArrayProperty* ArrayProperty = Cast<UArrayProperty>(Property))
		{
			Property = ArrayProperty->Inner;
		}

		if (Property)
		{
			// Can only set multi-line text on string and text properties
			return Property->IsA(UStrProperty::StaticClass())
				|| Property->IsA(UTextProperty::StaticClass());
		}
	}
	return false;
}

bool FStructureEditorUtils::ChangeMultiLineTextEnabled(UUserDefinedStruct* Struct, FGuid VarGuid, bool bIsEnabled)
{
	auto VarDesc = GetVarDescByGuid(Struct, VarGuid);
	if (CanEnableMultiLineText(Struct, VarGuid) && VarDesc->bEnableMultiLineText != bIsEnabled)
	{
		const FScopedTransaction Transaction(LOCTEXT("ChangeMultiLineTextEnabled", "Change Multi-line Text Enabled"));
		ModifyStructData(Struct);

		VarDesc->bEnableMultiLineText = bIsEnabled;
		auto Property = FindField<UProperty>(Struct, VarDesc->VarName);
		if (Property)
		{
			if (VarDesc->bEnableMultiLineText)
			{
				Property->SetMetaData("MultiLine", TEXT("true"));
			}
			else
			{
				Property->RemoveMetaData("MultiLine");
			}
		}
		OnStructureChanged(Struct);
		return true;
	}
	return false;
}

bool FStructureEditorUtils::IsMultiLineTextEnabled(const UUserDefinedStruct* Struct, FGuid VarGuid)
{
	auto VarDesc = GetVarDescByGuid(Struct, VarGuid);
	if (CanEnableMultiLineText(Struct, VarGuid))
	{
		return VarDesc->bEnableMultiLineText;
	}
	return false;
}

bool FStructureEditorUtils::CanEnable3dWidget(const UUserDefinedStruct* Struct, FGuid VarGuid)
{
	const auto VarDesc = GetVarDescByGuid(Struct, VarGuid);
	const auto PropertyStruct = VarDesc ? Cast<const UStruct>(VarDesc->SubCategoryObject.Get()) : NULL;
	return FEdMode::CanCreateWidgetForStructure(PropertyStruct);
}

bool FStructureEditorUtils::Change3dWidgetEnabled(UUserDefinedStruct* Struct, FGuid VarGuid, bool bIsEnabled)
{
	FStructVariableDescription* VarDesc = GetVarDescByGuid(Struct, VarGuid);
	if (!VarDesc)
	{
		return false;
	}

	const UStruct* PropertyStruct = Cast<const UStruct>(VarDesc->SubCategoryObject.Get());
	if (FEdMode::CanCreateWidgetForStructure(PropertyStruct) && (VarDesc->bEnable3dWidget != bIsEnabled))
	{
		const FScopedTransaction Transaction(LOCTEXT("Change3dWidgetEnabled", "Change 3d Widget Enabled"));
		ModifyStructData(Struct);

		VarDesc->bEnable3dWidget = bIsEnabled;
		UProperty* Property = FindField<UProperty>(Struct, VarDesc->VarName);
		if (Property)
		{
			if (VarDesc->bEnable3dWidget)
			{
				Property->SetMetaData(FEdMode::MD_MakeEditWidget, TEXT("true"));
			}
			else
			{
				Property->RemoveMetaData(FEdMode::MD_MakeEditWidget);
			}
		}
		return true;
	}
	return false;
}

bool FStructureEditorUtils::Is3dWidgetEnabled(const UUserDefinedStruct* Struct, FGuid VarGuid)
{
	const auto VarDesc = GetVarDescByGuid(Struct, VarGuid);
	const auto PropertyStruct = VarDesc ? Cast<const UStruct>(VarDesc->SubCategoryObject.Get()) : NULL;
	return VarDesc && VarDesc->bEnable3dWidget && FEdMode::CanCreateWidgetForStructure(PropertyStruct);
}

FGuid FStructureEditorUtils::GetGuidForProperty(const UProperty* Property)
{
	auto UDStruct = Property ? Cast<const UUserDefinedStruct>(Property->GetOwnerStruct()) : NULL;
	auto VarDesc = UDStruct ? GetVarDesc(UDStruct).FindByPredicate(FFindByNameHelper<FStructVariableDescription>(Property->GetFName())) : NULL;
	return VarDesc ? VarDesc->VarGuid : FGuid();
}

UProperty* FStructureEditorUtils::GetPropertyByGuid(const UUserDefinedStruct* Struct, const FGuid VarGuid)
{
	const auto VarDesc = GetVarDescByGuid(Struct, VarGuid);
	return VarDesc ? FindField<UProperty>(Struct, VarDesc->VarName) : NULL;
}

FGuid FStructureEditorUtils::GetGuidFromPropertyName(const FName Name)
{
	return FMemberVariableNameHelper::GetGuidFromName(Name);
}

struct FReinstanceDataTableHelper
{
	// TODO: shell we cache the dependency?
	static TArray<UDataTable*> GetTablesDependentOnStruct(UUserDefinedStruct* Struct)
	{
		TArray<UDataTable*> Result;
		if (Struct)
		{
			TArray<UObject*> DataTables;
			GetObjectsOfClass(UDataTable::StaticClass(), DataTables);
			for (auto DataTableObj : DataTables)
			{
				auto DataTable = Cast<UDataTable>(DataTableObj);
				if (DataTable && (Struct == DataTable->RowStruct))
				{
					Result.Add(DataTable);
				}
			}
		}
		return Result;
	}
};

void FStructureEditorUtils::BroadcastPreChange(UUserDefinedStruct* Struct)
{
	FStructureEditorUtils::FStructEditorManager::Get().PreChange(Struct, FStructureEditorUtils::FStructEditorManager::ActiveChange);
	auto DataTables = FReinstanceDataTableHelper::GetTablesDependentOnStruct(Struct);
	for (auto DataTable : DataTables)
	{
		DataTable->CleanBeforeStructChange();
	}
}

void FStructureEditorUtils::BroadcastPostChange(UUserDefinedStruct* Struct)
{
	auto DataTables = FReinstanceDataTableHelper::GetTablesDependentOnStruct(Struct);
	for (auto DataTable : DataTables)
	{
		DataTable->RestoreAfterStructChange();
	}
	FStructureEditorUtils::FStructEditorManager::Get().PostChange(Struct, FStructureEditorUtils::FStructEditorManager::ActiveChange);
}

#undef LOCTEXT_NAMESPACE<|MERGE_RESOLUTION|>--- conflicted
+++ resolved
@@ -55,11 +55,7 @@
 	return Struct;
 }
 
-<<<<<<< HEAD
-namespace
-=======
 namespace 
->>>>>>> 92a3597a
 {
 	static bool IsObjPropertyValid(const UProperty* Property)
 	{
