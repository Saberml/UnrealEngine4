// Copyright 1998-2018 Epic Games, Inc. All Rights Reserved.

#include "Kismet2/BlueprintEditorUtils.h"
#include "BlueprintCompilationManager.h"
#include "UObject/Interface.h"
#include "Engine/BlueprintGeneratedClass.h"
#include "Components/ActorComponent.h"
#include "Engine/Level.h"
#include "GameFramework/Actor.h"
#include "Engine/SimpleConstructionScript.h"
#include "Engine/SCS_Node.h"
#include "Stats/StatsMisc.h"
#include "Modules/ModuleManager.h"
#include "UObject/UObjectIterator.h"
#include "UObject/StructOnScope.h"
#include "UObject/MetaData.h"
#include "UObject/TextProperty.h"
#include "Widgets/DeclarativeSyntaxSupport.h"
#include "Styling/CoreStyle.h"
#include "Layout/WidgetPath.h"
#include "Framework/Application/MenuStack.h"
#include "Framework/Application/SlateApplication.h"
#include "Widgets/Layout/SBorder.h"
#include "Widgets/Layout/SBox.h"
#include "EditorStyleSet.h"
#include "Exporters/Exporter.h"
#include "Animation/AnimInstance.h"
#include "Editor/EditorEngine.h"
#include "Editor/UnrealEdEngine.h"
#include "Animation/AnimBlueprint.h"
#include "Engine/MemberReference.h"
#include "ThumbnailRendering/ThumbnailManager.h"
#include "ThumbnailRendering/BlueprintThumbnailRenderer.h"
#include "Engine/LevelScriptActor.h"
#include "Components/TimelineComponent.h"
#include "Engine/TimelineTemplate.h"
#include "Engine/UserDefinedStruct.h"
#include "UObject/PropertyPortFlags.h"
#include "Serialization/ArchiveReplaceObjectRef.h"
#include "EngineUtils.h"
#include "EdMode.h"
#include "Dialogs/Dialogs.h"
#include "UnrealEdGlobals.h"
#include "Settings/ProjectPackagingSettings.h"
#include "Matinee/MatineeActor.h"
#include "Engine/LevelScriptBlueprint.h"
#include "BlueprintsObjectVersion.h"
#include "Kismet2/CompilerResultsLog.h"
#include "Algo/Transform.h"

#include "Editor/KismetCompiler/Public/KismetCompilerModule.h"
#include "EdGraphSchema_K2_Actions.h"
#include "K2Node_Event.h"
#include "K2Node_ActorBoundEvent.h"
#include "K2Node_CallFunction.h"
#include "K2Node_AddComponent.h"
#include "K2Node_BaseMCDelegate.h"
#include "K2Node_AddDelegate.h"
#include "K2Node_BaseAsyncTask.h"
#include "K2Node_Variable.h"
#include "K2Node_CallParentFunction.h"
#include "K2Node_ComponentBoundEvent.h"
#include "K2Node_Tunnel.h"
#include "K2Node_Composite.h"
#include "K2Node_CreateDelegate.h"
#include "K2Node_CustomEvent.h"
#include "K2Node_FunctionTerminator.h"
#include "K2Node_FunctionEntry.h"
#include "K2Node_FunctionResult.h"
#include "K2Node_GetClassDefaults.h"
#include "K2Node_Literal.h"
#include "K2Node_MacroInstance.h"
#include "K2Node_MathExpression.h"
#include "K2Node_MatineeController.h"
#include "K2Node_SpawnActorFromClass.h"
#include "K2Node_TemporaryVariable.h"
#include "K2Node_Timeline.h"
#include "K2Node_Knot.h"
#include "AnimGraphNode_StateMachineBase.h"
#include "AnimStateNodeBase.h"
#include "AnimStateNode.h"
#include "AnimStateTransitionNode.h"
#include "AnimationTransitionSchema.h"
#include "AnimationGraph.h"
#include "AnimationGraphSchema.h"
#include "AnimationStateMachineGraph.h"
#include "AnimationTransitionGraph.h"
#include "AnimStateConduitNode.h"
#include "AnimGraphNode_StateMachine.h"
#include "Kismet2/KismetEditorUtilities.h"
#include "Kismet2/KismetDebugUtilities.h"
#include "Kismet2/StructureEditorUtils.h"
#include "ScopedTransaction.h"
#include "ClassViewerFilter.h"
#include "InstancedReferenceSubobjectHelper.h"
#include "Toolkits/AssetEditorManager.h"
#include "BlueprintEditorModule.h"
#include "BlueprintEditor.h"
#include "Kismet2/Kismet2NameValidators.h"

#include "Misc/DefaultValueHelper.h"
#include "ObjectEditorUtils.h"
#include "Toolkits/ToolkitManager.h"
#include "UnrealExporter.h"
#include "BlueprintEditorSettings.h"

#include "Framework/Notifications/NotificationManager.h"
#include "Widgets/Notifications/SNotificationList.h"
#include "Editor/Blutility/Public/IBlutilityModule.h"

#include "Engine/InheritableComponentHandler.h"
#include "LevelEditor.h"

#include "EditorCategoryUtils.h"
#include "Styling/SlateIconFinder.h"

extern COREUOBJECT_API bool GBlueprintUseCompilationManager;

#define LOCTEXT_NAMESPACE "Blueprint"

DEFINE_LOG_CATEGORY(LogBlueprintDebug);

DEFINE_STAT(EKismetCompilerStats_NotifyBlueprintChanged);
DECLARE_CYCLE_STAT(TEXT("Mark Blueprint as Structurally Modified"), EKismetCompilerStats_MarkBlueprintasStructurallyModified, STATGROUP_KismetCompiler);
DECLARE_CYCLE_STAT(TEXT("Refresh External DependencyNodes"), EKismetCompilerStats_RefreshExternalDependencyNodes, STATGROUP_KismetCompiler);

struct FCompareNodePriority
{
	FORCEINLINE bool operator()( const UK2Node& A, const UK2Node& B ) const
	{
		const bool NodeAChangesStructure = A.NodeCausesStructuralBlueprintChange();
		const bool NodeBChangesStructure = B.NodeCausesStructuralBlueprintChange();

		if (NodeAChangesStructure != NodeBChangesStructure)
		{
			return NodeAChangesStructure;
		}
		
		return A.GetNodeRefreshPriority() > B.GetNodeRefreshPriority();
	}
};

/**
 * This helper does a depth first search, looking for the highest parent class that
 * implements the specified interface.
 * 
 * @param  Class		The class whose inheritance tree you want to check (NOTE: this class is checked itself as well).
 * @param  Interface	The interface that you're looking for.
 * @return NULL if the interface wasn't found, otherwise the highest parent class that implements the interface.
 */
static UClass* FindInheritedInterface(UClass* const Class, FBPInterfaceDescription const& Interface)
{
	UClass* ClassWithInterface = nullptr;

	if (Class != nullptr)
	{
		UClass* const ParentClass = Class->GetSuperClass();
		// search depth first so that we may find the highest parent in the chain that implements this interface
		ClassWithInterface = FindInheritedInterface(ParentClass, Interface);

		if (ClassWithInterface == nullptr)
		{
			for (const FImplementedInterface& ImplementedInterface : Class->Interfaces)
		{
				if (ImplementedInterface.Class == Interface.Interface)
			{
				ClassWithInterface = Class;
				break;
			}
		}
	}
	}

	return ClassWithInterface;
}

/**
 * This helper can be used to find a duplicate interface that is implemented higher
 * up the inheritance hierarchy (which can happen when you change parents or add an 
 * interface to a parent that's already implemented by a child).
 * 
 * @param  Interface	The interface you wish to find a duplicate of.
 * @param  Blueprint	The blueprint you wish to search.
 * @return True if one of the blueprint's super classes implements the specified interface, false if the child is free to implement it.
 */
static bool IsInterfaceImplementedByParent(FBPInterfaceDescription const& Interface, UBlueprint const* const Blueprint)
{
	check(Blueprint != nullptr);
	return (FindInheritedInterface(Blueprint->ParentClass, Interface) != nullptr);
}

/**
 * A helper function that takes two nodes belonging to the same graph and deletes 
 * one, replacing it with the other (moving over pin connections, etc.).
 * 
 * @param  OldNode	The node you want deleted.
 * @param  NewNode	The new replacement node that should take OldNode's place.
 */
static void ReplaceNode(UK2Node* OldNode, UK2Node* NewNode)
{
	check(OldNode->GetClass() == NewNode->GetClass());
	check(OldNode->GetOuter() == NewNode->GetOuter());

	UEdGraphSchema_K2 const* K2Schema = GetDefault<UEdGraphSchema_K2>();
	K2Schema->BreakNodeLinks(*NewNode);

	for (UEdGraphPin* OldPin : OldNode->Pins)
	{
		UEdGraphPin* NewPin = NewNode->FindPinChecked(OldPin->PinName);
		NewPin->MovePersistentDataFromOldPin(*OldPin);
	}

	NewNode->NodePosX = OldNode->NodePosX;
	NewNode->NodePosY = OldNode->NodePosY;

	FBlueprintEditorUtils::RemoveNode(OldNode->GetBlueprint(), OldNode, /* bDontRecompile =*/ true);
}

/**
 * Promotes any graphs that belong to the specified interface, and repurposes them
 * as parent overrides (function graphs that implement a parent's interface).
 * 
 * @param  Interface	The interface you're looking to promote.
 * @param  BlueprintObj	The blueprint that you want this applied to.
 */
static void PromoteInterfaceImplementationToOverride(FBPInterfaceDescription const& Interface, UBlueprint* const BlueprintObj)
{
	check(BlueprintObj != nullptr);
	// find the parent whose interface we're overriding 
	UClass* ParentClass = FindInheritedInterface(BlueprintObj->ParentClass, Interface);

	if (ParentClass != nullptr)
	{
		for (UEdGraph* InterfaceGraph : Interface.Graphs)
		{
			check(InterfaceGraph != nullptr);

			// The graph can be deleted now that it is a simple function override
			InterfaceGraph->bAllowDeletion = true;

			// Interface functions are ready to be a function graph outside the box, 
			// there will be no auto-call to parent though to maintain current functionality
			// in the graph
			BlueprintObj->FunctionGraphs.Add(InterfaceGraph);

			// No validation should be necessary here. Child blueprints will have interfaces conformed during their own compilation. 
		}

		// if any graphs were moved
		if (Interface.Graphs.Num() > 0)
		{
			FBlueprintEditorUtils::MarkBlueprintAsStructurallyModified(BlueprintObj);
		}
	}
}

/**
 * Looks through the specified graph for any references to the specified 
 * variable, and renames them accordingly.
 * 
 * @param  InBlueprint		The blueprint that you want to search through.
 * @param  InVariableClass	The class that owns the variable that we're renaming
 * @param  InGraph			Graph to scope the rename to
 * @param  InOldVarName		The current name of the variable we want to replace
 * @param  InNewVarName		The name that we wish to change all references to
 */
static void RenameVariableReferencesInGraph(UBlueprint* InBlueprint, UClass* InVariableClass, UEdGraph* InGraph, const FName& InOldVarName, const FName& InNewVarName)
{
	for(UEdGraphNode* GraphNode : InGraph->Nodes)
	{
		// Allow node to handle variable renaming
		if (UK2Node* const K2Node = Cast<UK2Node>(GraphNode))
		{
			K2Node->HandleVariableRenamed(InBlueprint, InVariableClass, InGraph, InOldVarName, InNewVarName);
		}
	}
}

/**
 * Looks through the specified blueprint for any references to the specified 
 * variable, and renames them accordingly.
 * 
 * @param  Blueprint		The blueprint that you want to search through.
 * @param  VariableClass	The class that owns the variable that we're renaming
 * @param  OldVarName		The current name of the variable we want to replace
 * @param  NewVarName		The name that we wish to change all references to
 */
static void RenameVariableReferences(UBlueprint* Blueprint, UClass* VariableClass, const FName& OldVarName, const FName& NewVarName)
{
	TArray<UEdGraph*> AllGraphs;
	Blueprint->GetAllGraphs(AllGraphs);

	// Update any graph nodes that reference the old variable name to instead reference the new name
	for(UEdGraph* CurrentGraph : AllGraphs)
	{
		RenameVariableReferencesInGraph(Blueprint, VariableClass, CurrentGraph, OldVarName, NewVarName);
	}
}

//////////////////////////////////////
// FBasePinChangeHelper

void FBasePinChangeHelper::Broadcast(UBlueprint* InBlueprint, UK2Node_EditablePinBase* InTargetNode, UEdGraph* Graph)
{
	UK2Node_Tunnel* TunnelNode = Cast<UK2Node_Tunnel>(InTargetNode);
	const UK2Node_FunctionTerminator* FunctionDefNode = Cast<const UK2Node_FunctionTerminator>(InTargetNode);
	const UK2Node_Event* EventNode = Cast<const UK2Node_Event>(InTargetNode);
	if (TunnelNode)
	{
		UBlueprint* Blueprint = FBlueprintEditorUtils::FindBlueprintForGraphChecked(Graph);

		const bool bIsTopLevelFunctionGraph = Blueprint->MacroGraphs.Contains(Graph);

		if (bIsTopLevelFunctionGraph)
		{
			// Editing a macro, hit all loaded instances (in open blueprints)
			for (TObjectIterator<UK2Node_MacroInstance> It(RF_Transient); It; ++It)
			{
				UK2Node_MacroInstance* MacroInstance = *It;
				if (NodeIsNotTransient(MacroInstance) && (MacroInstance->GetMacroGraph() == Graph))
				{
					EditMacroInstance(MacroInstance, FBlueprintEditorUtils::FindBlueprintForNode(MacroInstance));
				}
			}
		}
		else if(NodeIsNotTransient(TunnelNode))
		{
			// Editing a composite node, hit the single instance in the parent graph		
			EditCompositeTunnelNode(TunnelNode);
		}
	}
	else if (FunctionDefNode || EventNode)
	{
		UFunction* Func = FFunctionFromNodeHelper::FunctionFromNode(FunctionDefNode ? static_cast<const UK2Node*>(FunctionDefNode) : static_cast<const UK2Node*>(EventNode));
		const FName FuncName = Func 
			? Func->GetFName() 
			: (FunctionDefNode ? FunctionDefNode->FunctionReference.GetMemberName() : EventNode->GetFunctionName());
		const UClass* SignatureClass = Func
			? Func->GetOwnerClass()
			: (UClass*)(FunctionDefNode ? FunctionDefNode->FunctionReference.GetMemberParentClass() : nullptr);

		const bool bIsInterface = FBlueprintEditorUtils::IsInterfaceBlueprint(InBlueprint);

		// Reconstruct all function call sites that call this function (in open blueprints)
		for (TObjectIterator<UK2Node_CallFunction> It(RF_Transient); It; ++It)
		{
			UK2Node_CallFunction* CallSite = *It;
			if (NodeIsNotTransient(CallSite))
			{
				UBlueprint* CallSiteBlueprint = FBlueprintEditorUtils::FindBlueprintForNode(CallSite);
				if (!CallSiteBlueprint)
				{
					// the node doesn't have a Blueprint in its outer chain, 
					// probably signifying that it is part of a graph that has 
					// been removed by the user (and moved off the Blueprint)
					continue;
				}
				
				const bool bValidSchema = CallSite->GetSchema() != nullptr;
				const bool bNameMatches = (CallSite->FunctionReference.GetMemberName() == FuncName);
				if (bNameMatches && bValidSchema)
				{
					if (bIsInterface)
					{
						if (FBlueprintEditorUtils::FindFunctionInImplementedInterfaces(CallSiteBlueprint, FuncName))
						{
							EditCallSite(CallSite, CallSiteBlueprint);
						}
					}
					else
					{
						const UClass* MemberParentClass = CallSite->FunctionReference.GetMemberParentClass(CallSite->GetBlueprintClassFromNode());
						const bool bClassMatchesEasy = (MemberParentClass != nullptr)
							&& (MemberParentClass->IsChildOf(SignatureClass) || MemberParentClass->IsChildOf(InBlueprint->GeneratedClass));
						const bool bClassMatchesHard = !bClassMatchesEasy && CallSite->FunctionReference.IsSelfContext() && (SignatureClass == nullptr)
							&& (CallSiteBlueprint == InBlueprint || CallSiteBlueprint->SkeletonGeneratedClass->IsChildOf(InBlueprint->SkeletonGeneratedClass));

						if (bClassMatchesEasy || bClassMatchesHard)
						{
							EditCallSite(CallSite, CallSiteBlueprint);
						}
					}
				}
			}
		}

		if(FBlueprintEditorUtils::IsDelegateSignatureGraph(Graph))
		{
			FName GraphName = Graph->GetFName();
			for (TObjectIterator<UK2Node_BaseMCDelegate> It(RF_Transient); It; ++It)
			{
				if(NodeIsNotTransient(*It) && (GraphName == It->GetPropertyName()))
				{
					UBlueprint* CallSiteBlueprint = FBlueprintEditorUtils::FindBlueprintForNode(*It);
					EditDelegates(*It, CallSiteBlueprint);
				}
			}
		}

		for (TObjectIterator<UK2Node_CreateDelegate> It(RF_Transient); It; ++It)
		{
			if(NodeIsNotTransient(*It))
			{
				EditCreateDelegates(*It);
			}
		}
	}
}

//////////////////////////////////////
// FParamsChangedHelper

void FParamsChangedHelper::EditCompositeTunnelNode(UK2Node_Tunnel* TunnelNode)
{
	if (TunnelNode->InputSinkNode != nullptr)
	{
		TunnelNode->InputSinkNode->ReconstructNode();
	}

	if (TunnelNode->OutputSourceNode != nullptr)
	{
		TunnelNode->OutputSourceNode->ReconstructNode();
	}
}

void FParamsChangedHelper::EditMacroInstance(UK2Node_MacroInstance* MacroInstance, UBlueprint* Blueprint)
{
	MacroInstance->ReconstructNode();
	if (Blueprint)
	{
		ModifiedBlueprints.Add(Blueprint);
	}
}

void FParamsChangedHelper::EditCallSite(UK2Node_CallFunction* CallSite, UBlueprint* Blueprint)
{
	CallSite->Modify();
	CallSite->ReconstructNode();
	if (Blueprint != nullptr)
	{
		ModifiedBlueprints.Add(Blueprint);
	}
}

void FParamsChangedHelper::EditDelegates(UK2Node_BaseMCDelegate* CallSite, UBlueprint* Blueprint)
{
	CallSite->Modify();
	CallSite->ReconstructNode();
	if (UK2Node_AddDelegate* AssignNode = Cast<UK2Node_AddDelegate>(CallSite))
	{
		if (UEdGraphPin* DelegateInPin = AssignNode->GetDelegatePin())
		{
			for (UEdGraphPin* DelegateOutPin : DelegateInPin->LinkedTo)
			{
				if (UK2Node_CustomEvent* CustomEventNode = (DelegateOutPin ? Cast<UK2Node_CustomEvent>(DelegateOutPin->GetOwningNode()) : nullptr))
				{
					CustomEventNode->ReconstructNode();
				}
			}
		}
	}
	if (Blueprint != nullptr)
	{
		ModifiedBlueprints.Add(Blueprint);
	}
}

void FParamsChangedHelper::EditCreateDelegates(UK2Node_CreateDelegate* CallSite)
{
	UBlueprint* Blueprint = nullptr;
	UEdGraph* Graph = nullptr;
	CallSite->HandleAnyChange(Graph, Blueprint);
	if(Blueprint)
	{
		ModifiedBlueprints.Add(Blueprint);
	}
	if(Graph)
	{
		ModifiedGraphs.Add(Graph);
	}
}

//////////////////////////////////////
// FUCSComponentId

FUCSComponentId::FUCSComponentId(const UK2Node_AddComponent* UCSNode)
	: GraphNodeGuid(UCSNode->NodeGuid)
{
}

//////////////////////////////////////
// FBlueprintEditorUtils

void FBlueprintEditorUtils::RefreshAllNodes(UBlueprint* Blueprint)
{
	if (!Blueprint || !Blueprint->HasAllFlags(RF_LoadCompleted))
	{
		UE_LOG(LogBlueprint, Warning, 
			TEXT("RefreshAllNodes called on incompletly loaded blueprint '%s'"), 
			Blueprint ? *Blueprint->GetFullName() : TEXT("NULL"));
		return;
	}

	TArray<UK2Node*> AllNodes;
	FBlueprintEditorUtils::GetAllNodesOfClass(Blueprint, AllNodes);

	const bool bIsMacro = (Blueprint->BlueprintType == BPTYPE_MacroLibrary);
	if( AllNodes.Num() > 1 )
	{
		AllNodes.Sort(FCompareNodePriority());
	}

	bool bLastChangesStructure = (AllNodes.Num() > 0) ? AllNodes[0]->NodeCausesStructuralBlueprintChange() : true;
	for( TArray<UK2Node*>::TIterator NodeIt(AllNodes); NodeIt; ++NodeIt )
	{
		UK2Node* CurrentNode = *NodeIt;

		// See if we've finished the batch of nodes that affect structure, and recompile the skeleton if needed
		const bool bCurrentChangesStructure = CurrentNode->NodeCausesStructuralBlueprintChange();
		if( bLastChangesStructure != bCurrentChangesStructure )
		{
			// Make sure sorting was valid!
			check(bLastChangesStructure && !bCurrentChangesStructure);

			// Recompile the skeleton class, now that all changes to entry point structure has taken place
			// Ignore this for macros
			if (!bIsMacro)
			{
				FBlueprintEditorUtils::MarkBlueprintAsStructurallyModified(Blueprint);
			}
			bLastChangesStructure = bCurrentChangesStructure;
		}

		//@todo:  Do we really need per-schema refreshing?
		const UEdGraphSchema* Schema = CurrentNode->GetGraph()->GetSchema();
		Schema->ReconstructNode(*CurrentNode, true);
	}

	// If all nodes change structure, catch that case and recompile now
	if( bLastChangesStructure )
	{
		FBlueprintEditorUtils::MarkBlueprintAsStructurallyModified(Blueprint);
	}
}


void FBlueprintEditorUtils::ReconstructAllNodes(UBlueprint* Blueprint)
{
	if (!Blueprint || !Blueprint->HasAllFlags(RF_LoadCompleted))
	{
		UE_LOG(LogBlueprint, Warning,
			TEXT("ReconstructAllNodes called on incompletly loaded blueprint '%s'"),
			Blueprint ? *Blueprint->GetFullName() : TEXT("NULL"));
		return;
	}

	TArray<UK2Node*> AllNodes;
	FBlueprintEditorUtils::GetAllNodesOfClass(Blueprint, AllNodes);

	const bool bIsMacro = (Blueprint->BlueprintType == BPTYPE_MacroLibrary);
	if (AllNodes.Num() > 1)
	{
		AllNodes.Sort(FCompareNodePriority());
	}

	for (TArray<UK2Node*>::TIterator NodeIt(AllNodes); NodeIt; ++NodeIt)
	{
		UK2Node* CurrentNode = *NodeIt;
		//@todo:  Do we really need per-schema refreshing?
		const UEdGraphSchema* Schema = CurrentNode->GetGraph()->GetSchema();
		Schema->ReconstructNode(*CurrentNode, true);
	}
}

void FBlueprintEditorUtils::ReplaceDeprecatedNodes(UBlueprint* Blueprint)
{
	Blueprint->ReplaceDeprecatedNodes();
}

void FBlueprintEditorUtils::RefreshExternalBlueprintDependencyNodes(UBlueprint* Blueprint, UStruct* RefreshOnlyChild)
{
	BP_SCOPED_COMPILER_EVENT_STAT(EKismetCompilerStats_RefreshExternalDependencyNodes);

	if (!Blueprint || !Blueprint->HasAllFlags(RF_LoadCompleted))
	{
		UE_LOG(LogBlueprint, Warning,
			TEXT("RefreshAllNodes called on incompletly loaded blueprint '%s'"),
			Blueprint ? *Blueprint->GetFullName() : TEXT("NULL"));
		return;
	}

	TArray<UK2Node*> AllNodes;
	FBlueprintEditorUtils::GetAllNodesOfClass(Blueprint, AllNodes);

	if (!RefreshOnlyChild)
	{
		for (UK2Node* Node : AllNodes)
		{
			if (Node->HasExternalDependencies())
			{
				//@todo:  Do we really need per-schema refreshing?
				const UEdGraphSchema* Schema = Node->GetGraph()->GetSchema();
				Schema->ReconstructNode(*Node, true);
			}
		}
	}
	else
	{
		for (UK2Node* Node : AllNodes)
		{
			TArray<UStruct*> Dependencies;
			if (Node->HasExternalDependencies(&Dependencies))
			{
				for (UStruct* Struct : Dependencies)
				{
					bool bShouldRefresh = Struct->IsChildOf(RefreshOnlyChild);
					if (!bShouldRefresh)
					{
						UClass* OwnerClass = Struct->GetOwnerClass();
						if (ensureMsgf(!OwnerClass || !OwnerClass->GetClass()->IsChildOf<UBlueprintGeneratedClass>() || OwnerClass->ClassGeneratedBy
							, TEXT("Malformed Blueprint class (%s) - bad node dependency, unable to determine if the %s node (%s) should be refreshed or not. Currently compiling: %s")
							, *OwnerClass->GetName()
							, *Node->GetClass()->GetName()
							, *Node->GetPathName()
							, *Blueprint->GetName()) )
						{
							bShouldRefresh |= OwnerClass &&
								(OwnerClass->IsChildOf(RefreshOnlyChild) || OwnerClass->GetAuthoritativeClass()->IsChildOf(RefreshOnlyChild));
						}						
					}
					if (bShouldRefresh)
					{
						//@todo:  Do we really need per-schema refreshing?
						const UEdGraphSchema* Schema = Node->GetGraph()->GetSchema();
						Schema->ReconstructNode(*Node, true);

						break;
					}
				}
			}
		}
	}
}

void FBlueprintEditorUtils::RefreshGraphNodes(const UEdGraph* Graph)
{
	TArray<UK2Node*> AllNodes;
	Graph->GetNodesOfClass(AllNodes);

	for (UK2Node* Node : AllNodes)
	{
		const UEdGraphSchema* Schema = Node->GetGraph()->GetSchema();
		Schema->ReconstructNode(*Node, true);
	}
}

void FBlueprintEditorUtils::PreloadMembers(UObject* InObject)
{
	// Collect a list of all things this element owns
	TArray<UObject*> BPMemberReferences;
	FReferenceFinder ComponentCollector(BPMemberReferences, InObject, false, true, true, true);
	ComponentCollector.FindReferences(InObject);

	// Iterate over the list, and preload everything so it is valid for refreshing
	for( TArray<UObject*>::TIterator it(BPMemberReferences); it; ++it )
	{
		UObject* CurrentObject = *it;
		if( CurrentObject->HasAnyFlags(RF_NeedLoad) )
		{
			FLinkerLoad* Linker = CurrentObject->GetLinker();
			if (Linker)
			{
				Linker->Preload(CurrentObject);
			}
			PreloadMembers(CurrentObject);
		}
	}
}

void FBlueprintEditorUtils::PreloadConstructionScript(UBlueprint* Blueprint)
{
	if ( Blueprint )
	{
		FLinkerLoad* TargetLinker = Blueprint->SimpleConstructionScript ? Blueprint->SimpleConstructionScript->GetLinker() : nullptr;
		if (TargetLinker)
		{
			TargetLinker->Preload(Blueprint->SimpleConstructionScript);

			if (USCS_Node* DefaultSceneRootNode = Blueprint->SimpleConstructionScript->GetDefaultSceneRootNode())
			{
				DefaultSceneRootNode->PreloadChain();
			}

			const TArray<USCS_Node*>& RootNodes = Blueprint->SimpleConstructionScript->GetRootNodes();
			for (int32 NodeIndex = 0; NodeIndex < RootNodes.Num(); ++NodeIndex)
			{
				RootNodes[NodeIndex]->PreloadChain();
			}
		}

		if (Blueprint->SimpleConstructionScript)
		{
			for (USCS_Node* SCSNode : Blueprint->SimpleConstructionScript->GetAllNodes())
			{
				if (SCSNode)
				{
					SCSNode->ValidateGuid();
				}
			}
		}
	}
}

void FBlueprintEditorUtils::PatchNewCDOIntoLinker(UObject* CDO, FLinkerLoad* Linker, int32 ExportIndex, TArray<UObject*>& ObjLoaded)
{
	if( (CDO != nullptr) && (Linker != nullptr) && (ExportIndex != INDEX_NONE) )
	{
		// Get rid of the old thing that was in its place
		UObject* OldCDO = Linker->ExportMap[ExportIndex].Object;
		if( OldCDO != nullptr )
		{
			EObjectFlags OldObjectFlags = OldCDO->GetFlags();
			OldCDO->ClearFlags(RF_NeedLoad|RF_NeedPostLoad);
			OldCDO->SetLinker(nullptr, INDEX_NONE);
			
			// Copy flags from the old CDO.
			CDO->SetFlags(OldObjectFlags);

			// Make sure the new CDO gets PostLoad called on it, so either add it to ObjLoaded list, or replace it if already present.
			int32 ObjLoadedIdx = ObjLoaded.Find(OldCDO);
			if (ObjLoadedIdx != INDEX_NONE)
			{
				ObjLoaded[ObjLoadedIdx] = CDO;
			}
			else if (OldObjectFlags & RF_NeedPostLoad)
			{
				ObjLoaded.Add(CDO);
			}
		}

		// Patch the new CDO in, and update the Export.Object
		CDO->SetLinker(Linker, ExportIndex);
		Linker->ExportMap[ExportIndex].Object = CDO;

		PatchCDOSubobjectsIntoExport(OldCDO, CDO);

		// This was set to true when the trash class was invalidated, but now we have a valid object
		Linker->ExportMap[ExportIndex].bExportLoadFailed = false;
	}
}

UClass* FBlueprintEditorUtils::FindFirstNativeClass(UClass* Class)
{
	for(; Class; Class = Class->GetSuperClass() )
	{
		if( 0 != (Class->ClassFlags & CLASS_Native))
		{
			break;
		}
	}
	return Class;
}

void FBlueprintEditorUtils::GetAllGraphNames(const UBlueprint* Blueprint, TSet<FName>& GraphNames)
{
	TArray< UEdGraph* > GraphList;
	Blueprint->GetAllGraphs(GraphList);

	for(int32 GraphIdx = 0; GraphIdx < GraphList.Num(); ++GraphIdx)
	{
		GraphNames.Add(GraphList[GraphIdx]->GetFName());
	}

	// Include all functions from parents because they should never conflict
	TArray<UBlueprint*> ParentBPStack;
	UBlueprint::GetBlueprintHierarchyFromClass(Blueprint->SkeletonGeneratedClass, ParentBPStack);
	for (int32 StackIndex = ParentBPStack.Num() - 1; StackIndex >= 0; --StackIndex)
	{
		UBlueprint* ParentBP = ParentBPStack[StackIndex];
		check(ParentBP != nullptr);

		for(int32 FunctionIndex = 0; FunctionIndex < ParentBP->FunctionGraphs.Num(); ++FunctionIndex)
		{
			GraphNames.Add(ParentBP->FunctionGraphs[FunctionIndex]->GetFName());
		}
	}
}

void FBlueprintEditorUtils::GetCompilerRelevantNodeLinks(UEdGraphPin* FromPin, FCompilerRelevantNodeLinkArray& OutNodeLinks)
{
	if(FromPin)
	{
		// Start with the given pin's owning node
		UK2Node* OwningNode = Cast<UK2Node>(FromPin->GetOwningNode());
		if(OwningNode)
		{
			// If this node is not compiler relevant
			if(!OwningNode->IsCompilerRelevant())
			{
				// And if this node has a matching "pass-through" pin
				FromPin = OwningNode->GetPassThroughPin(FromPin);
				if(FromPin)
				{
					// Recursively check each link for a compiler-relevant node that will "pass through" this node at compile time
					for (UEdGraphPin* LinkedPin : FromPin->LinkedTo)
					{
						GetCompilerRelevantNodeLinks(LinkedPin, OutNodeLinks);
					}
				}
			}
			else
			{
				OutNodeLinks.Add(FCompilerRelevantNodeLink(OwningNode, FromPin));
			}
		}		
	}
}

UK2Node* FBlueprintEditorUtils::FindFirstCompilerRelevantNode(UEdGraphPin* FromPin)
{
	FCompilerRelevantNodeLinkArray RelevantNodeLinks;
	GetCompilerRelevantNodeLinks(FromPin, RelevantNodeLinks);
	
	return RelevantNodeLinks.Num() > 0 ? RelevantNodeLinks[0].Node : nullptr;
}

UEdGraphPin* FBlueprintEditorUtils::FindFirstCompilerRelevantLinkedPin(UEdGraphPin* FromPin)
{
	FCompilerRelevantNodeLinkArray RelevantNodeLinks;
	GetCompilerRelevantNodeLinks(FromPin, RelevantNodeLinks);

	return RelevantNodeLinks.Num() > 0 ? RelevantNodeLinks[0].LinkedPin : nullptr;
}

/** 
 * Check FKismetCompilerContext::SetCanEverTickForActor
 */
struct FSaveActorFlagsHelper
{
	bool bOverride;
	bool bCanEverTick;
	UClass * Class;

	FSaveActorFlagsHelper(UClass * InClass) : Class(InClass)
	{
		bOverride = (AActor::StaticClass() == FBlueprintEditorUtils::FindFirstNativeClass(Class));
		if(Class && bOverride)
		{
			AActor* CDActor = Cast<AActor>(Class->GetDefaultObject());
			if(CDActor)
			{
				bCanEverTick = CDActor->PrimaryActorTick.bCanEverTick;
			}
		}
	}

	~FSaveActorFlagsHelper()
	{
		if(Class && bOverride)
		{
			AActor* CDActor = Cast<AActor>(Class->GetDefaultObject());
			if(CDActor)
			{
				CDActor->PrimaryActorTick.bCanEverTick = bCanEverTick;
			}
		}
	}
};

//////////////////////////////////////////////////////////////////////////

/**
 * Archive built to go through and find any references to objects in the transient package, and then NULL those references
 */
class FArchiveMoveSkeletalRefs : public FArchiveUObject
{
public:
	FArchiveMoveSkeletalRefs(UBlueprint* TargetBP)
		: TargetBlueprint(TargetBP)
	{
		ArIsObjectReferenceCollector = true;
		ArIsPersistent = false;
		ArIgnoreArchetypeRef = false;
	}

	void UpdateReferences()
	{
		if( TargetBlueprint != nullptr && (TargetBlueprint->BlueprintType != BPTYPE_MacroLibrary) )
		{
			if( ensureMsgf(TargetBlueprint->SkeletonGeneratedClass, TEXT("Blueprint %s is missing its skeleton generated class - known possible for assets on revision 1 older than 2088505"), *TargetBlueprint->GetName() ) )
			{
				TargetBlueprint->SkeletonGeneratedClass->GetDefaultObject()->Serialize(*this);
			}
			check(TargetBlueprint->GeneratedClass);
			TargetBlueprint->GeneratedClass->GetDefaultObject()->Serialize(*this);

			TArray<UObject*> SubObjs;
			GetObjectsWithOuter(TargetBlueprint, SubObjs, true);

			for (UObject* SubObj : SubObjs)
			{
				SubObj->Serialize(*this);
			}

			TargetBlueprint->bLegacyNeedToPurgeSkelRefs = false;
		}
	}

protected:
	UBlueprint* TargetBlueprint;

	/** 
	 * UObject serialize operator implementation
	 *
	 * @param Object	reference to Object reference
	 * @return reference to instance of this class
	 */
	FArchive& operator<<( UObject*& Object )
	{
		// Check if this is a reference to an object existing in the transient package, and if so, NULL it.
		if (Object != nullptr )
		{
			if( UClass* RefClass = Cast<UClass>(Object) )
			{
				const bool bIsValidBPGeneratedClass = RefClass->HasAnyClassFlags(CLASS_CompiledFromBlueprint) && RefClass->ClassGeneratedBy;
				if (bIsValidBPGeneratedClass)
				{
					UClass* AuthClass = RefClass->GetAuthoritativeClass();
					if (RefClass != AuthClass)
					{
						Object = AuthClass;
					}
				}
			}
		}

		return *this;
	}

private:
	// Want to make them HAVE to use a blueprint, so we can control what we replace refs on
	FArchiveMoveSkeletalRefs()
	{
	}
};

//////////////////////////////////////////////////////////////////////////

struct FRegenerationHelper
{
	static void PreloadAndLinkIfNecessary(UStruct* Struct)
	{
		bool bChanged = false;
		if (Struct->HasAnyFlags(RF_NeedLoad))
		{
			if (FLinkerLoad* Linker = Struct->GetLinker())
			{
				Linker->Preload(Struct);
				bChanged = true;
			}
		}

		UBlueprint::ForceLoadMetaData(Struct);

		const int32 OldPropertiesSize = Struct->GetPropertiesSize();
		for (UField* Field = Struct->Children; Field; Field = Field->Next)
		{
			bChanged |= UBlueprint::ForceLoad(Field);
		}

		if (bChanged)
		{
			Struct->StaticLink(true);
			ensure(Struct->IsA<UFunction>() || (OldPropertiesSize == Struct->GetPropertiesSize()) || !Struct->HasAnyFlags(RF_LoadCompleted));
		}
	}

	static UBlueprint* GetGeneratingBlueprint(const UObject* Obj)
	{
		const UBlueprintGeneratedClass* BPGC = nullptr;
		while (!BPGC && Obj)
		{
			BPGC = Cast<const UBlueprintGeneratedClass>(Obj);
			Obj = Obj->GetOuter();
		}

		return UBlueprint::GetBlueprintFromClass(BPGC);
	}

	static void ProcessHierarchy(UStruct* Struct, TSet<UStruct*>& Dependencies)
	{
		if (Struct)
		{
			bool bAlreadyProcessed = false;
			Dependencies.Add(Struct, &bAlreadyProcessed);
			if (!bAlreadyProcessed)
			{
				ProcessHierarchy(Struct->GetSuperStruct(), Dependencies);

				const UBlueprint* BP = GetGeneratingBlueprint(Struct);
				const bool bProcessBPGClass = BP && !BP->bHasBeenRegenerated;
				const bool bProcessUserDefinedStruct = Struct->IsA<UUserDefinedStruct>();
				if (bProcessBPGClass || bProcessUserDefinedStruct)
				{
					PreloadAndLinkIfNecessary(Struct);
				}
			}
		}
	}

	static void PreloadMacroSources(TSet<UBlueprint*>& MacroSources)
	{
		for (UBlueprint* BP : MacroSources)
		{
			if (!BP->bHasBeenRegenerated)
			{
				if (BP->HasAnyFlags(RF_NeedLoad))
				{
					if (FLinkerLoad* Linker = BP->GetLinker())
					{
						Linker->Preload(BP);
					}
				}
				// at the point of blueprint regeneration (on load), we are guaranteed that blueprint dependencies (like this macro) have
				// fully formed classes (meaning the blueprint class and all its direct dependencies have been loaded)... however, we do not 
				// get the guarantee that all of that blueprint's graph dependencies are loaded (hence, why we have to force load 
				// everything here); in the case of cyclic dependencies, macro dependencies could already be loaded, but in the midst of 
				// resolving thier own dependency placeholders (why a ForceLoad() call is not enough); this ensures that 
				// placeholder objects are properly resolved on nodes that will be injected by macro expansion
				FLinkerLoad::PRIVATE_ForceLoadAllDependencies(BP->GetOutermost());
				
				UBlueprint::ForceLoadMembers(BP);
			}
		}
	}

	/**
	 * A helper function that loads (and regenerates) interface dependencies.
	 * Accounts for circular dependencies by following how we handle parent 
	 * classes in FLinkerLoad::RegenerateBlueprintClass() (that is, to complete 
	 * the interface's compilation/regeneration before we utilize it for the
	 * specified blueprint).
	 * 
	 * @param  Blueprint	The blueprint whose implemented interfaces you want loaded.
	 */
	static void PreloadInterfaces(UBlueprint* Blueprint, TArray<UObject*>& ObjLoaded)
	{
#if WITH_EDITORONLY_DATA // ImplementedInterfaces is wrapped WITH_EDITORONLY_DATA 
		for (FBPInterfaceDescription const& InterfaceDesc : Blueprint->ImplementedInterfaces)
		{
			UClass* InterfaceClass = InterfaceDesc.Interface;
			UBlueprint* InterfaceBlueprint = InterfaceClass ? Cast<UBlueprint>(InterfaceClass->ClassGeneratedBy) : nullptr;
			if (InterfaceBlueprint)
			{
				UBlueprint::ForceLoadMembers(InterfaceBlueprint);
				if (InterfaceBlueprint->HasAnyFlags(RF_BeingRegenerated))
				{
					InterfaceBlueprint->RegenerateClass(InterfaceClass, InterfaceClass->ClassDefaultObject, ObjLoaded);
				}
			}
		}
#endif // #if WITH_EDITORONLY_DATA
	}

	static void LinkExternalDependencies(UBlueprint* Blueprint, TArray<UObject*>& ObjLoaded)
	{
		check(Blueprint);
		const UEdGraphSchema_K2* Schema = GetDefault<UEdGraphSchema_K2>();
		TSet<UStruct*> Dependencies;
		ProcessHierarchy(Blueprint->ParentClass, Dependencies);
		
		for (const FBPVariableDescription& NewVar : Blueprint->NewVariables)
		{
			if (UObject* TypeObject = NewVar.VarType.PinSubCategoryObject.Get())
			{
				FLinkerLoad* Linker = TypeObject->GetLinker();
				if (Linker && TypeObject->HasAnyFlags(RF_NeedLoad))
				{
					Linker->Preload(TypeObject);
				}
			}

			if (UClass* TypeClass = NewVar.VarType.PinSubCategoryMemberReference.GetMemberParentClass())
			{
				FLinkerLoad* Linker = TypeClass->GetLinker();
				if (Linker && TypeClass->HasAnyFlags(RF_NeedLoad))
				{
					Linker->Preload(TypeClass);
				}
			}
		}

		TSet<UBlueprint*> MacroSources;
		TArray<UEdGraph*> Graphs;
		Blueprint->GetAllGraphs(Graphs);
		for (UEdGraph* Graph : Graphs)
		{
			if (Graph && !FBlueprintEditorUtils::IsGraphIntermediate(Graph))
			{
				const bool bIsDelegateSignatureGraph = FBlueprintEditorUtils::IsDelegateSignatureGraph(Graph);

				TArray<UK2Node*> Nodes;
				Graph->GetNodesOfClass(Nodes);
				for (UK2Node* Node : Nodes)
				{
					if (Node)
					{
						TArray<UStruct*> LocalDependentStructures;
						if (Node->HasExternalDependencies(&LocalDependentStructures))
						{
							for (UStruct* Struct : LocalDependentStructures)
							{
								ProcessHierarchy(Struct, Dependencies);
							}

							if (UK2Node_MacroInstance* MacroNode = Cast<UK2Node_MacroInstance>(Node))
							{
								if (UBlueprint* MacroSource = MacroNode->GetSourceBlueprint())
								{
									MacroSources.Add(MacroSource);
								}
							}

							// If a variable node has an external dependency, then its BP class will differ from ours. For array properties,
							// the external BP class (and thus the array property itself) will have been loaded/processed via the above
							// ProcessHierarchy() call. However, the array's 'Inner' property may not have been preloaded as part of that path.
							// Thus, we handle that here in order to ensure that all 'Inner' fields are also valid before class regeneration.
							if (UK2Node_Variable* VariableNode = Cast<UK2Node_Variable>(Node))
							{
								UArrayProperty* ArrayProperty = Cast<UArrayProperty>(VariableNode->VariableReference.ResolveMember<UProperty>(Node->GetBlueprintClassFromNode()));
								if (ArrayProperty != nullptr && ArrayProperty->Inner != nullptr && ArrayProperty->Inner->HasAnyFlags(RF_NeedLoad|RF_WasLoaded))
								{
									UBlueprint::ForceLoad(ArrayProperty->Inner);
								}
							}
						}

						UK2Node_FunctionEntry* FunctionEntry = Cast<UK2Node_FunctionEntry>(Node);
						if (FunctionEntry && !bIsDelegateSignatureGraph)
						{
							const FName FunctionName = (FunctionEntry->CustomGeneratedFunctionName != NAME_None) 
								? FunctionEntry->CustomGeneratedFunctionName 
								: FunctionEntry->FunctionReference.GetMemberName();
							UFunction* ParentFunction = Blueprint->ParentClass ? Blueprint->ParentClass->FindFunctionByName(FunctionName) : nullptr;
							if (ParentFunction && (UEdGraphSchema_K2::FN_UserConstructionScript != FunctionName))
							{
								ProcessHierarchy(ParentFunction, Dependencies);
							}
						}

						// load Enums
						for (UEdGraphPin* Pin : Node->Pins)
						{
							UObject* SubCategoryObject = Pin ? Pin->PinType.PinSubCategoryObject.Get() : nullptr;
							if (SubCategoryObject && SubCategoryObject->IsA<UEnum>())
							{
								UBlueprint::ForceLoad(SubCategoryObject);
							}
						}
					}
				}
			}
		}
		PreloadMacroSources(MacroSources);

		PreloadInterfaces(Blueprint, ObjLoaded);
	}
};

/**
	Procedure used to remove old function implementations and child properties from data only blueprints.
	These blueprints have a 'fast path' compilation path but we need to make sure that any data regenerated 
	by normal blueprint compilation is cleared here. If we don't then these functions and properties will
	hang around when a class is converted from a real blueprint to a data only blueprint.
*/
void FBlueprintEditorUtils::RemoveStaleFunctions(UBlueprintGeneratedClass* Class, UBlueprint* Blueprint)
{
	if (Class == nullptr)
	{
		return;
	}

	// Removes all existing functions from the class, currently used 
	TFieldIterator<UFunction> Fn(Class, EFieldIteratorFlags::ExcludeSuper);
	if (Fn)
	{
		FString OrphanedClassString = FString::Printf(TEXT("ORPHANED_DATA_ONLY_%s"), *Class->GetName());
		FName OrphanedClassName = MakeUniqueObjectName(GetTransientPackage(), UBlueprintGeneratedClass::StaticClass(), FName(*OrphanedClassString));
		UClass* OrphanedClass = NewObject<UBlueprintGeneratedClass>(GetTransientPackage(), OrphanedClassName, RF_Public | RF_Transient);
		OrphanedClass->ClassAddReferencedObjects = Class->AddReferencedObjects;
		OrphanedClass->ClassFlags |= CLASS_CompiledFromBlueprint;
		OrphanedClass->ClassGeneratedBy = Class->ClassGeneratedBy;

		const ERenameFlags RenFlags = REN_DontCreateRedirectors | (Blueprint->bIsRegeneratingOnLoad ? REN_ForceNoResetLoaders : 0) | REN_NonTransactional | REN_DoNotDirty;

		while (Fn)
		{
			UFunction* Function = *Fn;
			Class->RemoveFunctionFromFunctionMap(Function);
			Function->Rename(nullptr, OrphanedClass, RenFlags);

			// invalidate this package's reference to this function, so 
			// subsequent packages that import it will treat it as if it didn't 
			// exist (because data-only blueprints shouldn't have functions)
			FLinkerLoad::InvalidateExport(Function); 
			++Fn;
		}
	}

	// Clear function map caches which will be rebuilt the next time functions are searched by name
	Class->ClearFunctionMapsCaches();

	Blueprint->GeneratedClass->Children = nullptr;
	Blueprint->GeneratedClass->Bind();
	Blueprint->GeneratedClass->StaticLink(true);
}

void FBlueprintEditorUtils::RefreshVariables(UBlueprint* Blueprint)
{
	// module punchthrough:
	IKismetCompilerInterface& Compiler = FModuleManager::LoadModuleChecked<IKismetCompilerInterface>(KISMET_COMPILER_MODULENAME);
	Compiler.RefreshVariables(Blueprint);
}

void FBlueprintEditorUtils::PreloadBlueprintSpecificData(UBlueprint* Blueprint)
{
	TArray<UK2Node*> AllNodes;
	FBlueprintEditorUtils::GetAllNodesOfClass(Blueprint, AllNodes);

	for( UK2Node* K2Node : AllNodes )
	{
		K2Node->PreloadRequiredAssets();
	}
}

UClass* FBlueprintEditorUtils::RegenerateBlueprintClass(UBlueprint* Blueprint, UClass* ClassToRegenerate, UObject* PreviousCDO, TArray<UObject*>& ObjLoaded)
{
	bool bRegenerated = false;

	// Cache off the dirty flag for the package, so we can restore it later
	UPackage* Package = Blueprint->GetOutermost();
	bool bIsPackageDirty = Package ? Package->IsDirty() : false;

	// Preload the blueprint and all its parts before refreshing nodes. 
	// Otherwise, the nodes might not maintain their proper linkages... 
	//
	// This all should also happen here, first thing, before 
	// bIsRegeneratingOnLoad is set, so that we can re-enter this function for 
	// the same class further down the callstack (presumably from 
	// PreloadInterfaces() or some other dependency load). This is here to 
	// handle circular dependencies, where pre-loading a member here sets off a  
	// subsequent load that in turn, relies on this class and requires this  
	// class to be fully generated... A second call to this function with the 
	// same class will continue to preload all it's members (from where it left
	// off, since they're gated by a RF_NeedLoad check) and then fall through to
	// finish compiling the class (while it's still technically pre-loading a
	// member further up the stack).
	if (!Blueprint->bHasBeenRegenerated)
	{
		UBlueprint::ForceLoadMetaData(Blueprint);
		if (ensure(PreviousCDO))
		{
			UBlueprint::ForceLoadMembers(PreviousCDO);
		}
		UBlueprint::ForceLoadMembers(Blueprint);
	}

	if( ShouldRegenerateBlueprint(Blueprint) && !Blueprint->bHasBeenRegenerated )
	{
		Blueprint->bCachedDependenciesUpToDate = false;
		Blueprint->bIsRegeneratingOnLoad = true;

		// Cache off the linker index, if needed
		FName GeneratedName, SkeletonName;
		Blueprint->GetBlueprintCDONames(GeneratedName, SkeletonName);
		int32 OldSkelLinkerIdx = INDEX_NONE;
		int32 OldGenLinkerIdx = INDEX_NONE;
		FLinkerLoad* OldLinker = Blueprint->GetLinker();
		for( int32 i = 0; i < OldLinker->ExportMap.Num(); i++ )
		{
			FObjectExport& ThisExport = OldLinker->ExportMap[i];
			if( ThisExport.ObjectName == SkeletonName )
			{
				OldSkelLinkerIdx = i;
			}
			else if( ThisExport.ObjectName == GeneratedName )
			{
				OldGenLinkerIdx = i;
			}

			if( OldSkelLinkerIdx != INDEX_NONE && OldGenLinkerIdx != INDEX_NONE )
			{
				break;
			}
		}

		// Make sure the simple construction script is loaded, since the outer hierarchy isn't compatible with PreloadMembers past the root node
		FBlueprintEditorUtils::PreloadConstructionScript(Blueprint);

		// Preload Overridden Components
		if (Blueprint->InheritableComponentHandler)
		{
			Blueprint->InheritableComponentHandler->PreloadAll();
		}

		// Purge any NULL graphs
		FBlueprintEditorUtils::PurgeNullGraphs(Blueprint);

		// Now that things have been preloaded, see what work needs to be done to refresh this blueprint
		const bool bIsMacro = (Blueprint->BlueprintType == BPTYPE_MacroLibrary);
		const bool bHasCode = !FBlueprintEditorUtils::IsDataOnlyBlueprint(Blueprint) && !bIsMacro;

		// Make sure all used external classes/functions/structures/macros/etc are loaded and linked
		FRegenerationHelper::LinkExternalDependencies(Blueprint, ObjLoaded);

		bool bSkeletonUpToDate = FKismetEditorUtilities::GenerateBlueprintSkeleton(Blueprint);

		const bool bDataOnlyClassThatMustBeRecompiled = !bHasCode && !bIsMacro
			&& (!ClassToRegenerate || (Blueprint->ParentClass != ClassToRegenerate->GetSuperClass()));

		UBlueprintGeneratedClass* BPGClassToRegenerate = Cast<UBlueprintGeneratedClass>(ClassToRegenerate);
		const bool bHasPendingUberGraphFrame = BPGClassToRegenerate
			&& (BPGClassToRegenerate->UberGraphFramePointerProperty || BPGClassToRegenerate->UberGraphFunction);

		const bool bDefaultComponentMustBeAdded = !bHasCode 
			&& BPGClassToRegenerate
			&& SupportsConstructionScript(Blueprint) 
			&& BPGClassToRegenerate->SimpleConstructionScript
			&& (nullptr == BPGClassToRegenerate->SimpleConstructionScript->GetSceneRootComponentTemplate());
		const bool bShouldBeRecompiled = bHasCode || bDataOnlyClassThatMustBeRecompiled || bHasPendingUberGraphFrame || bDefaultComponentMustBeAdded;

		if (bShouldBeRecompiled)
		{
			// Make sure parent function calls are up to date
			FBlueprintEditorUtils::ConformCallsToParentFunctions(Blueprint);

			// Make sure events are up to date
			FBlueprintEditorUtils::ConformImplementedEvents(Blueprint);
			
			// Make sure interfaces are up to date
			FBlueprintEditorUtils::ConformImplementedInterfaces(Blueprint);

			// Reconstruct all nodes, this will call AllocateDefaultPins, which ensures
			// that nodes have a chance to create all the pins they'll expect when they compile.
			// A good example of why this is necessary is UK2Node_BaseAsyncTask::AllocateDefaultPins
			// and it's companion function UK2Node_BaseAsyncTask::ExpandNode.
			FBlueprintEditorUtils::ReconstructAllNodes(Blueprint);

			FBlueprintEditorUtils::ReplaceDeprecatedNodes(Blueprint);

			// Compile the actual blueprint
			EBlueprintCompileOptions Options = EBlueprintCompileOptions::IsRegeneratingOnLoad;
			if(bSkeletonUpToDate)
			{
				Options |= EBlueprintCompileOptions::SkeletonUpToDate;
			}
			FKismetEditorUtilities::CompileBlueprint(Blueprint, Options, nullptr);
		}
		else if( bIsMacro )
		{
			// Just refresh all nodes in macro blueprints, but don't recompile
			FBlueprintEditorUtils::RefreshAllNodes(Blueprint);

			FBlueprintEditorUtils::ReplaceDeprecatedNodes(Blueprint);

			if (ClassToRegenerate != nullptr)
			{
				UClass* OldSuperClass = ClassToRegenerate->GetSuperClass();
				if ((OldSuperClass != nullptr) && OldSuperClass->HasAnyClassFlags(CLASS_NewerVersionExists))
				{
					UClass* NewSuperClass = OldSuperClass->GetAuthoritativeClass();
					ensure(NewSuperClass == Blueprint->ParentClass);

					// in case the macro's super class was re-instanced (it 
					// would have re-parented this to a REINST_ class), for non-
					// macro blueprints this would normally be reset in 
					// CompileBlueprint (but since we don't compile macros, we 
					// need to fix this up here)
					ClassToRegenerate->SetSuperStruct(NewSuperClass);
				}
			}

			// Flag macro blueprints as being up-to-date
			Blueprint->Status = BS_UpToDate;
		}
		else
		{
			if (Blueprint->IsGeneratedClassAuthoritative() && (Blueprint->GeneratedClass != nullptr))
			{
				RemoveStaleFunctions(Cast<UBlueprintGeneratedClass>(Blueprint->GeneratedClass), Blueprint);

				check(PreviousCDO != nullptr);
				check(Blueprint->SkeletonGeneratedClass != nullptr);

				// We now know we're a data-only blueprint on the outer pass (generate class is valid), where generated class is authoritative
				// If the PreviousCDO is to the skeleton, then it will corrupt data when copied over the AuthoriativeClass later on in this function
				if (PreviousCDO == Blueprint->SkeletonGeneratedClass->GetDefaultObject())
				{
					check(Blueprint->PRIVATE_InnermostPreviousCDO == nullptr);
					Blueprint->PRIVATE_InnermostPreviousCDO = Blueprint->GeneratedClass->GetDefaultObject();
				}
			}

			// No actual compilation work to be done, but try to conform the class and fix up anything that might need to be updated if the native base class has changed in any way
			FKismetEditorUtilities::ConformBlueprintFlagsAndComponents(Blueprint);

			if (Blueprint->GeneratedClass)
			{
				FBlueprintEditorUtils::RecreateClassMetaData(Blueprint, Blueprint->GeneratedClass, true);
<<<<<<< HEAD
				
				extern COREUOBJECT_API void SetUpRuntimeReplicationData(UClass* Class);
				SetUpRuntimeReplicationData(Blueprint->GeneratedClass);
=======
				Blueprint->GeneratedClass->SetUpRuntimeReplicationData();
>>>>>>> e3a25b20
			}

			// Flag data only blueprints as being up-to-date
			Blueprint->Status = BS_UpToDate;
		}
		
		// Patch the new CDOs to the old indices in the linker
		if( Blueprint->SkeletonGeneratedClass )
		{
			PatchNewCDOIntoLinker(Blueprint->SkeletonGeneratedClass->GetDefaultObject(), OldLinker, OldSkelLinkerIdx, ObjLoaded);
		}
		if( Blueprint->GeneratedClass )
		{
			PatchNewCDOIntoLinker(Blueprint->GeneratedClass->GetDefaultObject(), OldLinker, OldGenLinkerIdx, ObjLoaded);
		}

		// Success or failure, there's no point in trying to recompile this class again when other objects reference it
		// redo data only blueprints later, when we actually have a generated class
		Blueprint->bHasBeenRegenerated = !FBlueprintEditorUtils::IsDataOnlyBlueprint(Blueprint) || Blueprint->GeneratedClass != nullptr; 

		Blueprint->bIsRegeneratingOnLoad = false;

		bRegenerated = bShouldBeRecompiled;

		if (!FKismetEditorUtilities::IsClassABlueprintSkeleton(ClassToRegenerate))
		{
			if (Blueprint->bRecompileOnLoad)
			{
				// Verify that we had a skeleton generated class if we had a previous CDO, to make sure we have something to copy into
				check((Blueprint->BlueprintType == BPTYPE_MacroLibrary) || Blueprint->SkeletonGeneratedClass);

				const bool bPreviousMatchesGenerated = (PreviousCDO == Blueprint->GeneratedClass->GetDefaultObject());

				if (Blueprint->BlueprintType != BPTYPE_MacroLibrary)
				{
					UObject* CDOThatKickedOffCOL = PreviousCDO;
					if (Blueprint->IsGeneratedClassAuthoritative() && !bPreviousMatchesGenerated && Blueprint->PRIVATE_InnermostPreviousCDO)
					{
						PreviousCDO = Blueprint->PRIVATE_InnermostPreviousCDO;
					}
				}

				// If this is the top of the compile-on-load stack for this object, copy the old CDO properties to the newly created one unless they are the same
				UClass* AuthoritativeClass = (Blueprint->IsGeneratedClassAuthoritative() ? Blueprint->GeneratedClass : Blueprint->SkeletonGeneratedClass);
				if (AuthoritativeClass != nullptr && PreviousCDO != AuthoritativeClass->GetDefaultObject())
				{
					TGuardValue<bool> GuardTemplateNameFlag(GCompilingBlueprint, true);

					// Make sure the previous CDO has been fully loaded before we use it
					FBlueprintEditorUtils::PreloadMembers(PreviousCDO);

					// Copy over the properties from the old CDO to the new
					PropagateParentBlueprintDefaults(AuthoritativeClass);
					UObject* NewCDO = AuthoritativeClass->GetDefaultObject();
					{
						FSaveActorFlagsHelper SaveActorFlags(AuthoritativeClass);
						UEditorEngine::FCopyPropertiesForUnrelatedObjectsParams CopyDetails;
						CopyDetails.bAggressiveDefaultSubobjectReplacement = true;
						CopyDetails.bDoDelta = false;
						CopyDetails.bCopyDeprecatedProperties = true;
						CopyDetails.bSkipCompilerGeneratedDefaults = true;
						UEditorEngine::CopyPropertiesForUnrelatedObjects(PreviousCDO, NewCDO, CopyDetails);
					}

					if (bRegenerated)
					{
						PatchCDOSubobjectsIntoExport(PreviousCDO, NewCDO);
						// We purposefully do not call post load here, it happens later on in the normal flow
					}

					// Update the custom property list used in post construction logic to include native class properties for which the regenerated Blueprint CDO now differs from the native CDO.
					if (UBlueprintGeneratedClass* BPGClass = Cast<UBlueprintGeneratedClass>(AuthoritativeClass))
					{
						BPGClass->UpdateCustomPropertyListForPostConstruction();
					}
				}

				Blueprint->PRIVATE_InnermostPreviousCDO = nullptr;
			}
			else
			{
				// If we didn't recompile, we still need to propagate flags, and instance components
				FKismetEditorUtilities::ConformBlueprintFlagsAndComponents(Blueprint);
			}

			// If this is the top of the compile-on-load stack for this object, copy the old CDO properties to the newly created one
			if (!Blueprint->IsGeneratedClassAuthoritative() && Blueprint->GeneratedClass != nullptr)
			{
				TGuardValue<bool> GuardTemplateNameFlag(GCompilingBlueprint, true);

				UObject* SkeletonCDO = Blueprint->SkeletonGeneratedClass->GetDefaultObject();
				UObject* GeneratedCDO = Blueprint->GeneratedClass->GetDefaultObject();

				UEditorEngine::FCopyPropertiesForUnrelatedObjectsParams CopyDetails;
				CopyDetails.bAggressiveDefaultSubobjectReplacement = false;
				CopyDetails.bDoDelta = false;
				UEditorEngine::CopyPropertiesForUnrelatedObjects(SkeletonCDO, GeneratedCDO, CopyDetails);

				Blueprint->SetLegacyGeneratedClassIsAuthoritative();
			}

			// Now that the CDO is valid, update the OwnedComponents, in case we've added or removed native components
			if (AActor* MyActor = Cast<AActor>(Blueprint->GeneratedClass->GetDefaultObject()))
			{
				MyActor->ResetOwnedComponents();
			}
		}
	}
	else
	{
		if (Blueprint->GeneratedClass && !Blueprint->bHasBeenRegenerated && !Blueprint->bIsRegeneratingOnLoad)
		{
			FObjectDuplicationParameters Params(Blueprint->GeneratedClass, Blueprint->GeneratedClass->GetOuter());
			Params.ApplyFlags = RF_Transient;
			Params.DestName = *(FString("SKEL_COPY_") + Blueprint->GeneratedClass->GetName());
			Blueprint->SkeletonGeneratedClass = (UClass*)StaticDuplicateObjectEx(Params);
		}
	}

	if ( bRegenerated )
	{		
		// Fix any invalid metadata
		UPackage* GeneratedClassPackage = Blueprint->GeneratedClass->GetOuterUPackage();
		GeneratedClassPackage->GetMetaData()->RemoveMetaDataOutsidePackage();
	}

	bool const bNeedsSkelRefRemoval = !FKismetEditorUtilities::IsClassABlueprintSkeleton(ClassToRegenerate) && (Blueprint->SkeletonGeneratedClass != nullptr);
	if (bNeedsSkelRefRemoval && Blueprint->bLegacyNeedToPurgeSkelRefs)
	{
		// Remove any references to the skeleton class, replacing them with refs to the generated class instead
		FArchiveMoveSkeletalRefs SkelRefArchiver(Blueprint);
		SkelRefArchiver.UpdateReferences();
	}

	// Restore the dirty flag
	if( Package )
	{
		Package->SetDirtyFlag(bIsPackageDirty);
	}

	return bRegenerated ? Blueprint->GeneratedClass : nullptr;
}

void FBlueprintEditorUtils::LinkExternalDependencies(UBlueprint* Blueprint)
{
	TArray<UObject*> Unused;
	FRegenerationHelper::LinkExternalDependencies(Blueprint, Unused);
}

void FBlueprintEditorUtils::RecreateClassMetaData(UBlueprint* Blueprint, UClass* Class, bool bRemoveExistingMetaData)
{
	if (!ensure(Blueprint && Class))
	{
		return;
	}

	UClass* ParentClass = Class->GetSuperClass();
	TArray<FString> AllHideCategories;

	if (bRemoveExistingMetaData)
	{
		Class->RemoveMetaData("HideCategories");
		Class->RemoveMetaData("ShowCategories");
		Class->RemoveMetaData("HideFunctions");
		Class->RemoveMetaData("AutoExpandCategories");
		Class->RemoveMetaData("AutoCollapseCategories");
		Class->RemoveMetaData("ClassGroupNames");
		Class->RemoveMetaData("Category");
		Class->RemoveMetaData(FBlueprintMetadata::MD_AllowableBlueprintVariableType);
	}

	if (ensure(ParentClass != nullptr))
	{
		if (!ParentClass->HasMetaData(FBlueprintMetadata::MD_IgnoreCategoryKeywordsInSubclasses))
		{
			// we want the categories just as they appear in the parent class 
			// (set bHomogenize to false) - especially since homogenization 
			// could inject spaces
			FEditorCategoryUtils::GetClassHideCategories(ParentClass, AllHideCategories, /*bHomogenize =*/false);
			if (ParentClass->HasMetaData(TEXT("ShowCategories")))
			{
				Class->SetMetaData(TEXT("ShowCategories"), *ParentClass->GetMetaData("ShowCategories"));
			}
			if (ParentClass->HasMetaData(TEXT("AutoExpandCategories")))
			{
				Class->SetMetaData(TEXT("AutoExpandCategories"), *ParentClass->GetMetaData("AutoExpandCategories"));
			}
			if (ParentClass->HasMetaData(TEXT("AutoCollapseCategories")))
			{
				Class->SetMetaData(TEXT("AutoCollapseCategories"), *ParentClass->GetMetaData("AutoCollapseCategories"));
			}
		}

		if (ParentClass->HasMetaData(TEXT("HideFunctions")))
		{
			Class->SetMetaData(TEXT("HideFunctions"), *ParentClass->GetMetaData("HideFunctions"));
		}

		if (ParentClass->IsChildOf(UActorComponent::StaticClass()))
		{
			static const FName NAME_ClassGroupNames(TEXT("ClassGroupNames"));
			Class->SetMetaData(FBlueprintMetadata::MD_BlueprintSpawnableComponent, TEXT("true"));

			FString ClassGroupCategory = NSLOCTEXT("BlueprintableComponents", "CategoryName", "Custom").ToString();
			if (!Blueprint->BlueprintCategory.IsEmpty())
			{
				ClassGroupCategory = Blueprint->BlueprintCategory;
			}

			Class->SetMetaData(NAME_ClassGroupNames, *ClassGroupCategory);
		}
	}

	// Add a category if one has been specified
	if (Blueprint->BlueprintCategory.Len() > 0)
	{
		Class->SetMetaData(TEXT("Category"), *Blueprint->BlueprintCategory);
	}
	else
	{
		Class->RemoveMetaData(TEXT("Category"));
	}

	if ((Blueprint->BlueprintType == BPTYPE_Normal) ||
		(Blueprint->BlueprintType == BPTYPE_Const) ||
		(Blueprint->BlueprintType == BPTYPE_Interface))
	{
		Class->SetMetaData(FBlueprintMetadata::MD_AllowableBlueprintVariableType, TEXT("true"));
	}

	for (FString HideCategory : Blueprint->HideCategories)
	{
		TArray<TCHAR>& CharArray = HideCategory.GetCharArray();

		int32 SpaceIndex = CharArray.Find(TEXT(' '));
		while (SpaceIndex != INDEX_NONE)
		{
			CharArray.RemoveAt(SpaceIndex);
			if (SpaceIndex >= CharArray.Num())
			{
				break;
			}

			TCHAR& WordStartingChar = CharArray[SpaceIndex];
			WordStartingChar = FChar::ToUpper(WordStartingChar);

			CharArray.Find(TEXT(' '), SpaceIndex);
		}
		AllHideCategories.Add(HideCategory);
	}

	if (AllHideCategories.Num() > 0)
	{
		Class->SetMetaData(TEXT("HideCategories"), *FString::Join(AllHideCategories, TEXT(" ")));
	}
	else
	{
		Class->RemoveMetaData(TEXT("HideCategories"));
	}
}


void FBlueprintEditorUtils::PatchCDOSubobjectsIntoExport(UObject* PreviousCDO, UObject* NewCDO)
{
	if (PreviousCDO && NewCDO)
	{
		struct PatchCDOSubobjectsIntoExport_Impl
		{
			static void PatchSubObjects(UObject* OldObj, UObject* NewObj)
			{
				TMap<FName, UObject*> SubObjLookupTable;
				ForEachObjectWithOuter(NewObj, [&SubObjLookupTable](UObject* NewSubObj)
				{
					if (NewSubObj != nullptr)
					{
						SubObjLookupTable.Add(NewSubObj->GetFName(), NewSubObj);
					}
				}, /*bIncludeNestedSubObjects =*/false);

				TArray<UObject*> OldSubObjects;
				GetObjectsWithOuter(OldObj, OldSubObjects, /*bIncludeNestedSubObjects =*/false);

				for (UObject* OldSubObj : OldSubObjects)
				{
					if (UObject** NewSubObjPtr = SubObjLookupTable.Find(OldSubObj->GetFName()))
					{
						UObject* NewSubObj = *NewSubObjPtr;
						if (NewSubObj->IsDefaultSubobject() && OldSubObj->IsDefaultSubobject())
						{
							FLinkerLoad::PRIVATE_PatchNewObjectIntoExport(OldSubObj, NewSubObj);

							UClass* SubObjClass = OldSubObj->GetClass();
							if (SubObjClass && SubObjClass->HasAnyClassFlags(CLASS_HasInstancedReference))
							{
								TSet<FInstancedSubObjRef> OldInstancedValues;
								FFindInstancedReferenceSubobjectHelper::GetInstancedSubObjects(OldSubObj, OldInstancedValues);

								for (const FInstancedSubObjRef& OldInstancedObj : OldInstancedValues)
								{
									if (UObject* NewInstancedObj = OldInstancedObj.PropertyPath.Resolve(NewSubObj))
									{
										FLinkerLoad::PRIVATE_PatchNewObjectIntoExport(OldInstancedObj, NewInstancedObj);
									}
								}
							}
						}

						PatchSubObjects(OldSubObj, NewSubObj);
					}
				}
			}
		};
		PatchCDOSubobjectsIntoExport_Impl::PatchSubObjects(PreviousCDO, NewCDO);
		NewCDO->CheckDefaultSubobjects();
	}
}

void FBlueprintEditorUtils::PropagateParentBlueprintDefaults(UClass* ClassToPropagate)
{
	check(ClassToPropagate);

	UObject* NewCDO = ClassToPropagate->GetDefaultObject();
	
	check(NewCDO);

	// Get the blueprint's BP derived lineage
	TArray<UBlueprint*> ParentBP;
	UBlueprint::GetBlueprintHierarchyFromClass(ClassToPropagate, ParentBP);

	// Starting from the least derived BP class, copy the properties into the new CDO
	for(int32 i = ParentBP.Num() - 1; i > 0; i--)
	{
		checkf(ParentBP[i]->GeneratedClass != nullptr, TEXT("Parent classes for class %s have not yet been generated.  Compile-on-load must be processed for the parent class first."), *ClassToPropagate->GetName());
		UObject* LayerCDO = ParentBP[i]->GeneratedClass->GetDefaultObject();

		UEditorEngine::FCopyPropertiesForUnrelatedObjectsParams CopyDetails;
		CopyDetails.bReplaceObjectClassReferences = false;
		UEditorEngine::CopyPropertiesForUnrelatedObjects(LayerCDO, NewCDO, CopyDetails);
	}
}

UNREALED_API FSecondsCounterData BlueprintCompileAndLoadTimerData;

uint32 FBlueprintDuplicationScopeFlags::bStaticFlags = FBlueprintDuplicationScopeFlags::NoFlags;

void FBlueprintEditorUtils::PostDuplicateBlueprint(UBlueprint* Blueprint, bool bDuplicateForPIE)
{
	FSecondsCounterScope Timer(BlueprintCompileAndLoadTimerData); 
	
	// Only recompile after duplication if this isn't PIE
	if (!bDuplicateForPIE)
	{
		if(Blueprint->GeneratedClass != nullptr)
		{
			// Grab the old CDO, which contains the class defaults
			UClass* OldBPGCAsClass = Blueprint->GeneratedClass;
			UBlueprintGeneratedClass* OldBPGC = (UBlueprintGeneratedClass*)(OldBPGCAsClass);
			UObject* OldCDO = OldBPGC->GetDefaultObject();
			check(OldCDO != nullptr);

			if (FBlueprintDuplicationScopeFlags::HasAnyFlag(FBlueprintDuplicationScopeFlags::ValidatePinsUsingSourceClass))
			{
				Blueprint->OriginalClass = OldBPGC;
			}

			// Grab the old class templates, which needs to be moved to the new class
			USimpleConstructionScript* SCSRootNode = Blueprint->SimpleConstructionScript;
			Blueprint->SimpleConstructionScript = nullptr;

			UInheritableComponentHandler* InheritableComponentHandler = Blueprint->InheritableComponentHandler;
			Blueprint->InheritableComponentHandler = nullptr;

			TArray<UActorComponent*> Templates = Blueprint->ComponentTemplates;
			Blueprint->ComponentTemplates.Empty();

			TArray<UTimelineTemplate*> Timelines = Blueprint->Timelines;
			Blueprint->Timelines.Empty();

			Blueprint->GeneratedClass = nullptr;
			Blueprint->SkeletonGeneratedClass = nullptr;

			// Make sure the new blueprint has a shiny new class
			IKismetCompilerInterface& Compiler = FModuleManager::LoadModuleChecked<IKismetCompilerInterface>(KISMET_COMPILER_MODULENAME);
			FCompilerResultsLog Results;
			FKismetCompilerOptions CompileOptions;
			CompileOptions.bIsDuplicationInstigated = true;

			FName NewSkelClassName, NewGenClassName;
			Blueprint->GetBlueprintClassNames(NewGenClassName, NewSkelClassName);

			UClass* NewClass = NewObject<UClass>(
				Blueprint->GetOutermost(), Blueprint->GetBlueprintClass(), NewGenClassName, RF_Public | RF_Transactional);

			Blueprint->GeneratedClass = NewClass;
			NewClass->ClassGeneratedBy = Blueprint;
			NewClass->SetSuperStruct(Blueprint->ParentClass);
			Blueprint->bHasBeenRegenerated = true;		// Set to true, similar to CreateBlueprint, since we've regerated the class by duplicating it

			// Since we just duplicated the generated class above, we don't need to do a full compile below
			CompileOptions.CompileType = EKismetCompileType::SkeletonOnly;

			TMap<UObject*, UObject*> OldToNewMap;

			UClass* NewBPGCAsClass = Blueprint->GeneratedClass;
			UBlueprintGeneratedClass* NewBPGC = (UBlueprintGeneratedClass*)(NewBPGCAsClass);
			if( SCSRootNode )
			{
				NewBPGC->SimpleConstructionScript = Cast<USimpleConstructionScript>(StaticDuplicateObject(SCSRootNode, NewBPGC, SCSRootNode->GetFName()));
				Blueprint->SimpleConstructionScript = NewBPGC->SimpleConstructionScript;				
				const TArray<USCS_Node*>& AllNodes = NewBPGC->SimpleConstructionScript->GetAllNodes();

				// Duplicate all component templates
				for (USCS_Node* CurrentNode : AllNodes)
				{
					if (CurrentNode && CurrentNode->ComponentTemplate)
					{
						UActorComponent* DuplicatedComponent = CastChecked<UActorComponent>(StaticDuplicateObject(CurrentNode->ComponentTemplate, NewBPGC, CurrentNode->ComponentTemplate->GetFName()));
						OldToNewMap.Add(CurrentNode->ComponentTemplate, DuplicatedComponent);
						CurrentNode->ComponentTemplate = DuplicatedComponent;
					}
				}

				if (USCS_Node* DefaultSceneRootNode = NewBPGC->SimpleConstructionScript->GetDefaultSceneRootNode())
				{
					if (!AllNodes.Contains(DefaultSceneRootNode) && DefaultSceneRootNode->ComponentTemplate)
					{
						UActorComponent* DuplicatedComponent =  Cast<UActorComponent>(OldToNewMap.FindRef(DefaultSceneRootNode->ComponentTemplate));
						if (!DuplicatedComponent)
						{
							DuplicatedComponent = CastChecked<UActorComponent>(StaticDuplicateObject(DefaultSceneRootNode->ComponentTemplate, NewBPGC, DefaultSceneRootNode->ComponentTemplate->GetFName()));
							OldToNewMap.Add(DefaultSceneRootNode->ComponentTemplate, DuplicatedComponent);
						}
						DefaultSceneRootNode->ComponentTemplate = DuplicatedComponent;
					}
				}
			}

			for (UActorComponent* OldComponent : Templates)
			{
				UActorComponent* NewComponent = CastChecked<UActorComponent>(StaticDuplicateObject(OldComponent, NewBPGC, OldComponent->GetFName()));

				NewBPGC->ComponentTemplates.Add(NewComponent);
				OldToNewMap.Add(OldComponent, NewComponent);
			}

			for (UTimelineTemplate* OldTimeline : Timelines)
			{
				UTimelineTemplate* NewTimeline = CastChecked<UTimelineTemplate>(StaticDuplicateObject(OldTimeline, NewBPGC, OldTimeline->GetFName()));

				if (FBlueprintDuplicationScopeFlags::HasAnyFlag(FBlueprintDuplicationScopeFlags::TheSameTimelineGuid))
				{
					NewTimeline->TimelineGuid = OldTimeline->TimelineGuid;
				}

				NewBPGC->Timelines.Add(NewTimeline);
				OldToNewMap.Add(OldTimeline, NewTimeline);
			}

			if (InheritableComponentHandler)
			{
				NewBPGC->InheritableComponentHandler = Cast<UInheritableComponentHandler>(StaticDuplicateObject(InheritableComponentHandler, NewBPGC, InheritableComponentHandler->GetFName()));
				if (NewBPGC->InheritableComponentHandler)
				{
					NewBPGC->InheritableComponentHandler->UpdateOwnerClass(NewBPGC);
				}
			}

			Blueprint->ComponentTemplates = NewBPGC->ComponentTemplates;
			Blueprint->Timelines = NewBPGC->Timelines;
			Blueprint->InheritableComponentHandler = NewBPGC->InheritableComponentHandler;

			Compiler.CompileBlueprint(Blueprint, CompileOptions, Results);

			// Create a new blueprint guid
			Blueprint->GenerateNewGuid();

			// Give all nodes a new Guid
			TArray< UEdGraphNode* > AllGraphNodes;
			GetAllNodesOfClass(Blueprint, AllGraphNodes);
			for(UEdGraphNode* Node : AllGraphNodes)
			{
				if (!FBlueprintDuplicationScopeFlags::HasAnyFlag(FBlueprintDuplicationScopeFlags::TheSameNodeGuid))
				{
					Node->CreateNewGuid();
				}

				// Some variable nodes must be fixed up on duplicate, this cannot wait for individual 
				// node calls to PostDuplicate because it happens after compilation and will still result in errors
				if(UK2Node_Variable* VariableNode = Cast<UK2Node_Variable>(Node))
				{
					// Self context variable nodes need to be updated with the new Blueprint class
					if(VariableNode->VariableReference.IsSelfContext())
					{
						const UEdGraphSchema_K2* K2Schema = GetDefault<UEdGraphSchema_K2>();
						if(UEdGraphPin* SelfPin = K2Schema->FindSelfPin(*VariableNode, EGPD_Input))
						{
							UClass* TargetClass = nullptr;

							if(UProperty* Property = VariableNode->VariableReference.ResolveMember<UProperty>(VariableNode->GetBlueprintClassFromNode()))
							{
								TargetClass = Property->GetOwnerClass()->GetAuthoritativeClass();
							}
							else
							{
								TargetClass = Blueprint->SkeletonGeneratedClass->GetAuthoritativeClass();
							}

							SelfPin->PinType.PinSubCategoryObject = TargetClass;
						}
					}
				}
			}

			// Needs a full compile to handle the ArchiveReplaceObjectRef
			CompileOptions.CompileType = EKismetCompileType::Full;
			Compiler.CompileBlueprint(Blueprint, CompileOptions, Results);

			FArchiveReplaceObjectRef<UObject> ReplaceTemplateRefs(NewBPGC, OldToNewMap, /*bNullPrivateRefs=*/ false, /*bIgnoreOuterRef=*/ false, /*bIgnoreArchetypeRef=*/ false);

			// Now propagate the values from the old CDO to the new one
			check(Blueprint->SkeletonGeneratedClass != nullptr);

			UObject* NewCDO = Blueprint->GeneratedClass->GetDefaultObject();
			check(NewCDO != nullptr);
			UEditorEngine::CopyPropertiesForUnrelatedObjects(OldCDO, NewCDO);
		}

		if (!FBlueprintDuplicationScopeFlags::HasAnyFlag(FBlueprintDuplicationScopeFlags::NoExtraCompilation))
		{
			// And compile again to make sure they go into the generated class, get cleaned up, etc...
			FKismetEditorUtilities::CompileBlueprint(Blueprint, EBlueprintCompileOptions::SkipGarbageCollection);
		}

		// it can still keeps references to some external objects
		Blueprint->LastEditedDocuments.Empty();
	}

	// Should be no instances of this new blueprint, so no need to replace any
}

void FBlueprintEditorUtils::RemoveGeneratedClasses(UBlueprint* Blueprint)
{
	IKismetCompilerInterface& Compiler = FModuleManager::LoadModuleChecked<IKismetCompilerInterface>(KISMET_COMPILER_MODULENAME);
	Compiler.RemoveBlueprintGeneratedClasses(Blueprint);
}

void FBlueprintEditorUtils::UpdateDelegatesInBlueprint(UBlueprint* Blueprint)
{
	check(Blueprint);
	TArray<UEdGraph*> Graphs;
	Blueprint->GetAllGraphs(Graphs);
	for (UEdGraph* Graph : Graphs)
	{
		if(!IsGraphIntermediate(Graph))
		{
			TArray<UK2Node_CreateDelegate*> CreateDelegateNodes;
			Graph->GetNodesOfClass(CreateDelegateNodes);
			for (UK2Node_CreateDelegate* DelegateNode: CreateDelegateNodes)
			{
				DelegateNode->HandleAnyChangeWithoutNotifying();
			}

			TArray<UK2Node_Event*> EventNodes;
			Graph->GetNodesOfClass(EventNodes);
			for (UK2Node_Event* EventNode : EventNodes)
			{
				EventNode->UpdateDelegatePin();
			}

			TArray<UK2Node_Knot*> Knots;
			Graph->GetNodesOfClass(Knots);
			for (UK2Node_Knot* Knot : Knots)
			{
				// Indiscriminate reuse of UK2Node_Knot::PostReconstructNode() is the convention established
				// by UEdGraphSchema_K2::OnPinConnectionDoubleCicked. This forces the pin type data to be
				// refreshed (e.g. due to changes in UpdateDelegatePin())
				Knot->PostReconstructNode();
			}
		}
	}
}

// Blueprint has materially changed.  Recompile the skeleton, notify observers, and mark the package as dirty.
void FBlueprintEditorUtils::MarkBlueprintAsStructurallyModified(UBlueprint* Blueprint)
{
	FSecondsCounterScope Timer(BlueprintCompileAndLoadTimerData);
	
	struct FRefreshHelper
	{
		static void SkeletalRecompileChildren(TArray<UClass*> SkelClassesToRecompile, bool bIsCompilingOnLoad)
		{
			FSecondsCounterScope SkeletalRecompileTimer(BlueprintCompileAndLoadTimerData);
			
			for (UClass* SkelClass : SkelClassesToRecompile)
			{
				if (SkelClass->HasAnyClassFlags(CLASS_NewerVersionExists))
				{
					continue;
				}

				UBlueprint* SkelBlueprint = Cast<UBlueprint>(SkelClass->ClassGeneratedBy);
				if (SkelBlueprint
					&& SkelBlueprint->Status != BS_BeingCreated
					&& !SkelBlueprint->bBeingCompiled
					&& !SkelBlueprint->bIsRegeneratingOnLoad)
				{
					TArray<UClass*> ChildrenOfClass;
					GetDerivedClasses(SkelClass, ChildrenOfClass, false);

					IKismetCompilerInterface& Compiler = FModuleManager::LoadModuleChecked<IKismetCompilerInterface>(KISMET_COMPILER_MODULENAME);

					FCompilerResultsLog Results;
					Results.bSilentMode = true;
					Results.bLogInfoOnly = true;

					{
						bool const bWasRegenerating = SkelBlueprint->bIsRegeneratingOnLoad;
						SkelBlueprint->bIsRegeneratingOnLoad |= bIsCompilingOnLoad;

						FKismetCompilerOptions CompileOptions;
						CompileOptions.CompileType = EKismetCompileType::SkeletonOnly;
						Compiler.CompileBlueprint(SkelBlueprint, CompileOptions, Results);
						SkelBlueprint->Status = BS_Dirty;

						SkelBlueprint->BroadcastCompiled();

						SkelBlueprint->MarkPackageDirty();

						SkeletalRecompileChildren(ChildrenOfClass, bIsCompilingOnLoad);
						SkelBlueprint->bIsRegeneratingOnLoad = bWasRegenerating;
					}
				}
			}
		}
	};

	// The Blueprint has been structurally modified and this means that some node titles will need to be refreshed
	GetDefault<UEdGraphSchema_K2>()->ForceVisualizationCacheClear();

	Blueprint->bCachedDependenciesUpToDate = false;
	if (Blueprint->Status != BS_BeingCreated && !Blueprint->bBeingCompiled)
	{
		FCompilerResultsLog Results;
		Results.bLogInfoOnly = Blueprint->bIsRegeneratingOnLoad;

		BP_SCOPED_COMPILER_EVENT_STAT(EKismetCompilerStats_MarkBlueprintasStructurallyModified);

		TArray<UClass*> ChildrenOfClass;
		if (UClass* SkelClass = Blueprint->SkeletonGeneratedClass)
		{
			if (!Blueprint->bIsRegeneratingOnLoad)
			{
				if (IsInterfaceBlueprint(Blueprint))
				{
					// Find all dependent Blueprints that implement the interface. Note: Using
					// GetDependentBlueprints() here as the result is cached and thus it should
					// generally be a faster path than iterating through all loaded Blueprints.
					TArray<UBlueprint*> DependentBlueprints;
					GetDependentBlueprints(Blueprint, DependentBlueprints, true);
					for (UBlueprint* DependentBlueprint : DependentBlueprints)
					{
						const bool bDependentBPImplementsInterface = DependentBlueprint->ImplementedInterfaces.ContainsByPredicate([&Blueprint](const FBPInterfaceDescription& InterfaceDesc)
						{
							return InterfaceDesc.Interface == Blueprint->GeneratedClass;
						});

						if (bDependentBPImplementsInterface)
						{
							ChildrenOfClass.Add(DependentBlueprint->SkeletonGeneratedClass);
						}
					}
				}
				else
				{
					GetDerivedClasses(SkelClass, ChildrenOfClass, false);
				}
			}
		}

		{
			// Invoke the compiler to update the skeleton class definition
			IKismetCompilerInterface& Compiler = FModuleManager::LoadModuleChecked<IKismetCompilerInterface>(KISMET_COMPILER_MODULENAME);

			FKismetCompilerOptions CompileOptions;
			CompileOptions.CompileType = EKismetCompileType::SkeletonOnly;
			Compiler.CompileBlueprint(Blueprint, CompileOptions, Results);
		}
		UpdateDelegatesInBlueprint(Blueprint);

		FRefreshHelper::SkeletalRecompileChildren(ChildrenOfClass, Blueprint->bIsRegeneratingOnLoad);

		// Call general modification callback as well
		MarkBlueprintAsModified(Blueprint);

		{
			BP_SCOPED_COMPILER_EVENT_STAT(EKismetCompilerStats_NotifyBlueprintChanged);

			// Notify any interested parties that the blueprint has changed
			Blueprint->BroadcastChanged();
		}
	}
}

// Blueprint has changed in some manner that invalidates the compiled data (link made/broken, default value changed, etc...)
void FBlueprintEditorUtils::MarkBlueprintAsModified(UBlueprint* Blueprint, FPropertyChangedEvent PropertyChangedEvent)
{
	if(Blueprint->bBeingCompiled && GBlueprintUseCompilationManager)
	{
		return;
	}

	Blueprint->bCachedDependenciesUpToDate = false;
	if (Blueprint->Status != BS_BeingCreated)
	{
		TArray<UEdGraph*> AllGraphs;
		Blueprint->GetAllGraphs(AllGraphs);
		for (int32 i = 0; i < AllGraphs.Num(); i++)
		{
			UK2Node_EditablePinBase* EntryNode = GetEntryNode(AllGraphs[i]);
			if(UK2Node_Tunnel* TunnelNode = ExactCast<UK2Node_Tunnel>(EntryNode))
			{
				// Remove data marking graphs as latent, this will be re-cache'd as needed
				TunnelNode->MetaData.HasLatentFunctions = INDEX_NONE;
			}
		}

		// If this was called the CDO was probably modified. Regenerate the post construct property list
		UBlueprintGeneratedClass* BPGC = Cast<UBlueprintGeneratedClass>(Blueprint->GeneratedClass);
		if (!Blueprint->bBeingCompiled && BPGC)
		{
			BPGC->UpdateCustomPropertyListForPostConstruction();
		}

		Blueprint->Status = BS_Dirty;
		Blueprint->MarkPackageDirty();
		// Previously, PostEditChange() was called on the Blueprint which creates an empty FPropertyChangedEvent. In
		// certain cases, we needed to be able to pass along specific FPropertyChangedEvent that initially triggered
		// this call so that we could keep the Blueprint from refreshing under certain conditions.
		Blueprint->PostEditChangeProperty(PropertyChangedEvent);

		// Clear out the cache as the user may have added or removed a latent action to a macro graph
		FBlueprintEditorUtils::ClearMacroCosmeticInfoCache(Blueprint);
	}
}

bool FBlueprintEditorUtils::ShouldRegenerateBlueprint(UBlueprint* Blueprint)
{
	return !IsCompileOnLoadDisabled(Blueprint)
		&& Blueprint->bRecompileOnLoad
		&& !Blueprint->bIsRegeneratingOnLoad;
}

bool FBlueprintEditorUtils::IsCompileOnLoadDisabled(UBlueprint* Blueprint)
{
	bool bCompilationDisabled = false;
	if(Blueprint->GetLinker())
	{
		bCompilationDisabled = (Blueprint->GetLinker()->LoadFlags & LOAD_DisableCompileOnLoad) != LOAD_None;
	}
	return bCompilationDisabled;
}

// Helper function to get the blueprint that ultimately owns a node.
UBlueprint* FBlueprintEditorUtils::FindBlueprintForNode(const UEdGraphNode* Node)
{
	UEdGraph* Graph = Node ? Cast<UEdGraph>(Node->GetOuter()) : nullptr;
	return FindBlueprintForGraph(Graph);
}

// Helper function to get the blueprint that ultimately owns a node.  Cannot fail.
UBlueprint* FBlueprintEditorUtils::FindBlueprintForNodeChecked(const UEdGraphNode* Node)
{
	return FindBlueprintForGraphChecked(Node->GetGraph());
}


// Helper function to get the blueprint that ultimately owns a graph.
UBlueprint* FBlueprintEditorUtils::FindBlueprintForGraph(const UEdGraph* Graph)
{
	for (UObject* TestOuter = Graph ? Graph->GetOuter() : nullptr; TestOuter; TestOuter = TestOuter->GetOuter())
	{
		if (UBlueprint* Result = Cast<UBlueprint>(TestOuter))
		{
			return Result;
		}
	}

	return nullptr;
}

// Helper function to get the blueprint that ultimately owns a graph.  Cannot fail.
UBlueprint* FBlueprintEditorUtils::FindBlueprintForGraphChecked(const UEdGraph* Graph)
{
	UBlueprint* Result = FBlueprintEditorUtils::FindBlueprintForGraph(Graph);
	check(Result);
	return Result;
}

UClass* FBlueprintEditorUtils::GetSkeletonClass(UClass* FromClass)
{
	if (FromClass)
	{
		if (UBlueprint* Generator = Cast<UBlueprint>(FromClass->ClassGeneratedBy))
		{
			return Generator->SkeletonGeneratedClass;
		}
	}
	return nullptr;
}

UClass* FBlueprintEditorUtils::GetMostUpToDateClass(UClass* FromClass)
{
	if(!FromClass || FromClass->HasAnyClassFlags(CLASS_Native))
	{
		return FromClass;
	}

	if(GBlueprintUseCompilationManager)
	{
		// It's really not safe/coherent to try and dig out the 'right' class. Things that need the 'most up to date'
		// version of a class should always be looking at the skeleton:
		return GetSkeletonClass(FromClass);
	}
	else
	{
		return FromClass;
	}
}

const UClass* FBlueprintEditorUtils::GetMostUpToDateClass(const UClass* FromClass)
{
	return GetMostUpToDateClass(const_cast<UClass*>(FromClass));
}

bool FBlueprintEditorUtils::PropertyStillExists(UProperty* Property)
{
	if(GBlueprintUseCompilationManager)
	{
		return GetMostUpToDateProperty(Property) != nullptr;
	}

	// We can't reliably know if the property still exists, but assume that it does:
	return true;
}

UProperty* FBlueprintEditorUtils::GetMostUpToDateProperty(UProperty* Property)
{
	if(const UClass* OwningClass = Property->GetTypedOuter<UClass>())
	{
		const UClass* UpToDateClass = GetMostUpToDateClass(OwningClass);
		if (UpToDateClass && UpToDateClass != OwningClass)
		{
			Property = UpToDateClass->FindPropertyByName(Property->GetFName());
		}
	}

	return Property;
}

const UProperty* FBlueprintEditorUtils::GetMostUpToDateProperty(const UProperty* Property)
{
	return GetMostUpToDateProperty(const_cast<UProperty*>(Property));
}

UFunction* FBlueprintEditorUtils::GetMostUpToDateFunction(UFunction* Function)
{
	if(const UClass* OwningClass = Function->GetTypedOuter<UClass>())
	{
		const UClass* UpToDateClass = GetMostUpToDateClass(OwningClass);
		if (UpToDateClass && UpToDateClass != OwningClass)
		{
			Function = UpToDateClass->FindFunctionByName(Function->GetFName());
		}
	}
	return Function;
}

const UFunction* FBlueprintEditorUtils::GetMostUpToDateFunction(const UFunction* Function)
{
	return GetMostUpToDateFunction(const_cast<UFunction*>(Function));
}

bool FBlueprintEditorUtils::IsGraphNameUnique(UBlueprint* Blueprint, const FName& InName)
{
	// Check for any object directly created in the blueprint
	if( !FindObject<UObject>(Blueprint, *InName.ToString()) )
	{
		// Next, check for functions with that name in the blueprint's class scope
		if( !FindField<UField>(Blueprint->SkeletonGeneratedClass, InName) )
		{
			// Finally, check function entry points
			TArray<UK2Node_Event*> AllEvents;
			FBlueprintEditorUtils::GetAllNodesOfClass<UK2Node_Event>(Blueprint, AllEvents);

			for(int32 i=0; i < AllEvents.Num(); i++)
			{
				UK2Node_Event* EventNode = AllEvents[i];
				check(EventNode);

				if( EventNode->CustomFunctionName == InName
					|| EventNode->EventReference.GetMemberName() == InName )
				{
					return false;
				}
			}

			// All good!
			return true;
		}
	}

	return false;
}

UEdGraph* FBlueprintEditorUtils::CreateNewGraph(UObject* ParentScope, const FName& GraphName, TSubclassOf<class UEdGraph> GraphClass, TSubclassOf<class UEdGraphSchema> SchemaClass)
{
	UEdGraph* NewGraph = nullptr;
	bool bRename = false;

	// Ensure this name isn't already being used for a graph
	if (GraphName != NAME_None)
	{
		UEdGraph* ExistingGraph = FindObject<UEdGraph>(ParentScope, *(GraphName.ToString()));
		ensureMsgf(!ExistingGraph, TEXT("Graph %s already exists: %s"), *GraphName.ToString(), *ExistingGraph->GetFullName());

		// Rename the old graph out of the way; but we have already failed at this point
		if (ExistingGraph)
		{
			ExistingGraph->Rename(nullptr, ExistingGraph->GetOuter(), REN_DoNotDirty | REN_ForceNoResetLoaders);
		}

		// Construct new graph with the supplied name
		NewGraph = NewObject<UEdGraph>(ParentScope, GraphClass, NAME_None, RF_Transactional);
		bRename = true;
	}
	else
	{
		// Construct a new graph with a default name
		NewGraph = NewObject<UEdGraph>(ParentScope, GraphClass, NAME_None, RF_Transactional);
	}

	NewGraph->Schema = SchemaClass;

	// Now move to where we want it to. Workaround to ensure transaction buffer is correctly utilized
	if (bRename)
	{
		NewGraph->Rename(*(GraphName.ToString()), ParentScope, REN_DoNotDirty | REN_ForceNoResetLoaders);
	}
	return NewGraph;
}

UFunction* FBlueprintEditorUtils::FindFunctionInImplementedInterfaces(const UBlueprint* Blueprint, const FName& FunctionName, bool * bOutInvalidInterface, bool bGetAllInterfaces)
{
	if(Blueprint)
	{
		TArray<UClass*> InterfaceClasses;
		FindImplementedInterfaces(Blueprint, bGetAllInterfaces, InterfaceClasses);

		if( bOutInvalidInterface )
		{
			*bOutInvalidInterface = false;
		}

		// Now loop through the interface classes and try and find the function
		for (UClass* SearchClass : InterfaceClasses)
		{
			if( SearchClass )
			{
				// Use the skeleton class if possible, as the generated class may not always be up-to-date (e.g. if the compile state is dirty).
				UBlueprint* InterfaceBlueprint = Cast<UBlueprint>(SearchClass->ClassGeneratedBy);
				if (InterfaceBlueprint && InterfaceBlueprint->SkeletonGeneratedClass)
				{
					SearchClass = InterfaceBlueprint->SkeletonGeneratedClass;
				}

				do
				{
					if( UFunction* OverriddenFunction = SearchClass->FindFunctionByName(FunctionName, EIncludeSuperFlag::ExcludeSuper) )
					{
						return OverriddenFunction;
					}
					SearchClass = SearchClass->GetSuperClass();
				} while (SearchClass);
			}
			else if( bOutInvalidInterface )
			{
				*bOutInvalidInterface = true;
			}
		}
	}

	return nullptr;
}

void FBlueprintEditorUtils::FindImplementedInterfaces(const UBlueprint* Blueprint, bool bGetAllInterfaces, TArray<UClass*>& ImplementedInterfaces)
{
	// First get the ones this blueprint implemented
	for (const FBPInterfaceDescription& ImplementedInterface : Blueprint->ImplementedInterfaces)
	{
		ImplementedInterfaces.AddUnique(ImplementedInterface.Interface);
	}

	if (bGetAllInterfaces)
	{
		// Now get all the ones the blueprint's parents implemented
		UClass* BlueprintParent =  Blueprint->ParentClass;
		while (BlueprintParent)
		{
			for (const FImplementedInterface& ImplementedInterface : BlueprintParent->Interfaces)
			{
				ImplementedInterfaces.AddUnique(ImplementedInterface.Class);
			}
			BlueprintParent = BlueprintParent->GetSuperClass();
		}
	}
}

void FBlueprintEditorUtils::AddMacroGraph( UBlueprint* Blueprint, class UEdGraph* Graph, bool bIsUserCreated, UClass* SignatureFromClass )
{
	// Give the schema a chance to fill out any required nodes (like the entry node or results node)
	const UEdGraphSchema* Schema = Graph->GetSchema();
	const UEdGraphSchema_K2* K2Schema = Cast<const UEdGraphSchema_K2>(Graph->GetSchema());

	Schema->CreateDefaultNodesForGraph(*Graph);

	if (K2Schema != nullptr)
	{
		K2Schema->CreateMacroGraphTerminators(*Graph, SignatureFromClass);

		if (bIsUserCreated)
		{
			// We need to flag the entry node to make sure that the compiled function is callable from Kismet2
			K2Schema->AddExtraFunctionFlags(Graph, (FUNC_BlueprintCallable|FUNC_BlueprintEvent));
			K2Schema->MarkFunctionEntryAsEditable(Graph, true);
		}
	}

	// Mark the graph as public if it's going to be referenced directly from other blueprints
	if (Blueprint->BlueprintType == BPTYPE_MacroLibrary)
	{
		Graph->SetFlags(RF_Public);
	}

	Blueprint->MacroGraphs.Add(Graph);
	FBlueprintEditorUtils::MarkBlueprintAsStructurallyModified(Blueprint);
}

void FBlueprintEditorUtils::AddInterfaceGraph(UBlueprint* Blueprint, class UEdGraph* Graph, UClass* InterfaceClass)
{
	const UEdGraphSchema_K2* K2Schema = Cast<const UEdGraphSchema_K2>(Graph->GetSchema());
	if (K2Schema != nullptr)
	{
		K2Schema->CreateFunctionGraphTerminators(*Graph, InterfaceClass);
	}
}

void FBlueprintEditorUtils::AddUbergraphPage(UBlueprint* Blueprint, class UEdGraph* Graph)
{
#if WITH_EDITORONLY_DATA
	Blueprint->UbergraphPages.Add(Graph);
	FBlueprintEditorUtils::MarkBlueprintAsStructurallyModified(Blueprint);
#endif	//#if WITH_EDITORONLY_DATA
}

FName FBlueprintEditorUtils::GetUbergraphFunctionName(const UBlueprint* ForBlueprint)
{
	const FString UbergraphCallString = UEdGraphSchema_K2::FN_ExecuteUbergraphBase.ToString() + TEXT("_") + ForBlueprint->GetName();
	return FName(*UbergraphCallString);
}

void FBlueprintEditorUtils::AddDomainSpecificGraph(UBlueprint* Blueprint, class UEdGraph* Graph)
{
	// Give the schema a chance to fill out any required nodes (like the entry node or results node)
	const UEdGraphSchema* Schema = Graph->GetSchema();
	Schema->CreateDefaultNodesForGraph(*Graph);

	check(Blueprint->BlueprintType != BPTYPE_MacroLibrary);

#if WITH_EDITORONLY_DATA
	Blueprint->FunctionGraphs.Add(Graph);
#endif	//#if WITH_EDITORONLY_DATA
	FBlueprintEditorUtils::MarkBlueprintAsStructurallyModified(Blueprint);
}

// Remove the supplied set of graphs from the Blueprint.
void FBlueprintEditorUtils::RemoveGraphs( UBlueprint* Blueprint, const TArray<class UEdGraph*>& GraphsToRemove )
{
	for (int32 ItemIndex=0; ItemIndex < GraphsToRemove.Num(); ++ItemIndex)
	{
		UEdGraph* Graph = GraphsToRemove[ItemIndex];
		FBlueprintEditorUtils::RemoveGraph(Blueprint, Graph, EGraphRemoveFlags::MarkTransient);
	}

	FBlueprintEditorUtils::MarkBlueprintAsStructurallyModified(Blueprint);
}

// Removes the supplied graph from the Blueprint.
void FBlueprintEditorUtils::RemoveGraph(UBlueprint* Blueprint, class UEdGraph* GraphToRemove, EGraphRemoveFlags::Type Flags /*= Transient | Recompile */)
{
	struct Local
	{
		static bool IsASubGraph(UEdGraph* Graph)
		{
			UObject* Outer = Graph->GetOuter();
			return ( Outer && Outer->IsA( UK2Node_Composite::StaticClass() ) );
		}
	};

	GraphToRemove->Modify();

	for (UObject* TestOuter = GraphToRemove->GetOuter(); TestOuter; TestOuter = TestOuter->GetOuter())
	{
		if (TestOuter == Blueprint)
		{
			Blueprint->DelegateSignatureGraphs.Remove( GraphToRemove );
			Blueprint->FunctionGraphs.Remove( GraphToRemove );
			Blueprint->UbergraphPages.Remove( GraphToRemove );

			// Can't just call Remove, the object is wrapped in a struct
			for(int EditedDocIdx = 0; EditedDocIdx < Blueprint->LastEditedDocuments.Num(); ++EditedDocIdx)
			{
				if(Blueprint->LastEditedDocuments[EditedDocIdx].EditedObject == GraphToRemove)
				{
					Blueprint->LastEditedDocuments.RemoveAt(EditedDocIdx);
					break;
				}
			}

			if(Blueprint->MacroGraphs.Remove( GraphToRemove ) > 0 ) 
			{
				//removes all macro nodes using this macro graph
				TArray<UK2Node_MacroInstance*> MacroNodes;
				FBlueprintEditorUtils::GetAllNodesOfClass(Blueprint, MacroNodes);
				for (UK2Node_MacroInstance* Node : MacroNodes)
				{
					if(Node->GetMacroGraph() == GraphToRemove)
					{
						FBlueprintEditorUtils::RemoveNode(Blueprint, Node);
					}
				}

				// Clear the cache since it's indexed by graph and one of the graphs is going away
				FBlueprintEditorUtils::ClearMacroCosmeticInfoCache(Blueprint);
			}

			for (FBPInterfaceDescription& CurrInterface : Blueprint->ImplementedInterfaces)
			{
				CurrInterface.Graphs.Remove( GraphToRemove );
			}
		}
		else if (UEdGraph* OuterGraph = Cast<UEdGraph>(TestOuter))
		{
			// remove ourselves
			OuterGraph->Modify();
			OuterGraph->SubGraphs.Remove(GraphToRemove);
		}
		else if (! (Cast<UK2Node_Composite>(TestOuter)	|| 
					Cast<UAnimStateNodeBase>(TestOuter)	||
					Cast<UAnimStateTransitionNode>(TestOuter)	||
					Cast<UAnimGraphNode_StateMachineBase>(TestOuter)) )
		{
			break;
		}
	}

	// Remove timelines held in the graph
	TArray<UK2Node_Timeline*> AllTimelineNodes;
	GraphToRemove->GetNodesOfClass<UK2Node_Timeline>(AllTimelineNodes);
	for (UK2Node_Timeline* TimelineNode : AllTimelineNodes)
	{
		TimelineNode->DestroyNode();
	}

	// Handle subgraphs held in graph
	TArray<UK2Node_Composite*> AllCompositeNodes;
	GraphToRemove->GetNodesOfClass<UK2Node_Composite>(AllCompositeNodes);

	const bool bDontRecompile = true;
	for (UK2Node_Composite* CompNode : AllCompositeNodes)
	{
		if (CompNode->BoundGraph && Local::IsASubGraph(CompNode->BoundGraph))
		{
			FBlueprintEditorUtils::RemoveGraph(Blueprint, CompNode->BoundGraph, EGraphRemoveFlags::None);
		}
	}

	// Animation nodes can contain subgraphs but are not composite nodes, handle their graphs
	TArray<UAnimStateNodeBase*> AllAnimCompositeNodes;
	GraphToRemove->GetNodesOfClassEx<UAnimStateNode>(AllAnimCompositeNodes);
	GraphToRemove->GetNodesOfClassEx<UAnimStateConduitNode>(AllAnimCompositeNodes);
	GraphToRemove->GetNodesOfClassEx<UAnimStateTransitionNode>(AllAnimCompositeNodes);

	for(UAnimStateNodeBase* Node : AllAnimCompositeNodes)
	{
		UEdGraph* BoundGraph = Node->GetBoundGraph();
		if(BoundGraph && BoundGraph->GetOuter()->IsA(UAnimStateNodeBase::StaticClass()))
		{
			FBlueprintEditorUtils::RemoveGraph(Blueprint, BoundGraph, EGraphRemoveFlags::None);
		}
	}

	// Handle sub anim state machines
	TArray<UAnimGraphNode_StateMachineBase*> AllStateMachines;
	GraphToRemove->GetNodesOfClassEx<UAnimGraphNode_StateMachine>(AllStateMachines);

	for(UAnimGraphNode_StateMachineBase* Node : AllStateMachines)
	{
		UEdGraph* BoundGraph = Node->EditorStateMachineGraph;
		if(BoundGraph && BoundGraph->GetOuter()->IsA(UAnimGraphNode_StateMachineBase::StaticClass()))
		{
			FBlueprintEditorUtils::RemoveGraph(Blueprint, BoundGraph, EGraphRemoveFlags::None);
		}
	}

	GraphToRemove->GetSchema()->HandleGraphBeingDeleted(*GraphToRemove);

	GraphToRemove->Rename(nullptr, Blueprint->GetOuter(), REN_DoNotDirty | REN_DontCreateRedirectors);
	GraphToRemove->ClearFlags(RF_Standalone | RF_Public);
	GraphToRemove->RemoveFromRoot();

	if (Flags & EGraphRemoveFlags::MarkTransient)
	{
		GraphToRemove->SetFlags(RF_Transient);
	}

	GraphToRemove->MarkPendingKill();

	if (Flags & EGraphRemoveFlags::Recompile )
	{
		FBlueprintEditorUtils::MarkBlueprintAsStructurallyModified(Blueprint);
	}
}

/** Rename a graph and mark objects for modified */
void FBlueprintEditorUtils::RenameGraph(UEdGraph* Graph, const FString& NewNameStr)
{
	if (Graph && Graph->Rename(*NewNameStr, Graph->GetOuter(), REN_Test))
	{
		// Cache old name
		const FName OldGraphName = Graph->GetFName();
		UBlueprint* Blueprint = FBlueprintEditorUtils::FindBlueprintForGraphChecked(Graph);

<<<<<<< HEAD
		// Ensure we have undo records
		Graph->Modify();
		Graph->Rename(*NewNameStr, Graph->GetOuter(), (Blueprint->bIsRegeneratingOnLoad ? REN_ForceNoResetLoaders : 0) | REN_DontCreateRedirectors);

		const FName NewName(*NewNameStr);

		// Clean function entry & result nodes if they exist
		for (UEdGraphNode* Node : Graph->Nodes)
=======
		auto RenameGraphLambda = [](UEdGraph* GraphToRename, const FName LocalOldGraphName, const FName LocalNewGraphName, ERenameFlags RenameFlags)
>>>>>>> e3a25b20
		{
			// Ensure we have undo records
			GraphToRename->Modify();
			GraphToRename->Rename(*LocalNewGraphName.ToString(), GraphToRename->GetOuter(), RenameFlags);

			// Clean function entry & result nodes if they exist
			for (UEdGraphNode* Node : GraphToRename->Nodes)
			{
				if (UK2Node_FunctionEntry* EntryNode = Cast<UK2Node_FunctionEntry>(Node))
				{
					if (EntryNode->FunctionReference.GetMemberName() == LocalOldGraphName)
					{
						EntryNode->Modify();
						EntryNode->FunctionReference.SetMemberName(LocalNewGraphName);
					}
					else if (EntryNode->CustomGeneratedFunctionName == LocalOldGraphName)
					{
						EntryNode->Modify();
						EntryNode->CustomGeneratedFunctionName = LocalNewGraphName;
					}
				}
				else if (UK2Node_FunctionResult* ResultNode = Cast<UK2Node_FunctionResult>(Node))
				{
					if (ResultNode->FunctionReference.GetMemberName() == LocalOldGraphName)
					{
						ResultNode->Modify();
						ResultNode->FunctionReference.SetMemberName(LocalNewGraphName);
					}
				}
			}
		};

		// Apply new name
		const FName NewGraphName(*NewNameStr);
		RenameGraphLambda(Graph, OldGraphName, NewGraphName, (Blueprint->bIsRegeneratingOnLoad ? REN_ForceNoResetLoaders : 0) | REN_DontCreateRedirectors);

		TArray<UBlueprint*> ModifiedBlueprints;
		ModifiedBlueprints.Add(Blueprint);

		auto PostValidateChildBlueprintLambda = [Blueprint, &OldGraphName, &NewGraphName, &RenameGraphLambda, &ModifiedBlueprints](UBlueprint* InChildBP, const FName /* InVariableName */, bool /* bValidatedVariable */)
		{
			check(InChildBP);

			// Rename child blueprint override graphs.
			for (UEdGraph* FunctionGraph : InChildBP->FunctionGraphs)
			{
				if (FunctionGraph->GetFName() == OldGraphName)
				{
					RenameGraphLambda(FunctionGraph, OldGraphName, NewGraphName, (InChildBP->bIsRegeneratingOnLoad ? REN_ForceNoResetLoaders : 0) | REN_DontCreateRedirectors);
				}
			}

			if (InChildBP->GetOutermost()->IsDirty())
			{
				ModifiedBlueprints.Add(InChildBP);
			}
		};

		// Potentially adjust variable names for any child blueprints.
		// Note: This will find ALL children (including nested children) so there's no need to do this recursively.
		ValidateBlueprintChildVariables(Blueprint, Graph->GetFName(), PostValidateChildBlueprintLambda);

		// Rename any function call points (including any calls w/ a child Blueprint as the target).
		for (TObjectIterator<UK2Node_CallFunction> It(RF_ClassDefaultObject | RF_Transient); It; ++It)
		{
			UK2Node_CallFunction* FunctionNode = *It;
			if (FunctionNode && Cast<UEdGraph>(FunctionNode->GetOuter()))
			{
				if (const UBlueprint* FunctionNodeBlueprint = FBlueprintEditorUtils::FindBlueprintForNode(FunctionNode))
				{
					if (FunctionNode->FunctionReference.GetMemberName() == OldGraphName)
					{
						if (FunctionNode->FunctionReference.IsSelfContext() && ModifiedBlueprints.Contains(FunctionNodeBlueprint))
						{
							FunctionNode->Modify();
							FunctionNode->FunctionReference.SetSelfMember(NewGraphName);
						}
						else if (const UBlueprint* TargetBlueprint = UBlueprint::GetBlueprintFromClass(FunctionNode->FunctionReference.GetMemberParentClass()))
						{
							if (ModifiedBlueprints.Contains(TargetBlueprint))
							{
								FunctionNode->Modify();
								FunctionNode->FunctionReference.SetExternalMember(NewGraphName, TargetBlueprint->GeneratedClass);
							}
						}
					}
				}
			}
		}

		if (!Blueprint->bIsRegeneratingOnLoad)
		{
			FBlueprintEditorUtils::MarkBlueprintAsStructurallyModified(Blueprint);
		}
	}
}

void FBlueprintEditorUtils::RenameGraphWithSuggestion(class UEdGraph* Graph, TSharedPtr<class INameValidatorInterface> NameValidator, const FString& DesiredName )
{
	FString NewName = DesiredName;
	NameValidator->FindValidString(NewName);
	UBlueprint* BP = FBlueprintEditorUtils::FindBlueprintForGraphChecked(Graph);
	Graph->Rename(*NewName, Graph->GetOuter(), (BP->bIsRegeneratingOnLoad ? REN_ForceNoResetLoaders : 0) | REN_DontCreateRedirectors);
}

/** 
 * Cleans up a Node in the blueprint
 */
void FBlueprintEditorUtils::RemoveNode(UBlueprint* Blueprint, UEdGraphNode* Node, bool bDontRecompile)
{
	check(Node);

	const UEdGraphSchema* Schema = nullptr;

	// Ensure we mark parent graph modified
	if (UEdGraph* GraphObj = Node->GetGraph())
	{
		GraphObj->Modify();
		Schema = GraphObj->GetSchema();
	}

	if (Blueprint != nullptr)
	{
		// Remove any breakpoints set on the node
		if (UBreakpoint* Breakpoint = FKismetDebugUtilities::FindBreakpointForNode(Blueprint, Node))
		{
			FKismetDebugUtilities::StartDeletingBreakpoint(Breakpoint, Blueprint);
		}

		// Remove any watches set on the node's pins
		for (int32 PinIndex = 0; PinIndex < Node->Pins.Num(); ++PinIndex)
		{
			FKismetDebugUtilities::RemovePinWatch(Blueprint, Node->Pins[PinIndex]);
		}
	}

	Node->Modify();

	// Timelines will be removed from the blueprint if the node is a UK2Node_Timeline
	if (Schema)
	{
		Schema->BreakNodeLinks(*Node);
	}

	Node->DestroyNode(); 

	if (!bDontRecompile && (Blueprint != nullptr))
	{
		FBlueprintEditorUtils::MarkBlueprintAsStructurallyModified(Blueprint);
	}
}

UEdGraph* FBlueprintEditorUtils::GetTopLevelGraph(const UEdGraph* InGraph)
{
	UEdGraph* GraphToTest = const_cast<UEdGraph*>(InGraph);

	for (UObject* TestOuter = GraphToTest; TestOuter; TestOuter = TestOuter->GetOuter())
	{
		// reached up to the blueprint for the graph
		if (UBlueprint* Blueprint = Cast<UBlueprint>(TestOuter))
		{
			break;
		}
		else
		{
			GraphToTest = Cast<UEdGraph>(TestOuter);
		}
	}
	return GraphToTest;
}

bool FBlueprintEditorUtils::IsGraphReadOnly(UEdGraph* InGraph)
{
	bool bGraphReadOnly = true;
	if (InGraph)
	{
		bGraphReadOnly = !InGraph->bEditable;

		if (!bGraphReadOnly)
		{
			const UBlueprint* BlueprintForGraph = FBlueprintEditorUtils::FindBlueprintForGraph(InGraph);
			bool const bIsInterface = ((BlueprintForGraph != nullptr) && (BlueprintForGraph->BlueprintType == BPTYPE_Interface));
			bool const bIsDelegate  = FBlueprintEditorUtils::IsDelegateSignatureGraph(InGraph);
			bool const bIsMathExpression = FBlueprintEditorUtils::IsMathExpressionGraph(InGraph);

			bGraphReadOnly = bIsInterface || bIsDelegate || bIsMathExpression;
		}
	}
	return bGraphReadOnly;
}

UK2Node_Event* FBlueprintEditorUtils::FindOverrideForFunction(const UBlueprint* Blueprint, const UClass* SignatureClass, FName SignatureName)
{
	TArray<UK2Node_Event*> AllEvents;
	FBlueprintEditorUtils::GetAllNodesOfClass<UK2Node_Event>(Blueprint, AllEvents);

	for(int32 i=0; i<AllEvents.Num(); i++)
	{
		UK2Node_Event* EventNode = AllEvents[i];
		check(EventNode);
		if(	EventNode->bOverrideFunction == true &&
			EventNode->EventReference.GetMemberParentClass(EventNode->GetBlueprintClassFromNode())->IsChildOf(SignatureClass) &&
			EventNode->EventReference.GetMemberName() == SignatureName )
		{
			return EventNode;
		}
	}

	return nullptr;
}

UK2Node_Event* FBlueprintEditorUtils::FindCustomEventNode(const UBlueprint* Blueprint, FName const CustomName)
{
	UK2Node_Event* FoundNode = nullptr;

	if (CustomName != NAME_None)
	{
		TArray<UK2Node_Event*> AllEvents;
		FBlueprintEditorUtils::GetAllNodesOfClass<UK2Node_Event>(Blueprint, AllEvents);

		for (UK2Node_Event* EventNode : AllEvents)
		{
			if (EventNode->CustomFunctionName == CustomName)
			{
				FoundNode = EventNode;
				break;
			}
		}
	}
	return FoundNode;
}

void FBlueprintEditorUtils::GatherDependencies(const UBlueprint* InBlueprint, TSet<TWeakObjectPtr<UBlueprint>>& Dependencies, TSet<TWeakObjectPtr<UStruct>>& OutUDSDependencies)
{
	struct FGatherDependenciesHelper
	{
		static UBlueprint* GetGeneratingBlueprint(const UObject* Obj)
		{
			const UBlueprintGeneratedClass* BPGC = nullptr;
			while (!BPGC && Obj)
			{
				BPGC = Cast<const UBlueprintGeneratedClass>(Obj);
				Obj = Obj->GetOuter();
			}

			return UBlueprint::GetBlueprintFromClass(BPGC);
		}

		static void ProcessHierarchy(const UStruct* Struct, TSet<TWeakObjectPtr<UBlueprint>>& InDependencies)
		{
			for (UBlueprint* Blueprint = GetGeneratingBlueprint(Struct);
				Blueprint;
				Blueprint = UBlueprint::GetBlueprintFromClass(Cast<UBlueprintGeneratedClass>(Blueprint->ParentClass)))
			{
				bool bAlreadyProcessed = false;
				InDependencies.Add(Blueprint, &bAlreadyProcessed);
				if (bAlreadyProcessed)
				{
					return;
				}

				Blueprint->GatherDependencies(InDependencies);
			}
		}
	};

	check(InBlueprint);
	Dependencies.Empty();
	OutUDSDependencies.Empty();

	// If the Blueprint's GeneratedClass was not generated by the Blueprint, it's either corrupt or a PIE version of the BP
	if (InBlueprint->GeneratedClass && InBlueprint->GeneratedClass->ClassGeneratedBy != InBlueprint)
	{
		// Dependencies do not matter for PIE duplicated Blueprints
		return;
	}

	InBlueprint->GatherDependencies(Dependencies);

	FGatherDependenciesHelper::ProcessHierarchy(InBlueprint->ParentClass, Dependencies);

	for (const FBPInterfaceDescription& InterfaceDesc : InBlueprint->ImplementedInterfaces)
	{
		UBlueprint* InterfaceBP = InterfaceDesc.Interface ? Cast<UBlueprint>(InterfaceDesc.Interface->ClassGeneratedBy) : nullptr;
		if (InterfaceBP)
		{
			Dependencies.Add(InterfaceBP);
		}
	}

	TArray<UEdGraph*> Graphs;
	InBlueprint->GetAllGraphs(Graphs);
	for (UEdGraph* Graph : Graphs)
	{
		if (Graph && !FBlueprintEditorUtils::IsGraphIntermediate(Graph))
		{
			TArray<UK2Node*> Nodes;
			Graph->GetNodesOfClass(Nodes);
			for (UK2Node* Node : Nodes)
			{
				TArray<UStruct*> LocalDependentStructures;
				if (Node && Node->HasExternalDependencies(&LocalDependentStructures))
				{
					for (UStruct* Struct : LocalDependentStructures)
					{
						if (UUserDefinedStruct* UDS = Cast<UUserDefinedStruct>(Struct))
						{
							OutUDSDependencies.Add(UDS);
						}
						else
						{
							FGatherDependenciesHelper::ProcessHierarchy(Struct, Dependencies);
						}
					}
				}
			}
		}
	}

	Dependencies.Remove(MakeWeakObjectPtr(const_cast<UBlueprint*>(InBlueprint)));
}

void FBlueprintEditorUtils::EnsureCachedDependenciesUpToDate(UBlueprint* Blueprint)
{
	if (Blueprint && !Blueprint->bCachedDependenciesUpToDate)
	{
		GatherDependencies(Blueprint, Blueprint->CachedDependencies, Blueprint->CachedUDSDependencies);
		Blueprint->bCachedDependenciesUpToDate = true;
	}
}

void FBlueprintEditorUtils::GetDependentBlueprints(UBlueprint* Blueprint, TArray<UBlueprint*>& DependentBlueprints, bool bRemoveSelf)
{
	TArray<UObject*> AllBlueprints;
	bool const bIncludeDerivedClasses = true;
	GetObjectsOfClass(UBlueprint::StaticClass(), AllBlueprints, bIncludeDerivedClasses );

	for (UObject* Obj : AllBlueprints)
	{
		// we know the class is correct so a fast cast is ok here
		UBlueprint* TestBP = static_cast<UBlueprint*>(Obj);
		if (TestBP && !TestBP->IsPendingKill())
		{
			EnsureCachedDependenciesUpToDate(TestBP);

			if (TestBP->CachedDependencies.Contains(Blueprint))
			{
				if (!DependentBlueprints.Contains(TestBP))
				{
					DependentBlueprints.Add(TestBP);

					// When a Macro Library depends on this Blueprint, then any Blueprint that 
					// depends on it must also depend on this Blueprint for re-compiling (bytecode, skeleton, full) purposes
					if (TestBP->BlueprintType == BPTYPE_MacroLibrary)
					{
						GetDependentBlueprints(TestBP, DependentBlueprints, false);
					}
				}
			}
		}
	}

	if (bRemoveSelf)
	{
		DependentBlueprints.RemoveSwap(Blueprint);
	}
}


bool FBlueprintEditorUtils::IsGraphIntermediate(const UEdGraph* Graph)
{
	if (Graph)
	{
		return Graph->HasAllFlags(RF_Transient);
	}
	return false;
}

bool FBlueprintEditorUtils::IsDataOnlyBlueprint(const UBlueprint* Blueprint)
{
	// Blueprint interfaces are always compiled
	if (Blueprint->BlueprintType == BPTYPE_Interface)
	{
		return false;
	}

	if (Blueprint->AlwaysCompileOnLoad())
	{
		return false;
	}

	// Note that the current implementation of IsChildOf will not crash when called on a nullptr, but
	// I'm explicitly null checking because it seems unwise to rely on this behavior:
	if (Blueprint->ParentClass && Blueprint->ParentClass->IsChildOf(UActorComponent::StaticClass()))
	{
		return false;
	}

	// No new variables defined
	if (Blueprint->NewVariables.Num() > 0)
	{
		return false;
	}
	
	// No extra functions, other than the user construction script(only AActor and subclasses of AActor have)
	const int32 DefaultFunctionNum = (Blueprint->ParentClass && Blueprint->ParentClass->IsChildOf(AActor::StaticClass())) ? 1 : 0;
	if ((Blueprint->FunctionGraphs.Num() > DefaultFunctionNum) || (Blueprint->MacroGraphs.Num() > 0))
	{
		return false;
	}

	if (Blueprint->DelegateSignatureGraphs.Num())
	{
		return false;
	}

	if (Blueprint->ComponentTemplates.Num() || Blueprint->Timelines.Num())
	{
		return false;
	}

	if (USimpleConstructionScript* SimpleConstructionScript = Blueprint->SimpleConstructionScript)
	{
		const TArray<USCS_Node*>& Nodes = SimpleConstructionScript->GetAllNodes();
		if (Nodes.Num() > 1)
		{
			return false;
		}
		if ((1 == Nodes.Num()) && (Nodes[0] != SimpleConstructionScript->GetDefaultSceneRootNode()))
		{
			return false;
		}
	}

	// Make sure there's nothing in the user construction script, other than an entry node
	UEdGraph* UserConstructionScript = (Blueprint->FunctionGraphs.Num() == 1) ? Blueprint->FunctionGraphs[0] : nullptr;
	if (UserConstructionScript && Blueprint->ParentClass)
	{
		//Call parent construction script may be added automatically
		UBlueprint* BlueprintParent = Cast<UBlueprint>(Blueprint->ParentClass->ClassGeneratedBy);
		// just 1 entry node or just one entry node and a call to our super, which is DataOnly:
		if ( !BlueprintParent && UserConstructionScript->Nodes.Num() > 1 )
		{
			return false;
		}
		else if (BlueprintParent)
		{
			// More than two nodes.. one of them must do something (same logic as above, but we have a call to super as well)
			if (UserConstructionScript->Nodes.Num() > 2)
			{
				return false;
			}
			else
			{
				// Just make sure the nodes are trivial, if they aren't then we're not data only:
				for (UEdGraphNode* Node : UserConstructionScript->Nodes)
				{
					if (!Cast<UK2Node_FunctionEntry>(Node) &&
						!Cast<UK2Node_CallParentFunction>(Node))
					{
						return false;
					}
				}
			}
		}
	}

	// All EventGraphs are empty (at least of non-ghost, non-disabled nodes)
	for (UEdGraph* EventGraph : Blueprint->UbergraphPages)
	{
		for (UEdGraphNode* GraphNode : EventGraph->Nodes)
		{
			// If there is an enabled node in the event graph, the Blueprint is not data only
			if (GraphNode && (GraphNode->GetDesiredEnabledState() != ENodeEnabledState::Disabled))
			{
				return false;
			}
		}
	}

	// No implemented interfaces
	if (Blueprint->ImplementedInterfaces.Num() > 0)
	{
		return false;
	}

	return true;
}

bool FBlueprintEditorUtils::IsBlueprintConst(const UBlueprint* Blueprint)
{
	// Macros aren't marked as const because they can modify variables when instanced into a non const class
	// and will be caught at compile time if they're modifying variables on a const class.
	return Blueprint->BlueprintType == BPTYPE_Const;
}

bool FBlueprintEditorUtils::IsBlutility(const UBlueprint* Blueprint)
{
	IBlutilityModule* BlutilityModule = FModuleManager::GetModulePtr<IBlutilityModule>("Blutility");

	if (BlutilityModule)
	{
		return BlutilityModule->IsBlutility( Blueprint );
	}
	return false;
}

bool FBlueprintEditorUtils::IsActorBased(const UBlueprint* Blueprint)
{
	return Blueprint->ParentClass && Blueprint->ParentClass->IsChildOf(AActor::StaticClass());
}

bool FBlueprintEditorUtils::IsDelegateSignatureGraph(const UEdGraph* Graph)
{
	if(Graph)
	{
		if(const UBlueprint* Blueprint = FindBlueprintForGraph(Graph))
		{
			return (nullptr != Blueprint->DelegateSignatureGraphs.FindByKey(Graph));
		}
	}
	return false;
}

bool FBlueprintEditorUtils::IsMathExpressionGraph(const UEdGraph* InGraph)
{
	if(InGraph)
	{
		return InGraph->GetOuter()->GetClass() == UK2Node_MathExpression::StaticClass();
	}
	return false;
}

bool FBlueprintEditorUtils::IsInterfaceBlueprint(const UBlueprint* Blueprint)
{
	return (Blueprint->BlueprintType == BPTYPE_Interface);
}

bool FBlueprintEditorUtils::IsLevelScriptBlueprint(const UBlueprint* Blueprint)
{
	return (Blueprint->BlueprintType == BPTYPE_LevelScript);
}

bool FBlueprintEditorUtils::IsAnonymousBlueprintClass(const UClass* Class)
{
	return (Class->GetOutermost()->ContainsMap());
}

ULevel* FBlueprintEditorUtils::GetLevelFromBlueprint(const UBlueprint* Blueprint)
{
	return Cast<ULevel>(Blueprint->GetOuter());
}

bool FBlueprintEditorUtils::SupportsConstructionScript(const UBlueprint* Blueprint)
{
	return(	!FBlueprintEditorUtils::IsInterfaceBlueprint(Blueprint) && 
			!FBlueprintEditorUtils::IsBlueprintConst(Blueprint) && 
			!FBlueprintEditorUtils::IsLevelScriptBlueprint(Blueprint) && 
			FBlueprintEditorUtils::IsActorBased(Blueprint)) &&
			!(Blueprint->BlueprintType == BPTYPE_MacroLibrary) &&
			!(Blueprint->BlueprintType == BPTYPE_FunctionLibrary);
}

bool FBlueprintEditorUtils::CanClassGenerateEvents(const UClass* InClass)
{
	if( InClass )
	{
		for( TFieldIterator<UMulticastDelegateProperty> PropertyIt( InClass, EFieldIteratorFlags::IncludeSuper ); PropertyIt; ++PropertyIt )
		{
			UProperty* Property = *PropertyIt;
			if( !Property->HasAnyPropertyFlags( CPF_Parm ) && Property->HasAllPropertyFlags( CPF_BlueprintAssignable ))
			{
				return true;
			}
		}
	}
	return false;
}

UEdGraph* FBlueprintEditorUtils::FindUserConstructionScript(const UBlueprint* Blueprint)
{
	for (UEdGraph* CurrentGraph : Blueprint->FunctionGraphs)
	{
		if( CurrentGraph->GetFName() == UEdGraphSchema_K2::FN_UserConstructionScript )
		{
			return CurrentGraph;
		}
	}

	return nullptr;
}

UEdGraph* FBlueprintEditorUtils::FindEventGraph(const UBlueprint* Blueprint)
{
	for (UEdGraph* CurrentGraph : Blueprint->UbergraphPages)
	{
		if( CurrentGraph->GetFName() == UEdGraphSchema_K2::GN_EventGraph )
		{
			return CurrentGraph;
		}
	}

	return nullptr;
}

bool FBlueprintEditorUtils::IsEventGraph(const UEdGraph* InGraph)
{
	if (InGraph)
	{
		if (const UBlueprint* Blueprint = FindBlueprintForGraph(InGraph))
		{
			return (nullptr != Blueprint->UbergraphPages.FindByKey(InGraph));
		}
	}
	return false;
}

bool FBlueprintEditorUtils::IsTunnelInstanceNode(const UEdGraphNode* InGraphNode)
{
	if (InGraphNode)
	{
		return InGraphNode->IsA<UK2Node_MacroInstance>() || InGraphNode->IsA<UK2Node_Composite>();
	}
	return false;
}

bool FBlueprintEditorUtils::DoesBlueprintDeriveFrom(const UBlueprint* Blueprint, UClass* TestClass)
{
	check(Blueprint->SkeletonGeneratedClass != nullptr);
	return	TestClass != nullptr && 
		Blueprint->SkeletonGeneratedClass->IsChildOf(TestClass);
}

bool FBlueprintEditorUtils::DoesBlueprintContainField(const UBlueprint* Blueprint, UField* TestField)
{
	// Get the class of the field
	if(TestField)
	{
		// Local properties do not have a UClass outer but are also not a part of the Blueprint
		UClass* TestClass = Cast<UClass>(TestField->GetOuter());
		if(TestClass)
		{
			return FBlueprintEditorUtils::DoesBlueprintDeriveFrom(Blueprint, TestClass);
		}
	}
	return false;
}

bool FBlueprintEditorUtils::DoesSupportOverridingFunctions(const UBlueprint* Blueprint)
{
	return Blueprint->BlueprintType != BPTYPE_MacroLibrary 
		&& Blueprint->BlueprintType != BPTYPE_Interface
		&& Blueprint->BlueprintType != BPTYPE_FunctionLibrary;
}

bool FBlueprintEditorUtils::DoesSupportTimelines(const UBlueprint* Blueprint)
{
	// Right now, just assume actor based blueprints support timelines
	return FBlueprintEditorUtils::IsActorBased(Blueprint) && FBlueprintEditorUtils::DoesSupportEventGraphs(Blueprint);
}

bool FBlueprintEditorUtils::DoesSupportEventGraphs(const UBlueprint* Blueprint)
{
	return Blueprint->BlueprintType == BPTYPE_Normal 
		|| Blueprint->BlueprintType == BPTYPE_LevelScript;
}

/** Returns whether or not the blueprint supports implementing interfaces */
bool FBlueprintEditorUtils::DoesSupportImplementingInterfaces(const UBlueprint* Blueprint)
{
	return Blueprint->BlueprintType != BPTYPE_MacroLibrary
		&& Blueprint->BlueprintType != BPTYPE_Interface
		&& Blueprint->BlueprintType != BPTYPE_LevelScript
		&& Blueprint->BlueprintType != BPTYPE_FunctionLibrary;
}

bool FBlueprintEditorUtils::DoesSupportComponents(UBlueprint const* Blueprint)
{
	return (Blueprint->SimpleConstructionScript != nullptr)      // An SCS must be present (otherwise there is nothing valid to edit)
		&& FBlueprintEditorUtils::IsActorBased(Blueprint)        // Must be parented to an AActor-derived class (some older BPs may have an SCS but may not be Actor-based)
		&& (Blueprint->BlueprintType != BPTYPE_MacroLibrary)     // Must not be a macro-type Blueprint
		&& (Blueprint->BlueprintType != BPTYPE_FunctionLibrary); // Must not be a function library
}

bool FBlueprintEditorUtils::DoesSupportDefaults(UBlueprint const* Blueprint)
{
	return Blueprint->BlueprintType != BPTYPE_MacroLibrary
		&& Blueprint->BlueprintType != BPTYPE_FunctionLibrary;
}

bool FBlueprintEditorUtils::DoesSupportLocalVariables(UEdGraph const* InGraph)
{
	if(InGraph)
	{
		UBlueprint* Blueprint = FBlueprintEditorUtils::FindBlueprintForGraph(InGraph);
		return Blueprint
			&& Blueprint->BlueprintType != BPTYPE_Interface
			&& InGraph->GetSchema()->GetGraphType(InGraph) == EGraphType::GT_Function
			&& !InGraph->IsA(UAnimationTransitionGraph::StaticClass());
	}
	return false;
}

// Returns a descriptive name of the type of blueprint passed in
FString FBlueprintEditorUtils::GetBlueprintTypeDescription(const UBlueprint* Blueprint)
{
	FString BlueprintTypeString;
	switch (Blueprint->BlueprintType)
	{
	case BPTYPE_LevelScript:
		BlueprintTypeString = LOCTEXT("BlueprintType_LevelScript", "Level Blueprint").ToString();
		break;
	case BPTYPE_MacroLibrary:
		BlueprintTypeString = LOCTEXT("BlueprintType_MacroLibrary", "Macro Library").ToString();
		break;
	case BPTYPE_Interface:
		BlueprintTypeString = LOCTEXT("BlueprintType_Interface", "Interface").ToString();
		break;
	case BPTYPE_FunctionLibrary:
	case BPTYPE_Normal:
	case BPTYPE_Const:
		BlueprintTypeString = Blueprint->GetClass()->GetName();
		break;
	default:
		BlueprintTypeString = TEXT("Unknown blueprint type");
	}

	return BlueprintTypeString;
}

//////////////////////////////////////////////////////////////////////////
// Variables

bool FBlueprintEditorUtils::IsVariableCreatedByBlueprint(UBlueprint* InBlueprint, UProperty* InVariableProperty)
{
	bool bIsVariableCreatedByBlueprint = false;
	if (UBlueprintGeneratedClass* GeneratedClass = Cast<UBlueprintGeneratedClass>(InVariableProperty->GetOwnerClass()))
	{
		UBlueprint* OwnerBlueprint = Cast<UBlueprint>(GeneratedClass->ClassGeneratedBy);
		bIsVariableCreatedByBlueprint = (OwnerBlueprint == InBlueprint && FBlueprintEditorUtils::FindNewVariableIndex(InBlueprint, InVariableProperty->GetFName()) != INDEX_NONE);
	}
	return bIsVariableCreatedByBlueprint;
}

// Find the index of a variable first declared in this blueprint. Returns INDEX_NONE if not found.
int32 FBlueprintEditorUtils::FindNewVariableIndex(const UBlueprint* Blueprint, const FName& InName) 
{
	if(InName != NAME_None)
	{
		for(int32 i=0; i<Blueprint->NewVariables.Num(); i++)
		{
			if(Blueprint->NewVariables[i].VarName == InName)
			{
				return i;
			}
		}
	}

	return INDEX_NONE;
}

bool FBlueprintEditorUtils::MoveVariableBeforeVariable(UBlueprint* Blueprint, FName VarNameToMove, FName TargetVarName, bool bDontRecompile)
{
	bool bMoved = false;
	int32 VarIndexToMove = FindNewVariableIndex(Blueprint, VarNameToMove);
	int32 TargetVarIndex = FindNewVariableIndex(Blueprint, TargetVarName);
	if(VarIndexToMove != INDEX_NONE && TargetVarIndex != INDEX_NONE)
	{
		// Copy var we want to move
		FBPVariableDescription MoveVar = Blueprint->NewVariables[VarIndexToMove];
		// When we remove item, will back all items after it. If your target is after it, need to adjust
		if(TargetVarIndex > VarIndexToMove)
		{
			TargetVarIndex--;
		}
		// Remove var we are moving
		Blueprint->NewVariables.RemoveAt(VarIndexToMove);
		// Add in before target variable
		Blueprint->NewVariables.Insert(MoveVar, TargetVarIndex);

		if(!bDontRecompile)
		{
			FBlueprintEditorUtils::MarkBlueprintAsStructurallyModified(Blueprint);
		}
		bMoved = true;
	}
	return bMoved;
}

int32 FBlueprintEditorUtils::FindTimelineIndex(const UBlueprint* Blueprint, const FName& InName) 
{
	const FName TimelineTemplateName = *UTimelineTemplate::TimelineVariableNameToTemplateName(InName);
	for(int32 i=0; i<Blueprint->Timelines.Num(); i++)
	{
		if(Blueprint->Timelines[i]->GetFName() == TimelineTemplateName)
		{
			return i;
		}
	}

	return INDEX_NONE;
}

void FBlueprintEditorUtils::GetSCSVariableNameList(const UBlueprint* Blueprint, TSet<FName>& VariableNames)
{
	if(Blueprint != nullptr && Blueprint->SimpleConstructionScript != nullptr)
	{
		for (USCS_Node* SCS_Node : Blueprint->SimpleConstructionScript->GetAllNodes())
		{
			if (SCS_Node != nullptr)
			{
				const FName VariableName = SCS_Node->GetVariableName();
				if(VariableName != NAME_None)
				{
					VariableNames.Add(VariableName);
				}
			}
		}
	}
}

void FBlueprintEditorUtils::GetImplementingBlueprintsFunctionNameList(const UBlueprint* Blueprint, TSet<FName>& FunctionNames)
{
	if(Blueprint != nullptr && FBlueprintEditorUtils::IsInterfaceBlueprint(Blueprint))
	{
		for(TObjectIterator<UBlueprint> BlueprintIt; BlueprintIt; ++BlueprintIt)
		{
			const UBlueprint* ChildBlueprint = *BlueprintIt;
			if(ChildBlueprint != nullptr)
			{
				for (int32 InterfaceIndex = 0; InterfaceIndex < ChildBlueprint->ImplementedInterfaces.Num(); InterfaceIndex++)
				{
					const FBPInterfaceDescription& CurrentInterface = ChildBlueprint->ImplementedInterfaces[InterfaceIndex];
					const UBlueprint* BlueprintInterfaceClass = UBlueprint::GetBlueprintFromClass(CurrentInterface.Interface);
					if(BlueprintInterfaceClass != nullptr && BlueprintInterfaceClass == Blueprint)
					{
						FBlueprintEditorUtils::GetAllGraphNames(ChildBlueprint, FunctionNames);
					}
				}
			}
		}
	}
}

int32 FBlueprintEditorUtils::FindSCS_Node(const UBlueprint* Blueprint, const FName& InName) 
{
	if (Blueprint->SimpleConstructionScript)
	{
		const TArray<USCS_Node*>& AllSCS_Nodes = Blueprint->SimpleConstructionScript->GetAllNodes();
	
		for(int32 i=0; i<AllSCS_Nodes.Num(); i++)
		{
			if(AllSCS_Nodes[i]->GetVariableName() == InName)
			{
				return i;
			}
		}
	}

	return INDEX_NONE;
}

void FBlueprintEditorUtils::SetBlueprintOnlyEditableFlag(UBlueprint* Blueprint, const FName& VarName, const bool bNewBlueprintOnly)
{
	const int32 VarIndex = FBlueprintEditorUtils::FindNewVariableIndex(Blueprint, VarName);

	if (bNewBlueprintOnly)
	{
		FBlueprintEditorUtils::RemoveBlueprintVariableMetaData(Blueprint, VarName, nullptr, FEdMode::MD_MakeEditWidget);
	}

	if (VarIndex != INDEX_NONE)
	{
		if( bNewBlueprintOnly )
		{
			Blueprint->NewVariables[VarIndex].PropertyFlags |= CPF_DisableEditOnInstance;
		}
		else
		{
			Blueprint->NewVariables[VarIndex].PropertyFlags &= ~CPF_DisableEditOnInstance;
		}
	}

	FBlueprintEditorUtils::MarkBlueprintAsStructurallyModified(Blueprint);
}

void FBlueprintEditorUtils::SetBlueprintPropertyReadOnlyFlag(UBlueprint* Blueprint, const FName& VarName, const bool bVariableReadOnly)
{
	const int32 VarIndex = FBlueprintEditorUtils::FindNewVariableIndex(Blueprint, VarName);

	if (bVariableReadOnly)
	{
		FBlueprintEditorUtils::RemoveBlueprintVariableMetaData(Blueprint, VarName, nullptr, FEdMode::MD_MakeEditWidget);
	}

	if (VarIndex != INDEX_NONE)
	{
		if (bVariableReadOnly)
		{
			Blueprint->NewVariables[VarIndex].PropertyFlags |= CPF_BlueprintReadOnly;
		}
		else
		{
			Blueprint->NewVariables[VarIndex].PropertyFlags &= ~CPF_BlueprintReadOnly;
		}
	}

	FBlueprintEditorUtils::MarkBlueprintAsStructurallyModified(Blueprint);
}

void FBlueprintEditorUtils::SetInterpFlag(UBlueprint* Blueprint, const FName& VarName, const bool bInterp)
{
	const int32 VarIndex = FBlueprintEditorUtils::FindNewVariableIndex(Blueprint, VarName);
	if (VarIndex != INDEX_NONE)
	{
		if( bInterp )
		{
			Blueprint->NewVariables[VarIndex].PropertyFlags |= (CPF_Interp);
		}
		else
		{
			Blueprint->NewVariables[VarIndex].PropertyFlags &= ~(CPF_Interp);
		}
	}

	FBlueprintEditorUtils::MarkBlueprintAsStructurallyModified(Blueprint);
}

void FBlueprintEditorUtils::SetVariableTransientFlag(UBlueprint* InBlueprint, const FName& InVarName, const bool bInIsTransient)
{
	const int32 VarIndex = FBlueprintEditorUtils::FindNewVariableIndex(InBlueprint, InVarName);

	if (VarIndex != INDEX_NONE)
	{
		if( bInIsTransient )
		{
			InBlueprint->NewVariables[VarIndex].PropertyFlags |= CPF_Transient;
		}
		else
		{
			InBlueprint->NewVariables[VarIndex].PropertyFlags &= ~CPF_Transient;
		}
	}

	FBlueprintEditorUtils::MarkBlueprintAsStructurallyModified(InBlueprint);
}

void FBlueprintEditorUtils::SetVariableSaveGameFlag(UBlueprint* InBlueprint, const FName& InVarName, const bool bInIsSaveGame)
{
	const int32 VarIndex = FBlueprintEditorUtils::FindNewVariableIndex(InBlueprint, InVarName);

	if (VarIndex != INDEX_NONE)
	{
		if( bInIsSaveGame )
		{
			InBlueprint->NewVariables[VarIndex].PropertyFlags |= CPF_SaveGame;
		}
		else
		{
			InBlueprint->NewVariables[VarIndex].PropertyFlags &= ~CPF_SaveGame;
		}
	}

	FBlueprintEditorUtils::MarkBlueprintAsStructurallyModified(InBlueprint);
}

void FBlueprintEditorUtils::SetVariableAdvancedDisplayFlag(UBlueprint* InBlueprint, const FName& InVarName, const bool bInIsAdvancedDisplay)
{
	const int32 VarIndex = FBlueprintEditorUtils::FindNewVariableIndex(InBlueprint, InVarName);

	if (VarIndex != INDEX_NONE)
	{
		if( bInIsAdvancedDisplay )
		{
			InBlueprint->NewVariables[VarIndex].PropertyFlags |= CPF_AdvancedDisplay;
		}
		else
		{
			InBlueprint->NewVariables[VarIndex].PropertyFlags &= ~CPF_AdvancedDisplay;
		}
	}

	FBlueprintEditorUtils::MarkBlueprintAsStructurallyModified(InBlueprint);
}

struct FMetaDataDependencyHelper
{
	static void OnChange(UBlueprint* Blueprint, FName MetaDataKey)
	{
		if (Blueprint && (FBlueprintMetadata::MD_ExposeOnSpawn == MetaDataKey))
		{
			TArray<UEdGraph*> AllGraphs;
			Blueprint->GetAllGraphs(AllGraphs);
			for (UEdGraph* Graph : AllGraphs)
			{
				if (Graph)
				{
					const UEdGraphSchema* Schema = Graph->GetSchema();
					TArray<UK2Node_SpawnActorFromClass*> LocalSpawnNodes;
					Graph->GetNodesOfClass(LocalSpawnNodes);
					for (UK2Node_SpawnActorFromClass* Node : LocalSpawnNodes)
					{
						UClass* ClassToSpawn = Node ? Node->GetClassToSpawn() : nullptr;
						if (ClassToSpawn && ClassToSpawn->IsChildOf(Blueprint->GeneratedClass))
						{
							Schema->ReconstructNode(*Node, true);
						}
					}
				}
			}
		}
	}
};

void FBlueprintEditorUtils::SetBlueprintVariableMetaData(UBlueprint* Blueprint, const FName& VarName, const UStruct* InLocalVarScope, const FName& MetaDataKey, const FString& MetaDataValue)
{
	// If there is a local var scope, we know we are looking at a local variable
	if(InLocalVarScope)
	{
		if(FBPVariableDescription* LocalVariable = FindLocalVariable(Blueprint, InLocalVarScope, VarName))
		{
			LocalVariable->SetMetaData(MetaDataKey, *MetaDataValue);
		}
	}
	else
	{
		const int32 VarIndex = FBlueprintEditorUtils::FindNewVariableIndex(Blueprint, VarName);
		if (VarIndex == INDEX_NONE)
		{
			//Not a NewVariable is the VarName from a Timeline?
			const int32 TimelineIndex = FBlueprintEditorUtils::FindTimelineIndex(Blueprint,VarName);

			if (TimelineIndex == INDEX_NONE)
			{
				//Not a Timeline is this a SCS Node?
				const int32 SCS_NodeIndex = FBlueprintEditorUtils::FindSCS_Node(Blueprint,VarName);

				if (SCS_NodeIndex != INDEX_NONE)
				{
					Blueprint->SimpleConstructionScript->GetAllNodes()[SCS_NodeIndex]->SetMetaData(MetaDataKey, MetaDataValue);
				}

			}
			else
			{
				Blueprint->Timelines[TimelineIndex]->SetMetaData(MetaDataKey, MetaDataValue);
			}
		}
		else
		{
			Blueprint->NewVariables[VarIndex].SetMetaData(MetaDataKey, MetaDataValue);
			UProperty* Property = FindField<UProperty>(Blueprint->SkeletonGeneratedClass, VarName);
			if (Property)
			{
				Property->SetMetaData(MetaDataKey, *MetaDataValue);
			}
			Property = FindField<UProperty>(Blueprint->GeneratedClass, VarName);
			if (Property)
			{
				Property->SetMetaData(MetaDataKey, *MetaDataValue);
			}
		}
	}

	FMetaDataDependencyHelper::OnChange(Blueprint, MetaDataKey);

	FBlueprintEditorUtils::MarkBlueprintAsStructurallyModified(Blueprint);
}

bool FBlueprintEditorUtils::GetBlueprintVariableMetaData(const UBlueprint* Blueprint, const FName& VarName, const UStruct* InLocalVarScope, const FName& MetaDataKey, FString& OutMetaDataValue)
{
	// If there is a local var scope, we know we are looking at a local variable
	if(InLocalVarScope)
	{
		if(FBPVariableDescription* LocalVariable = FindLocalVariable(Blueprint, InLocalVarScope, VarName))
		{
			int32 EntryIndex = LocalVariable->FindMetaDataEntryIndexForKey(MetaDataKey);
			if (EntryIndex != INDEX_NONE)
			{
				OutMetaDataValue = LocalVariable->GetMetaData(MetaDataKey);
				return true;
			}
		}
	}
	else
	{
		const int32 VarIndex = FBlueprintEditorUtils::FindNewVariableIndex(Blueprint, VarName);
		if (VarIndex == INDEX_NONE)
		{
			//Not a NewVariable is the VarName from a Timeline?
			const int32 TimelineIndex = FBlueprintEditorUtils::FindTimelineIndex(Blueprint,VarName);

			if (TimelineIndex == INDEX_NONE)
			{
				//Not a Timeline is this a SCS Node?
				const int32 SCS_NodeIndex = FBlueprintEditorUtils::FindSCS_Node(Blueprint,VarName);

				if (SCS_NodeIndex != INDEX_NONE)
				{
					USCS_Node& Desc = *Blueprint->SimpleConstructionScript->GetAllNodes()[SCS_NodeIndex];

					int32 EntryIndex = Desc.FindMetaDataEntryIndexForKey(MetaDataKey);
					if (EntryIndex != INDEX_NONE)
					{
						OutMetaDataValue = Desc.GetMetaData(MetaDataKey);
						return true;
					}
				}
			}
			else
			{
				UTimelineTemplate& Desc = *Blueprint->Timelines[TimelineIndex];

				int32 EntryIndex = Desc.FindMetaDataEntryIndexForKey(MetaDataKey);
				if (EntryIndex != INDEX_NONE)
				{
					OutMetaDataValue = Desc.GetMetaData(MetaDataKey);
					return true;
				}
			}
		}
		else
		{
			const FBPVariableDescription& Desc = Blueprint->NewVariables[VarIndex];

			int32 EntryIndex = Desc.FindMetaDataEntryIndexForKey(MetaDataKey);
			if (EntryIndex != INDEX_NONE)
			{
				OutMetaDataValue = Desc.GetMetaData(MetaDataKey);
				return true;
			}
		}
	}

	OutMetaDataValue.Empty();
	return false;
}

void FBlueprintEditorUtils::RemoveBlueprintVariableMetaData(UBlueprint* Blueprint, const FName& VarName, const UStruct* InLocalVarScope, const FName& MetaDataKey)
{
	// If there is a local var scope, we know we are looking at a local variable
	if(InLocalVarScope)
	{
		if(FBPVariableDescription* LocalVariable = FindLocalVariable(Blueprint, InLocalVarScope, VarName))
		{
			LocalVariable->RemoveMetaData(MetaDataKey);
		}
	}
	else
	{
		const int32 VarIndex = FBlueprintEditorUtils::FindNewVariableIndex(Blueprint, VarName);
		if (VarIndex == INDEX_NONE)
		{
			//Not a NewVariable is the VarName from a Timeline?
			const int32 TimelineIndex = FBlueprintEditorUtils::FindTimelineIndex(Blueprint,VarName);

			if (TimelineIndex == INDEX_NONE)
			{
				//Not a Timeline is this a SCS Node?
				const int32 SCS_NodeIndex = FBlueprintEditorUtils::FindSCS_Node(Blueprint,VarName);

				if (SCS_NodeIndex != INDEX_NONE)
				{
					Blueprint->SimpleConstructionScript->GetAllNodes()[SCS_NodeIndex]->RemoveMetaData(MetaDataKey);
				}

			}
			else
			{
				Blueprint->Timelines[TimelineIndex]->RemoveMetaData(MetaDataKey);
			}
		}
		else
		{
			Blueprint->NewVariables[VarIndex].RemoveMetaData(MetaDataKey);
			UProperty* Property = FindField<UProperty>(Blueprint->SkeletonGeneratedClass, VarName);
			if (Property)
			{
				Property->RemoveMetaData(MetaDataKey);
			}
			Property = FindField<UProperty>(Blueprint->GeneratedClass, VarName);
			if (Property)
			{
				Property->RemoveMetaData(MetaDataKey);
			}
		}
	}

	FMetaDataDependencyHelper::OnChange(Blueprint, MetaDataKey);

	FBlueprintEditorUtils::MarkBlueprintAsStructurallyModified(Blueprint);
}

void FBlueprintEditorUtils::SetBlueprintVariableCategory(UBlueprint* Blueprint, const FName& VarName, const UStruct* InLocalVarScope, const FText& NewCategory, bool bDontRecompile)
{
	if (Blueprint == nullptr)
	{
		return;
	}

	// Ensure we always set a category
	FText SetCategory = NewCategory;
	if (SetCategory.IsEmpty())
	{
		SetCategory = UEdGraphSchema_K2::VR_DefaultCategory;
	}
	
	const FText OldCategory = GetBlueprintVariableCategory(Blueprint, VarName, InLocalVarScope);
	if (OldCategory.EqualTo(SetCategory))
	{
		return;
	}

	const FScopedTransaction Transaction(LOCTEXT("ChangeVariableCategory", "Change Variable Category"));
	Blueprint->Modify();

	UClass* SkeletonGeneratedClass = Blueprint->SkeletonGeneratedClass;
	if (UProperty* TargetProperty = FindField<UProperty>(SkeletonGeneratedClass, VarName))
	{
		UClass* OuterClass = CastChecked<UClass>(TargetProperty->GetOuter());
		const bool bIsNativeVar = (OuterClass->ClassGeneratedBy == nullptr);

		// If the category does not change, we will not recompile the Blueprint
		bool bIsCategoryChanged = false;
		if (!bIsNativeVar)
		{
			TargetProperty->SetMetaData(TEXT("Category"), *SetCategory.ToString());
			const int32 VarIndex = FBlueprintEditorUtils::FindNewVariableIndex(Blueprint, VarName);
			if (VarIndex != INDEX_NONE)
			{
				Blueprint->NewVariables[VarIndex].Category = SetCategory;
			}
			else
			{
				const int32 SCS_NodeIndex = FBlueprintEditorUtils::FindSCS_Node(Blueprint, VarName);
				if (SCS_NodeIndex != INDEX_NONE)
				{
					Blueprint->SimpleConstructionScript->GetAllNodes()[SCS_NodeIndex]->Modify();
					Blueprint->SimpleConstructionScript->GetAllNodes()[SCS_NodeIndex]->CategoryName = SetCategory;
				}
			}
		}
	}
	else if (InLocalVarScope)
	{
		UK2Node_FunctionEntry* OutFunctionEntryNode;
		if (FBPVariableDescription* LocalVariable = FindLocalVariable(Blueprint, InLocalVarScope, VarName, &OutFunctionEntryNode))
		{
			OutFunctionEntryNode->Modify();
			LocalVariable->SetMetaData(TEXT("Category"), *SetCategory.ToString());
			LocalVariable->Category = SetCategory;
		}
	}

	if (bDontRecompile == false)
	{
		FBlueprintEditorUtils::MarkBlueprintAsStructurallyModified(Blueprint);
	}
}

void FBlueprintEditorUtils::SetBlueprintFunctionOrMacroCategory(UEdGraph* Graph, const FText& InCategoryName, bool bDontRecompile)
{
	UBlueprint* Blueprint = FBlueprintEditorUtils::FindBlueprintForGraphChecked(Graph);
	if (FKismetUserDeclaredFunctionMetadata* MetaData = FBlueprintEditorUtils::GetGraphFunctionMetaData(Graph))
	{
		UFunction* Function = nullptr;
		for (TFieldIterator<UFunction> FunctionIt(Blueprint->SkeletonGeneratedClass, EFieldIteratorFlags::IncludeSuper); FunctionIt; ++FunctionIt)
		{
			if (FunctionIt->GetName() == Graph->GetName())
			{
				Function = *FunctionIt;
				break;
			}
		}

		const FText& NewCategory = InCategoryName.IsEmpty() ? UEdGraphSchema_K2::VR_DefaultCategory : InCategoryName;
		MetaData->Category = NewCategory;

		if (Function)
		{
			check(!Function->IsNative()); // Should never get here with a native function, as we wouldn't have been able to find metadata for it
			Function->Modify();
			Function->SetMetaData(FBlueprintMetadata::MD_FunctionCategory, *NewCategory.ToString());
		}

		if (!bDontRecompile)
		{
			FBlueprintEditorUtils::MarkBlueprintAsModified(Blueprint);
		}
	}
}

int32 FBlueprintEditorUtils::FindIndexOfGraphInParent(UEdGraph* Graph)
{
	int32 Result = INDEX_NONE;

	if (UBlueprint* Blueprint = FBlueprintEditorUtils::FindBlueprintForGraph(Graph))
	{
		Result = Blueprint->FunctionGraphs.IndexOfByKey(Graph);
		if (Result == INDEX_NONE)
		{
			Result = Blueprint->MacroGraphs.IndexOfByKey(Graph);
		}
	}

	return Result;
}

bool FBlueprintEditorUtils::MoveGraphBeforeOtherGraph(UEdGraph* Graph, int32 NewIndex, bool bDontRecompile)
{
	if (UBlueprint* Blueprint = FBlueprintEditorUtils::FindBlueprintForGraph(Graph))
	{
		bool bModified = false;

		const int32 OldFunctionIndex = Blueprint->FunctionGraphs.IndexOfByKey(Graph);
		if (OldFunctionIndex != INDEX_NONE)
		{
			if ((OldFunctionIndex != NewIndex) && Blueprint->FunctionGraphs.IsValidIndex(NewIndex))
			{
				Blueprint->Modify();
				Blueprint->FunctionGraphs.Insert(Graph, NewIndex);
				Blueprint->FunctionGraphs.RemoveAt((OldFunctionIndex < NewIndex) ? OldFunctionIndex : (OldFunctionIndex + 1));
				bModified = true;
			}
		}

		const int32 OldMacroIndex = Blueprint->MacroGraphs.IndexOfByKey(Graph);
		if (OldMacroIndex != INDEX_NONE)
		{
			if ((OldMacroIndex != NewIndex) && Blueprint->MacroGraphs.IsValidIndex(NewIndex))
			{
				Blueprint->Modify();
				Blueprint->MacroGraphs.Insert(Graph, NewIndex);
				Blueprint->MacroGraphs.RemoveAt((OldMacroIndex < NewIndex) ? OldMacroIndex : (OldMacroIndex + 1));
				bModified = true;
			}
		}

		if (bModified && !bDontRecompile)
		{
			FBlueprintEditorUtils::MarkBlueprintAsStructurallyModified(Blueprint);
		}

		return bModified;
	}

	return false;
}


FText FBlueprintEditorUtils::GetBlueprintVariableCategory(UBlueprint* Blueprint, const FName& VarName, const UStruct* InLocalVarScope)
{
	FText CategoryName;
	UClass* SkeletonGeneratedClass = Blueprint->SkeletonGeneratedClass;
	UProperty* TargetProperty = FindField<UProperty>(SkeletonGeneratedClass, VarName);
	if(TargetProperty != nullptr)
	{
		CategoryName = FObjectEditorUtils::GetCategoryText(TargetProperty);
	}
	else if(InLocalVarScope)
	{
		// Check to see if it is a local variable
		if(FBPVariableDescription* LocalVariable = FindLocalVariable(Blueprint, InLocalVarScope, VarName))
		{
			CategoryName = LocalVariable->Category;
		}
	}

	if(CategoryName.IsEmpty() && Blueprint->SimpleConstructionScript != nullptr)
	{
		// Look for the variable in the SCS (in case the Blueprint has not been compiled yet)
		const int32 SCS_NodeIndex = FBlueprintEditorUtils::FindSCS_Node(Blueprint, VarName);
		if (SCS_NodeIndex != INDEX_NONE)
		{
			CategoryName = Blueprint->SimpleConstructionScript->GetAllNodes()[SCS_NodeIndex]->CategoryName;
		}
	}

	return CategoryName;
}

uint64* FBlueprintEditorUtils::GetBlueprintVariablePropertyFlags(UBlueprint* Blueprint, const FName& VarName)
{
	const int32 VarIndex = FBlueprintEditorUtils::FindNewVariableIndex(Blueprint, VarName);
	if (VarIndex != INDEX_NONE)
	{
		return &Blueprint->NewVariables[VarIndex].PropertyFlags;
	}
	return nullptr;
}

FName FBlueprintEditorUtils::GetBlueprintVariableRepNotifyFunc(UBlueprint* Blueprint, const FName& VarName)
{
	const int32 VarIndex = FBlueprintEditorUtils::FindNewVariableIndex(Blueprint, VarName);
	if (VarIndex != INDEX_NONE)
	{
		return Blueprint->NewVariables[VarIndex].RepNotifyFunc;
	}
	return NAME_None;
}

void FBlueprintEditorUtils::SetBlueprintVariableRepNotifyFunc(UBlueprint* Blueprint, const FName& VarName, const FName& RepNotifyFunc)
{
	const int32 VarIndex = FBlueprintEditorUtils::FindNewVariableIndex(Blueprint, VarName);
	if (VarIndex != INDEX_NONE)
	{
		Blueprint->NewVariables[VarIndex].RepNotifyFunc = RepNotifyFunc;
	}
}

void FBlueprintEditorUtils::GetFunctionNameList(const UBlueprint* Blueprint, TSet<FName>& FunctionNames)
{
	if( UClass* SkeletonClass = Blueprint->SkeletonGeneratedClass )
	{
		for( TFieldIterator<UFunction> FuncIt(SkeletonClass, EFieldIteratorFlags::IncludeSuper); FuncIt; ++FuncIt )
		{
			FunctionNames.Add( (*FuncIt)->GetFName() );
		}
	}
}

void FBlueprintEditorUtils::GetDelegateNameList(const UBlueprint* Blueprint, TSet<FName>& FunctionNames)
{
	check(Blueprint);
	for (int32 It = 0; It < Blueprint->DelegateSignatureGraphs.Num(); It++)
	{
		if (UEdGraph* Graph = Blueprint->DelegateSignatureGraphs[It])
		{
			FunctionNames.Add(Graph->GetFName());
		}
	}
}

UEdGraph* FBlueprintEditorUtils::GetDelegateSignatureGraphByName(UBlueprint* Blueprint, FName FunctionName)
{
	if ((nullptr != Blueprint) && (FunctionName != NAME_None))
	{
		for (int32 It = 0; It < Blueprint->DelegateSignatureGraphs.Num(); It++)
		{
			if (UEdGraph* Graph = Blueprint->DelegateSignatureGraphs[It])
			{
				if(FunctionName == Graph->GetFName())
				{
					return Graph;
				}
			}
		}
	}
	return nullptr;
}

void FBlueprintEditorUtils::GetHiddenPinsForFunction(UEdGraph const* Graph, UFunction const* Function, TSet<FString>& HiddenPins, TSet<FString>* OutInternalPins)
{
	TSet<FName> HiddenPinNames;
	if (OutInternalPins)
	{
		TSet<FName> InternalPinNames;
		GetHiddenPinsForFunction(Graph, Function, HiddenPinNames, &InternalPinNames);

		OutInternalPins->Reserve(HiddenPinNames.Num());
		Algo::Transform(InternalPinNames, *OutInternalPins, [](const FName InternalPinName) { return InternalPinName.ToString(); });
	}
	else
	{
		GetHiddenPinsForFunction(Graph, Function, HiddenPinNames);
	}

	HiddenPins.Reserve(HiddenPinNames.Num());
	Algo::Transform(HiddenPinNames, HiddenPins, [](const FName HiddenPinName) { return HiddenPinName.ToString(); });
}

// Gets a list of pins that should hidden for a given function
void FBlueprintEditorUtils::GetHiddenPinsForFunction(UEdGraph const* Graph, UFunction const* Function, TSet<FName>& HiddenPins, TSet<FName>* OutInternalPins)
{
	check(Function != nullptr);
	TMap<FName, FString>* MetaData = UMetaData::GetMapForObject(Function);	
	if (MetaData != nullptr)
	{
		for (TMap<FName, FString>::TConstIterator It(*MetaData); It; ++It)
		{
			static const FName NAME_LatentInfo = TEXT("LatentInfo");
			static const FName NAME_HidePin = TEXT("HidePin");

			const FName& Key = It.Key();

			if (Key == NAME_LatentInfo || Key == NAME_HidePin || Key == FBlueprintMetadata::MD_ExpandEnumAsExecs)
			{
				HiddenPins.Add(*It.Value());
			}
			else if (Key == FBlueprintMetadata::MD_InternalUseParam)
			{
				const FName HiddenPinName = *It.Value();
				HiddenPins.Add(HiddenPinName);

				if (OutInternalPins != nullptr)
				{
					OutInternalPins->Add(HiddenPinName);
				}
			}
			else if (Key == FBlueprintMetadata::MD_WorldContext)
			{
				const UEdGraphSchema_K2* K2Schema = GetDefault<UEdGraphSchema_K2>();
				if(!K2Schema->IsStaticFunctionGraph(Graph))
				{
					bool bHasIntrinsicWorldContext = false;

					UBlueprint const* CallingContext = FindBlueprintForGraph(Graph);
					if (CallingContext && CallingContext->ParentClass)
					{
						UClass* NativeOwner = CallingContext->ParentClass;
						while(NativeOwner && !NativeOwner->IsNative())
						{
							NativeOwner = NativeOwner->GetSuperClass();
						}

						if(NativeOwner)
						{
							bHasIntrinsicWorldContext = NativeOwner->GetDefaultObject()->ImplementsGetWorld();
						}
					}

					// if the blueprint has world context that we can lookup with "self", 
					// then we can hide this pin (and default it to self)
					if (bHasIntrinsicWorldContext)
					{
						HiddenPins.Add(*It.Value());
					}
				}
			}
		}
	}
}

bool FBlueprintEditorUtils::IsPinTypeValid(const FEdGraphPinType& Type)
{
	if (const UUserDefinedStruct* UDStruct = Cast<const UUserDefinedStruct>(Type.PinSubCategoryObject.Get()))
	{
		if (EUserDefinedStructureStatus::UDSS_UpToDate != UDStruct->Status)
		{
			return false;
		}
	}
	return true;
}

void FBlueprintEditorUtils::GetClassVariableList(const UBlueprint* Blueprint, TSet<FName>& VisibleVariables, bool bIncludePrivateVars) 
{
	// Existing variables in the parent class and above, when using the compilation manager the previous SkeletonGeneratedClass will have been cleared when
	// we're regenerating the SkeletonGeneratedClass. Using this function in the skeleton pass at all is highly dubious, but I am leaving it until the 
	// compilation manager is on full time:
	check(!Blueprint->bHasBeenRegenerated || Blueprint->bIsRegeneratingOnLoad || (Blueprint->SkeletonGeneratedClass != nullptr) || GBlueprintUseCompilationManager);
	if (Blueprint->SkeletonGeneratedClass != nullptr)
	{
		for (TFieldIterator<UProperty> PropertyIt(Blueprint->SkeletonGeneratedClass, EFieldIteratorFlags::IncludeSuper); PropertyIt; ++PropertyIt)
		{
			UProperty* Property = *PropertyIt;

			if ((!Property->HasAnyPropertyFlags(CPF_Parm) && (bIncludePrivateVars || Property->HasAllPropertyFlags(CPF_BlueprintVisible))))
			{
				VisibleVariables.Add(Property->GetFName());
			}
		}

		if (bIncludePrivateVars)
		{
			// Include SCS node variable names, timelines, and other member variables that may be pending compilation. Consider them to be "private" as they're not technically accessible for editing just yet.
			TArray<UBlueprint*> ParentBPStack;
			UBlueprint::GetBlueprintHierarchyFromClass(Blueprint->SkeletonGeneratedClass, ParentBPStack);
			for (int32 StackIndex = ParentBPStack.Num() - 1; StackIndex >= 0; --StackIndex)
			{
				UBlueprint* ParentBP = ParentBPStack[StackIndex];
				check(ParentBP != nullptr);

				GetSCSVariableNameList(ParentBP, VisibleVariables);

				for (int32 VariableIndex = 0; VariableIndex < ParentBP->NewVariables.Num(); ++VariableIndex)
				{
					VisibleVariables.Add(ParentBP->NewVariables[VariableIndex].VarName);
				}

				for (UTimelineTemplate* Timeline : ParentBP->Timelines)
				{
					if (Timeline)
					{
						VisibleVariables.Add(Timeline->GetFName());
					}
				}
			}
		}
	}

	// "self" is reserved for all classes
	VisibleVariables.Add(NAME_Self);
}

void FBlueprintEditorUtils::GetNewVariablesOfType( const UBlueprint* Blueprint, const FEdGraphPinType& Type, TArray<FName>& OutVars )
{
	for(int32 i=0; i<Blueprint->NewVariables.Num(); i++)
	{
		const FBPVariableDescription& Var = Blueprint->NewVariables[i];
		if(Type == Var.VarType)
		{
			OutVars.Add(Var.VarName);
		}
	}
}

void FBlueprintEditorUtils::GetLocalVariablesOfType( const UEdGraph* Graph, const FEdGraphPinType& Type, TArray<FName>& OutVars)
{
	if (DoesSupportLocalVariables(Graph))
	{
		// Grab the function graph, so we can find the function entry node for local variables
		UEdGraph* FunctionGraph = FBlueprintEditorUtils::GetTopLevelGraph(Graph);

		TArray<UK2Node_FunctionEntry*> GraphNodes;
		FunctionGraph->GetNodesOfClass<UK2Node_FunctionEntry>(GraphNodes);

		// There should only be one entry node
		check(GraphNodes.Num() == 1);

		for (const FBPVariableDescription& LocalVar : GraphNodes[0]->LocalVariables)
		{
			if (LocalVar.VarType == Type)
			{
				OutVars.Add(LocalVar.VarName);
			}
		}
	}
}

// Adds a member variable to the blueprint.  It cannot mask a variable in any superclass.
bool FBlueprintEditorUtils::AddMemberVariable(UBlueprint* Blueprint, const FName& NewVarName, const FEdGraphPinType& NewVarType, const FString& DefaultValue/* = FString()*/)
{
	// Don't allow vars with empty names
	if(NewVarName == NAME_None)
	{
		return false;
	}

	// First we need to see if there is already a variable with that name, in this blueprint or parent class
	TSet<FName> CurrentVars;
	FBlueprintEditorUtils::GetClassVariableList(Blueprint, CurrentVars);
	if(CurrentVars.Contains(NewVarName))
	{
		return false; // fail
	}

	Blueprint->Modify();

	// Now create new variable
	FBPVariableDescription NewVar;

	NewVar.VarName = NewVarName;
	NewVar.VarGuid = FGuid::NewGuid();
	NewVar.FriendlyName = FName::NameToDisplayString( NewVarName.ToString(), (NewVarType.PinCategory == UEdGraphSchema_K2::PC_Boolean) ? true : false );
	NewVar.VarType = NewVarType;
	// default new vars to 'kismet read/write' and 'only editable on owning CDO' 
	NewVar.PropertyFlags |= (CPF_Edit | CPF_BlueprintVisible | CPF_DisableEditOnInstance);
	if(NewVarType.PinCategory == UEdGraphSchema_K2::PC_MCDelegate)
	{
		NewVar.PropertyFlags |= CPF_BlueprintAssignable | CPF_BlueprintCallable;
	}
	else
	{
		PostSetupObjectPinType(Blueprint, NewVar);
	}
	NewVar.ReplicationCondition = COND_None;
	NewVar.Category = UEdGraphSchema_K2::VR_DefaultCategory;
	NewVar.DefaultValue = DefaultValue;

	// user created variables should be none of these things
	NewVar.VarType.bIsConst       = false;
	NewVar.VarType.bIsWeakPointer = false;
	NewVar.VarType.bIsReference   = false;

	Blueprint->NewVariables.Add(NewVar);

	// Potentially adjust variable names for any child blueprints
	FBlueprintEditorUtils::ValidateBlueprintChildVariables(Blueprint, NewVarName);

	FBlueprintEditorUtils::MarkBlueprintAsStructurallyModified(Blueprint);

	return true;
}

// Removes a member variable if it was declared in this blueprint and not in a base class.
void FBlueprintEditorUtils::RemoveMemberVariable(UBlueprint* Blueprint, const FName VarName)
{
	const int32 VarIndex = FBlueprintEditorUtils::FindNewVariableIndex(Blueprint, VarName);
	if (VarIndex != INDEX_NONE)
	{
		Blueprint->NewVariables.RemoveAt(VarIndex);
		FBlueprintEditorUtils::RemoveVariableNodes(Blueprint, VarName);
		FBlueprintEditorUtils::MarkBlueprintAsStructurallyModified(Blueprint);
	}
}

void FBlueprintEditorUtils::BulkRemoveMemberVariables(UBlueprint* Blueprint, const TArray<FName>& VarNames)
{
	const FScopedTransaction Transaction( LOCTEXT("DeleteUnusedVariables", "Delete Unused Variables") );
	Blueprint->Modify();

	bool bModified = false;
	for (int32 i = 0; i < VarNames.Num(); ++i)
	{
		const int32 VarIndex = FBlueprintEditorUtils::FindNewVariableIndex(Blueprint, VarNames[i]);
		if (VarIndex != INDEX_NONE)
		{
			Blueprint->NewVariables.RemoveAt(VarIndex);
			FBlueprintEditorUtils::RemoveVariableNodes(Blueprint, VarNames[i]);
			bModified = true;
		}
	}

	if (bModified)
	{
		FBlueprintEditorUtils::MarkBlueprintAsStructurallyModified(Blueprint);
	}
}

FGuid FBlueprintEditorUtils::FindMemberVariableGuidByName(UBlueprint* InBlueprint, const FName InVariableName)
{
	while(InBlueprint)
	{
		const int32 VarIndex = FBlueprintEditorUtils::FindNewVariableIndex(InBlueprint, InVariableName);
		if (VarIndex != INDEX_NONE)
		{
			return InBlueprint->NewVariables[VarIndex].VarGuid;
		}
		InBlueprint = Cast<UBlueprint>(InBlueprint->ParentClass->ClassGeneratedBy);
	}
	return FGuid(); 
}

FName FBlueprintEditorUtils::FindMemberVariableNameByGuid(UBlueprint* InBlueprint, const FGuid& InVariableGuid)
{
	while(InBlueprint)
	{
		for(FBPVariableDescription& Variable : InBlueprint->NewVariables)
		{
			if(Variable.VarGuid == InVariableGuid)
			{
				return Variable.VarName;
			}
		}

		InBlueprint = Cast<UBlueprint>(InBlueprint->ParentClass->ClassGeneratedBy);
	}
	return NAME_None;
}

void FBlueprintEditorUtils::RemoveVariableNodes(UBlueprint* Blueprint, const FName VarName, bool const bForSelfOnly, UEdGraph* LocalGraphScope)
{
	TArray<UEdGraph*> AllGraphs;
	Blueprint->GetAllGraphs(AllGraphs);

	for(TArray<UEdGraph*>::TConstIterator it(AllGraphs); it; ++it)
	{
		const UEdGraph* CurrentGraph = *it;

		TArray<UK2Node_Variable*> GraphNodes;
		CurrentGraph->GetNodesOfClass(GraphNodes);

		for( TArray<UK2Node_Variable*>::TConstIterator NodeIt(GraphNodes); NodeIt; ++NodeIt )
		{
			UK2Node_Variable* CurrentNode = *NodeIt;

			UClass* SelfClass = Blueprint->GeneratedClass;
			UClass* VariableParent = CurrentNode->VariableReference.GetMemberParentClass(SelfClass);

			if ((SelfClass == VariableParent) || !bForSelfOnly)
			{
				if(LocalGraphScope == CurrentNode->GetGraph() || LocalGraphScope == nullptr)
				{
					if(VarName == CurrentNode->GetVarName())
					{
						CurrentNode->DestroyNode();
					}
				}
			}
		}
	}
}

void FBlueprintEditorUtils::RenameComponentMemberVariable(UBlueprint* Blueprint, USCS_Node* Node, const FName NewName)
{
	// Should not allow renaming to "none" (UI should prevent this)
	check(!NewName.IsNone());

	if (!NewName.IsEqual(Node->GetVariableName(), ENameCase::CaseSensitive))
	{
		Blueprint->Modify();

		// Validate child blueprints and adjust variable names to avoid a potential name collision
		FBlueprintEditorUtils::ValidateBlueprintChildVariables(Blueprint, NewName);

		// Update the name
		const FName OldName = Node->GetVariableName();
		Node->Modify();
		Node->SetVariableName(NewName);

		// Rename Inheritable Component Templates
		{
			const FComponentKey Key(Node);
			TArray<UBlueprint*> Dependents;
			GetDependentBlueprints(Blueprint, Dependents);
			for (UBlueprint* DepBP : Dependents)
			{
				UInheritableComponentHandler* InheritableComponentHandler = DepBP ? DepBP->GetInheritableComponentHandler(false) : nullptr;
				if (InheritableComponentHandler && InheritableComponentHandler->GetOverridenComponentTemplate(Key))
				{
					InheritableComponentHandler->Modify();
					InheritableComponentHandler->RefreshTemplateName(Key);
					InheritableComponentHandler->MarkPackageDirty();
				}
			}
		}

		Node->NameWasModified();

		// Update any existing references to the old name
		if (OldName != NAME_None)
		{
			FBlueprintEditorUtils::ReplaceVariableReferences(Blueprint, OldName, NewName);
		}

		// And recompile
		FBlueprintEditorUtils::MarkBlueprintAsStructurallyModified(Blueprint);
	}
}

void FBlueprintEditorUtils::RenameMemberVariable(UBlueprint* Blueprint, const FName OldName, const FName NewName)
{
	if (!NewName.IsNone() && !NewName.IsEqual(OldName, ENameCase::CaseSensitive))
	{
		const int32 VarIndex = FBlueprintEditorUtils::FindNewVariableIndex(Blueprint, OldName);
		if (VarIndex != INDEX_NONE)
		{
			const FScopedTransaction Transaction( LOCTEXT("RenameVariable", "Rename Variable") );
			Blueprint->Modify();

			// Update the name
			FBPVariableDescription& Variable = Blueprint->NewVariables[VarIndex];
			Variable.VarName = NewName;
			Variable.FriendlyName = FName::NameToDisplayString( NewName.ToString(), (Variable.VarType.PinCategory == UEdGraphSchema_K2::PC_Boolean) ? true : false );

			// Update any existing references to the old name
			FBlueprintEditorUtils::ReplaceVariableReferences(Blueprint, OldName, NewName);

			{
				//Grab property of blueprint's current CDO
				UClass* GeneratedClass = Blueprint->GeneratedClass;
				UObject* GeneratedCDO = GeneratedClass ? GeneratedClass->GetDefaultObject(false) : nullptr;
				if (GeneratedCDO)
				{
					UProperty* TargetProperty = FindField<UProperty>(GeneratedCDO->GetClass(), OldName); // GeneratedCDO->GetClass() is used instead of GeneratedClass, because CDO could use REINST class.
					// Grab the address of where the property is actually stored (UObject* base, plus the offset defined in the property)
					void* OldPropertyAddr = TargetProperty ? TargetProperty->ContainerPtrToValuePtr<void>(GeneratedCDO) : nullptr;
					if (OldPropertyAddr)
					{
						// if there is a property for variable, it means the original default value was already copied, so it can be safely overridden
						Variable.DefaultValue.Empty();
						PropertyValueToString(TargetProperty, reinterpret_cast<const uint8*>(GeneratedCDO), Variable.DefaultValue);
					}
				}
				else
				{
					UE_LOG(LogBlueprint, Warning, TEXT("Could not find default value of renamed variable '%s' (previously '%s') in %s"), *NewName.ToString(), *OldName.ToString(), *GetPathNameSafe(Blueprint));
				}

				// Validate child blueprints and adjust variable names to avoid a potential name collision
				FBlueprintEditorUtils::ValidateBlueprintChildVariables(Blueprint, NewName);

				// And recompile
				FBlueprintEditorUtils::MarkBlueprintAsStructurallyModified(Blueprint);
			}

			{
				const bool bIsDelegateVar = (Variable.VarType.PinCategory == UEdGraphSchema_K2::PC_MCDelegate);
				if (UEdGraph* DelegateSignatureGraph = bIsDelegateVar ? GetDelegateSignatureGraphByName(Blueprint, OldName) : nullptr)
				{
					FBlueprintEditorUtils::RenameGraph(DelegateSignatureGraph, NewName.ToString());

					// this code should not be necessary, because the GUID remains valid, but let it be for backward compatibility.
					TArray<UK2Node_BaseMCDelegate*> NodeUsingDelegate;
					FBlueprintEditorUtils::GetAllNodesOfClass<UK2Node_BaseMCDelegate>(Blueprint, NodeUsingDelegate);
					for (UK2Node_BaseMCDelegate* FunctionNode : NodeUsingDelegate)
					{
						if (FunctionNode->DelegateReference.IsSelfContext() && (FunctionNode->DelegateReference.GetMemberName() == OldName))
						{
							FunctionNode->Modify();
							FunctionNode->DelegateReference.SetSelfMember(NewName);
						}
					}
				}
			}
		}
		else if (Blueprint && Blueprint->SimpleConstructionScript)
		{
			// Wasn't in the introduced variable list; try to find the associated SCS node
			//@TODO: The SCS-generated variables should be in the variable list and have a link back;
			// As it stands, you cannot do any metadata operations on a SCS variable, and you have to do icky code like the following
			TArray<USCS_Node*> Nodes = Blueprint->SimpleConstructionScript->GetAllNodes();
			for (TArray<USCS_Node*>::TConstIterator NodeIt(Nodes); NodeIt; ++NodeIt)
			{
				USCS_Node* CurrentNode = *NodeIt;
				if (CurrentNode->GetVariableName() == OldName)
				{
					RenameComponentMemberVariable(Blueprint, CurrentNode, NewName);
					break;
				}
			}
		}
	}
}

TArray<UK2Node*> FBlueprintEditorUtils::GetNodesForVariable(const FName& InVarName, const UBlueprint* InBlueprint, const UStruct* InScope/* = nullptr*/)
{
	TArray<UK2Node*> ReturnNodes;
	TArray<UK2Node*> Nodes;
	GetAllNodesOfClass<UK2Node>(InBlueprint, Nodes);

	bool bNodesPendingDeletion = false;
	for( TArray<UK2Node*>::TConstIterator NodeIt(Nodes); NodeIt; ++NodeIt )
	{
		UK2Node* CurrentNode = *NodeIt;
		if (CurrentNode->ReferencesVariable(InVarName, InScope))
		{
			ReturnNodes.Add(CurrentNode);
		}
	}
	return ReturnNodes;
}

bool FBlueprintEditorUtils::VerifyUserWantsVariableTypeChanged(const FName& InVarName)
{
	FFormatNamedArguments Args;
	Args.Add(TEXT("VariableName"), FText::FromName(InVarName));

	FText ConfirmDelete = FText::Format(LOCTEXT( "ConfirmChangeVarType",
		"This could break connections, do you want to search all Variable '{VariableName}' instances, change its type, and recompile?"), Args );

	// Warn the user that this may result in data loss
	FSuppressableWarningDialog::FSetupInfo Info( ConfirmDelete, LOCTEXT("ChangeVariableType", "Change Variable Type"), "ChangeVariableType_Warning" );
	Info.ConfirmText = LOCTEXT( "ChangeVariableType_Yes", "Change Variable Type");
	Info.CancelText = LOCTEXT( "ChangeVariableType_No", "Do Nothing");	

	FSuppressableWarningDialog ChangeVariableType( Info );

	FSuppressableWarningDialog::EResult RetCode = ChangeVariableType.ShowModal();
	return RetCode == FSuppressableWarningDialog::Confirm || RetCode == FSuppressableWarningDialog::Suppressed;
}

void FBlueprintEditorUtils::GetLoadedChildBlueprints(UBlueprint* InBlueprint, TArray<UBlueprint*>& OutBlueprints)
{
	// Iterate over currently-loaded Blueprints and potentially adjust their variable names if they conflict with the parent
	for(TObjectIterator<UBlueprint> BlueprintIt; BlueprintIt; ++BlueprintIt)
	{
		UBlueprint* ChildBP = *BlueprintIt;
		if(ChildBP != nullptr && ChildBP->ParentClass != nullptr)
		{
			TArray<UBlueprint*> ParentBPArray;
			// Get the parent hierarchy
			UBlueprint::GetBlueprintHierarchyFromClass(ChildBP->ParentClass, ParentBPArray);

			// Also get any BP interfaces we use
			TArray<UClass*> ImplementedInterfaces;
			FindImplementedInterfaces(ChildBP, true, ImplementedInterfaces);
			for (UClass* ImplementedInterface : ImplementedInterfaces)
			{
				UBlueprint* BlueprintInterfaceClass = UBlueprint::GetBlueprintFromClass(ImplementedInterface);
				if(BlueprintInterfaceClass != nullptr)
				{
					ParentBPArray.Add(BlueprintInterfaceClass);
				}
			}

			if(ParentBPArray.Contains(InBlueprint))
			{
				OutBlueprints.Add(ChildBP);
			}
		}
	}
}

void FBlueprintEditorUtils::ChangeMemberVariableType(UBlueprint* Blueprint, const FName VariableName, const FEdGraphPinType& NewPinType)
{
	if (VariableName != NAME_None)
	{
		const int32 VarIndex = FBlueprintEditorUtils::FindNewVariableIndex(Blueprint, VariableName);
		if (VarIndex != INDEX_NONE)
		{
			const UEdGraphSchema_K2* K2Schema = GetDefault<UEdGraphSchema_K2>();
			FBPVariableDescription& Variable = Blueprint->NewVariables[VarIndex];
			
			// Update the variable type only if it is different
			if (Variable.VarType != NewPinType)
			{
				TArray<UBlueprint*> ChildBPs;
				GetLoadedChildBlueprints(Blueprint, ChildBPs);

				TArray<UK2Node*> AllVariableNodes = GetNodesForVariable(VariableName, Blueprint);
				for(UBlueprint* ChildBP : ChildBPs)
				{
					TArray<UK2Node*> VariableNodes = GetNodesForVariable(VariableName, ChildBP);
					AllVariableNodes.Append(VariableNodes);
				}

				// TRUE if the user might be breaking variable connections
				bool bBreakingVariableConnections = false;

				// If there are variable nodes in place, warn the user of the consequences using a suppressible dialog
				if(AllVariableNodes.Num())
				{
					if(!VerifyUserWantsVariableTypeChanged(VariableName))
					{
						// User has decided to cancel changing the variable member type
						return;
					}
					bBreakingVariableConnections = true;
				}

				const FScopedTransaction Transaction( LOCTEXT("ChangeVariableType", "Change Variable Type") );
				Blueprint->Modify();

				/** Only change the variable type if type selection is valid, some unloaded Blueprints will turn out to be bad */
				bool bChangeVariableType = true;

				if ((NewPinType.PinCategory == UEdGraphSchema_K2::PC_Object) || (NewPinType.PinCategory == UEdGraphSchema_K2::PC_Interface))
				{
					// if it's a PC_Object, then it should have an associated UClass object
					if(NewPinType.PinSubCategoryObject.IsValid())
					{
						const UClass* ClassObject = Cast<UClass>(NewPinType.PinSubCategoryObject.Get());
						check(ClassObject != nullptr);

						if (ClassObject->IsChildOf(AActor::StaticClass()))
						{
							// prevent Actor variables from having default values (because Blueprint templates are library elements that can 
							// bridge multiple levels and different levels might not have the actor that the default is referencing).
							Variable.PropertyFlags |= CPF_DisableEditOnTemplate;
						}
						else 
						{
							// clear the disable-default-value flag that might have been present (if this was an AActor variable before)
							Variable.PropertyFlags &= ~(CPF_DisableEditOnTemplate);
						}
					}
					else
					{
						bChangeVariableType = false;

						// Display a notification to inform the user that the variable type was invalid (likely due to corruption), it should no longer appear in the list.
						FNotificationInfo Info( LOCTEXT("InvalidUnloadedBP", "The selected type was invalid once loaded, it has been removed from the list!") );
						Info.ExpireDuration = 3.0f;
						Info.bUseLargeFont = false;
						TSharedPtr<SNotificationItem> Notification = FSlateNotificationManager::Get().AddNotification(Info);
						if ( Notification.IsValid() )
						{
							Notification->SetCompletionState( SNotificationItem::CS_Fail );
						}
					}
				}
				else 
				{
					// clear the disable-default-value flag that might have been present (if this was an AActor variable before)
					Variable.PropertyFlags &= ~(CPF_DisableEditOnTemplate);
				}

				if(bChangeVariableType)
				{
					Variable.VarType = NewPinType;

					if(Variable.VarType.IsSet() || Variable.VarType.IsMap())
					{
						// Make sure that the variable is no longer tagged for replication, and warn the user if the variable is no
						// longer goign to be replicated:
						if(Variable.RepNotifyFunc != NAME_None || Variable.PropertyFlags & CPF_Net || Variable.PropertyFlags & CPF_RepNotify)
						{
							FNotificationInfo Warning( 
								FText::Format(
									LOCTEXT("InvalidReplicationSettings", "Maps and sets cannot be replicated - {0} has had its replication settings cleared"),
									FText::FromName(Variable.VarName) 
								) 
							);
							Warning.ExpireDuration = 5.0f;
							Warning.bFireAndForget = true;
							Warning.Image = FCoreStyle::Get().GetBrush(TEXT("MessageLog.Warning"));
							FSlateNotificationManager::Get().AddNotification(Warning);

							Variable.PropertyFlags &= ~CPF_Net;
							Variable.PropertyFlags &= ~CPF_RepNotify;
							Variable.RepNotifyFunc = NAME_None;
							Variable.ReplicationCondition = COND_None;
						}
					}

					UClass* ParentClass = nullptr;
					FBlueprintEditorUtils::MarkBlueprintAsStructurallyModified(Blueprint);

					if(bBreakingVariableConnections)
					{
						for(UBlueprint* ChildBP : ChildBPs)
						{
							// Mark the Blueprint as structurally modified so we can reconstruct the node successfully
							FBlueprintEditorUtils::MarkBlueprintAsStructurallyModified(ChildBP);
						}

						// Reconstruct all variable nodes that reference the changing variable
						for(UK2Node* VariableNode : AllVariableNodes)
						{
							K2Schema->ReconstructNode(*VariableNode, true);
						}

						TSharedPtr<IToolkit> FoundAssetEditor = FToolkitManager::Get().FindEditorForAsset(Blueprint);
						if (FoundAssetEditor.IsValid())
						{
							TSharedRef<IBlueprintEditor> BlueprintEditor = StaticCastSharedRef<IBlueprintEditor>(FoundAssetEditor.ToSharedRef());

							UK2Node* FirstVariableNode = nullptr;
							for (UK2Node* VariableNode : AllVariableNodes)
							{
								if (VariableNode->IsA<UK2Node_Variable>())
								{
									FirstVariableNode = VariableNode;
									break;
								}
							}

							if (FirstVariableNode)
							{
								const bool bSetFindWithinBlueprint = false;
								const bool bSelectFirstResult = false;
								BlueprintEditor->SummonSearchUI(bSetFindWithinBlueprint, FirstVariableNode->GetFindReferenceSearchString(), bSelectFirstResult);
							}
						}
					}
				}
			}
		}
	}
}

FName FBlueprintEditorUtils::DuplicateVariable(UBlueprint* InBlueprint, const UStruct* InScope, const FName& InVariableToDuplicate)
{
	FName DuplicatedVariableName = NAME_None;

	if (InVariableToDuplicate != NAME_None)
	{
		const FScopedTransaction Transaction( LOCTEXT( "DuplicateVariable", "Duplicate Variable" ) );
		InBlueprint->Modify();

		FBPVariableDescription NewVar;

		const int32 VarIndex = FBlueprintEditorUtils::FindNewVariableIndex(InBlueprint, InVariableToDuplicate);
		if (VarIndex != INDEX_NONE)
		{
			FBPVariableDescription& Variable = InBlueprint->NewVariables[VarIndex];

			NewVar = DuplicateVariableDescription(InBlueprint, Variable);

			// We need to manually pull the DefaultValue from the UProperty to set it
			void* OldPropertyAddr = nullptr;

			//Grab property of blueprint's current CDO
			UClass* GeneratedClass = InBlueprint->GeneratedClass;
			UObject* GeneratedCDO = GeneratedClass->GetDefaultObject();
			UProperty* TargetProperty = FindField<UProperty>(GeneratedClass, Variable.VarName);

			if( TargetProperty )
			{
				// Grab the address of where the property is actually stored (UObject* base, plus the offset defined in the property)
				OldPropertyAddr = TargetProperty->ContainerPtrToValuePtr<void>(GeneratedCDO);
				if(OldPropertyAddr)
				{
					// if there is a property for variable, it means the original default value was already copied, so it can be safely overridden
					Variable.DefaultValue.Empty();
					TargetProperty->ExportTextItem(NewVar.DefaultValue, OldPropertyAddr, OldPropertyAddr, nullptr, PPF_SerializedAsImportText);
				}
			}

			// Add the new variable
			InBlueprint->NewVariables.Add(NewVar);
		}
		else
		{
			// It's probably a local variable

			UK2Node_FunctionEntry* FunctionEntry = nullptr;
			FBPVariableDescription* LocalVariable = FBlueprintEditorUtils::FindLocalVariable(InBlueprint, InScope, InVariableToDuplicate, &FunctionEntry);

			if (LocalVariable)
			{
				FunctionEntry->Modify();

				NewVar = DuplicateVariableDescription(InBlueprint, *LocalVariable);

				// Add the new variable
				FunctionEntry->LocalVariables.Add(NewVar);
			}
		}

		if(NewVar.VarGuid.IsValid())
		{
			DuplicatedVariableName = NewVar.VarName;

			// Potentially adjust variable names for any child blueprints
			FBlueprintEditorUtils::ValidateBlueprintChildVariables(InBlueprint, NewVar.VarName);

			FBlueprintEditorUtils::MarkBlueprintAsStructurallyModified(InBlueprint);
		}
	}

	return DuplicatedVariableName;
}

FBPVariableDescription FBlueprintEditorUtils::DuplicateVariableDescription(UBlueprint* InBlueprint, FBPVariableDescription& InVariableDescription)
{
	FName DuplicatedVariableName = FindUniqueKismetName(InBlueprint, InVariableDescription.VarName.GetPlainNameString());

	// Now create new variable
	FBPVariableDescription NewVar = InVariableDescription;
	NewVar.VarName = DuplicatedVariableName;
	NewVar.FriendlyName = FName::NameToDisplayString( NewVar.VarName.ToString(), NewVar.VarType.PinCategory == UEdGraphSchema_K2::PC_Boolean);
	NewVar.VarGuid = FGuid::NewGuid();

	return NewVar;
}

bool FBlueprintEditorUtils::AddLocalVariable(UBlueprint* Blueprint, UEdGraph* InTargetGraph, const FName InNewVarName, const FEdGraphPinType& InNewVarType, const FString& DefaultValue/*= FString()*/)
{
	if(InTargetGraph != nullptr && InTargetGraph->GetSchema()->GetGraphType(InTargetGraph) == GT_Function)
	{
		// Ensure we have the top level graph for the function, in-case we are in a child graph
		UEdGraph* TargetGraph = FBlueprintEditorUtils::GetTopLevelGraph(InTargetGraph);

		const FScopedTransaction Transaction( LOCTEXT("AddLocalVariable", "Add Local Variable") );
		Blueprint->Modify();

		TArray<UK2Node_FunctionEntry*> FunctionEntryNodes;
		TargetGraph->GetNodesOfClass(FunctionEntryNodes);
		check(FunctionEntryNodes.Num());

		// Now create new variable
		FBPVariableDescription NewVar;

		NewVar.VarName = InNewVarName;
		NewVar.VarGuid = FGuid::NewGuid();
		NewVar.VarType = InNewVarType;
		NewVar.PropertyFlags |= CPF_BlueprintVisible;
		NewVar.FriendlyName = FName::NameToDisplayString( NewVar.VarName.ToString(), (NewVar.VarType.PinCategory == UEdGraphSchema_K2::PC_Boolean) ? true : false );
		NewVar.Category = UEdGraphSchema_K2::VR_DefaultCategory;
		NewVar.DefaultValue = DefaultValue;

		PostSetupObjectPinType(Blueprint, NewVar);

		FunctionEntryNodes[0]->Modify();
		FunctionEntryNodes[0]->LocalVariables.Add(NewVar);

		FBlueprintEditorUtils::MarkBlueprintAsStructurallyModified(Blueprint);

		return true;
	}
	return false;
}

void FBlueprintEditorUtils::RemoveLocalVariable(UBlueprint* InBlueprint, const UStruct* InScope, const FName InVarName)
{
	UEdGraph* ScopeGraph = FindScopeGraph(InBlueprint, InScope);

	if(ScopeGraph)
	{
		TArray<UK2Node_FunctionEntry*> GraphNodes;
		ScopeGraph->GetNodesOfClass<UK2Node_FunctionEntry>(GraphNodes);

		bool bFoundLocalVariable = false;

		// There is only ever 1 function entry
		check(GraphNodes.Num() == 1)
		for( int32 VarIdx = 0; VarIdx < GraphNodes[0]->LocalVariables.Num(); ++VarIdx )
		{
			if(GraphNodes[0]->LocalVariables[VarIdx].VarName == InVarName)
			{
				GraphNodes[0]->LocalVariables.RemoveAt(VarIdx);
				FBlueprintEditorUtils::RemoveVariableNodes(InBlueprint, InVarName, true, ScopeGraph);
				FBlueprintEditorUtils::MarkBlueprintAsStructurallyModified(InBlueprint);

				bFoundLocalVariable = true;

				// No other local variables will match, we are done
				break;
			}
		}

		// Check if we found the local variable, it is a problem if we do not.
		if(!bFoundLocalVariable)
		{
			UE_LOG(LogBlueprint, Warning, TEXT("Could not find local variable '%s'!"), *InVarName.ToString());
		}
	}
}

FFunctionFromNodeHelper::FFunctionFromNodeHelper(const UObject* Obj) : Function(FunctionFromNode(Cast<UK2Node>(Obj))), Node(Cast<UK2Node>(Obj))
{

}

UFunction* FFunctionFromNodeHelper::FunctionFromNode(const UK2Node* Node)
{
	UFunction* Function = nullptr;
	UBlueprint* Blueprint = Node ? Node->GetBlueprint() : nullptr;
	const UClass* SearchScope = Blueprint ? Blueprint->SkeletonGeneratedClass : nullptr;
	if (SearchScope)
	{
		if (const UK2Node_FunctionResult* ResultNode = Cast<UK2Node_FunctionResult>(Node))
		{
			// Function result nodes cannot resolve the UFunction, so find the entry node and use that for finding the UFunction
			TArray<UK2Node_FunctionEntry*> EntryNodes;
			ResultNode->GetGraph()->GetNodesOfClass(EntryNodes);

			check(EntryNodes.Num() == 1);
			Node = EntryNodes[0];
		}
		
		if (const UK2Node_FunctionEntry* FunctionNode = Cast<UK2Node_FunctionEntry>(Node))
		{
			const FName FunctionName = (FunctionNode->CustomGeneratedFunctionName != NAME_None) ? FunctionNode->CustomGeneratedFunctionName : FunctionNode->GetGraph()->GetFName();
			Function = SearchScope->FindFunctionByName(FunctionName);
		}
		else if (const UK2Node_Event* EventNode = Cast<UK2Node_Event>(Node))
		{
			// We need to search up the class hierachy by name or functions like CanAddParentNode will fail:
			Function = SearchScope->FindFunctionByName(EventNode->EventReference.GetMemberName());
		}
	}

	return Function;
}

UEdGraph* FBlueprintEditorUtils::FindScopeGraph(const UBlueprint* InBlueprint, const UStruct* InScope)
{
	UEdGraph* ScopeGraph = nullptr;

	TArray<UEdGraph*> AllGraphs;
	InBlueprint->GetAllGraphs(AllGraphs);

	for (UEdGraph* Graph : AllGraphs)
	{
		check(Graph != nullptr);
		if(Graph->GetFName() == InScope->GetFName())
		{
			// This graph should always be a function graph
			check(Graph->GetSchema()->GetGraphType(Graph) == GT_Function);
			
			ScopeGraph = Graph;
			break;
		}
	}

	if(!ScopeGraph)
	{
		FName UbergraphName = FBlueprintEditorUtils::GetUbergraphFunctionName(InBlueprint);
		
		bool bIsBlueprintEvent = false;
		if (const UFunction* AsFunction = Cast<UFunction>(InScope))
		{
			bIsBlueprintEvent = AsFunction->HasAnyFunctionFlags(FUNC_BlueprintEvent);
		}

		if(InScope->GetFName() == UbergraphName || bIsBlueprintEvent)
		{
			if(InBlueprint->UbergraphPages.Num() > 0)
			{
				ScopeGraph = InBlueprint->UbergraphPages[0];
			}
		}
	}

	return ScopeGraph;
}

void FBlueprintEditorUtils::RenameLocalVariable(UBlueprint* InBlueprint, const UStruct* InScope, const FName InOldName, const FName InNewName)
{
	if (!InNewName.IsNone() && !InNewName.IsEqual(InOldName, ENameCase::CaseSensitive))
	{
		UK2Node_FunctionEntry* FunctionEntry = nullptr;
		FBPVariableDescription* LocalVariable = FindLocalVariable(InBlueprint, InScope, InOldName, &FunctionEntry);
		const UProperty* OldProperty = FindField<const UProperty>(InScope, InOldName);
		const UProperty* ExistingProperty = FindField<const UProperty>(InScope, InNewName);
		const bool bHasExistingProperty = ExistingProperty && ExistingProperty != OldProperty;
		if (bHasExistingProperty)
		{
			UE_LOG(LogBlueprint, Warning, TEXT("Cannot name local variable '%s'. The name is already used."), *InNewName.ToString());
		}

		if (LocalVariable && !bHasExistingProperty)
		{
			const FScopedTransaction Transaction( LOCTEXT("RenameLocalVariable", "Rename Local Variable") );
			InBlueprint->Modify();
			FunctionEntry->Modify();

			// Update the name
			LocalVariable->VarName = InNewName;
			LocalVariable->FriendlyName = FName::NameToDisplayString( InNewName.ToString(), LocalVariable->VarType.PinCategory == UEdGraphSchema_K2::PC_Boolean );

			// Update any existing references to the old name
			RenameVariableReferencesInGraph(InBlueprint, InBlueprint->GeneratedClass, FindScopeGraph(InBlueprint, InScope), InOldName, InNewName);

			// Validate child blueprints and adjust variable names to avoid a potential name collision
			FBlueprintEditorUtils::ValidateBlueprintChildVariables(InBlueprint, InNewName);
			
			// And recompile
			FBlueprintEditorUtils::MarkBlueprintAsStructurallyModified(InBlueprint);
		}
	}
}

FBPVariableDescription* FBlueprintEditorUtils::FindLocalVariable(UBlueprint* InBlueprint, const UStruct* InScope, const FName InVariableName)
{
	UK2Node_FunctionEntry* DummyFunctionEntry = nullptr;
	return FindLocalVariable(InBlueprint, InScope, InVariableName, &DummyFunctionEntry);
}

FBPVariableDescription* FBlueprintEditorUtils::FindLocalVariable(const UBlueprint* InBlueprint, const UEdGraph* InScopeGraph, const FName InVariableName, class UK2Node_FunctionEntry** OutFunctionEntry)
{
	FBPVariableDescription* ReturnVariable = nullptr;
	if (DoesSupportLocalVariables(InScopeGraph))
	{
		UEdGraph* FunctionGraph = GetTopLevelGraph(InScopeGraph);
		TArray<UK2Node_FunctionEntry*> GraphNodes;
		FunctionGraph->GetNodesOfClass<UK2Node_FunctionEntry>(GraphNodes);

		bool bFoundLocalVariable = false;

		if (GraphNodes.Num() > 0)
		{
			// If there is an entry node, there should only be one
			check(GraphNodes.Num() == 1);

			for (int32 VarIdx = 0; VarIdx < GraphNodes[0]->LocalVariables.Num(); ++VarIdx)
			{
				if (GraphNodes[0]->LocalVariables[VarIdx].VarName == InVariableName)
				{
					if (OutFunctionEntry)
					{
						*OutFunctionEntry = GraphNodes[0];
					}
					ReturnVariable = &GraphNodes[0]->LocalVariables[VarIdx];
					break;
				}
			}
		}
	}

	return ReturnVariable;
}

FBPVariableDescription* FBlueprintEditorUtils::FindLocalVariable(const UBlueprint* InBlueprint, const UStruct* InScope, const FName InVariableName, class UK2Node_FunctionEntry** OutFunctionEntry)
{
	UEdGraph* ScopeGraph = FindScopeGraph(InBlueprint, InScope);

	return FindLocalVariable(InBlueprint, ScopeGraph, InVariableName, OutFunctionEntry);
}

FName FBlueprintEditorUtils::FindLocalVariableNameByGuid(UBlueprint* InBlueprint, const FGuid& InVariableGuid)
{
	// Search through all function entry nodes for a local variable with the passed Guid
	TArray<UK2Node_FunctionEntry*> FunctionEntryNodes;
	GetAllNodesOfClass<UK2Node_FunctionEntry>(InBlueprint, FunctionEntryNodes);

	FName ReturnVariableName = NAME_None;
	for (UK2Node_FunctionEntry* const FunctionEntry : FunctionEntryNodes)
	{
		for( FBPVariableDescription& Variable : FunctionEntry->LocalVariables )
		{
			if(Variable.VarGuid == InVariableGuid)
			{
				ReturnVariableName = Variable.VarName;
				break;
			}
		}

		if(ReturnVariableName != NAME_None)
		{
			break;
		}
	}

	return ReturnVariableName;
}

FGuid FBlueprintEditorUtils::FindLocalVariableGuidByName(UBlueprint* InBlueprint, const UStruct* InScope, const FName InVariableName)
{
	FGuid ReturnGuid;
	if(FBPVariableDescription* LocalVariable = FindLocalVariable(InBlueprint, InScope, InVariableName))
	{
		ReturnGuid = LocalVariable->VarGuid;
	}

	return ReturnGuid;
}

FGuid FBlueprintEditorUtils::FindLocalVariableGuidByName(UBlueprint* InBlueprint, const UEdGraph* InScopeGraph, const FName InVariableName)
{
	FGuid ReturnGuid;
	if(FBPVariableDescription* LocalVariable = FindLocalVariable(InBlueprint, InScopeGraph, InVariableName))
	{
		ReturnGuid = LocalVariable->VarGuid;
	}

	return ReturnGuid;
}

void FBlueprintEditorUtils::ChangeLocalVariableType(UBlueprint* InBlueprint, const UStruct* InScope, const FName InVariableName, const FEdGraphPinType& NewPinType)
{
	if (InVariableName != NAME_None)
	{
		FString ActionCategory;
		const UEdGraphSchema_K2* K2Schema = GetDefault<UEdGraphSchema_K2>();

		UK2Node_FunctionEntry* FunctionEntry = nullptr;
		FBPVariableDescription* VariablePtr = FindLocalVariable(InBlueprint, InScope, InVariableName, &FunctionEntry);

		if(VariablePtr)
		{
			FBPVariableDescription& Variable = *VariablePtr;

			// Update the variable type only if it is different
			if (Variable.VarName == InVariableName && Variable.VarType != NewPinType)
			{
				TArray<UK2Node*> VariableNodes = GetNodesForVariable(InVariableName, InBlueprint, InScope);

				// If there are variable nodes in place, warn the user of the consequences using a suppressible dialog
				if(VariableNodes.Num())
				{
					if(!VerifyUserWantsVariableTypeChanged(InVariableName))
					{
						// User has decided to cancel changing the variable member type
						return;
					}
				}

				const FScopedTransaction Transaction( LOCTEXT("ChangeLocalVariableType", "Change Local Variable Type") );
				InBlueprint->Modify();
				FunctionEntry->Modify();

				Variable.VarType = NewPinType;

				// Reset the default value
				Variable.DefaultValue.Empty();

				// Mark the Blueprint as structurally modified so we can reconstruct the node successfully
				FBlueprintEditorUtils::MarkBlueprintAsStructurallyModified(InBlueprint);

				if ((NewPinType.PinCategory == UEdGraphSchema_K2::PC_Object) || (NewPinType.PinCategory == UEdGraphSchema_K2::PC_Interface))
				{
					// if it's a PC_Object, then it should have an associated UClass object
					if(NewPinType.PinSubCategoryObject.IsValid())
					{
						const UClass* ClassObject = Cast<UClass>(NewPinType.PinSubCategoryObject.Get());
						check(ClassObject != nullptr);

						if (ClassObject->IsChildOf(AActor::StaticClass()))
						{
							// prevent Actor variables from having default values (because Blueprint templates are library elements that can 
							// bridge multiple levels and different levels might not have the actor that the default is referencing).
							Variable.PropertyFlags |= CPF_DisableEditOnTemplate;
						}
						else 
						{
							// clear the disable-default-value flag that might have been present (if this was an AActor variable before)
							Variable.PropertyFlags &= ~(CPF_DisableEditOnTemplate);
						}
					}
				}

				// Reconstruct all local variables referencing the modified one
				for(UK2Node* VariableNode : VariableNodes)
				{
					K2Schema->ReconstructNode(*VariableNode, true);
				}

				TSharedPtr<IToolkit> FoundAssetEditor = FToolkitManager::Get().FindEditorForAsset(InBlueprint);

				// No need to submit a search query if there are no nodes.
				if (FoundAssetEditor.IsValid() && VariableNodes.Num())
				{
					TSharedRef<IBlueprintEditor> BlueprintEditor = StaticCastSharedRef<IBlueprintEditor>(FoundAssetEditor.ToSharedRef());

					UK2Node* FirstVariableNode = nullptr;
					for (UK2Node* VariableNode : VariableNodes)
					{
						if (VariableNode->IsA<UK2Node_Variable>())
						{
							FirstVariableNode = VariableNode;
							break;
						}
					}

					if (FirstVariableNode)
					{
						const bool bSetFindWithinBlueprint = true;
						const bool bSelectFirstResult = false;
						BlueprintEditor->SummonSearchUI(bSetFindWithinBlueprint, VariableNodes[0]->GetFindReferenceSearchString(), bSelectFirstResult);
					}
				}
			}
		}
	}
}

void FBlueprintEditorUtils::ReplaceVariableReferences(UBlueprint* Blueprint, const FName OldName, const FName NewName)
{
	check((OldName != NAME_None) && (NewName != NAME_None));

	::RenameVariableReferences(Blueprint, Blueprint->GeneratedClass, OldName, NewName);

	TArray<UBlueprint*> Dependents;
	GetDependentBlueprints(Blueprint, Dependents);

	for (UBlueprint* DependentBp : Dependents)
	{
		::RenameVariableReferences(DependentBp, Blueprint->GeneratedClass, OldName, NewName);
	}
}

void FBlueprintEditorUtils::ReplaceVariableReferences(UBlueprint* Blueprint, const UProperty* OldVariable, const UProperty* NewVariable)
{
	check((OldVariable != nullptr) && (NewVariable != nullptr));
	ReplaceVariableReferences(Blueprint, OldVariable->GetFName(), NewVariable->GetFName());
}

bool FBlueprintEditorUtils::IsVariableComponent(const FBPVariableDescription& Variable)
{
	// Find the variable in the list
	if( Variable.VarType.PinCategory == FName(TEXT("object")) )
	{
		const UClass* VarClass = Cast<const UClass>(Variable.VarType.PinSubCategoryObject.Get());
		return (VarClass && VarClass->HasAnyClassFlags(CLASS_DefaultToInstanced));
	}

	return false;
}

bool FBlueprintEditorUtils::IsVariableUsed(const UBlueprint* Blueprint, const FName& Name, UEdGraph* LocalGraphScope/* = nullptr*/ )
{
	TArray<UEdGraph*> AllGraphs;
	Blueprint->GetAllGraphs(AllGraphs);
	for(TArray<UEdGraph*>::TConstIterator it(AllGraphs); it; ++it)
	{
		const UEdGraph* CurrentGraph = *it;

		if(CurrentGraph == LocalGraphScope || LocalGraphScope == nullptr)
		{
			TArray<UK2Node_Variable*> GraphNodes;
			CurrentGraph->GetNodesOfClass(GraphNodes);

			for (const UK2Node_Variable* CurrentNode : GraphNodes )
			{
				if(Name == CurrentNode->GetVarName())
				{
					return true;
				}
			}

			// Also consider "used" if there's a GetClassDefaults node that exposes the variable as an output pin that's connected to something.
			TArray<UK2Node_GetClassDefaults*> ClassDefaultsNodes;
			CurrentGraph->GetNodesOfClass(ClassDefaultsNodes);
			for (const UK2Node_GetClassDefaults* ClassDefaultsNode : ClassDefaultsNodes)
			{
				if (ClassDefaultsNode->GetInputClass() == Blueprint->SkeletonGeneratedClass)
				{
					const UEdGraphPin* VarPin = ClassDefaultsNode->FindPin(Name);
					if (VarPin && VarPin->Direction == EGPD_Output && VarPin->LinkedTo.Num() > 0)
					{
						return true;
					}
				}
			}
		}
	}
	return false;
}

bool FBlueprintEditorUtils::ValidateAllMemberVariables(UBlueprint* InBlueprint, UBlueprint* InParentBlueprint, const FName InVariableName)
{
	for(int32 VariableIdx = 0; VariableIdx < InBlueprint->NewVariables.Num(); ++VariableIdx)
	{
		if(InBlueprint->NewVariables[VariableIdx].VarName == InVariableName)
		{
			FName NewChildName = FBlueprintEditorUtils::FindUniqueKismetName(InBlueprint, InVariableName.ToString(), InParentBlueprint ? InParentBlueprint->SkeletonGeneratedClass : InBlueprint->ParentClass);

			UE_LOG(LogBlueprint, Warning, TEXT("Blueprint %s (child of/implements %s) has a member variable with a conflicting name (%s). Changing to %s."), *InBlueprint->GetName(), *GetNameSafe(InParentBlueprint), *InVariableName.ToString(), *NewChildName.ToString());

			FBlueprintEditorUtils::RenameMemberVariable(InBlueprint, InBlueprint->NewVariables[VariableIdx].VarName, NewChildName);
			return true;
		}
	}

	return false;
}

bool FBlueprintEditorUtils::ValidateAllComponentMemberVariables(UBlueprint* InBlueprint, UBlueprint* InParentBlueprint, const FName& InVariableName)
{
	if(InBlueprint->SimpleConstructionScript != nullptr)
	{
		TArray<USCS_Node*> ChildSCSNodes = InBlueprint->SimpleConstructionScript->GetAllNodes();
		for(int32 NodeIndex = 0; NodeIndex < ChildSCSNodes.Num(); ++NodeIndex)
		{
			USCS_Node* SCS_Node = ChildSCSNodes[NodeIndex];
			if(SCS_Node != nullptr && SCS_Node->GetVariableName() == InVariableName)
			{
				FName NewChildName = FBlueprintEditorUtils::FindUniqueKismetName(InBlueprint, InVariableName.ToString());

				UE_LOG(LogBlueprint, Warning, TEXT("Blueprint %s (child of/implements %s) has a component variable with a conflicting name (%s). Changing to %s."), *InBlueprint->GetName(), *InParentBlueprint->GetName(), *InVariableName.ToString(), *NewChildName.ToString());

				FBlueprintEditorUtils::RenameComponentMemberVariable(InBlueprint, SCS_Node, NewChildName);
				return true;
			}
		}
	}
	return false;
}

bool FBlueprintEditorUtils::ValidateAllTimelines(UBlueprint* InBlueprint, UBlueprint* InParentBlueprint, const FName& InVariableName)
{
	for (int32 TimelineIndex=0; TimelineIndex < InBlueprint->Timelines.Num(); ++TimelineIndex)
	{
		UTimelineTemplate* TimelineTemplate = InBlueprint->Timelines[TimelineIndex];
		if( TimelineTemplate )
		{
			if( TimelineTemplate->GetFName() == InVariableName )
			{
				FName NewName = FBlueprintEditorUtils::FindUniqueKismetName(InBlueprint, TimelineTemplate->GetName());
				FBlueprintEditorUtils::RenameTimeline(InBlueprint, TimelineTemplate->GetFName(), NewName);

				UE_LOG(LogBlueprint, Warning, TEXT("Blueprint %s (child of/implements %s) has a timeline with a conflicting name (%s). Changing to %s."), *InBlueprint->GetName(), *InParentBlueprint->GetName(), *InVariableName.ToString(), *NewName.ToString());
				return true;
			}
		}
	}
	return false;
}

bool FBlueprintEditorUtils::ValidateAllFunctionGraphs(UBlueprint* InBlueprint, UBlueprint* InParentBlueprint, const FName& InVariableName)
{
	for (int32 FunctionIndex=0; FunctionIndex < InBlueprint->FunctionGraphs.Num(); ++FunctionIndex)
	{
		UEdGraph* FunctionGraph = InBlueprint->FunctionGraphs[FunctionIndex];

		if( FunctionGraph->GetFName() == InVariableName )
		{
			FName NewName = FBlueprintEditorUtils::FindUniqueKismetName(InBlueprint, FunctionGraph->GetName());
			FBlueprintEditorUtils::RenameGraph(FunctionGraph, NewName.ToString());

			UE_LOG(LogBlueprint, Warning, TEXT("Blueprint %s (child of/implements %s) has a function graph with a conflicting name (%s). Changing to %s."), *InBlueprint->GetName(), *InParentBlueprint->GetName(), *InVariableName.ToString(), *NewName.ToString());
			return true;
		}
	}
	return false;
}

void FBlueprintEditorUtils::FixupVariableDescription(UBlueprint* Blueprint, FBPVariableDescription& VarDesc)
{
	if ((VarDesc.PropertyFlags & CPF_Config) != 0 && Blueprint->GetLinkerCustomVersion(FBlueprintsObjectVersion::GUID) < FBlueprintsObjectVersion::DisallowObjectConfigVars)
	{
		// Synchronized with FBlueprintVarActionDetails::IsConfigCheckBoxEnabled
		const FEdGraphPinType& VarType = VarDesc.VarType;
		if (VarType.PinCategory == UEdGraphSchema_K2::PC_Object ||
			VarType.PinCategory == UEdGraphSchema_K2::PC_Interface)
		{
			VarDesc.PropertyFlags &= ~CPF_Config;
		}
	}

	// Remove bitflag enum type metadata if the enum type name is missing or if the enum type is no longer a bitflags type.
	if (VarDesc.HasMetaData(FBlueprintMetadata::MD_BitmaskEnum))
	{
		FString BitmaskEnumTypeName = VarDesc.GetMetaData(FBlueprintMetadata::MD_BitmaskEnum);
		if (!BitmaskEnumTypeName.IsEmpty())
		{
			UEnum* BitflagsEnum = FindObject<UEnum>(ANY_PACKAGE, *BitmaskEnumTypeName);
			if (BitflagsEnum == nullptr || !BitflagsEnum->HasMetaData(*FBlueprintMetadata::MD_Bitflags.ToString()))
			{
				VarDesc.RemoveMetaData(FBlueprintMetadata::MD_BitmaskEnum);
			}
		}
		else
		{
			VarDesc.RemoveMetaData(FBlueprintMetadata::MD_BitmaskEnum);
		}
	}
}

void FBlueprintEditorUtils::ValidateBlueprintChildVariables(UBlueprint* InBlueprint, const FName InVariableName,
	TFunction<void(UBlueprint* InChildBP, const FName InVariableName, bool bValidatedVariable)> PostValidationCallback)
{
	// Iterate over currently-loaded Blueprints and potentially adjust their variable names if they conflict with the parent
	for(TObjectIterator<UBlueprint> BlueprintIt; BlueprintIt; ++BlueprintIt)
	{
		UBlueprint* ChildBP = *BlueprintIt;
		if(ChildBP != nullptr && ChildBP->ParentClass != nullptr)
		{
			TArray<UBlueprint*> ParentBPArray;
			// Get the parent hierarchy
			UBlueprint::GetBlueprintHierarchyFromClass(ChildBP->ParentClass, ParentBPArray);

			// Also get any BP interfaces we use
			TArray<UClass*> ImplementedInterfaces;
			FindImplementedInterfaces(ChildBP, true, ImplementedInterfaces);
			for (UClass* ImplementedInterface : ImplementedInterfaces)
			{
				UBlueprint* BlueprintInterfaceClass = UBlueprint::GetBlueprintFromClass(ImplementedInterface);
				if(BlueprintInterfaceClass != nullptr)
				{
					ParentBPArray.Add(BlueprintInterfaceClass);
				}
			}

			if(ParentBPArray.Contains(InBlueprint))
			{
				bool bValidatedVariable = false;

				bValidatedVariable = ValidateAllMemberVariables(ChildBP, InBlueprint, InVariableName);

				if(!bValidatedVariable)
				{
					bValidatedVariable = ValidateAllComponentMemberVariables(ChildBP, InBlueprint, InVariableName);
				}

				if(!bValidatedVariable)
				{
					bValidatedVariable = ValidateAllTimelines(ChildBP, InBlueprint, InVariableName);
				}

				if(!bValidatedVariable)
				{
					bValidatedVariable = ValidateAllFunctionGraphs(ChildBP, InBlueprint, InVariableName);
				}

				if (PostValidationCallback)
				{
					// Perform custom post-validation (if specified).
					PostValidationCallback(ChildBP, InVariableName, bValidatedVariable);
				}
			}
		}
	}
}

//////////////////////////////////////////////////////////////////////////

void FBlueprintEditorUtils::FindNativizationDependencies(UBlueprint* Blueprint, TArray<UClass*>& NativizeDependenciesOut)
{
	FBlueprintEditorUtils::FindImplementedInterfaces(Blueprint, /*bGetAllInterfaces =*/false, NativizeDependenciesOut);
	NativizeDependenciesOut.AddUnique(Blueprint->ParentClass);
}

/** Shared function for posting notification toasts (utilized by the nativization property system) */
static void PostNativizationWarning(const FText& Message)
{
	FNotificationInfo Warning(Message);
	Warning.ExpireDuration = 5.0f;
	Warning.bFireAndForget = true;
	Warning.Image = FCoreStyle::Get().GetBrush(TEXT("MessageLog.Warning"));
	FSlateNotificationManager::Get().AddNotification(Warning);
}

bool FBlueprintEditorUtils::PropagateNativizationSetting(UBlueprint* Blueprint)
{
	bool bSettingsChanged = false;
	UProjectPackagingSettings* PackagingSettings = GetMutableDefault<UProjectPackagingSettings>();

	switch (Blueprint->NativizationFlag)
	{
	case EBlueprintNativizationFlag::Disabled:
		bSettingsChanged |= PackagingSettings->RemoveBlueprintAssetFromNativizationList(Blueprint);
		break;

	case EBlueprintNativizationFlag::ExplicitlyEnabled:
		{
			bSettingsChanged |= PackagingSettings->AddBlueprintAssetToNativizationList(Blueprint);

			TArray<UClass*> NativizationDependencies;
			FindNativizationDependencies(Blueprint, NativizationDependencies);

			bool bAddedDependencies = false;

			for (UClass* Dependency : NativizationDependencies)
			{
				if (UBlueprint* DependencyBp = UBlueprint::GetBlueprintFromClass(Dependency))
				{
					// if the user hasn't manually altered the setting (chosen 
					// for themselves), then let's apply the auto-setting
					if (DependencyBp->NativizationFlag == EBlueprintNativizationFlag::Dependency)
					{
						DependencyBp->NativizationFlag = EBlueprintNativizationFlag::ExplicitlyEnabled;
						// recurse and propagate this setting to dependencies once removed
						bAddedDependencies |= PropagateNativizationSetting(DependencyBp);
					}
					else if (DependencyBp->NativizationFlag == EBlueprintNativizationFlag::ExplicitlyEnabled &&
						!PackagingSettings->IsBlueprintAssetInNativizationList(DependencyBp))
					{
						bAddedDependencies |= PropagateNativizationSetting(DependencyBp);
						// this is a hairy case, because the user could have changes pending to the DependencyBp
						// that they will end up discarding... is it their intension to discard the "nativize"  
						// setting as well? was it set before or after this dependent? maybe they set it before,
						// and want to discard the change, but didn't realize it was a dependency?
						// here we'll favor correctness, and save it to the config now
					}
				}
			}
			bSettingsChanged |= bAddedDependencies;
			if (bAddedDependencies)
			{
				PostNativizationWarning(LOCTEXT("DependenciesSavedForNativization", "Saved extra (required dependency) Blueprints for nativization."));
			}
		}
		break;

	default:
	case EBlueprintNativizationFlag::Dependency:
		// the Blueprint which set this flag is responsible for applying this change
		break;
	}

	return bSettingsChanged;
}

bool FBlueprintEditorUtils::ShouldNativizeImplicitly(const UBlueprint* Blueprint)
{
	if (Blueprint)
	{
		TArray<UK2Node_Event*> AllEventNodes;
		FBlueprintEditorUtils::GetAllNodesOfClass<UK2Node_Event>(Blueprint, AllEventNodes);

		// Add all events overridden by this Blueprint.
		TArray<FName> CheckFunctionNames;
		for (const UK2Node_Event* EventNode : AllEventNodes)
		{
			if (EventNode->bOverrideFunction)
			{
				CheckFunctionNames.Add(EventNode->EventReference.GetMemberName());
			}
		}

		// Add all function graphs implemented by this Blueprint.
		for (const UEdGraph* FunctionGraph : Blueprint->FunctionGraphs)
		{
			CheckFunctionNames.Add(FunctionGraph->GetFName());
		}

		// Check each overridable/callable function defined by all ancestors to see if any names match an implementation found in this Blueprint.
		UClass* ParentClass = Blueprint->SkeletonGeneratedClass ? Blueprint->SkeletonGeneratedClass->GetSuperClass() : *Blueprint->ParentClass;
		for (TFieldIterator<UFunction> FunctionIt(ParentClass, EFieldIteratorFlags::IncludeSuper); FunctionIt; ++FunctionIt)
		{
			const UFunction* Function = *FunctionIt;
			if (UEdGraphSchema_K2::CanKismetOverrideFunction(Function) && UEdGraphSchema_K2::CanUserKismetCallFunction(Function) && CheckFunctionNames.Contains(Function->GetFName()))
			{
				// This Blueprint overrides a callable event/function. If the function is defined in a parent BP that is flagged for nativization, OR if
				// the parent BP has itself been implicitly flagged for nativization, then this Blueprint will also be implicitly flagged for nativization.
				// Currently, any calls to such a function within a nativized parent hierarchy are not able to invoke an override in a non-nativized child,
				// so the current solution is to implicitly force the child BP to also be nativized along with its parent hierarchy in this particular case.
				const UClass* SignatureClass = CastChecked<UClass>(Function->GetOuter());
				const UBlueprint* ParentBP = UBlueprint::GetBlueprintFromClass(SignatureClass);
				if (ParentBP != nullptr
					&& (ParentBP->NativizationFlag == EBlueprintNativizationFlag::ExplicitlyEnabled || ShouldNativizeImplicitly(ParentBP)))
				{
					return true;
				}
			}
		}
	}

	return false;
}

//////////////////////////////////////////////////////////////////////////
// Interfaces

FGuid FBlueprintEditorUtils::FindInterfaceFunctionGuid(const UFunction* Function, const UClass* InterfaceClass)
{
	// check if this is a blueprint - only blueprint interfaces can have Guids
	check(Function);
	check(InterfaceClass);
	const UBlueprint* InterfaceBlueprint = Cast<UBlueprint>(InterfaceClass->ClassGeneratedBy);
	if(InterfaceBlueprint != nullptr)
	{
		// find the graph for this function
		TArray<UEdGraph*> InterfaceGraphs;
		InterfaceBlueprint->GetAllGraphs(InterfaceGraphs);

		for (const UEdGraph* InterfaceGraph : InterfaceGraphs)
		{
			if(InterfaceGraph != nullptr && InterfaceGraph->GetFName() == Function->GetFName())
			{
				return InterfaceGraph->GraphGuid;
			}
		}
	}

	return FGuid();
}

// Add a new interface, and member function graphs to the blueprint
bool FBlueprintEditorUtils::ImplementNewInterface(UBlueprint* Blueprint, const FName& InterfaceClassName)
{
	check(InterfaceClassName != NAME_None);

	// Attempt to find the class we want to implement
	UClass* InterfaceClass = (UClass*)StaticFindObject(UClass::StaticClass(), ANY_PACKAGE, *InterfaceClassName.ToString());

	// Make sure the class is found, and isn't native (since Blueprints don't necessarily generate native classes.
	check(InterfaceClass);

	// Check to make sure we haven't already implemented it
	for( int32 i = 0; i < Blueprint->ImplementedInterfaces.Num(); i++ )
	{
		if( Blueprint->ImplementedInterfaces[i].Interface == InterfaceClass )
		{
			Blueprint->Message_Warn( FString::Printf (*LOCTEXT("InterfaceAlreadyImplemented", "ImplementNewInterface: Blueprint '%s' already implements the interface called '%s'").ToString(), 
				*Blueprint->GetPathName(), 
				*InterfaceClassName.ToString())
				);
			return false;
		}
	}

	// Make a new entry for this interface
	FBPInterfaceDescription NewInterface;
	NewInterface.Interface = InterfaceClass;

	bool bAllFunctionsAdded = true;

	// Add the graphs for the functions required by this interface
	for( TFieldIterator<UFunction> FunctionIter(InterfaceClass, EFieldIteratorFlags::IncludeSuper); FunctionIter; ++FunctionIter )
	{
		UFunction* Function = *FunctionIter;
		if( UEdGraphSchema_K2::CanKismetOverrideFunction(Function) && !UEdGraphSchema_K2::FunctionCanBePlacedAsEvent(Function) )
		{
			FName FunctionName = Function->GetFName();
			UEdGraph* FuncGraph = FindObject<UEdGraph>( Blueprint, *(FunctionName.ToString()) );
			if (FuncGraph != nullptr)
			{
				bAllFunctionsAdded = false;

				Blueprint->Message_Error( FString::Printf (*LOCTEXT("InterfaceFunctionConflicts", "ImplementNewInterface: Blueprint '%s' has a function or graph which conflicts with the function %s in the interface called '%s'").ToString(), 
					*Blueprint->GetPathName(), 
					*FunctionName.ToString(), 
					*InterfaceClassName.ToString())
					);
				break;
			}

			UEdGraph* NewGraph = FBlueprintEditorUtils::CreateNewGraph(Blueprint, FunctionName, UEdGraph::StaticClass(), UEdGraphSchema_K2::StaticClass());
			NewGraph->bAllowDeletion = false;
			NewGraph->InterfaceGuid = FindInterfaceFunctionGuid(Function, InterfaceClass);

			NewInterface.Graphs.Add(NewGraph);

			FBlueprintEditorUtils::AddInterfaceGraph(Blueprint, NewGraph, InterfaceClass);
		}
	}

	if (bAllFunctionsAdded)
	{
		Blueprint->ImplementedInterfaces.Add(NewInterface);
		FBlueprintEditorUtils::MarkBlueprintAsStructurallyModified(Blueprint);

		if (Blueprint->NativizationFlag != EBlueprintNativizationFlag::Disabled)
		{
			UBlueprint* InterfaceBlueprint = UBlueprint::GetBlueprintFromClass(InterfaceClass);
			if (InterfaceBlueprint && InterfaceBlueprint->NativizationFlag == EBlueprintNativizationFlag::Disabled)
			{
				InterfaceBlueprint->NativizationFlag = EBlueprintNativizationFlag::Dependency;
				PostNativizationWarning(FText::Format(
					LOCTEXT("InterfaceFlaggedForNativization", "{0} flagged for nativization (as a required dependency)."),
					FText::FromName(InterfaceBlueprint->GetFName())
					)
				);
			}
		}
	}
	return bAllFunctionsAdded;
}

// Gets the graphs currently in the blueprint associated with the specified interface
void FBlueprintEditorUtils::GetInterfaceGraphs(UBlueprint* Blueprint, const FName& InterfaceClassName, TArray<UEdGraph*>& ChildGraphs)
{
	ChildGraphs.Empty();

	if( InterfaceClassName == NAME_None )
	{
		return;
	}

	// Find the implemented interface
	for( int32 i = 0; i < Blueprint->ImplementedInterfaces.Num(); i++ )
	{
		if( Blueprint->ImplementedInterfaces[i].Interface->GetFName() == InterfaceClassName )
		{
			ChildGraphs = Blueprint->ImplementedInterfaces[i].Graphs;
			return;			
		}
	}
}

// Remove an implemented interface, and its associated member function graphs
void FBlueprintEditorUtils::RemoveInterface(UBlueprint* Blueprint, const FName& InterfaceClassName, bool bPreserveFunctions /*= false*/)
{
	if( InterfaceClassName == NAME_None )
	{
		return;
	}

	// Find the implemented interface
	int32 Idx = INDEX_NONE;
	for( int32 i = 0; i < Blueprint->ImplementedInterfaces.Num(); i++ )
	{
		if( Blueprint->ImplementedInterfaces[i].Interface->GetFName() == InterfaceClassName )
		{
			Idx = i;
			break;
		}
	}

	if( Idx != INDEX_NONE )
	{
		FBPInterfaceDescription& CurrentInterface = Blueprint->ImplementedInterfaces[Idx];

		// Remove all the graphs that we implemented
		for(TArray<UEdGraph*>::TIterator it(CurrentInterface.Graphs); it; ++it)
		{
			UEdGraph* CurrentGraph = *it;
			if(bPreserveFunctions)
			{
				PromoteGraphFromInterfaceOverride(Blueprint, CurrentGraph);
				Blueprint->FunctionGraphs.Add(CurrentGraph);
			}
			else
			{
				FBlueprintEditorUtils::RemoveGraph(Blueprint, CurrentGraph, EGraphRemoveFlags::MarkTransient);	// Do not recompile, yet*
			}
		}

		// Find all events placed in the event graph, and remove them
		TArray<UK2Node_Event*> AllEvents;
		FBlueprintEditorUtils::GetAllNodesOfClass(Blueprint, AllEvents);
		const UClass* InterfaceClass = Blueprint->ImplementedInterfaces[Idx].Interface;
		for(TArray<UK2Node_Event*>::TIterator NodeIt(AllEvents); NodeIt; ++NodeIt)
		{
			UK2Node_Event* EventNode = *NodeIt;
			if( EventNode->EventReference.GetMemberParentClass(EventNode->GetBlueprintClassFromNode()) == InterfaceClass )
			{
				if(bPreserveFunctions)
				{
					// Create a custom event with the same name and signature
					const FVector2D PreviousNodePos = FVector2D(EventNode->NodePosX, EventNode->NodePosY);
					const FString PreviousNodeName = EventNode->EventReference.GetMemberName().ToString();
					const UFunction* PreviousSignatureFunction = EventNode->FindEventSignatureFunction();
					check(PreviousSignatureFunction);
					
					UK2Node_CustomEvent* NewEvent = UK2Node_CustomEvent::CreateFromFunction(PreviousNodePos, EventNode->GetGraph(), PreviousNodeName, PreviousSignatureFunction, false);

					// Move the pin links from the old pin to the new pin to preserve connections
					for (UEdGraphPin* CurrentPin : EventNode->Pins)
					{
						UEdGraphPin* TargetPin = NewEvent->FindPinChecked(CurrentPin->PinName);
						const UEdGraphSchema_K2* Schema = GetDefault<UEdGraphSchema_K2>();
						Schema->MovePinLinks(*CurrentPin, *TargetPin);
					}
				}
			
				EventNode->GetGraph()->RemoveNode(EventNode);
			}
		}

		// Then remove the interface from the list
		Blueprint->ImplementedInterfaces.RemoveAt(Idx, 1);
	
		// *Now recompile the blueprint (this needs to be done outside of RemoveGraph, after it's been removed from ImplementedInterfaces - otherwise it'll re-add it)
		FBlueprintEditorUtils::MarkBlueprintAsStructurallyModified(Blueprint);
	}
}

void FBlueprintEditorUtils::PromoteGraphFromInterfaceOverride(UBlueprint* InBlueprint, UEdGraph* InInterfaceGraph)
{
	InInterfaceGraph->bAllowDeletion = true;
	InInterfaceGraph->bAllowRenaming = true;
	InInterfaceGraph->bEditable = true;
	InInterfaceGraph->InterfaceGuid.Invalidate();

	// We need to flag the entry node to make sure that the compiled function is callable
	const UEdGraphSchema_K2* Schema = GetDefault<UEdGraphSchema_K2>();
	Schema->AddExtraFunctionFlags(InInterfaceGraph, (FUNC_BlueprintCallable | FUNC_BlueprintEvent | FUNC_Public));
	Schema->MarkFunctionEntryAsEditable(InInterfaceGraph, true);

	// Move all non-exec pins from the function entry node to being user defined pins
	TArray<UK2Node_FunctionEntry*> FunctionEntryNodes;
	InInterfaceGraph->GetNodesOfClass(FunctionEntryNodes);
	if (FunctionEntryNodes.Num() > 0)
	{
		UK2Node_FunctionEntry* FunctionEntry = FunctionEntryNodes[0];
		FunctionEntry->PromoteFromInterfaceOverride();
	}

	// Move all non-exec pins from the function result node to being user defined pins
	TArray<UK2Node_FunctionResult*> FunctionResultNodes;
	InInterfaceGraph->GetNodesOfClass(FunctionResultNodes);
	if (FunctionResultNodes.Num() > 0)
	{
		UK2Node_FunctionResult* PrimaryFunctionResult = FunctionResultNodes[0];
		PrimaryFunctionResult->PromoteFromInterfaceOverride();

		// Reconstruct all result nodes so they update their pins accordingly
		for (UK2Node_FunctionResult* FunctionResult : FunctionResultNodes)
		{
			if (PrimaryFunctionResult != FunctionResult)
			{
				FunctionResult->PromoteFromInterfaceOverride(false);
			}
		}
	}
}

void FBlueprintEditorUtils::CleanNullGraphReferencesRecursive(UEdGraph* Graph)
{
	for (int32 GraphIndex = 0; GraphIndex < Graph->SubGraphs.Num(); )
	{
		if (UEdGraph* ChildGraph = Graph->SubGraphs[GraphIndex])
		{
			CleanNullGraphReferencesRecursive(ChildGraph);
			++GraphIndex;
		}
		else
		{
			UE_LOG(LogBlueprint, Warning, TEXT("Found NULL graph reference in children of '%s', removing it!"), *Graph->GetPathName());
			Graph->SubGraphs.RemoveAt(GraphIndex);
		}
	}
}

void FBlueprintEditorUtils::CleanNullGraphReferencesInArray(UBlueprint* Blueprint, TArray<UEdGraph*>& GraphArray)
{
	for (int32 GraphIndex = 0; GraphIndex < GraphArray.Num(); )
	{
		if (UEdGraph* Graph = GraphArray[GraphIndex])
		{
			CleanNullGraphReferencesRecursive(Graph);
			++GraphIndex;
		}
		else
		{
			UE_LOG(LogBlueprint, Warning, TEXT("Found NULL graph reference in '%s', removing it!"), *Blueprint->GetPathName());
			GraphArray.RemoveAt(GraphIndex);
		}
	}
}

void FBlueprintEditorUtils::PurgeNullGraphs(UBlueprint* Blueprint)
{
	CleanNullGraphReferencesInArray(Blueprint, Blueprint->UbergraphPages);
	CleanNullGraphReferencesInArray(Blueprint, Blueprint->FunctionGraphs);
	CleanNullGraphReferencesInArray(Blueprint, Blueprint->DelegateSignatureGraphs);
	CleanNullGraphReferencesInArray(Blueprint, Blueprint->MacroGraphs);

	Blueprint->LastEditedDocuments.RemoveAll([](const FEditedDocumentInfo& TestDoc) { return TestDoc.EditedObject == nullptr; });
}

struct FConformCallsToParentFunctionUtils
{
	// Remove a parent function call node without breaking existing connections
	static void RemoveParentFunctionCallNode(UBlueprint* InBlueprint, UK2Node_CallParentFunction* InCallFunctionNode)
	{
		// Cache a reference to the output exec pin
		UEdGraphPin* OutputPin = InCallFunctionNode->GetThenPin();

		// We're going to destroy the existing parent function call node, but first we need to persist any existing connections
		for (int PinIndex = 0; PinIndex < InCallFunctionNode->Pins.Num(); ++PinIndex)
		{
			UEdGraphPin* InputPin = InCallFunctionNode->Pins[PinIndex];
			check(nullptr != InputPin);

			// If this is an input exec pin
			const UEdGraphSchema_K2* K2Schema = GetDefault<UEdGraphSchema_K2>();
			if (K2Schema && K2Schema->IsExecPin(*InputPin) && InputPin->Direction == EGPD_Input)
			{
				// Redirect any existing connections to the input exec pin to whatever pin(s) the output exec pin is connected to
				for (int InputLinkedToPinIndex = 0; InputLinkedToPinIndex < InputPin->LinkedTo.Num(); ++InputLinkedToPinIndex)
				{
					UEdGraphPin* InputLinkedToPin = InputPin->LinkedTo[InputLinkedToPinIndex];
					check(nullptr != InputLinkedToPin);

					// Break the existing link to the node we're about to remove
					InputLinkedToPin->BreakLinkTo(InputPin);

					// Redirect the input connection to the output connection(s)
					for (int OutputLinkedToPinIndex = 0; OutputLinkedToPinIndex < OutputPin->LinkedTo.Num(); ++OutputLinkedToPinIndex)
					{
						UEdGraphPin* OutputLinkedToPin = OutputPin->LinkedTo[OutputLinkedToPinIndex];
						check(nullptr != OutputLinkedToPin);

						// Make sure the output connection isn't linked to the node we're about to remove
						if (OutputLinkedToPin->LinkedTo.Contains(OutputPin))
						{
							OutputLinkedToPin->BreakLinkTo(OutputPin);
						}

						// Fix up the connection
						InputLinkedToPin->MakeLinkTo(OutputLinkedToPin);
					}
				}
			}
		}

		// Emit something to the log to indicate that we're making a change
		FFormatNamedArguments Args;
		Args.Add(TEXT("NodeTitle"), InCallFunctionNode->GetNodeTitle(ENodeTitleType::ListView));
		Args.Add(TEXT("FunctionNodeName"), FText::FromString(InCallFunctionNode->GetName()));
		InBlueprint->Message_Note(FText::Format(LOCTEXT("CallParentNodeRemoved_Note", "{NodeTitle} ({FunctionNodeName}) was not valid for this Blueprint - it has been removed."), Args).ToString());

		// Destroy the existing parent function call node (this will also break pin links and remove it from the graph)
		InCallFunctionNode->DestroyNode();
	}

	// Makes sure that all function overrides are valid, and replaces with local functions if not
	static void ConformParentFunctionOverrides(UBlueprint* InBlueprint)
	{
		TArray<UEdGraph*> AllGraphs;
		InBlueprint->GetAllGraphs(AllGraphs);
		for (UEdGraph* CurrentGraph : AllGraphs)
		{
			check(CurrentGraph);

			TArray<UK2Node_FunctionEntry*> FunctionEntryNodes;
			CurrentGraph->GetNodesOfClass<UK2Node_FunctionEntry>(FunctionEntryNodes);

			for (UK2Node_FunctionEntry* FunctionEntryNode : FunctionEntryNodes)
			{
				check(FunctionEntryNode);

				if (!FunctionEntryNode->FunctionReference.IsSelfContext())
				{
					UClass* SignatureClass = FunctionEntryNode->FunctionReference.GetMemberParentClass();
					if (const UBlueprint* SignatureClassBlueprint = UBlueprint::GetBlueprintFromClass(SignatureClass))
					{
						// Redirect to the skeleton class for Blueprint types.
						SignatureClass = SignatureClassBlueprint->SkeletonGeneratedClass;
					}

					if (SignatureClass)
					{
						const UFunction* Function = FunctionEntryNode->FunctionReference.ResolveMember<UFunction>(SignatureClass);
						if (Function == nullptr)
						{
							// Remove any calls to the parent class implementation
							TArray<UK2Node_CallParentFunction*> CallFunctionNodes;
							CurrentGraph->GetNodesOfClass<UK2Node_CallParentFunction>(CallFunctionNodes);
							for (UK2Node_CallParentFunction* CallFunctionNode : CallFunctionNodes)
							{
								RemoveParentFunctionCallNode(InBlueprint, CallFunctionNode);
							}

							// Execute the same conversion path we use for interface graphs
							FBlueprintEditorUtils::PromoteGraphFromInterfaceOverride(InBlueprint, CurrentGraph);

							// Emit something to the log to indicate that we've made a change
							FFormatNamedArguments Args;
							Args.Add(TEXT("NodeTitle"), FunctionEntryNode->GetNodeTitle(ENodeTitleType::ListView));
							Args.Add(TEXT("ParentClass"), FText::FromString(SignatureClass->GetName()));
							InBlueprint->Message_Note(FText::Format(LOCTEXT("ConvertedToLocalMemberFunction_Note", "Function '{NodeTitle}' was previously implemented as an override, but the function is no longer found in class '{ParentClass}'. As a result, it has been converted to a full member function."), Args).ToString());
						}
					}
				}

				// Rename the graph if it does not match the actual function name.
				const FName FunctionName = FunctionEntryNode->CustomGeneratedFunctionName != NAME_None ? FunctionEntryNode->CustomGeneratedFunctionName : FunctionEntryNode->FunctionReference.GetMemberName();
				if (FunctionEntryNode == FunctionEntryNodes[0]
					&& !FBlueprintEditorUtils::IsEventGraph(CurrentGraph)
					&& CurrentGraph->GetFName() != FunctionName)
				{
					FBlueprintEditorUtils::RenameGraph(CurrentGraph, FunctionName.ToString());
				}
			}
		}
	}
};

// Makes sure that calls to parent functions are valid, and removes them if not
void FBlueprintEditorUtils::ConformCallsToParentFunctions(UBlueprint* Blueprint)
{
	check(nullptr != Blueprint);

	// First, ensure that all function override implementations are up-to-date.
	FConformCallsToParentFunctionUtils::ConformParentFunctionOverrides(Blueprint);

	// Get the Blueprint's parent class.
	UClass* ParentClass = Blueprint->ParentClass;
	if (const UBlueprint* ParentBlueprint = UBlueprint::GetBlueprintFromClass(ParentClass))
	{
		// Defer to the skeleton class, as a Blueprint parent may not have been fully compiled yet (e.g. after a rename).
		ParentClass = ParentBlueprint->SkeletonGeneratedClass;
	}

	TArray<UEdGraph*> AllGraphs;
	Blueprint->GetAllGraphs(AllGraphs);
	for(int GraphIndex = 0; GraphIndex < AllGraphs.Num(); ++GraphIndex)
	{
		UEdGraph* CurrentGraph = AllGraphs[GraphIndex];
		check(nullptr != CurrentGraph);

		// Make sure the graph is loaded
		if(!CurrentGraph->HasAnyFlags(RF_NeedLoad|RF_NeedPostLoad))
		{
			TArray<UK2Node_CallParentFunction*> CallFunctionNodes;
			CurrentGraph->GetNodesOfClass<UK2Node_CallParentFunction>(CallFunctionNodes);

			// For each parent function call node in the graph
			for(int CallFunctionNodeIndex = 0; CallFunctionNodeIndex < CallFunctionNodes.Num(); ++CallFunctionNodeIndex)
			{
				UK2Node_CallParentFunction* CallFunctionNode = CallFunctionNodes[CallFunctionNodeIndex];
				check(nullptr != CallFunctionNode);

				// Make sure the node has already been loaded
				if(!CallFunctionNode->HasAnyFlags(RF_NeedLoad|RF_NeedPostLoad))
				{
					// Attempt to locate the function within the parent class
					FName MemberName = CallFunctionNode->FunctionReference.GetMemberName();
					const UFunction* TargetFunction = ParentClass ? ParentClass->FindFunctionByName(MemberName) : nullptr;
					if (TargetFunction == nullptr && ParentClass != nullptr)
					{
						// In case the function was renamed in the parent class, try to look up using the member's GUID.
						const FGuid MemberGuid = CallFunctionNode->FunctionReference.GetMemberGuid();
						if (MemberGuid.IsValid())
						{
							MemberName = UBlueprint::GetFieldNameFromClassByGuid<UFunction>(ParentClass, MemberGuid);
							if (MemberName != NAME_None)
							{
								TargetFunction = ParentClass->FindFunctionByName(MemberName);
							}
						}
					}
					
					if(TargetFunction != nullptr)
					{
						// Check to see if the function signature does not match the (authoritative) parent class.
						if(TargetFunction->GetOwnerClass()->GetAuthoritativeClass() != CallFunctionNode->FunctionReference.GetMemberParentClass(ParentClass->GetAuthoritativeClass()))
						{
							// Emit something to the log to indicate that we're making a change
							FFormatNamedArguments Args;
							Args.Add(TEXT("NodeTitle"), CallFunctionNode->GetNodeTitle(ENodeTitleType::ListView));
							Args.Add(TEXT("FunctionNodeName"), FText::FromString(CallFunctionNode->GetName()));
							Blueprint->Message_Note(FText::Format(LOCTEXT("CallParentFunctionSignatureFixed_Note", "{NodeTitle} ({FunctionNodeName}) had an invalid function signature - it has now been fixed."), Args).ToString() );

							// Redirect to the correct parent function. Note that for Blueprints, internally this will switch to the target function that's owned by the authoritative parent class.
							CallFunctionNode->SetFromFunction(TargetFunction);
						}
					}
					else
					{
						// Remove the parent function call node, preserving any existing connections.
						FConformCallsToParentFunctionUtils::RemoveParentFunctionCallNode(Blueprint, CallFunctionNode);
					}
				}
			}
		}
	}
}

namespace
{
	static bool ExtendedIsParent(const UClass* Parent, const UClass* Child)
	{
		if (Parent && Child)
		{
			if (Child->IsChildOf(Parent))
			{
				return true;
			}

			if (Parent->ClassGeneratedBy)
			{
				if (Parent->ClassGeneratedBy == Child->ClassGeneratedBy)
				{
					return true;
				}

				if (const UBlueprint* ParentBP = Cast<UBlueprint>(Parent->ClassGeneratedBy))
				{
					if (ParentBP->SkeletonGeneratedClass && Child->IsChildOf(ParentBP->SkeletonGeneratedClass))
					{
						return true;
					}

					if (ParentBP->GeneratedClass && Child->IsChildOf(ParentBP->GeneratedClass))
					{
						return true;
					}
				}
			}
		}
		return false;
	}

	static void FixOverriddenEventSignature(UK2Node_Event* EventNode, UBlueprint* Blueprint, UEdGraph* CurrentGraph)
	{
		check(EventNode && Blueprint && CurrentGraph);
		UClass* CurrentClass = EventNode->GetBlueprintClassFromNode();
		FMemberReference& FuncRef = EventNode->EventReference;
		const FName EventFuncName = FuncRef.GetMemberName();
		ensure(EventFuncName != NAME_None);
		ensure(!EventNode->IsA<UK2Node_CustomEvent>());

		const UFunction* TargetFunction = FuncRef.ResolveMember<UFunction>(CurrentClass);
		const UClass* FuncOwnerClass = FuncRef.GetMemberParentClass(CurrentClass);
		const bool bFunctionOwnerIsNotParentOfClass = !FuncOwnerClass || !ExtendedIsParent(FuncOwnerClass, CurrentClass);
		const bool bNeedsToBeFixed = !TargetFunction || bFunctionOwnerIsNotParentOfClass;
		if (bNeedsToBeFixed)
		{
			const UClass* SuperClass = CurrentClass->GetSuperClass();
			const UFunction* ActualTargetFunction = SuperClass ? SuperClass->FindFunctionByName(EventFuncName) : nullptr;
			if (ActualTargetFunction)
			{
				ensure(TargetFunction != ActualTargetFunction);
				if (!ensure(!TargetFunction || TargetFunction->IsSignatureCompatibleWith(ActualTargetFunction)))
				{
					UE_LOG(LogBlueprint, Error
						, TEXT("FixOverriddenEventSignature function \"%s\" is not compatible with \"%s\" node \"%s\"")
						, *GetPathNameSafe(ActualTargetFunction), *GetPathNameSafe(TargetFunction), *GetPathNameSafe(EventNode));
				}

				ensure(GetDefault<UEdGraphSchema_K2>()->FunctionCanBePlacedAsEvent(ActualTargetFunction));
				FuncRef.SetFromField<UFunction>(ActualTargetFunction, false);

				// Emit something to the log to indicate that we've made a change
				FFormatNamedArguments Args;
				Args.Add(TEXT("NodeTitle"), EventNode->GetNodeTitle(ENodeTitleType::ListView));
				Args.Add(TEXT("EventNodeName"), FText::FromString(EventNode->GetName()));
				Blueprint->Message_Note(FText::Format(LOCTEXT("EventSignatureFixed_Note", "{NodeTitle} ({EventNodeName}) had an invalid function signature - it has now been fixed."), Args).ToString());
			}
			else
			{
				TSet<FName> DummyExtraNameList;
				UEdGraphNode* CustomEventNode = CurrentGraph->GetSchema()->CreateSubstituteNode(EventNode, CurrentGraph, nullptr, DummyExtraNameList);
				if (ensure(CustomEventNode))
				{
					// Destroy the old event node (this will also break all pin links and remove it from the graph)
					EventNode->DestroyNode();
					// Add the new custom event node to the graph
					CurrentGraph->Nodes.Add(CustomEventNode);
					// Emit something to the log to indicate that we've made a change
					FFormatNamedArguments Args;
					Args.Add(TEXT("NodeTitle"), EventNode->GetNodeTitle(ENodeTitleType::ListView));
					Args.Add(TEXT("EventNodeName"), FText::FromString(EventNode->GetName()));
					Blueprint->Message_Note(FText::Format(LOCTEXT("EventNodeReplaced_Note", "{NodeTitle} ({EventNodeName}) was not valid for this Blueprint - it has been converted to a custom event."), Args).ToString());
				}
			}
		}
	}
}

// Makes sure that all events we handle exist, and replace with custom events if not
void FBlueprintEditorUtils::ConformImplementedEvents(UBlueprint* Blueprint)
{
	check(nullptr != Blueprint);

	// Collect all implemented interface classes
	TArray<UClass*> ImplementedInterfaceClasses;
	FindImplementedInterfaces(Blueprint, true, ImplementedInterfaceClasses);

	TArray<UEdGraph*> AllGraphs;
	Blueprint->GetAllGraphs(AllGraphs);
	for(int GraphIndex = 0; GraphIndex < AllGraphs.Num(); ++GraphIndex)
	{
		UEdGraph* CurrentGraph = AllGraphs[GraphIndex];
		check(nullptr != CurrentGraph);

		// Make sure the graph is loaded
		if(!CurrentGraph->HasAnyFlags(RF_NeedLoad|RF_NeedPostLoad))
		{
			TArray<UK2Node_Event*> EventNodes;
			CurrentGraph->GetNodesOfClass<UK2Node_Event>(EventNodes);

			// For each event node in the graph
			for(int EventNodeIndex = 0; EventNodeIndex < EventNodes.Num(); ++EventNodeIndex)
			{
				UK2Node_Event* EventNode = EventNodes[EventNodeIndex];
				check(nullptr != EventNode);

				// If the event is loaded and is not a custom event
				if(!EventNode->HasAnyFlags(RF_NeedLoad|RF_NeedPostLoad) && EventNode->bOverrideFunction)
				{
					UClass* EventClass = EventNode->EventReference.GetMemberParentClass(EventNode->GetBlueprintClassFromNode());
					bool bEventNodeUsedByInterface = false;
					int32 Idx = 0;
					while (Idx != ImplementedInterfaceClasses.Num() && bEventNodeUsedByInterface == false)
					{
						const UClass* CurrentInterface = ImplementedInterfaceClasses[Idx];
						while (CurrentInterface)
						{
							if (EventClass == CurrentInterface )
							{
								bEventNodeUsedByInterface = true;
								break;
							}
							CurrentInterface = CurrentInterface->GetSuperClass();
						}
						++Idx;
					}
					if (Blueprint->GeneratedClass && !bEventNodeUsedByInterface)
					{
						FixOverriddenEventSignature(EventNode, Blueprint, CurrentGraph);
					}
				}
			}
		}
	}
}

/** Helper function for ConformImplementedInterfaces */
static void ConformInterfaceByGUID(const UBlueprint* Blueprint, const FBPInterfaceDescription& CurrentInterfaceDesc)
{
	// Attempt to conform by GUID if we have a blueprint interface
	// This just make sure that GUID-linked functions preserve their names
	const UBlueprint* InterfaceBlueprint = CastChecked<UBlueprint>(CurrentInterfaceDesc.Interface->ClassGeneratedBy);

	TArray<UEdGraph*> InterfaceGraphs;
	InterfaceBlueprint->GetAllGraphs(InterfaceGraphs);

	TArray<UEdGraph*> BlueprintGraphs;
	Blueprint->GetAllGraphs(BlueprintGraphs);
		
	for (UEdGraph* BlueprintGraph : BlueprintGraphs)
	{
		if(BlueprintGraph != nullptr && BlueprintGraph->InterfaceGuid.IsValid())
		{
			// valid interface Guid found, so fixup name if it is different
			for (const UEdGraph* InterfaceGraph : InterfaceGraphs)
			{
				if(InterfaceGraph != nullptr && InterfaceGraph->GraphGuid == BlueprintGraph->InterfaceGuid && InterfaceGraph->GetFName() != BlueprintGraph->GetFName())
				{
					FBlueprintEditorUtils::RenameGraph(BlueprintGraph, InterfaceGraph->GetFName().ToString());
					FBlueprintEditorUtils::RefreshGraphNodes(BlueprintGraph);
					break;
				}
			}
		}
	}
}

/** Helper function for ConformImplementedInterfaces */
static void ConformInterfaceByName(UBlueprint* Blueprint, FBPInterfaceDescription& CurrentInterfaceDesc, int32 InterfaceIndex, TArray<UK2Node_Event*>& ImplementedEvents, const TArray<FName>& VariableNamesUsedInBlueprint)
{
	// Iterate over all the functions in the interface, and create graphs that are in the interface, but missing in the blueprint
	if (CurrentInterfaceDesc.Interface)
	{
		// a interface could have since been added by the parent (or this blueprint could have been re-parented)
		if (IsInterfaceImplementedByParent(CurrentInterfaceDesc, Blueprint))
		{			
			// have to remove the interface before we promote it (in case this method is reentrant)
			FBPInterfaceDescription LocalInterfaceCopy = CurrentInterfaceDesc;
			Blueprint->ImplementedInterfaces.RemoveAt(InterfaceIndex, 1);

			// in this case, the interface needs to belong to the parent and not this
			// blueprint (we would have been prevented from getting in this state if we
			// had started with a parent that implemented this interface initially)
			PromoteInterfaceImplementationToOverride(LocalInterfaceCopy, Blueprint);
			return;
		}

		// check to make sure that there aren't any interface methods that we originally 
		// implemented as events, but have since switched to functions 
		TSet<FName> ExtraNameList;
		for (UK2Node_Event* EventNode : ImplementedEvents)
		{
			// if this event belongs to something other than this interface
			if (EventNode->EventReference.GetMemberParentClass(EventNode->GetBlueprintClassFromNode()) != CurrentInterfaceDesc.Interface)
			{
				continue;
			}

			UFunction* InterfaceFunction = EventNode->EventReference.ResolveMember<UFunction>(CurrentInterfaceDesc.Interface);
			// if the function is still ok as an event, no need to try and fix it up
			if (UEdGraphSchema_K2::FunctionCanBePlacedAsEvent(InterfaceFunction))
			{
				continue;
			}

			UEdGraph* EventGraph = EventNode->GetGraph();
			// we've already implemented this interface function as an event (which we need to replace)
			UK2Node_CustomEvent* CustomEventNode = Cast<UK2Node_CustomEvent>(EventGraph->GetSchema()->CreateSubstituteNode(EventNode, EventGraph, nullptr, ExtraNameList));
			if (CustomEventNode == nullptr)
			{
				continue;
			}

			// grab the function's name before we delete the node
			FName const FunctionName = EventNode->EventReference.GetMemberName();
			// destroy the old event node (this will also break all pin links and remove it from the graph)
			EventNode->DestroyNode();

			if (InterfaceFunction)
			{
				// have to rename so it doesn't conflict with the graph we're about to add
				CustomEventNode->RenameCustomEventCloseToName();
			}
			EventGraph->Nodes.Add(CustomEventNode);

			// warn the user that their old functionality won't work (it's now connected 
			// to a custom node that isn't triggered anywhere)
			FText WarningMessageText = InterfaceFunction ?
				LOCTEXT("InterfaceEventNodeReplaced_Warn", "'%s' was promoted from an event to a function - it has been replaced by a custom event, which won't trigger unless you call it manually.") :
				LOCTEXT("InterfaceEventRemovedNodeReplaced_Warn", "'%s' was removed from its interface - it has been replaced by a custom event, which won't trigger unless you call it manually.");

			Blueprint->Message_Warn(FString::Printf(*WarningMessageText.ToString(), *FunctionName.ToString()));
		}

		// Cache off the graph names for this interface, for easier searching
		TMap<FName, const UEdGraph*> InterfaceFunctionGraphs;
		for (int32 GraphIndex = 0; GraphIndex < CurrentInterfaceDesc.Graphs.Num(); GraphIndex++)
		{
			const UEdGraph* CurrentGraph = CurrentInterfaceDesc.Graphs[GraphIndex];
			if( CurrentGraph )
			{
				InterfaceFunctionGraphs.Add(CurrentGraph->GetFName()) = CurrentGraph;
			}
		}

		// If this is a Blueprint interface, redirect to the skeleton class for function iteration
		const UClass* InterfaceClass = CurrentInterfaceDesc.Interface;
		if (InterfaceClass && InterfaceClass->ClassGeneratedBy)
		{
			InterfaceClass = CastChecked<UBlueprint>(InterfaceClass->ClassGeneratedBy)->SkeletonGeneratedClass;
		}

		// Iterate over all the functions in the interface, and create graphs that are in the interface, but missing in the blueprint
		for (TFieldIterator<UFunction> FunctionIter(InterfaceClass, EFieldIteratorFlags::IncludeSuper); FunctionIter; ++FunctionIter)
		{
			UFunction* Function = *FunctionIter;
			const FName FunctionName = Function->GetFName();
			if(!VariableNamesUsedInBlueprint.Contains(FunctionName))
			{
				if( UEdGraphSchema_K2::CanKismetOverrideFunction(Function) && !UEdGraphSchema_K2::FunctionCanBePlacedAsEvent(Function) )
				{
					if (const UEdGraph** FunctionGraphPtr = InterfaceFunctionGraphs.Find(FunctionName))
					{
						const bool bIsConstInterfaceFunction = (Function->FunctionFlags & FUNC_Const) != 0;

						// Sync the 'const' attribute of the implementation with the interface function, in case it has been changed
						TArray<UK2Node_FunctionEntry*> FunctionEntryNodes;
						(*FunctionGraphPtr)->GetNodesOfClass<UK2Node_FunctionEntry>(FunctionEntryNodes);
						for (UK2Node_FunctionEntry* FunctionEntryNode : FunctionEntryNodes)
						{
							const bool bIsImplementedAsConstFunction = (FunctionEntryNode->GetExtraFlags() & FUNC_Const) != 0;
							if (bIsImplementedAsConstFunction != bIsConstInterfaceFunction)
							{
								FunctionEntryNode->Modify();
								if (bIsConstInterfaceFunction)
								{
									FunctionEntryNode->AddExtraFlags(FUNC_Const);
								}
								else
								{
									FunctionEntryNode->ClearExtraFlags(FUNC_Const);
								}
							}
						}
					}
					else
					{
						// interface methods initially create EventGraph stubs, so we need
						// to make sure we remove that entry so the new graph doesn't conflict (don't
						// worry, these are regenerated towards the end of a compile)
						for (UEdGraph* GraphStub : Blueprint->EventGraphs)
						{
							if (GraphStub->GetFName() == FunctionName)
							{
								FBlueprintEditorUtils::RemoveGraph(Blueprint, GraphStub, EGraphRemoveFlags::MarkTransient);
							}
						}

						// Check to see if we already have implemented 
						UEdGraph* NewGraph = FBlueprintEditorUtils::CreateNewGraph(Blueprint, FunctionName, UEdGraph::StaticClass(), UEdGraphSchema_K2::StaticClass());
						NewGraph->bAllowDeletion = false;
						NewGraph->InterfaceGuid = FBlueprintEditorUtils::FindInterfaceFunctionGuid(Function, CurrentInterfaceDesc.Interface);
						CurrentInterfaceDesc.Graphs.Add(NewGraph);

						FBlueprintEditorUtils::AddInterfaceGraph(Blueprint, NewGraph, CurrentInterfaceDesc.Interface);
					}
				}
			}
			else
			{
				Blueprint->Status = BS_Error;
				const FString NewError = FString::Printf( *LOCTEXT("InterfaceNameCollision_Error", "Interface name collision in blueprint: %s, interface: %s, name: %s").ToString(), 
					*Blueprint->GetFullName(), *CurrentInterfaceDesc.Interface->GetFullName(), *FunctionName.ToString());
				Blueprint->Message_Error(NewError);
			}
		}

		// Iterate over all the graphs in the blueprint interface, and remove ones that no longer have functions 
		for (int32 GraphIndex = 0; GraphIndex < CurrentInterfaceDesc.Graphs.Num(); GraphIndex++)
		{
			// If we can't find the function associated with the graph, delete it
			const UEdGraph* CurrentGraph = CurrentInterfaceDesc.Graphs[GraphIndex];
			if (!CurrentGraph || !FindField<UFunction>(CurrentInterfaceDesc.Interface, CurrentGraph->GetFName()))
			{
				CurrentInterfaceDesc.Graphs.RemoveAt(GraphIndex, 1);
				GraphIndex--;
			}
		}
	}
}

// Makes sure that all graphs for all interfaces we implement exist, and add if not
void FBlueprintEditorUtils::ConformImplementedInterfaces(UBlueprint* Blueprint)
{
	check(nullptr != Blueprint);
	FString ErrorStr;

	// Collect all variables names in current blueprint 
	TArray<FName> VariableNamesUsedInBlueprint;
	for (TFieldIterator<UProperty> VariablesIter(Blueprint->GeneratedClass); VariablesIter; ++VariablesIter)
	{
		VariableNamesUsedInBlueprint.Add(VariablesIter->GetFName());
	}
	for (const FBPVariableDescription& NewVariable : Blueprint->NewVariables)
	{
		VariableNamesUsedInBlueprint.AddUnique(NewVariable.VarName);
	}

	TArray<UEdGraph*> AllGraphs;
	Blueprint->GetAllGraphs(AllGraphs);
	// collect all existing event nodes, so we can find interface events that 
	// need to be converted to function graphs
	TArray<UK2Node_Event*> PotentialInterfaceEvents;
	for (UEdGraph const* Graph : AllGraphs)
	{
		UClass* InterfaceEventClass = UK2Node_Event::StaticClass();
		for (UEdGraphNode* GraphNode : Graph->Nodes)
		{
			// interface event nodes are only ever going to be implemented as 
			// explicit UK2Node_Events... using == instead of IsChildOf<> 
			// guarantees that we won't be catching any special node types that
			// users might have made (that maybe reference interface functions too)
			if (GraphNode && (GraphNode->GetClass() == InterfaceEventClass))
			{
				PotentialInterfaceEvents.Add(CastChecked<UK2Node_Event>(GraphNode));
			}
		}
	}

	for (int32 InterfaceIndex = 0; InterfaceIndex < Blueprint->ImplementedInterfaces.Num(); )
	{
		FBPInterfaceDescription& CurrentInterface = Blueprint->ImplementedInterfaces[InterfaceIndex];
		if (!CurrentInterface.Interface)
		{
			Blueprint->Status = BS_Error;
			Blueprint->ImplementedInterfaces.RemoveAt(InterfaceIndex, 1);
			continue;
		}

		// conform functions linked by Guids first
		if(CurrentInterface.Interface->ClassGeneratedBy != nullptr && CurrentInterface.Interface->ClassGeneratedBy->IsA(UBlueprint::StaticClass()))
		{
			ConformInterfaceByGUID(Blueprint, CurrentInterface);
		}

		// now try to conform by name/signature
		ConformInterfaceByName(Blueprint, CurrentInterface, InterfaceIndex, PotentialInterfaceEvents, VariableNamesUsedInBlueprint);

		// not going to remove this interface, so let's continue forward
		++InterfaceIndex;
	}
}

void FBlueprintEditorUtils::ConformAllowDeletionFlag(UBlueprint* Blueprint)
{
	for (UEdGraph* Graph : Blueprint->FunctionGraphs)
	{
		if (Graph->GetFName() != UEdGraphSchema_K2::FN_UserConstructionScript && Graph->GetFName() != UEdGraphSchema_K2::GN_AnimGraph)
		{
			Graph->bAllowDeletion = true;
		}
	}
}

/** Handle old Anim Blueprints (state machines in the wrong position, transition graphs with the wrong schema, etc...) */
void FBlueprintEditorUtils::UpdateOutOfDateAnimBlueprints(UBlueprint* InBlueprint)
{
	if (UAnimBlueprint* AnimBlueprint = Cast<UAnimBlueprint>(InBlueprint))
	{
		// Ensure all transition graphs have the correct schema
		TArray<UAnimStateTransitionNode*> TransitionNodes;
		GetAllNodesOfClass<UAnimStateTransitionNode>(AnimBlueprint, /*out*/ TransitionNodes);
		for (UAnimStateTransitionNode* Node : TransitionNodes)
		{
			UEdGraph* TestGraph = Node->BoundGraph;
			if (TestGraph->Schema == UAnimationGraphSchema::StaticClass())
			{
				TestGraph->Schema = UAnimationTransitionSchema::StaticClass();
			}
		}

		// Handle a reparented anim blueprint that either needs or no longer needs an anim graph
		if (UAnimBlueprint::FindRootAnimBlueprint(AnimBlueprint) == nullptr)
		{
			// Add an anim graph if not present
			if (FindObject<UEdGraph>(AnimBlueprint, *(UEdGraphSchema_K2::GN_AnimGraph.ToString())) == nullptr)
			{
				UEdGraph* NewGraph = FBlueprintEditorUtils::CreateNewGraph(AnimBlueprint, UEdGraphSchema_K2::GN_AnimGraph, UAnimationGraph::StaticClass(), UAnimationGraphSchema::StaticClass());
				FBlueprintEditorUtils::AddDomainSpecificGraph(AnimBlueprint, NewGraph);
				AnimBlueprint->LastEditedDocuments.Add(NewGraph);
				NewGraph->bAllowDeletion = false;
			}
		}
		else
		{
			// Remove an anim graph if present
			for (int32 i = 0; i < AnimBlueprint->FunctionGraphs.Num(); ++i)
			{
				UEdGraph* FuncGraph = AnimBlueprint->FunctionGraphs[i];
				if ((FuncGraph != nullptr) && (FuncGraph->GetFName() == UEdGraphSchema_K2::GN_AnimGraph))
				{
					UE_LOG(LogBlueprint, Log, TEXT("!!! Removing AnimGraph from %s, because it has a parent anim blueprint that defines the AnimGraph"), *AnimBlueprint->GetPathName());
					AnimBlueprint->FunctionGraphs.RemoveAt(i);
					break;
				}
			}
		}
	}
}

void FBlueprintEditorUtils::UpdateOutOfDateCompositeNodes(UBlueprint* Blueprint)
{
	for (UEdGraph* UbergraphPage : Blueprint->UbergraphPages)
	{
		UpdateOutOfDateCompositeWithOuter(Blueprint, UbergraphPage);
	}
	for (UEdGraph* FunctionGraph : Blueprint->FunctionGraphs)
	{
		UpdateOutOfDateCompositeWithOuter(Blueprint, FunctionGraph);
	}
}

void FBlueprintEditorUtils::UpdateOutOfDateCompositeWithOuter(UBlueprint* Blueprint, UEdGraph* OuterGraph )
{
	check(OuterGraph != nullptr);
	check(FindBlueprintForGraphChecked(OuterGraph) == Blueprint);

	for (UEdGraphNode* Node : OuterGraph->Nodes)
	{
		//Is this node of a type that has a BoundGraph to update
		UEdGraph* BoundGraph = nullptr;
		if (UK2Node_Composite* Composite = Cast<UK2Node_Composite>(Node))
		{
			BoundGraph = Composite->BoundGraph;
		}
		else if (UAnimStateNode* StateNode = Cast<UAnimStateNode>(Node))
		{
			BoundGraph = StateNode->BoundGraph;
		}
		else if (UAnimStateTransitionNode* TransitionNode = Cast<UAnimStateTransitionNode>(Node))
		{
			BoundGraph = TransitionNode->BoundGraph;
		}
		else if (UAnimGraphNode_StateMachineBase* StateMachineNode = Cast<UAnimGraphNode_StateMachineBase>(Node))
		{
			BoundGraph = StateMachineNode->EditorStateMachineGraph;
		}

		if (BoundGraph)
		{
			// Check for out of date BoundGraph where outer is not the composite node
			if (BoundGraph->GetOuter() != Node)
			{
				// change the outer of the BoundGraph to be the composite node instead of the OuterGraph
				if (false == BoundGraph->Rename(*BoundGraph->GetName(), Node, ((BoundGraph->HasAnyFlags(RF_NeedLoad | RF_NeedPostLoad) ? REN_ForceNoResetLoaders : 0) | REN_DontCreateRedirectors)))
				{
					UE_LOG(LogBlueprintDebug, Log, TEXT("CompositeNode: On Blueprint '%s' could not fix Outer() for BoundGraph of composite node '%s'"), *Blueprint->GetPathName(), *Node->GetName());
				}
			}
		}
	}

	for (UEdGraph* SubGraph : OuterGraph->SubGraphs)
	{
		UpdateOutOfDateCompositeWithOuter(Blueprint, SubGraph);
	}
}

/** Ensure all component templates are in use */
void FBlueprintEditorUtils::UpdateComponentTemplates(UBlueprint* Blueprint)
{
	TArray<UActorComponent*> ReferencedTemplates;

	TArray<UK2Node_AddComponent*> AllComponents;
	FBlueprintEditorUtils::GetAllNodesOfClass(Blueprint, AllComponents);

	for (UK2Node_AddComponent* ComponentNode : AllComponents)
	{
		check(ComponentNode);

		UActorComponent* ActorComp = ComponentNode->GetTemplateFromNode();
		if (ActorComp)
		{
			ensure(Blueprint->ComponentTemplates.Contains(ActorComp));

			// fix up AddComponent nodes that don't have their own unique template objects
			if (ReferencedTemplates.Contains(ActorComp))
			{
				UE_LOG(LogBlueprint, Warning,
					TEXT("Blueprint '%s' has an AddComponent node '%s' with a non-unique component template name (%s). Moving it to a new template object with a unique name. Re-save the Blueprint to remove this warning on the next load."),
					*Blueprint->GetPathName(), *ComponentNode->GetPathName(), *ActorComp->GetName());

				ComponentNode->MakeNewComponentTemplate();
				ActorComp = ComponentNode->GetTemplateFromNode();
			}

			// fix up existing content to be sure these are flagged as archetypes and are transactional
			ActorComp->SetFlags(RF_ArchetypeObject|RF_Transactional);	
			ReferencedTemplates.Add(ActorComp);
		}
	}
	Blueprint->ComponentTemplates.Empty();
	Blueprint->ComponentTemplates.Append(ReferencedTemplates);
}

/** Ensures that the CDO root component reference is valid for Actor-based Blueprints */
void FBlueprintEditorUtils::UpdateRootComponentReference(UBlueprint* Blueprint)
{
	// The CDO's root component reference should match that of its parent class
	if(Blueprint && Blueprint->ParentClass && Blueprint->GeneratedClass)
	{
		AActor* ParentActorCDO = Cast<AActor>(Blueprint->ParentClass->GetDefaultObject(false));
		AActor* BlueprintActorCDO = Cast<AActor>(Blueprint->GeneratedClass->GetDefaultObject(false));
		if(ParentActorCDO && BlueprintActorCDO)
		{
			// If both CDOs are valid, check for a valid scene root component
			USceneComponent* ParentSceneRootComponent = ParentActorCDO->GetRootComponent();
			USceneComponent* BlueprintSceneRootComponent = BlueprintActorCDO->GetRootComponent();
			if((ParentSceneRootComponent == nullptr && BlueprintSceneRootComponent != nullptr)
				|| (ParentSceneRootComponent != nullptr && BlueprintSceneRootComponent == nullptr)
				|| (ParentSceneRootComponent != nullptr && BlueprintSceneRootComponent != nullptr && ParentSceneRootComponent->GetFName() != BlueprintSceneRootComponent->GetFName()))
			{
				// If the parent CDO has a valid scene root component
				if(ParentSceneRootComponent != nullptr)
				{
					// Search for a scene component with the same name in the Blueprint CDO's Components list
					TInlineComponentArray<USceneComponent*> SceneComponents;
					BlueprintActorCDO->GetComponents(SceneComponents);
					for(int i = 0; i < SceneComponents.Num(); ++i)
					{
						USceneComponent* SceneComp = SceneComponents[i];
						if(SceneComp && SceneComp->GetFName() == ParentSceneRootComponent->GetFName())
						{
							// We found a match, so make this the new scene root component
							BlueprintActorCDO->SetRootComponent(SceneComp);
							break;
						}
					}
				}
				else if(BlueprintSceneRootComponent != nullptr)
				{
					// The parent CDO does not have a valid scene root, so NULL out the Blueprint CDO reference to match
					BlueprintActorCDO->SetRootComponent(nullptr);
				}
			}
		}
	}
}

bool FBlueprintEditorUtils::IsSCSComponentProperty(UObjectProperty* MemberProperty)
{
	if (!MemberProperty->PropertyClass->IsChildOf<UActorComponent>())
	{
		return false;
	}


	UClass* OwnerClass = MemberProperty->GetOwnerClass();
	UBlueprintGeneratedClass* BpClassOwner = Cast<UBlueprintGeneratedClass>(OwnerClass);

	if (BpClassOwner == nullptr)
	{
		// if this isn't directly a blueprint property, then we check if it is a 
		// associated with a natively added component (which would still be  
		// accessible through the SCS tree)

		if ((OwnerClass == nullptr) || !OwnerClass->IsChildOf<AActor>())
		{
			return false;
		}
		else if (const AActor* ActorCDO = GetDefault<AActor>(OwnerClass))
		{
			TInlineComponentArray<UActorComponent*> CDOComponents;
			ActorCDO->GetComponents(CDOComponents);

			const void* PropertyAddress = MemberProperty->ContainerPtrToValuePtr<void>(ActorCDO);
			UObject* PropertyValue = MemberProperty->GetObjectPropertyValue(PropertyAddress);

			for (UActorComponent* Component : CDOComponents)
			{
				if (!Component->GetClass()->IsChildOf(MemberProperty->PropertyClass))
				{
					continue;
				}

				if (PropertyValue == Component)
				{
					return true;
				}
			}
		}
		return false;
	}

	FMemberReference MemberRef;
	MemberRef.SetFromField<UProperty>(MemberProperty, /*bIsConsideredSelfContext =*/false);
	bool const bIsGuidValid = MemberRef.GetMemberGuid().IsValid();

	if (BpClassOwner->SimpleConstructionScript != nullptr)
	{
		TArray<USCS_Node*> SCSNodes = BpClassOwner->SimpleConstructionScript->GetAllNodes();
		for (USCS_Node* ScsNode : SCSNodes)
		{
			if (bIsGuidValid && ScsNode->VariableGuid.IsValid())
			{
				if (ScsNode->VariableGuid == MemberRef.GetMemberGuid())
				{
					return true;
				}
			}
			else if (ScsNode->GetVariableName() == MemberRef.GetMemberName())
			{
				return true;
			}
		}
	}
	return false;
}

UActorComponent* FBlueprintEditorUtils::FindUCSComponentTemplate(const FComponentKey& ComponentKey)
{
	UActorComponent* FoundTemplate = nullptr;
	if (ComponentKey.IsValid() && ComponentKey.IsUCSKey())
	{
		UBlueprint* Blueprint = Cast<UBlueprint>(ComponentKey.GetComponentOwner()->ClassGeneratedBy);
		check(Blueprint != nullptr);

		if (UEdGraph* UCSGraph = FBlueprintEditorUtils::FindUserConstructionScript(Blueprint))
		{
			TArray<UK2Node_AddComponent*> ComponentNodes;
			UCSGraph->GetNodesOfClass<UK2Node_AddComponent>(ComponentNodes);

			for (UK2Node_AddComponent* UCSNode : ComponentNodes)
			{
				if (UCSNode->NodeGuid == ComponentKey.GetAssociatedGuid())
				{
					FoundTemplate = UCSNode->GetTemplateFromNode();
					break;
				}
			}
		}
	}
	return FoundTemplate;
}

/** Temporary fix for cut-n-paste error that failed to carry transactional flags */
void FBlueprintEditorUtils::UpdateTransactionalFlags(UBlueprint* Blueprint)
{
	TArray<UK2Node*> AllNodes;
	FBlueprintEditorUtils::GetAllNodesOfClass(Blueprint, AllNodes);

	for (UK2Node* K2Node : AllNodes)
	{
		check(K2Node);

		if (!K2Node->HasAnyFlags(RF_Transactional))
		{
			K2Node->SetFlags(RF_Transactional);
			Blueprint->Status = BS_Dirty;
		}
	}
}

void FBlueprintEditorUtils::UpdateStalePinWatches( UBlueprint* Blueprint )
{
	TSet<UEdGraphPin*> AllPins;

	// Find all unique pins being watched
	for (const FEdGraphPinReference& PinRef : Blueprint->WatchedPins)
	{
		UEdGraphPin* Pin = PinRef.Get();
		if (Pin == nullptr)
		{
			continue;
		}

		UEdGraphNode* OwningNode = Pin->GetOwningNode();
		// during node reconstruction, dead pins get moved to the transient 
		// package (so just in case this blueprint got saved with dead pin watches)
		if (OwningNode == nullptr)
		{
			continue;
		}

		if (!OwningNode->Pins.Contains(Pin))
		{
			continue;
		}
		
		AllPins.Add(Pin);
	}

	// Refresh watched pins with unique pins (throw away null or duplicate watches)
	if (Blueprint->WatchedPins.Num() != AllPins.Num())
	{
		Blueprint->WatchedPins.Empty();
		for (UEdGraphPin* Pin : AllPins)
		{
			Blueprint->WatchedPins.Add(Pin);
		}

		Blueprint->Status = BS_Dirty;
	}
}

void FBlueprintEditorUtils::ClearMacroCosmeticInfoCache(UBlueprint* Blueprint)
{
	Blueprint->PRIVATE_CachedMacroInfo.Reset();
}

FBlueprintMacroCosmeticInfo FBlueprintEditorUtils::GetCosmeticInfoForMacro(UEdGraph* MacroGraph)
{
	if (UBlueprint* MacroOwnerBP = FBlueprintEditorUtils::FindBlueprintForGraph(MacroGraph))
	{
		checkSlow(MacroGraph->GetSchema()->GetGraphType(MacroGraph) == GT_Macro);
		
		// See if it's in the cache
		if (FBlueprintMacroCosmeticInfo* pCosmeticInfo = MacroOwnerBP->PRIVATE_CachedMacroInfo.Find(MacroGraph))
		{
			return *pCosmeticInfo;
		}
		else
		{
			FBlueprintMacroCosmeticInfo& CosmeticInfo = MacroOwnerBP->PRIVATE_CachedMacroInfo.Add(MacroGraph);
			CosmeticInfo.bContainsLatentNodes = FBlueprintEditorUtils::CheckIfGraphHasLatentFunctions(MacroGraph);

			return CosmeticInfo;
		}
	}

	return FBlueprintMacroCosmeticInfo();
}

FName FBlueprintEditorUtils::FindUniqueKismetName(const UBlueprint* InBlueprint, const FString& InBaseName, UStruct* InScope/* = nullptr*/)
{
	int32 Count = 0;
	FString KismetName;
	FString BaseName = InBaseName;
	TSharedPtr<FKismetNameValidator> NameValidator = MakeShareable(new FKismetNameValidator(InBlueprint, NAME_None, InScope));

	// Clean up BaseName to not contain any invalid characters, which will mean we can never find a legal name no matter how many numbers we add
	if (NameValidator->IsValid(BaseName) == EValidatorResult::ContainsInvalidCharacters)
	{
		for (TCHAR& TestChar : BaseName)
		{
			for (TCHAR BadChar : UE_BLUEPRINT_INVALID_NAME_CHARACTERS)
			{
				if (TestChar == BadChar)
				{
					TestChar = TEXT('_');
					break;
				}
			}
		}
	}

	while(NameValidator->IsValid(KismetName) != EValidatorResult::Ok)
	{
		// Calculate the number of digits in the number, adding 2 (1 extra to correctly count digits, another to account for the '_' that will be added to the name
		int32 CountLength = Count > 0? (int32)log((double)Count) + 2 : 2;

		// If the length of the final string will be too long, cut off the end so we can fit the number
		if(CountLength + BaseName.Len() > NameValidator->GetMaximumNameLength())
		{
			BaseName = BaseName.Left(NameValidator->GetMaximumNameLength() - CountLength);
		}
		KismetName = FString::Printf(TEXT("%s_%d"), *BaseName, Count);
		Count++;
	}

	return FName(*KismetName);
}

FName FBlueprintEditorUtils::FindUniqueCustomEventName(const UBlueprint* Blueprint)
{
	return FindUniqueKismetName(Blueprint, LOCTEXT("DefaultCustomEventName", "CustomEvent").ToString());
}

//////////////////////////////////////////////////////////////////////////
// Timeline

FName FBlueprintEditorUtils::FindUniqueTimelineName(const UBlueprint* Blueprint)
{
	return FindUniqueKismetName(Blueprint, LOCTEXT("DefaultTimelineName", "Timeline").ToString());
}

UTimelineTemplate* FBlueprintEditorUtils::AddNewTimeline(UBlueprint* Blueprint, const FName& TimelineVarName)
{
	// Early out if we don't support timelines in this class
	if( !FBlueprintEditorUtils::DoesSupportTimelines(Blueprint) )
	{
		return nullptr;
	}

	// First look to see if we already have a timeline with that name
	UTimelineTemplate* Timeline = Blueprint->FindTimelineTemplateByVariableName(TimelineVarName);
	if (Timeline != nullptr)
	{
		UE_LOG(LogBlueprint, Log, TEXT("AddNewTimeline: Blueprint '%s' already contains a timeline called '%s'"), *Blueprint->GetPathName(), *TimelineVarName.ToString());
		return nullptr;
	}
	else
	{
		Blueprint->Modify();
		check(nullptr != Blueprint->GeneratedClass);
		// Construct new graph with the supplied name
		const FName TimelineTemplateName = *UTimelineTemplate::TimelineVariableNameToTemplateName(TimelineVarName);
		Timeline = NewObject<UTimelineTemplate>(Blueprint->GeneratedClass, TimelineTemplateName, RF_Transactional);
		Blueprint->Timelines.Add(Timeline);

		// Potentially adjust variable names for any child blueprints
		FBlueprintEditorUtils::ValidateBlueprintChildVariables(Blueprint, TimelineVarName);

		FBlueprintEditorUtils::MarkBlueprintAsStructurallyModified(Blueprint);
		return Timeline;
	}
}

void FBlueprintEditorUtils::RemoveTimeline(UBlueprint* Blueprint, UTimelineTemplate* Timeline, bool bDontRecompile)
{
	// Ensure objects are marked modified
	Timeline->Modify();
	Blueprint->Modify();

	Blueprint->Timelines.Remove(Timeline);
	Timeline->MarkPendingKill();

	if( !bDontRecompile )
	{
		FBlueprintEditorUtils::MarkBlueprintAsStructurallyModified(Blueprint);
	}
}

UK2Node_Timeline* FBlueprintEditorUtils::FindNodeForTimeline(UBlueprint* Blueprint, UTimelineTemplate* Timeline)
{
	check(Timeline);
	const FName TimelineVarName = *UTimelineTemplate::TimelineTemplateNameToVariableName(Timeline->GetFName());

	TArray<UK2Node_Timeline*> TimelineNodes;
	FBlueprintEditorUtils::GetAllNodesOfClass<UK2Node_Timeline>(Blueprint, TimelineNodes);

	for(int32 i=0; i<TimelineNodes.Num(); i++)
	{
		UK2Node_Timeline* TestNode = TimelineNodes[i];
		if(TestNode->TimelineName == TimelineVarName)
		{
			return TestNode;
		}
	}

	return nullptr; // no node found
}

bool FBlueprintEditorUtils::RenameTimeline(UBlueprint* Blueprint, const FName OldNameRef, const FName NewName)
{
	check(Blueprint);

	bool bRenamed = false;

	// make a copy, in case we alter the value of what is referenced by 
	// OldNameRef through the course of this function
	FName OldName = OldNameRef;

	TSharedPtr<INameValidatorInterface> NameValidator = MakeShareable(new FKismetNameValidator(Blueprint));
	const FString NewTemplateName = UTimelineTemplate::TimelineVariableNameToTemplateName(NewName);
	// NewName should be already validated. But one must make sure that NewTemplateName is also unique.
	const bool bUniqueNameForTemplate = (EValidatorResult::Ok == NameValidator->IsValid(NewTemplateName));

	UTimelineTemplate* Template = Blueprint->FindTimelineTemplateByVariableName(OldName);
	UTimelineTemplate* NewTemplate = Blueprint->FindTimelineTemplateByVariableName(NewName);
	if ((!NewTemplate && bUniqueNameForTemplate) || NewTemplate == Template)
	{
		if (Template)
		{
			Blueprint->Modify();
			Template->Modify();

			if (UK2Node_Timeline* TimelineNode = FindNodeForTimeline(Blueprint, Template))
			{
				TimelineNode->Modify();
				TimelineNode->TimelineName = NewName;
			}

			TArray<UK2Node_Variable*> TimelineVarNodes;
			FBlueprintEditorUtils::GetAllNodesOfClass<UK2Node_Variable>(Blueprint, TimelineVarNodes);
			for(int32 It = 0; It < TimelineVarNodes.Num(); It++)
			{
				UK2Node_Variable* TestNode = TimelineVarNodes[It];
				if(TestNode && (OldName == TestNode->GetVarName()))
				{
					UEdGraphPin* TestPin = TestNode->FindPin(OldName);
					if(TestPin && (UTimelineComponent::StaticClass() == TestPin->PinType.PinSubCategoryObject.Get()))
					{
						TestNode->Modify();
						if(TestNode->VariableReference.IsSelfContext())
						{
							TestNode->VariableReference.SetSelfMember(NewName);
						}
						else
						{
							//TODO:
							UClass* ParentClass = TestNode->VariableReference.GetMemberParentClass((UClass*)nullptr);
							TestNode->VariableReference.SetExternalMember(NewName, ParentClass);
						}
						TestPin->Modify();
						TestPin->PinName = NewName;
					}
				}
			}

			Blueprint->Timelines.Remove(Template);
			
			UObject* ExistingObject = StaticFindObject(nullptr, Template->GetOuter(), *NewTemplateName, true);
			if (ExistingObject != Template && ExistingObject != nullptr)
			{
				ExistingObject->Rename(*MakeUniqueObjectName(ExistingObject->GetOuter(), ExistingObject->GetClass(), ExistingObject->GetFName()).ToString());
			}
			Template->Rename(*NewTemplateName, Template->GetOuter(), (Blueprint->bIsRegeneratingOnLoad ? REN_ForceNoResetLoaders : REN_None));
			Blueprint->Timelines.Add(Template);

			// Validate child blueprints and adjust variable names to avoid a potential name collision
			FBlueprintEditorUtils::ValidateBlueprintChildVariables(Blueprint, NewName);

			// Refresh references and flush editors
			FBlueprintEditorUtils::MarkBlueprintAsStructurallyModified(Blueprint);
			bRenamed = true;
		}
	}
	return bRenamed;
}

//////////////////////////////////////////////////////////////////////////
// LevelScriptBlueprint

bool FBlueprintEditorUtils::FindReferencesToActorFromLevelScript(ULevelScriptBlueprint* LevelScriptBlueprint, AActor* InActor, TArray<UK2Node*>& ReferencedToActors)
{
	if (LevelScriptBlueprint == nullptr)
	{
		return false;
	}

	TArray<UEdGraph*> AllGraphs;
	LevelScriptBlueprint->GetAllGraphs(AllGraphs);

	for(TArray<UEdGraph*>::TConstIterator it(AllGraphs); it; ++it)
	{
		const UEdGraph* CurrentGraph = *it;

		TArray<UK2Node*> GraphNodes;
		CurrentGraph->GetNodesOfClass(GraphNodes);

		for(UK2Node* Node : GraphNodes)
		{
			if(Node != nullptr && Node->GetReferencedLevelActor() == InActor )
			{
				ReferencedToActors.Add(Node);
			}
		}
	}

	return ReferencedToActors.Num() > 0;
}

void FBlueprintEditorUtils::ReplaceAllActorRefrences(ULevelScriptBlueprint* InLevelScriptBlueprint, AActor* InOldActor, AActor* InNewActor)
{
	InLevelScriptBlueprint->Modify();
	FBlueprintEditorUtils::MarkBlueprintAsModified(InLevelScriptBlueprint);

	// Literal nodes are the common "get" type nodes and need to be updated with the new object reference
	TArray< UK2Node_Literal* > LiteralNodes;
	FBlueprintEditorUtils::GetAllNodesOfClass(InLevelScriptBlueprint, LiteralNodes);

	for( UK2Node_Literal* LiteralNode : LiteralNodes )
	{
		if(LiteralNode->GetObjectRef() == InOldActor)
		{
			LiteralNode->Modify();
			LiteralNode->SetObjectRef(InNewActor);
			LiteralNode->ReconstructNode();
		}
	}

	// Actor Bound Events reference the actors as well and need to be updated
	TArray< UK2Node_ActorBoundEvent* > ActorEventNodes;
	FBlueprintEditorUtils::GetAllNodesOfClass(InLevelScriptBlueprint, ActorEventNodes);

	for( UK2Node_ActorBoundEvent* ActorEventNode : ActorEventNodes )
	{
		if(ActorEventNode->GetReferencedLevelActor() == InOldActor)
		{
			ActorEventNode->Modify();
			ActorEventNode->EventOwner = InNewActor;
			ActorEventNode->ReconstructNode();
		}
	}
}

void  FBlueprintEditorUtils::ModifyActorReferencedGraphNodes(ULevelScriptBlueprint* LevelScriptBlueprint, const AActor* InActor)
{
	TArray<UEdGraph*> AllGraphs;
	LevelScriptBlueprint->GetAllGraphs(AllGraphs);

	for(TArray<UEdGraph*>::TConstIterator it(AllGraphs); it; ++it)
	{
		const UEdGraph* CurrentGraph = *it;

		TArray<UK2Node*> GraphNodes;
		CurrentGraph->GetNodesOfClass(GraphNodes);

		for( TArray<UK2Node*>::TIterator NodeIt(GraphNodes); NodeIt; ++NodeIt )
		{
			UK2Node* CurrentNode = *NodeIt;
			if( CurrentNode != nullptr && CurrentNode->GetReferencedLevelActor() == InActor )
			{
				CurrentNode->Modify();
			}
		}
	}
}

void FBlueprintEditorUtils::FindActorsThatReferenceActor( AActor* InActor, TArray<UClass*>& InClassesToIgnore, TArray<AActor*>& OutReferencingActors )
{
	// Iterate all actors in the same world as InActor
	for ( FActorIterator ActorIt(InActor->GetWorld()); ActorIt; ++ActorIt )
	{
		AActor* CurrentActor = *ActorIt;
		if (( CurrentActor ) && ( CurrentActor != InActor ))
		{
			bool bShouldIgnore = false;
			// Ignore Actors that aren't in the same level as InActor - cross level references are not allowed, so it's safe to ignore.
			if ( !CurrentActor->IsInLevel(InActor->GetLevel() ) )
			{
				bShouldIgnore = true;
			}
			// Ignore Actors if they are of a type we were instructed to ignore.
			for ( int32 IgnoreIndex = 0; IgnoreIndex < InClassesToIgnore.Num() && !bShouldIgnore; IgnoreIndex++ )
			{
				if ( CurrentActor->IsA( InClassesToIgnore[IgnoreIndex] ) )
				{
					bShouldIgnore = true;
				}
			}

			if ( !bShouldIgnore )
			{
				// Get all references from CurrentActor and see if any are the Actor we're searching for
				TArray<UObject*> References;
				FReferenceFinder Finder( References );
				Finder.FindReferences( CurrentActor );

				if ( References.Contains( InActor ) )
				{
					OutReferencingActors.Add( CurrentActor );
				}
			}
		}
	}
}

void FBlueprintEditorUtils::GetActorReferenceMap(UWorld* InWorld, TArray<UClass*>& InClassesToIgnore, TMap<AActor*, TArray<AActor*> >& OutReferencingActors)
{
	// Iterate all actors in the same world as InActor
	for (FActorIterator ActorIt(InWorld); ActorIt; ++ActorIt)
	{
		AActor* CurrentActor = *ActorIt;
		if (CurrentActor)
		{
			bool bShouldIgnore = false;

			// Ignore Actors if they are of a type we were instructed to ignore.
			for (int32 IgnoreIndex = 0; IgnoreIndex < InClassesToIgnore.Num() && !bShouldIgnore; IgnoreIndex++)
			{
				if (CurrentActor->IsA(InClassesToIgnore[IgnoreIndex]))
				{
					bShouldIgnore = true;
				}
			}

			if (!bShouldIgnore)
			{
				// Get all references from CurrentActor and see if any Actors
				TArray<UObject*> References;
				FReferenceFinder Finder(References);
				Finder.FindReferences(CurrentActor);

				for (int32 RefIdx = 0; RefIdx < References.Num(); RefIdx++)
				{
					if (References[RefIdx] && References[RefIdx]->IsA(AActor::StaticClass()))
					{
						OutReferencingActors.FindOrAdd(Cast<AActor>(References[RefIdx])).Add(CurrentActor);
					}
				}
			}
		}
	}
}

void FBlueprintEditorUtils::FixLevelScriptActorBindings(ALevelScriptActor* LevelScriptActor, const ULevelScriptBlueprint* ScriptBlueprint)
{
	if( ScriptBlueprint->BlueprintType != BPTYPE_LevelScript )
	{
		return;
	}

	UPackage* ActorPackage = LevelScriptActor->GetOutermost();
	UPackage* BlueprintPkg = ScriptBlueprint->GetOutermost();
	// the nodes in the Blueprint are going to be bound to actors within the same
	// (level) package, they're the actors in the editor; if LevelScriptActor 
	// doesn't belong to that package, then it is likely a copy (for PIE), this guard 
	// prevents us from cross-binding instantiated (PIE) actors to editor objects
	if (ActorPackage != BlueprintPkg)
	{
		return;
	}

	TArray<UEdGraph*> AllGraphs;
	ScriptBlueprint->GetAllGraphs(AllGraphs);

	// Iterate over all graphs, and find all bound event nodes
	for( TArray<UEdGraph*>::TConstIterator GraphIt(AllGraphs); GraphIt; ++GraphIt )
	{
		TArray<UK2Node_ActorBoundEvent*> BoundEvents;
		(*GraphIt)->GetNodesOfClass(BoundEvents);

		for( TArray<UK2Node_ActorBoundEvent*>::TConstIterator NodeIt(BoundEvents); NodeIt; ++NodeIt )
		{
			UK2Node_ActorBoundEvent* EventNode = *NodeIt;

			// For each bound event node, verify that we have an entry point in the LSA, and add a delegate to the target
			if( EventNode && EventNode->EventOwner )
			{
				const FName TargetFunction = EventNode->CustomFunctionName;

				// Check to make sure the level scripting actor actually has the function defined
				if( LevelScriptActor->FindFunction(TargetFunction) )
				{
					// Grab the MC delegate we need to add to
					FMulticastScriptDelegate* TargetDelegate = EventNode->GetTargetDelegate();
					if( TargetDelegate != nullptr )
					{
						// Create the delegate, and add it if it doesn't already exist
						FScriptDelegate Delegate;
						Delegate.BindUFunction(LevelScriptActor, TargetFunction);
						TargetDelegate->AddUnique(Delegate);
					}
				}
			}
		}

		// Find matinee controller nodes and update node name
		TArray<UK2Node_MatineeController*> MatineeControllers;
		(*GraphIt)->GetNodesOfClass(MatineeControllers);

		for( TArray<UK2Node_MatineeController*>::TConstIterator NodeIt(MatineeControllers); NodeIt; ++NodeIt )
		{
			const UK2Node_MatineeController* MatController = *NodeIt;

			if(MatController->MatineeActor != nullptr)
			{
				MatController->MatineeActor->MatineeControllerName = MatController->GetFName();
			}
		}
	}
}

void FBlueprintEditorUtils::ListPackageContents(UPackage* Package, FOutputDevice& Ar)
{
	Ar.Logf(TEXT("Package %s contains:"), *Package->GetName());
	for (FObjectIterator ObjIt; ObjIt; ++ObjIt)
	{
		if (ObjIt->GetOuter() == Package)
		{
			Ar.Logf(TEXT("  %s (flags 0x%X)"), *ObjIt->GetFullName(), (int32)ObjIt->GetFlags());
		}
	}
}

bool FBlueprintEditorUtils::KismetDiagnosticExec(const TCHAR* InStream, FOutputDevice& Ar)
{
	const TCHAR* Str = InStream;

	if (FParse::Command(&Str, TEXT("FindBadBlueprintReferences")))
	{
		// Collect garbage first to remove any false positives
		CollectGarbage( GARBAGE_COLLECTION_KEEPFLAGS );

		UPackage* TransientPackage = GetTransientPackage();

		// Unique blueprints/classes that contain badness
		TSet<UObject*> ObjectsContainingBadness;
		TSet<UPackage*> BadPackages;

		// Run thru every object in the world
		for (FObjectIterator ObjectIt; ObjectIt; ++ObjectIt)
		{
			UObject* TestObj = *ObjectIt;

			// If the test object is itself transient, there is no concern
			CA_SUPPRESS(28182); // https://connect.microsoft.com/VisualStudio/feedback/details/3082622
			if (TestObj->HasAnyFlags(RF_Transient))
			{
				continue;
			}


			// Look for a containing scope (either a blueprint or a class)
			UObject* OuterScope = nullptr;
			for (UObject* TestOuter = TestObj; (TestOuter != nullptr) && (OuterScope == nullptr); TestOuter = TestOuter->GetOuter())
			{
				if (UClass* OuterClass = Cast<UClass>(TestOuter))
				{
					if (OuterClass->ClassGeneratedBy != nullptr)
					{
						OuterScope = OuterClass;
					}
				}
				else if (UBlueprint* OuterBlueprint = Cast<UBlueprint>(TestOuter))
				{
					OuterScope = OuterBlueprint;
				}
			}

			if ((OuterScope != nullptr) && !OuterScope->IsIn(TransientPackage))
			{
				// Find all references
				TArray<UObject*> ReferencedObjects;
				FReferenceFinder ObjectReferenceCollector(ReferencedObjects, nullptr, false, false, false, false);
				ObjectReferenceCollector.FindReferences(TestObj);

				for (UObject* ReferencedObj : ReferencedObjects)
				{
					// Ignore any references inside the outer blueprint or class; they're intrinsically safe
					if (!ReferencedObj->IsIn(OuterScope))
					{
						// If it's a public reference, that's fine
						if (!ReferencedObj->HasAnyFlags(RF_Public))
						{
							// It's a private reference outside of the parent object; not good!
							Ar.Logf(TEXT("%s has a reference to %s outside of it's container %s"),
								*TestObj->GetFullName(),
								*ReferencedObj->GetFullName(),
								*OuterScope->GetFullName()
								);
							ObjectsContainingBadness.Add(OuterScope);
							BadPackages.Add(OuterScope->GetOutermost());
						}
					}
				}
			}
		}

		// Report all the bad outers as text dumps so the exact property can be identified
		Ar.Logf(TEXT("Summary of assets containing objects that have bad references"));
		for (UObject* BadObj : ObjectsContainingBadness)
		{
			Ar.Logf(TEXT("\n\nObject %s referenced private objects outside of it's container asset inappropriately"), *BadObj->GetFullName());

			UBlueprint* Blueprint = Cast<UBlueprint>(BadObj);
			if (Blueprint == nullptr)
			{
				if (UClass* Class = Cast<UClass>(BadObj))
				{
					Blueprint = CastChecked<UBlueprint>(Class->ClassGeneratedBy);

					if (Blueprint->GeneratedClass == Class)
					{
						Ar.Logf(TEXT("  => GeneratedClass of %s"), *Blueprint->GetFullName());
					}
					else if (Blueprint->SkeletonGeneratedClass == Class)
					{
						Ar.Logf(TEXT("  => SkeletonGeneratedClass of %s"), *Blueprint->GetFullName());
					}
					else
					{
						Ar.Logf(TEXT("  => ***FALLEN BEHIND*** class generated by %s"), *Blueprint->GetFullName());
					}
					Ar.Logf(TEXT("  Has an associated CDO named %s"), *Class->GetDefaultObject()->GetFullName());
				}
			}

			// Export the asset to text
			if (true)
			{
				UnMarkAllObjects(EObjectMark(OBJECTMARK_TagExp | OBJECTMARK_TagImp));
				FStringOutputDevice Archive;
				const FExportObjectInnerContext Context;
				UExporter::ExportToOutputDevice(&Context, BadObj, nullptr, Archive, TEXT("copy"), 0, /*PPF_IncludeTransient*/ /*PPF_ExportsNotFullyQualified|*/PPF_Copy, false, nullptr);
				FString ExportedText = Archive;

				Ar.Logf(TEXT("%s"), *ExportedText);
			}
		}

		// Report the contents of the bad packages
		for (UPackage* BadPackage : BadPackages)
		{
			Ar.Logf(TEXT("\nBad package %s contains:"), *BadPackage->GetName());
			for (FObjectIterator ObjIt; ObjIt; ++ObjIt)
			{
				if (ObjIt->GetOuter() == BadPackage)
				{
					Ar.Logf(TEXT("  %s"), *ObjIt->GetFullName());
				}
			}
		}

		Ar.Logf(TEXT("\nFinished listing illegal private references"));
	}
	else if (FParse::Command(&Str, TEXT("ListPackageContents")))
	{
		if (UPackage* Package = FindPackage(nullptr, Str))
		{
			FBlueprintEditorUtils::ListPackageContents(Package, Ar);
		}
		else
		{
			Ar.Logf(TEXT("Failed to find package %s"), Str);
		}
	}
	else if (FParse::Command(&Str, TEXT("RepairBlueprint")))
	{
		if (UBlueprint* Blueprint = FindObject<UBlueprint>(ANY_PACKAGE, Str))
		{
			IKismetCompilerInterface& Compiler = FModuleManager::LoadModuleChecked<IKismetCompilerInterface>(KISMET_COMPILER_MODULENAME);
			Compiler.RecoverCorruptedBlueprint(Blueprint);
		}
		else
		{
			Ar.Logf(TEXT("Failed to find blueprint %s"), Str);
		}
	}
	else if (FParse::Command(&Str, TEXT("ListOrphanClasses")))
	{
		UE_LOG(LogBlueprintDebug, Log, TEXT("--- LISTING ORPHANED CLASSES ---"));
		for( TObjectIterator<UClass> it; it; ++it )
		{
			UClass* CurrClass = *it;
			if( CurrClass->ClassGeneratedBy != nullptr && CurrClass->GetOutermost() != GetTransientPackage() )
			{
				if( UBlueprint* GeneratingBP = Cast<UBlueprint>(CurrClass->ClassGeneratedBy) )
				{
					if( CurrClass != GeneratingBP->GeneratedClass && CurrClass != GeneratingBP->SkeletonGeneratedClass )
					{
						UE_LOG(LogBlueprintDebug, Log, TEXT(" - %s"), *CurrClass->GetFullName());				
					}
				}	
			}
		}

		return true;
	}
	else if (FParse::Command(&Str, TEXT("ListRootSetObjects")))
	{
		UE_LOG(LogBlueprintDebug, Log, TEXT("--- LISTING ROOTSET OBJ ---"));
		for( FObjectIterator it; it; ++it )
		{
			UObject* CurrObj = *it;
			if( CurrObj->IsRooted() )
			{
				UE_LOG(LogBlueprintDebug, Log, TEXT(" - %s"), *CurrObj->GetFullName());
			}
		}
	}
	else
	{
		return false;
	}

	return true;
}


void FBlueprintEditorUtils::OpenReparentBlueprintMenu( UBlueprint* Blueprint, const TSharedRef<SWidget>& ParentContent, const FOnClassPicked& OnPicked)
{
	TArray< UBlueprint* > Blueprints;
	Blueprints.Add( Blueprint );
	OpenReparentBlueprintMenu( Blueprints, ParentContent, OnPicked );
}

class FBlueprintReparentFilter : public IClassViewerFilter
{
public:
	/** All children of these classes will be included unless filtered out by another setting. */
	TSet< const UClass* > AllowedChildrenOfClasses;

	/** Classes to not allow any children of into the Class Viewer/Picker. */
	TSet< const UClass* > DisallowedChildrenOfClasses;

	/** Classes to never show in this class viewer. */
	TSet< const UClass* > DisallowedClasses;

	/** Will limit the results to only native classes */
	bool bShowNativeOnly;

	FBlueprintReparentFilter()
		: bShowNativeOnly(false)
	{}

	virtual bool IsClassAllowed(const FClassViewerInitializationOptions& InInitOptions, const UClass* InClass, TSharedRef< FClassViewerFilterFuncs > InFilterFuncs ) override
	{
		// If it appears on the allowed child-of classes list (or there is nothing on that list)
		//		AND it is NOT on the disallowed child-of classes list
		//		AND it is NOT on the disallowed classes list
		return InFilterFuncs->IfInChildOfClassesSet( AllowedChildrenOfClasses, InClass) != EFilterReturn::Failed && 
			InFilterFuncs->IfInChildOfClassesSet(DisallowedChildrenOfClasses, InClass) != EFilterReturn::Passed && 
			InFilterFuncs->IfInClassesSet(DisallowedClasses, InClass) != EFilterReturn::Passed &&
			!InClass->HasAnyClassFlags(CLASS_Deprecated) &&
			((bShowNativeOnly && InClass->HasAnyClassFlags(CLASS_Native)) || !bShowNativeOnly);
	}

	virtual bool IsUnloadedClassAllowed(const FClassViewerInitializationOptions& InInitOptions, const TSharedRef< const IUnloadedBlueprintData > InUnloadedClassData, TSharedRef< FClassViewerFilterFuncs > InFilterFuncs) override
	{
		// If it appears on the allowed child-of classes list (or there is nothing on that list)
		//		AND it is NOT on the disallowed child-of classes list
		//		AND it is NOT on the disallowed classes list
		return InFilterFuncs->IfInChildOfClassesSet( AllowedChildrenOfClasses, InUnloadedClassData) != EFilterReturn::Failed && 
			InFilterFuncs->IfInChildOfClassesSet(DisallowedChildrenOfClasses, InUnloadedClassData) != EFilterReturn::Passed && 
			InFilterFuncs->IfInClassesSet(DisallowedClasses, InUnloadedClassData) != EFilterReturn::Passed &&
			!InUnloadedClassData->HasAnyClassFlags(CLASS_Deprecated)  &&
			((bShowNativeOnly && InUnloadedClassData->HasAnyClassFlags(CLASS_Native)) || !bShowNativeOnly);
	}
};

TSharedRef<SWidget> FBlueprintEditorUtils::ConstructBlueprintParentClassPicker( const TArray< UBlueprint* >& Blueprints, const FOnClassPicked& OnPicked)
{
	bool bIsActor = false;
	bool bIsAnimBlueprint = false;
	bool bIsLevelScriptActor = false;
	bool bIsComponentBlueprint = false;
	TArray<UClass*> BlueprintClasses;
	for( auto BlueprintIter = Blueprints.CreateConstIterator(); (!bIsActor && !bIsAnimBlueprint) && BlueprintIter; ++BlueprintIter )
	{
		const UBlueprint* Blueprint = *BlueprintIter;
		bIsActor |= Blueprint->ParentClass->IsChildOf( AActor::StaticClass() );
		bIsAnimBlueprint |= Blueprint->IsA(UAnimBlueprint::StaticClass());
		bIsLevelScriptActor |= Blueprint->ParentClass->IsChildOf( ALevelScriptActor::StaticClass() );
		bIsComponentBlueprint |= Blueprint->ParentClass->IsChildOf( UActorComponent::StaticClass() );
		if(Blueprint->GeneratedClass)
		{
			BlueprintClasses.Add(Blueprint->GeneratedClass);
		}
	}

	// Fill in options
	FClassViewerInitializationOptions Options;
	Options.Mode = EClassViewerMode::ClassPicker;

	TSharedPtr<FBlueprintReparentFilter> Filter = MakeShareable(new FBlueprintReparentFilter);
	Options.ClassFilter = Filter;
	Options.ViewerTitleString = LOCTEXT("ReparentBlueprint", "Reparent blueprint");

	// Only allow parenting to base blueprints.
	Options.bIsBlueprintBaseOnly = true;

	// never allow parenting to Interface
	Filter->DisallowedChildrenOfClasses.Add( UInterface::StaticClass() );

	// never allow parenting to children of itself
	for (UClass* BPClass : BlueprintClasses)
	{
		Filter->DisallowedChildrenOfClasses.Add(BPClass);
	}

	for ( UBlueprint* Blueprint : Blueprints )
	{
		Blueprint->GetReparentingRules(Filter->AllowedChildrenOfClasses, Filter->DisallowedChildrenOfClasses);
	}

	if(bIsActor)
	{
		if(bIsLevelScriptActor)
		{
			// Don't allow conversion outside of the LevelScriptActor hierarchy
			Filter->AllowedChildrenOfClasses.Add( ALevelScriptActor::StaticClass() );
			Filter->bShowNativeOnly = true;
		}
		else
		{
			// Don't allow conversion outside of the Actor hierarchy
			Filter->AllowedChildrenOfClasses.Add( AActor::StaticClass() );

			// Don't allow non-LevelScriptActor->LevelScriptActor conversion
			Filter->DisallowedChildrenOfClasses.Add( ALevelScriptActor::StaticClass() );
		}
	}
	else if (bIsAnimBlueprint)
	{
		// If it's an anim blueprint, do not allow conversion to non anim
		Filter->AllowedChildrenOfClasses.Add( UAnimInstance::StaticClass() );
	}
	else if(bIsComponentBlueprint)
	{
		// If it is a component blueprint, only allow classes under and including UActorComponent
		Filter->AllowedChildrenOfClasses.Add( UActorComponent::StaticClass() );
	}
	else
	{
		Filter->DisallowedChildrenOfClasses.Add( AActor::StaticClass() );
	}


	for( const UBlueprint* Blueprint : Blueprints)
	{
		// don't allow making me my own parent!
		if(Blueprint->GeneratedClass)
		{
			Filter->DisallowedClasses.Add(Blueprint->GeneratedClass);
		}
	}

	return FModuleManager::LoadModuleChecked<FClassViewerModule>("ClassViewer").CreateClassViewer(Options, OnPicked);
}

void FBlueprintEditorUtils::OpenReparentBlueprintMenu( const TArray< UBlueprint* >& Blueprints, const TSharedRef<SWidget>& ParentContent, const FOnClassPicked& OnPicked)
{
	if ( Blueprints.Num() == 0 )
	{
		return;
	}

	TSharedRef<SWidget> ClassPicker = ConstructBlueprintParentClassPicker(Blueprints, OnPicked);

	TSharedRef<SBox> ClassPickerBox = 
		SNew(SBox)
		.WidthOverride(280)
		.HeightOverride(400)
		[
			SNew(SBorder)
			.BorderImage(FEditorStyle::GetBrush("Menu.Background"))
			[
				ClassPicker
			]
		];

	// Show dialog to choose new parent class
	FSlateApplication::Get().PushMenu(
		ParentContent,
		FWidgetPath(),
		ClassPickerBox,
		FSlateApplication::Get().GetCursorPos(),
		FPopupTransitionEffect( FPopupTransitionEffect::ContextMenu),
		true);
}

/** Filter class for ClassPicker handling allowed interfaces for a Blueprint */
class FBlueprintInterfaceFilter : public IClassViewerFilter
{
public:
	/** All children of these classes will be included unless filtered out by another setting. */
	TSet< const UClass* > AllowedChildrenOfClasses;

	/** Classes to not allow any children of into the Class Viewer/Picker. */
	TSet< const UClass* > DisallowedChildrenOfClasses;

	/** Classes to never show in this class viewer. */
	TSet< const UClass* > DisallowedClasses;

	virtual bool IsClassAllowed(const FClassViewerInitializationOptions& InInitOptions, const UClass* InClass, TSharedRef< FClassViewerFilterFuncs > InFilterFuncs ) override
	{
		// If it appears on the allowed child-of classes list (or there is nothing on that list)
		//		AND it is NOT on the disallowed child-of classes list
		//		AND it is NOT on the disallowed classes list
		return InFilterFuncs->IfInChildOfClassesSet( AllowedChildrenOfClasses, InClass) != EFilterReturn::Failed && 
			InFilterFuncs->IfInChildOfClassesSet(DisallowedChildrenOfClasses, InClass) != EFilterReturn::Passed && 
			InFilterFuncs->IfInClassesSet(DisallowedClasses, InClass) != EFilterReturn::Passed &&
			!InClass->HasAnyClassFlags(CLASS_Deprecated | CLASS_NewerVersionExists) &&
			InClass->HasAnyClassFlags(CLASS_Interface) &&
			// Here is some loaded classes only logic, Blueprints will never have this info
			!InClass->HasMetaData(FBlueprintMetadata::MD_CannotImplementInterfaceInBlueprint);
	}

	virtual bool IsUnloadedClassAllowed(const FClassViewerInitializationOptions& InInitOptions, const TSharedRef< const IUnloadedBlueprintData > InUnloadedClassData, TSharedRef< FClassViewerFilterFuncs > InFilterFuncs) override
	{
		// Unloaded interfaces mean they must be Blueprint Interfaces


		// If it appears on the allowed child-of classes list (or there is nothing on that list)
		//		AND it is NOT on the disallowed child-of classes list
		//		AND it is NOT on the disallowed classes list
		return InFilterFuncs->IfInChildOfClassesSet( AllowedChildrenOfClasses, InUnloadedClassData) != EFilterReturn::Failed && 
			InFilterFuncs->IfInChildOfClassesSet(DisallowedChildrenOfClasses, InUnloadedClassData) != EFilterReturn::Passed && 
			InFilterFuncs->IfInClassesSet(DisallowedClasses, InUnloadedClassData) != EFilterReturn::Passed &&
			!InUnloadedClassData->HasAnyClassFlags(CLASS_Deprecated | CLASS_NewerVersionExists) &&
			InUnloadedClassData->HasAnyClassFlags(CLASS_Interface);
	}
};

TSharedRef<SWidget> FBlueprintEditorUtils::ConstructBlueprintInterfaceClassPicker( const TArray< UBlueprint* >& Blueprints, const FOnClassPicked& OnPicked)
{
	TArray<UClass*> BlueprintClasses;
	for (const UBlueprint* Blueprint : Blueprints)
	{
		if(Blueprint->GeneratedClass)
		{
			BlueprintClasses.Add(Blueprint->GeneratedClass);
		}
	}

	// Fill in options
	FClassViewerInitializationOptions Options;
	Options.Mode = EClassViewerMode::ClassPicker;

	TSharedPtr<FBlueprintInterfaceFilter> Filter = MakeShareable(new FBlueprintInterfaceFilter);
	Options.ClassFilter = Filter;
	Options.ViewerTitleString = LOCTEXT("ImplementInterfaceBlueprint", "Implement Interface");

	for (const UBlueprint* Blueprint : Blueprints)
	{
		// don't allow making me my own parent!
		if(Blueprint->GeneratedClass)
		{
			Filter->DisallowedClasses.Add(Blueprint->GeneratedClass);
		}
		
		UClass const* const ParentClass = Blueprint->ParentClass;
		// see if the parent class has any prohibited interfaces
		if ((ParentClass != nullptr) && ParentClass->HasMetaData(FBlueprintMetadata::MD_ProhibitedInterfaces))
		{
			FString const& ProhibitedList = Blueprint->ParentClass->GetMetaData(FBlueprintMetadata::MD_ProhibitedInterfaces);

			TArray<FString> ProhibitedInterfaceNames;
			ProhibitedList.ParseIntoArray(ProhibitedInterfaceNames, TEXT(","), true);

			// loop over all the prohibited interfaces
			for (int32 ExclusionIndex = 0; ExclusionIndex < ProhibitedInterfaceNames.Num(); ++ExclusionIndex)
			{
				ProhibitedInterfaceNames[ExclusionIndex].TrimStartInline();
				FString const& ProhibitedInterfaceName = ProhibitedInterfaceNames[ExclusionIndex].RightChop(1);
				UClass* ProhibitedInterface = (UClass*)StaticFindObject(UClass::StaticClass(), ANY_PACKAGE, *ProhibitedInterfaceName);
				if(ProhibitedInterface)
				{
					Filter->DisallowedClasses.Add(ProhibitedInterface);
					Filter->DisallowedChildrenOfClasses.Add(ProhibitedInterface);
				}
			}
		}

		// Do not allow adding interfaces that are already added to the Blueprint
		for(TArray<FBPInterfaceDescription>::TConstIterator it(Blueprint->ImplementedInterfaces); it; ++it)
		{
			const FBPInterfaceDescription& CurrentInterface = *it;
			Filter->DisallowedClasses.Add(CurrentInterface.Interface);
		}
	}

	// never allow parenting to children of itself
	for (UClass*  BPClass : BlueprintClasses)
	{
		Filter->DisallowedChildrenOfClasses.Add(BPClass);
	}

	return FModuleManager::LoadModuleChecked<FClassViewerModule>("ClassViewer").CreateClassViewer(Options, OnPicked);
}

/** Call PostEditChange() on any Actors that are based on this Blueprint */
void FBlueprintEditorUtils::PostEditChangeBlueprintActors(UBlueprint* Blueprint, bool bComponentEditChange)
{
	if (Blueprint->GeneratedClass && Blueprint->GeneratedClass->IsChildOf(AActor::StaticClass()))
	{
		// Get the selected Actor set in the level editor context
		bool bEditorSelectionChanged = false;
		const USelection* CurrentEditorActorSelection = GEditor ? GEditor->GetSelectedActors() : nullptr;
		const bool bIncludeDerivedClasses = false;

		TArray<UObject*> MatchingBlueprintObjects;
		GetObjectsOfClass(Blueprint->GeneratedClass, MatchingBlueprintObjects, bIncludeDerivedClasses, RF_ClassDefaultObject, EInternalObjectFlags::PendingKill);

		for (UObject* MatchingObj : MatchingBlueprintObjects)
		{
			// We know the class was derived from AActor because we checked the Blueprint->GeneratedClass.
			AActor* Actor = static_cast<AActor*>(MatchingObj);
			Actor->PostEditChange();

			// Broadcast edit notification if necessary so that the level editor's detail panel is refreshed
			bEditorSelectionChanged |= CurrentEditorActorSelection && CurrentEditorActorSelection->IsSelected(Actor);
		}

		// Broadcast edit notifications if necessary so that level editor details are refreshed (e.g. components tree)
		if(bEditorSelectionChanged)
		{
			if(bComponentEditChange)
			{
				FLevelEditorModule& LevelEditor = FModuleManager::LoadModuleChecked<FLevelEditorModule>("LevelEditor");
				LevelEditor.BroadcastComponentsEdited();
			}
		}
	}	

	// Let the blueprint thumbnail renderer know that a blueprint has been modified so it knows to reinstance components for visualization
	FThumbnailRenderingInfo* RenderInfo = GUnrealEd->GetThumbnailManager()->GetRenderingInfo( Blueprint );
	if ( RenderInfo != nullptr )
	{
		UBlueprintThumbnailRenderer* BlueprintThumbnailRenderer = Cast<UBlueprintThumbnailRenderer>(RenderInfo->Renderer);
		if ( BlueprintThumbnailRenderer != nullptr )
		{
			BlueprintThumbnailRenderer->BlueprintChanged(Blueprint);
		}
	}
}

FBlueprintEditorUtils::EPropertyWritableState FBlueprintEditorUtils::IsPropertyWritableInBlueprint(const UBlueprint* Blueprint, const UProperty* Property)
{
	if (Property)
	{
		if (!Property->HasAnyPropertyFlags(CPF_BlueprintVisible))
		{
			return EPropertyWritableState::NotBlueprintVisible;
		}
		if (Property->HasAnyPropertyFlags(CPF_BlueprintReadOnly))
		{
			return EPropertyWritableState::BlueprintReadOnly;
		}
		if (Property->GetBoolMetaData(FBlueprintMetadata::MD_Private))
		{
			const UClass* OwningClass = CastChecked<UClass>(Property->GetOuter());
			if (OwningClass->ClassGeneratedBy != Blueprint)
			{
				return EPropertyWritableState::Private;
			}
		}
	}
	return EPropertyWritableState::Writable;
}

FBlueprintEditorUtils::EPropertyReadableState FBlueprintEditorUtils::IsPropertyReadableInBlueprint(const UBlueprint* Blueprint, const UProperty* Property)
{
	if (Property)
	{
		if (!Property->HasAnyPropertyFlags(CPF_BlueprintVisible))
		{
			return EPropertyReadableState::NotBlueprintVisible;
		}
		if (Property->GetBoolMetaData(FBlueprintMetadata::MD_Private))
		{
			const UClass* OwningClass = CastChecked<UClass>(Property->GetOuter());
			if (OwningClass->ClassGeneratedBy != Blueprint)
			{
				return EPropertyReadableState::Private;
			}
		}
	}
	return EPropertyReadableState::Readable;
}

bool FBlueprintEditorUtils::IsPropertyReadOnlyInCurrentBlueprint(const UBlueprint* Blueprint, const UProperty* Property)
{
	return (IsPropertyWritableInBlueprint(Blueprint, Property) != EPropertyWritableState::Writable);
}

void FBlueprintEditorUtils::FindAndSetDebuggableBlueprintInstances()
{
	TMap< UBlueprint*, TArray< AActor* > > BlueprintsNeedingInstancesToDebug;

	// Find open blueprint editors that have no debug instances
	FAssetEditorManager& AssetEditorManager = FAssetEditorManager::Get();	
	TArray<UObject*> EditedAssets = AssetEditorManager.GetAllEditedAssets();		
	for(int32 i=0; i<EditedAssets.Num(); i++)
	{
		UBlueprint* Blueprint = Cast<UBlueprint>( EditedAssets[i] );
		if( Blueprint != nullptr )
		{
			if( Blueprint->GetObjectBeingDebugged() == nullptr )
			{
				BlueprintsNeedingInstancesToDebug.FindOrAdd( Blueprint );
			}			
		}
	}

	// If we have blueprints with no debug objects selected try to find a suitable on to debug
	if( BlueprintsNeedingInstancesToDebug.Num() != 0 )
	{	
		// Priority is in the following order.
		// 1. Selected objects with the exact same type as the blueprint being debugged
		// 2. UnSelected objects with the exact same type as the blueprint being debugged
		// 3. Selected objects based on the type of blueprint being debugged
		// 4. UnSelected objects based on the type of blueprint being debugged
		USelection* Selected = GEditor->GetSelectedActors();
		const bool bDisAllowDerivedTypes = false;
		TArray< UBlueprint* > BlueprintsToRefresh;
		for (TMap< UBlueprint*, TArray< AActor* > >::TIterator ObjIt(BlueprintsNeedingInstancesToDebug); ObjIt; ++ObjIt)
		{	
			UBlueprint* EachBlueprint = ObjIt.Key();
			bool bFoundItemToDebug = false;
			AActor* SimilarInstanceSelected = nullptr;
			AActor* SimilarInstanceUnselected = nullptr;

			// First check selected objects.
			if( Selected->Num() != 0 )
			{
				for (int32 iSelected = 0; iSelected < Selected->Num() ; iSelected++)
				{
					AActor* ObjectAsActor = Cast<AActor>( Selected->GetSelectedObject( iSelected ) );
					UWorld* ActorWorld = ObjectAsActor ? ObjectAsActor->GetWorld() : nullptr;
					if ((ActorWorld != nullptr) && (ActorWorld->WorldType != EWorldType::EditorPreview) && (ActorWorld->WorldType != EWorldType::Inactive))
					{
						if( IsObjectADebugCandidate(ObjectAsActor, EachBlueprint, true/*bInDisallowDerivedBlueprints*/ ) == true )
						{
							EachBlueprint->SetObjectBeingDebugged( ObjectAsActor );
							bFoundItemToDebug = true;
							BlueprintsToRefresh.Add( EachBlueprint );
							break;
						}
						else if( SimilarInstanceSelected == nullptr)
						{
							// If we haven't found a similar selected instance already check for one now
							if( IsObjectADebugCandidate(ObjectAsActor, EachBlueprint, false/*bInDisallowDerivedBlueprints*/ ) == true )
							{
								SimilarInstanceSelected = ObjectAsActor;
							}
						}
					}
				}
			}
			// Nothing of this type selected, just find any instance of one of these objects.
			if (!bFoundItemToDebug)
			{
				for (TObjectIterator<UObject> It; It; ++It)
				{
					AActor* ObjectAsActor = Cast<AActor>( *It );
					UWorld* ActorWorld = ObjectAsActor ? ObjectAsActor->GetWorld() : nullptr;
					if( ActorWorld && ( ActorWorld->WorldType != EWorldType::EditorPreview) && ActorWorld->WorldType != EWorldType::Inactive )
					{
						if( IsObjectADebugCandidate(ObjectAsActor, EachBlueprint, true/*bInDisallowDerivedBlueprints*/ ) == true )
						{
							EachBlueprint->SetObjectBeingDebugged( ObjectAsActor );
							bFoundItemToDebug = true;
							BlueprintsToRefresh.Add( EachBlueprint );
							break;
						}
						else if( SimilarInstanceUnselected == nullptr)
						{
							// If we haven't found a similar unselected instance already check for one now
							if( IsObjectADebugCandidate(ObjectAsActor, EachBlueprint, false/*bInDisallowDerivedBlueprints*/ ) == true )
							{
								SimilarInstanceUnselected = ObjectAsActor;
							}						
						}
					}
				}
			}

			// If we didn't find and exact type match, but we did find a related type use that.
			if( bFoundItemToDebug == false )
			{
				if( ( SimilarInstanceSelected != nullptr ) || ( SimilarInstanceUnselected != nullptr ) )
				{
					EachBlueprint->SetObjectBeingDebugged( SimilarInstanceSelected != nullptr ? SimilarInstanceSelected : SimilarInstanceUnselected );
					BlueprintsToRefresh.Add( EachBlueprint );
				}
			}
		}

		// Refresh all blueprint windows that we have made a change to the debugging selection of
		for (int32 iRefresh = 0; iRefresh < BlueprintsToRefresh.Num() ; iRefresh++)
		{
			// Ensure its a blueprint editor !
			TSharedPtr< IToolkit > FoundAssetEditor = FToolkitManager::Get().FindEditorForAsset(BlueprintsToRefresh[ iRefresh]);
			if (FoundAssetEditor.IsValid() && FoundAssetEditor->IsBlueprintEditor())
			{
				TSharedPtr<IBlueprintEditor> BlueprintEditor = StaticCastSharedPtr<IBlueprintEditor>(FoundAssetEditor);
				BlueprintEditor->RefreshEditors();
			}
		}
	}
}

void FBlueprintEditorUtils::AnalyticsTrackNewNode( UEdGraphNode *NewNode )
{
	UBlueprint* Blueprint = FindBlueprintForNodeChecked(NewNode);
	TSharedPtr<IToolkit> FoundAssetEditor = FToolkitManager::Get().FindEditorForAsset(Blueprint);
	if (FoundAssetEditor.IsValid() && FoundAssetEditor->IsBlueprintEditor()) 
	{ 
		TSharedPtr<IBlueprintEditor> BlueprintEditor = StaticCastSharedPtr<IBlueprintEditor>(FoundAssetEditor);
		BlueprintEditor->AnalyticsTrackNodeEvent(Blueprint, NewNode, false);
	}
}

bool FBlueprintEditorUtils::IsObjectADebugCandidate( AActor* InActorObject, UBlueprint* InBlueprint, bool bInDisallowDerivedBlueprints )
{
	const bool bPassesFlags = !InActorObject->HasAnyFlags(RF_ClassDefaultObject) && !InActorObject->IsPendingKill();
	bool bCanDebugThisObject = false;
	if( bInDisallowDerivedBlueprints == true )
	{
		bCanDebugThisObject = InActorObject->GetClass()->ClassGeneratedBy == InBlueprint;
	}
	else if(InBlueprint->GeneratedClass)
	{
		bCanDebugThisObject = InActorObject->IsA( InBlueprint->GeneratedClass );
	}
	
	return bPassesFlags && bCanDebugThisObject;
}

bool FBlueprintEditorUtils::PropertyValueFromString(const UProperty* Property, const FString& StrValue, uint8* Container)
{
	return PropertyValueFromString_Direct(Property, StrValue, Property->ContainerPtrToValuePtr<uint8>(Container));
}

bool FBlueprintEditorUtils::PropertyValueFromString_Direct(const UProperty* Property, const FString& StrValue, uint8* DirectValue)
{
	bool bParseSucceeded = true;
	if (!Property->IsA(UStructProperty::StaticClass()))
	{
		if (Property->IsA(UIntProperty::StaticClass()))
		{
			int32 IntValue = 0;
			bParseSucceeded = FDefaultValueHelper::ParseInt(StrValue, IntValue);
			CastChecked<UIntProperty>(Property)->SetPropertyValue(DirectValue, IntValue);
		}
		else if (Property->IsA(UFloatProperty::StaticClass()))
		{
			float FloatValue = 0.0f;
			bParseSucceeded = FDefaultValueHelper::ParseFloat(StrValue, FloatValue);
			CastChecked<UFloatProperty>(Property)->SetPropertyValue(DirectValue, FloatValue);
		}
		else if (const UByteProperty* ByteProperty = Cast<const UByteProperty>(Property))
		{
			int32 IntValue = 0;
			if (const UEnum* Enum = ByteProperty->Enum)
			{
				IntValue = Enum->GetValueByName(FName(*StrValue));
				bParseSucceeded = (INDEX_NONE != IntValue);

				// If the parse did not succeed, clear out the int to keep the enum value valid
				if (!bParseSucceeded)
				{
					IntValue = 0;
				}
			}
			else
			{
				bParseSucceeded = FDefaultValueHelper::ParseInt(StrValue, IntValue);
			}
			bParseSucceeded = bParseSucceeded && (IntValue <= 255) && (IntValue >= 0);
			ByteProperty->SetPropertyValue(DirectValue, IntValue);
		}
		else if (const UEnumProperty* EnumProperty = Cast<const UEnumProperty>(Property))
		{
			int64 IntValue = EnumProperty->GetEnum()->GetValueByName(FName(*StrValue));
			bParseSucceeded = (INDEX_NONE != IntValue);

			// If the parse did not succeed, clear out the int to keep the enum value valid
			if (!bParseSucceeded)
			{
				IntValue = 0;
			}
			bParseSucceeded = bParseSucceeded && (IntValue <= 255) && (IntValue >= 0);
			EnumProperty->GetUnderlyingProperty()->SetIntPropertyValue(DirectValue, IntValue);
		}
		else if (Property->IsA(UStrProperty::StaticClass()))
		{
			CastChecked<UStrProperty>(Property)->SetPropertyValue(DirectValue, StrValue);
		}
		else if (Property->IsA(UBoolProperty::StaticClass()))
		{
			CastChecked<UBoolProperty>(Property)->SetPropertyValue(DirectValue, StrValue.ToBool());
		}
		else if (Property->IsA(UNameProperty::StaticClass()))
		{
			CastChecked<UNameProperty>(Property)->SetPropertyValue(DirectValue, FName(*StrValue));
		}
		else if (Property->IsA(UTextProperty::StaticClass()))
		{
			FStringOutputDevice ImportError;
			const TCHAR* EndOfParsedBuff = Property->ImportText(*StrValue, DirectValue, PPF_SerializedAsImportText, nullptr, &ImportError);
			bParseSucceeded = EndOfParsedBuff && ImportError.IsEmpty();
		}
		else
		{
			// Empty array-like properties need to use "()" in order to import correctly (as array properties export comma separated within a set of brackets)
			const TCHAR* const ValueToImport = (StrValue.IsEmpty() && (Property->IsA(UArrayProperty::StaticClass()) || Property->IsA(UMulticastDelegateProperty::StaticClass())))
				? TEXT("()")
				: *StrValue;

			FStringOutputDevice ImportError;
			const TCHAR* EndOfParsedBuff = Property->ImportText(*StrValue, DirectValue, PPF_SerializedAsImportText, nullptr, &ImportError);
			bParseSucceeded = EndOfParsedBuff && ImportError.IsEmpty();
		}
	}
	else
	{
		static UScriptStruct* VectorStruct = TBaseStructure<FVector>::Get();
		static UScriptStruct* RotatorStruct = TBaseStructure<FRotator>::Get();
		static UScriptStruct* TransformStruct = TBaseStructure<FTransform>::Get();
		static UScriptStruct* LinearColorStruct = TBaseStructure<FLinearColor>::Get();

		const UStructProperty* StructProperty = CastChecked<UStructProperty>(Property);

		// Struct properties must be handled differently, unfortunately.  We only support FVector, FRotator, and FTransform
		if (StructProperty->Struct == VectorStruct)
		{
			FVector V = FVector::ZeroVector;
			bParseSucceeded = FDefaultValueHelper::ParseVector(StrValue, V);
			Property->CopyCompleteValue(DirectValue, &V);
		}
		else if (StructProperty->Struct == RotatorStruct)
		{
			FRotator R = FRotator::ZeroRotator;
			bParseSucceeded = FDefaultValueHelper::ParseRotator(StrValue, R);
			Property->CopyCompleteValue(DirectValue, &R);
		}
		else if (StructProperty->Struct == TransformStruct)
		{
			FTransform T = FTransform::Identity;
			bParseSucceeded = T.InitFromString(StrValue);
			Property->CopyCompleteValue(DirectValue, &T);
		}
		else if (StructProperty->Struct == LinearColorStruct)
		{
			FLinearColor Color;
			// Color form: "(R=%f,G=%f,B=%f,A=%f)"
			bParseSucceeded = Color.InitFromString(StrValue);
			Property->CopyCompleteValue(DirectValue, &Color);
		}
		else if (StructProperty->Struct)
		{
			const UScriptStruct* Struct = StructProperty->Struct;
			const int32 StructSize = Struct->GetStructureSize() * StructProperty->ArrayDim;
			StructProperty->InitializeValue(DirectValue);
			ensure(1 == StructProperty->ArrayDim);

			FStringOutputDevice ImportError;
			const TCHAR* EndOfParsedBuff = StructProperty->ImportText(StrValue.IsEmpty() ? TEXT("()") : *StrValue, DirectValue, PPF_SerializedAsImportText, nullptr, &ImportError);
			bParseSucceeded &= EndOfParsedBuff && ImportError.IsEmpty();
		}
	}

	return bParseSucceeded;
}

bool FBlueprintEditorUtils::PropertyValueToString(const UProperty* Property, const uint8* Container, FString& OutForm)
{
	return PropertyValueToString_Direct(Property, Property->ContainerPtrToValuePtr<const uint8>(Container), OutForm);
}

bool FBlueprintEditorUtils::PropertyValueToString_Direct(const UProperty* Property, const uint8* DirectValue, FString& OutForm)
{
	check(Property && DirectValue);
	OutForm.Reset();

	const UStructProperty* StructProperty = Cast<UStructProperty>(Property);
	if (StructProperty)
	{
		static UScriptStruct* VectorStruct = TBaseStructure<FVector>::Get();
		static UScriptStruct* RotatorStruct = TBaseStructure<FRotator>::Get();
		static UScriptStruct* TransformStruct = TBaseStructure<FTransform>::Get();
		static UScriptStruct* LinearColorStruct = TBaseStructure<FLinearColor>::Get();

		// Struct properties must be handled differently, unfortunately.  We only support FVector, FRotator, and FTransform
		if (StructProperty->Struct == VectorStruct)
		{
			FVector Vector;
			Property->CopyCompleteValue(&Vector, DirectValue);
			OutForm = FString::Printf(TEXT("%f,%f,%f"), Vector.X, Vector.Y, Vector.Z);
		}
		else if (StructProperty->Struct == RotatorStruct)
		{
			FRotator Rotator;
			Property->CopyCompleteValue(&Rotator, DirectValue);
			OutForm = FString::Printf(TEXT("%f,%f,%f"), Rotator.Pitch, Rotator.Yaw, Rotator.Roll);
		}
		else if (StructProperty->Struct == TransformStruct)
		{
			FTransform Transform;
			Property->CopyCompleteValue(&Transform, DirectValue);
			OutForm = Transform.ToString();
		}
		else if (StructProperty->Struct == LinearColorStruct)
		{
			FLinearColor Color;
			Property->CopyCompleteValue(&Color, DirectValue);
			OutForm = Color.ToString();
		}
	}

	bool bSucceeded = true;
	if (OutForm.IsEmpty())
	{
		const uint8* DefaultValue = DirectValue;	
		bSucceeded = Property->ExportText_Direct(OutForm, DirectValue, DefaultValue, nullptr, PPF_SerializedAsImportText);
	}
	return bSucceeded;
}

FName FBlueprintEditorUtils::GenerateUniqueGraphName(UBlueprint* const BlueprintOuter, FString const& ProposedName)
{
	FName UniqueGraphName(*ProposedName);

	int32 CountPostfix = 1;
	while (!FBlueprintEditorUtils::IsGraphNameUnique(BlueprintOuter, UniqueGraphName))
	{
		UniqueGraphName = FName(*FString::Printf(TEXT("%s%i"), *ProposedName, CountPostfix));
		++CountPostfix;
	}

	return UniqueGraphName;
}

bool FBlueprintEditorUtils::CheckIfNodeConnectsToSelection(UEdGraphNode* InNode, const TSet<UEdGraphNode*>& InSelectionSet)
{
	for (int32 PinIndex = 0; PinIndex < InNode->Pins.Num(); ++PinIndex)
	{
		UEdGraphPin* Pin = InNode->Pins[PinIndex];
		if(Pin->Direction == EGPD_Input && Pin->PinType.PinCategory != UEdGraphSchema_K2::PC_Exec)
		{
			for (int32 LinkIndex = 0; LinkIndex < Pin->LinkedTo.Num(); ++LinkIndex)
			{
				UEdGraphPin* LinkedToPin = Pin->LinkedTo[LinkIndex];

				// The InNode, which is NOT in the new function, is checking if one of it's pins IS in the function, return true if it is. If not, check the node.
				if(InSelectionSet.Contains(LinkedToPin->GetOwningNode()))
				{
					return true;
				}

				// Check the node recursively to see if it is connected back with selection.
				if(CheckIfNodeConnectsToSelection(LinkedToPin->GetOwningNode(), InSelectionSet))
				{
					return true;
				}
			}
		}
	}

	return false;
}

bool FBlueprintEditorUtils::CheckIfSelectionIsCycling(const TSet<UEdGraphNode*>& InSelectionSet, FCompilerResultsLog& InMessageLog)
{
	for (UEdGraphNode* Node : InSelectionSet)
	{
		if (Node)
		{
			for (int32 PinIndex = 0; PinIndex < Node->Pins.Num(); ++PinIndex)
			{
				UEdGraphPin* Pin = Node->Pins[PinIndex];
				if(Pin->Direction == EGPD_Input && Pin->PinType.PinCategory != UEdGraphSchema_K2::PC_Exec)
				{
					for (int32 LinkIndex = 0; LinkIndex < Pin->LinkedTo.Num(); ++LinkIndex)
					{
						UEdGraphPin* LinkedToPin = Pin->LinkedTo[LinkIndex];

						// Check to see if this node, which is IN the selection, has any connections OUTSIDE the selection
						// If it does, check to see if those nodes have any connections IN the selection
						if(!InSelectionSet.Contains(LinkedToPin->GetOwningNode()))
						{
							if(CheckIfNodeConnectsToSelection(LinkedToPin->GetOwningNode(), InSelectionSet))
							{
								InMessageLog.Error(*LOCTEXT("DependencyCyleDetected_Error", "Dependency cycle detected, preventing node @@ from being scheduled").ToString(), LinkedToPin->GetOwningNode());
								return true;
							}
						}
					}
				}
			}
		}
	}

	return false;
}

bool FBlueprintEditorUtils::IsPaletteActionReadOnly(TSharedPtr<FEdGraphSchemaAction> ActionIn, TSharedPtr<FBlueprintEditor> const BlueprintEditorIn)
{
	check(BlueprintEditorIn.IsValid());
	bool bIsReadOnly = false;
	if(!BlueprintEditorIn->InEditingMode())
	{
		bIsReadOnly = true;
	}
	else
	{
		UBlueprint const* const BlueprintObj = BlueprintEditorIn->GetBlueprintObj();	
		if(ActionIn->GetTypeId() == FEdGraphSchemaAction_K2Graph::StaticGetTypeId())
		{
			FEdGraphSchemaAction_K2Graph* GraphAction = (FEdGraphSchemaAction_K2Graph*)ActionIn.Get();
			// No graph is evidence of an overridable function, don't let the user modify it
			if(GraphAction->EdGraph == nullptr)
			{
				bIsReadOnly = true;
			}
			else
			{
				// Graphs that cannot be deleted or re-named are read-only
				if ( !(GraphAction->EdGraph->bAllowDeletion || GraphAction->EdGraph->bAllowRenaming) )
				{
					bIsReadOnly = true;
				}
				else
				{
					if(GraphAction->GraphType == EEdGraphSchemaAction_K2Graph::Function)
					{
						// Check if the function is an override
						UFunction* OverrideFunc = FindField<UFunction>(BlueprintObj->ParentClass, GraphAction->FuncName);
						if ( OverrideFunc != nullptr )
						{
							bIsReadOnly = true;
						}
					}
					else if(GraphAction->GraphType == EEdGraphSchemaAction_K2Graph::Interface)
					{
						// Interfaces cannot be renamed
						bIsReadOnly = true;
					}
				}
			}
		}
		else if(ActionIn->GetTypeId() == FEdGraphSchemaAction_K2Var::StaticGetTypeId())
		{
			FEdGraphSchemaAction_K2Var* VarAction = (FEdGraphSchemaAction_K2Var*)ActionIn.Get();

			bIsReadOnly = true;

			if( FBlueprintEditorUtils::FindNewVariableIndex(BlueprintObj, VarAction->GetVariableName()) != INDEX_NONE)
			{
				bIsReadOnly = false;
			}
			else if(BlueprintObj->FindTimelineTemplateByVariableName(VarAction->GetVariableName()))
			{
				bIsReadOnly = false;
			}
			else if(BlueprintEditorIn->CanAccessComponentsMode())
			{
				// Wasn't in the introduced variable list; try to find the associated SCS node
				//@TODO: The SCS-generated variables should be in the variable list and have a link back;
				// As it stands, you cannot do any metadata operations on a SCS variable, and you have to do icky code like the following
				TArray<USCS_Node*> Nodes = BlueprintObj->SimpleConstructionScript->GetAllNodes();
				for (TArray<USCS_Node*>::TConstIterator NodeIt(Nodes); NodeIt; ++NodeIt)
				{
					USCS_Node* CurrentNode = *NodeIt;
					if (CurrentNode->GetVariableName() == VarAction->GetVariableName())
					{
						bIsReadOnly = false;
						break;
					}
				}
			}
		}
		else if(ActionIn->GetTypeId() == FEdGraphSchemaAction_K2Delegate::StaticGetTypeId())
		{
			FEdGraphSchemaAction_K2Delegate* DelegateAction = (FEdGraphSchemaAction_K2Delegate*)ActionIn.Get();

			if( FBlueprintEditorUtils::FindNewVariableIndex(BlueprintObj, DelegateAction->GetDelegateName()) == INDEX_NONE)
			{
				bIsReadOnly = true;
			}
		}
		else if (ActionIn->GetTypeId() == FEdGraphSchemaAction_K2Event::StaticGetTypeId())
		{
			FEdGraphSchemaAction_K2Event* EventAction = (FEdGraphSchemaAction_K2Event*)ActionIn.Get();
			UK2Node* AssociatedNode = EventAction->NodeTemplate;

			bIsReadOnly = (AssociatedNode == nullptr) || (!AssociatedNode->bCanRenameNode);	
		}
		else if (ActionIn->GetTypeId() == FEdGraphSchemaAction_K2InputAction::StaticGetTypeId())
		{
			bIsReadOnly = true;
		}
	}

	return bIsReadOnly;
}

struct FUberGraphHelper
{
	static void GetAll(const UBlueprint* Blueprint, TArray<UEdGraph*>& OutGraphs)
	{
		for (UEdGraph* UberGraph : Blueprint->UbergraphPages)
		{
			OutGraphs.Add(UberGraph);
			UberGraph->GetAllChildrenGraphs(OutGraphs);
		}
	}
};

FName FBlueprintEditorUtils::GetFunctionNameFromClassByGuid(const UClass* InClass, const FGuid FunctionGuid)
{
	TArray<UBlueprint*> Blueprints;
	UBlueprint::GetBlueprintHierarchyFromClass(InClass, Blueprints);

	for (int32 BPIndex = 0; BPIndex < Blueprints.Num(); ++BPIndex)
	{
		UBlueprint* Blueprint = Blueprints[BPIndex];
		for (UEdGraph* FunctionGraph : Blueprint->FunctionGraphs)
		{
			if (FunctionGraph && FunctionGraph->GraphGuid == FunctionGuid)
			{
				return FunctionGraph->GetFName();
			}
		}

		for (UEdGraph* FunctionGraph : Blueprint->DelegateSignatureGraphs)
		{
			if (FunctionGraph && FunctionGraph->GraphGuid == FunctionGuid)
			{
				const FString Name = FunctionGraph->GetName() + HEADER_GENERATED_DELEGATE_SIGNATURE_SUFFIX;
				return FName(*Name);
			}
		}

		//FUNCTIONS BASED ON CUSTOM EVENTS:
		TArray<UEdGraph*> UberGraphs;
		FUberGraphHelper::GetAll(Blueprint, UberGraphs);
		for (const UEdGraph* UberGraph : UberGraphs)
		{
			TArray<UK2Node_CustomEvent*> CustomEvents;
			UberGraph->GetNodesOfClass(CustomEvents);
			for (const UK2Node_CustomEvent* CustomEvent : CustomEvents)
			{
				if (!CustomEvent->bOverrideFunction && (CustomEvent->NodeGuid == FunctionGuid))
				{
					ensure(CustomEvent->CustomFunctionName != NAME_None);
					return CustomEvent->CustomFunctionName;
				}
			}
		}
	}

	return NAME_None;
}

bool FBlueprintEditorUtils::GetFunctionGuidFromClassByFieldName(const UClass* InClass, const FName FunctionName, FGuid& FunctionGuid)
{
	if (FunctionName != NAME_None)
	{
		TArray<UBlueprint*> Blueprints;
		UBlueprint::GetBlueprintHierarchyFromClass(InClass, Blueprints);

		for (int32 BPIndex = 0; BPIndex < Blueprints.Num(); ++BPIndex)
		{
			UBlueprint* Blueprint = Blueprints[BPIndex];
			for (UEdGraph* FunctionGraph : Blueprint->FunctionGraphs)
			{
				if (FunctionGraph && FunctionGraph->GetFName() == FunctionName)
				{
					FunctionGuid = FunctionGraph->GraphGuid;
					return true;
				}
			}

			FString BaseDelegateSignatureName = FunctionName.ToString();
			if (BaseDelegateSignatureName.RemoveFromEnd(HEADER_GENERATED_DELEGATE_SIGNATURE_SUFFIX))
			{
				const FName GraphName(*BaseDelegateSignatureName);
				for (UEdGraph* FunctionGraph : Blueprint->DelegateSignatureGraphs)
				{
					if (FunctionGraph && FunctionGraph->GetFName() == GraphName)
					{
						FunctionGuid = FunctionGraph->GraphGuid;
						return true;
					}
				}
			}

			TArray<UEdGraph*> UberGraphs;
			FUberGraphHelper::GetAll(Blueprint, UberGraphs);
			for (const UEdGraph* UberGraph : UberGraphs)
			{
				TArray<UK2Node_Event*> EventNodes;
				UberGraph->GetNodesOfClass(EventNodes);
				for (const UK2Node_Event* EventNode : EventNodes)
				{
					if (EventNode->NodeGuid.IsValid())
					{
						if (const UK2Node_CustomEvent* CustomEventNode = Cast<UK2Node_CustomEvent>(EventNode))
						{
							if (CustomEventNode->CustomFunctionName == FunctionName)
							{
								FunctionGuid = EventNode->NodeGuid;
								return true;
							}
						}
						else if (EventNode->EventReference.GetMemberName() == FunctionName)
						{
							FunctionGuid = EventNode->NodeGuid;
							return true;
						}
					}
				}
			}
		}
	}

	FunctionGuid.Invalidate();

	return false;
}

UK2Node_EditablePinBase* FBlueprintEditorUtils::GetEntryNode(const UEdGraph* InGraph)
{
	UK2Node_EditablePinBase* Result = nullptr;
	if (InGraph)
	{
		TArray<UK2Node_FunctionEntry*> EntryNodes;
		InGraph->GetNodesOfClass(EntryNodes);
		if (EntryNodes.Num() > 0)
		{
			if (EntryNodes[0]->IsEditable())
			{
				Result = EntryNodes[0];
			}
		}
		else
		{
			TArray<UK2Node_Tunnel*> TunnelNodes;
			InGraph->GetNodesOfClass(TunnelNodes);

			if (TunnelNodes.Num() > 0)
			{
				// Iterate over the tunnel nodes, and try to find an entry and exit
				for (int32 i = 0; i < TunnelNodes.Num(); i++)
				{
					UK2Node_Tunnel* Node = TunnelNodes[i];
					// Composite nodes should never be considered for function entry / exit, since we're searching for a graph's terminals
					if (Node->IsEditable() && !Node->IsA(UK2Node_Composite::StaticClass()))
					{
						if (Node->bCanHaveOutputs)
						{
							Result = Node;
							break;
						}
					}
				}
			}
		}
	}
	return Result;
}

void FBlueprintEditorUtils::GetEntryAndResultNodes(const UEdGraph* InGraph, TWeakObjectPtr<class UK2Node_EditablePinBase>& OutEntryNode, TWeakObjectPtr<class UK2Node_EditablePinBase>& OutResultNode)
{
	if (InGraph)
	{
		// There are a few different potential configurations for editable graphs (FunctionEntry/Result, Tunnel Pairs, etc).
		// Step through each case until we find one that matches what appears to be in the graph.  This could be improved if
		// we want to add more robust typing to the graphs themselves

		// Case 1:  Function Entry / Result Pair ------------------
		TArray<UK2Node_FunctionEntry*> EntryNodes;
		InGraph->GetNodesOfClass(EntryNodes);

		if (EntryNodes.Num() > 0)
		{
			if (EntryNodes[0]->IsEditable())
			{
				OutEntryNode = EntryNodes[0];

				// Find a result node
				TArray<UK2Node_FunctionResult*> ResultNodes;
				InGraph->GetNodesOfClass(ResultNodes);

				UK2Node_FunctionResult* ResultNode = ResultNodes.Num() ? ResultNodes[0] : nullptr;
				// Note:  we assume that if the entry is editable, the result is too (since the entry node is guaranteed to be there on graph creation, but the result isn't)
				if( ResultNode )
				{
					OutResultNode = ResultNode;
				}
			}
		}
		else
		{
			// Case 2:  Tunnel Pair -----------------------------------
			TArray<UK2Node_Tunnel*> TunnelNodes;
			InGraph->GetNodesOfClass(TunnelNodes);

			if (TunnelNodes.Num() > 0)
			{
				// Iterate over the tunnel nodes, and try to find an entry and exit
				for (int32 i = 0; i < TunnelNodes.Num(); i++)
				{
					UK2Node_Tunnel* Node = TunnelNodes[i];
					// Composite nodes should never be considered for function entry / exit, since we're searching for a graph's terminals
					if (Node->IsEditable() && !Node->IsA(UK2Node_Composite::StaticClass()))
					{
						if (Node->bCanHaveOutputs)
						{
							ensure(!OutEntryNode.IsValid());
							OutEntryNode = Node;
						}
						else if (Node->bCanHaveInputs)
						{
							ensure(!OutResultNode.IsValid());
							OutResultNode = Node;
						}
					}
				}
			}
		}
	}
}

FKismetUserDeclaredFunctionMetadata* FBlueprintEditorUtils::GetGraphFunctionMetaData(const UEdGraph* InGraph)
{
	if (InGraph)
	{
		UK2Node_EditablePinBase* FunctionEntryNode = GetEntryNode(InGraph);
		if (UK2Node_FunctionEntry* TypedEntryNode = Cast<UK2Node_FunctionEntry>(FunctionEntryNode))
		{
			return &(TypedEntryNode->MetaData);
		}
		else if (UK2Node_Tunnel* TunnelNode = ExactCast<UK2Node_Tunnel>(FunctionEntryNode))
		{
			// Must be exactly a tunnel, not a macro instance
			return &(TunnelNode->MetaData);
		}
	}

	return nullptr;
}

FText FBlueprintEditorUtils::GetGraphDescription(const UEdGraph* InGraph)
{
	if (FKismetUserDeclaredFunctionMetadata* MetaData = GetGraphFunctionMetaData(InGraph))
	{
		 return MetaData->ToolTip;
	}

	return LOCTEXT( "NoGraphTooltip", "(None)" );
}

bool FBlueprintEditorUtils::CheckIfGraphHasLatentFunctions(UEdGraph* InGraph)
{
	struct Local
	{
		static bool CheckIfGraphHasLatentFunctions(UEdGraph* InGraphToCheck, TArray<UEdGraph*>& InspectedGraphList)
		{
			UK2Node_EditablePinBase* EntryNode = GetEntryNode(InGraphToCheck);

			UK2Node_Tunnel* TunnelNode = ExactCast<UK2Node_Tunnel>(EntryNode);
			if(!TunnelNode)
			{
				// No tunnel, no metadata.
				return false;
			}

			if(TunnelNode->MetaData.HasLatentFunctions != INDEX_NONE)
			{
				return TunnelNode->MetaData.HasLatentFunctions > 0;
			}
			else
			{
				// Add all graphs to the list of already inspected, this prevents circular inclusion issues.
				InspectedGraphList.Add(InGraphToCheck);

				for( const UEdGraphNode* Node : InGraphToCheck->Nodes )
				{
					if(const UK2Node_CallFunction* CallFunctionNode = Cast<UK2Node_CallFunction>(Node))
					{
						// Check any function call nodes to see if they are latent.
						UFunction* TargetFunction = CallFunctionNode->GetTargetFunction();
						if (TargetFunction && TargetFunction->HasMetaData(FBlueprintMetadata::MD_Latent))
						{
							TunnelNode->MetaData.HasLatentFunctions = 1;
							return true;
						}
					}
					else if(const UK2Node_BaseAsyncTask* BaseAsyncNode = Cast<UK2Node_BaseAsyncTask>(Node))
					{
						// Async tasks are latent nodes
						TunnelNode->MetaData.HasLatentFunctions = 1;
						return true;
					}
					else if(const UK2Node_MacroInstance* MacroInstanceNode = Cast<UK2Node_MacroInstance>(Node))
					{
						// Any macro graphs that haven't already been checked need to be checked for latent function calls
						if(InspectedGraphList.Find(MacroInstanceNode->GetMacroGraph()) == INDEX_NONE)
						{
							if(CheckIfGraphHasLatentFunctions(MacroInstanceNode->GetMacroGraph(), InspectedGraphList))
							{
								TunnelNode->MetaData.HasLatentFunctions = 1;
								return true;
							}
						}
					}
					else if(const UK2Node_Composite* CompositeNode = Cast<UK2Node_Composite>(Node))
					{
						// Any collapsed graphs that haven't already been checked need to be checked for latent function calls
						if(InspectedGraphList.Find(CompositeNode->BoundGraph) == INDEX_NONE)
						{
							if(CheckIfGraphHasLatentFunctions(CompositeNode->BoundGraph, InspectedGraphList))
							{
								TunnelNode->MetaData.HasLatentFunctions = 1;
								return true;
							}
						}
					}
				}

				TunnelNode->MetaData.HasLatentFunctions = 0;
				return false;
			}
		}
	};

	TArray<UEdGraph*> InspectedGraphList;
	return Local::CheckIfGraphHasLatentFunctions(InGraph, InspectedGraphList);
}

void FBlueprintEditorUtils::PostSetupObjectPinType(UBlueprint* InBlueprint, FBPVariableDescription& InOutVarDesc)
{
	if ((InOutVarDesc.VarType.PinCategory == UEdGraphSchema_K2::PC_Object) || (InOutVarDesc.VarType.PinCategory == UEdGraphSchema_K2::PC_Interface))
	{
		if (InOutVarDesc.VarType.PinSubCategory == UEdGraphSchema_K2::PSC_Self)
		{
			InOutVarDesc.VarType.PinSubCategory = NAME_None;
			InOutVarDesc.VarType.PinSubCategoryObject = *InBlueprint->GeneratedClass;
		}
		else if (!InOutVarDesc.VarType.PinSubCategoryObject.IsValid())
		{
			// Fall back to UObject if the given type is not valid. This can happen for example if a variable is removed from
			// a Blueprint parent class along with the variable's type and the user then attempts to recreate the missing variable
			// through a stale variable node's context menu in a child Blueprint graph.
			InOutVarDesc.VarType.PinSubCategory = NAME_None;
			InOutVarDesc.VarType.PinSubCategoryObject = UObject::StaticClass();
		}

		// if it's a PC_Object, then it should have an associated UClass object
		check(InOutVarDesc.VarType.PinSubCategoryObject.IsValid());
		const UClass* ClassObject = Cast<UClass>(InOutVarDesc.VarType.PinSubCategoryObject.Get());
		check(ClassObject != nullptr);

		if (ClassObject->IsChildOf(AActor::StaticClass()))
		{
			// prevent Actor variables from having default values (because Blueprint templates are library elements that can 
			// bridge multiple levels and different levels might not have the actor that the default is referencing).
			InOutVarDesc.PropertyFlags |= CPF_DisableEditOnTemplate;
		}
	}
}

const FSlateBrush* FBlueprintEditorUtils::GetIconFromPin( const FEdGraphPinType& PinType, bool bIsLarge )
{
	const FSlateBrush* IconBrush = FEditorStyle::GetBrush(TEXT("Kismet.VariableList.TypeIcon"));
	const UObject* PinSubObject = PinType.PinSubCategoryObject.Get();
	if( PinType.IsArray() && PinType.PinCategory != UEdGraphSchema_K2::PC_Exec )
	{
		IconBrush = FEditorStyle::GetBrush(TEXT("Kismet.VariableList.ArrayTypeIcon"));
	}
	else if (PinType.IsMap() && PinType.PinCategory != UEdGraphSchema_K2::PC_Exec)
	{
		IconBrush = FEditorStyle::GetBrush(TEXT("Kismet.VariableList.MapKeyTypeIcon"));
	}
	else if (PinType.IsSet() && PinType.PinCategory != UEdGraphSchema_K2::PC_Exec)
	{
		if( bIsLarge )
		{
			IconBrush = FEditorStyle::GetBrush(TEXT("Kismet.VariableList.SetTypeIconLarge"));
		}
		else
		{
			IconBrush = FEditorStyle::GetBrush(TEXT("Kismet.VariableList.SetTypeIcon"));
		}
	}
	else if( PinSubObject )
	{
		UClass* VarClass = FindObject<UClass>(ANY_PACKAGE, *PinSubObject->GetName());
		if( VarClass )
		{
			IconBrush = FSlateIconFinder::FindIconBrushForClass( VarClass );
		}
	}
	return IconBrush;
}

const FSlateBrush* FBlueprintEditorUtils::GetSecondaryIconFromPin(const FEdGraphPinType& PinType)
{
	if (PinType.IsMap() && PinType.PinCategory != UEdGraphSchema_K2::PC_Exec)
	{
		return FEditorStyle::GetBrush(TEXT("Kismet.VariableList.MapValueTypeIcon"));
	}
	return nullptr;
}

bool FBlueprintEditorUtils::HasGetTypeHash(const FEdGraphPinType& PinType)
{
	if(PinType.PinCategory == UEdGraphSchema_K2::PC_Boolean)
	{
		return false;
	}

	if (PinType.PinCategory == UEdGraphSchema_K2::PC_Text)
	{
		return false;
	}

	if (PinType.PinCategory != UEdGraphSchema_K2::PC_Struct)
	{
		// even object or class types can be hashed, no reason to investigate further
		return true;
	}

	const UScriptStruct* StructType = Cast<const UScriptStruct>(PinType.PinSubCategoryObject.Get());
	if( StructType )
	{
		return StructHasGetTypeHash(StructType);
	}
	return false;
}

bool FBlueprintEditorUtils::PropertyHasGetTypeHash(const UProperty* PropertyType)
{
	return PropertyType->HasAllPropertyFlags(CPF_HasGetValueTypeHash);
} 

bool FBlueprintEditorUtils::StructHasGetTypeHash(const UScriptStruct* StructType)
{
	if (StructType->IsNative())
	{
		return StructType->GetCppStructOps() && StructType->GetCppStructOps()->HasGetTypeHash();
	}
	else
	{
		// if every member can be hashed (or is a UBoolProperty, which is specially 
		// handled by UScriptStruct::GetStructTypeHash) then we can hash the struct:
		for (TFieldIterator<UProperty> It(StructType); It; ++It)
		{
			if (Cast<UBoolProperty>(*It))
			{
				continue;
			}
			else
			{
				if (!FBlueprintEditorUtils::PropertyHasGetTypeHash(*It) )
				{
					return false;
				}
			}
		}
		return true;
	}
}

FText FBlueprintEditorUtils::GetFriendlyClassDisplayName(const UClass* Class)
{
	if (Class != nullptr)
	{
		return Class->GetDisplayNameText();
	}
	else
	{
		return LOCTEXT("ClassIsNull", "None");
	}
}

FString FBlueprintEditorUtils::GetClassNameWithoutSuffix(const UClass* Class)
{
	if (Class != nullptr)
	{
		FString Result = Class->GetName();
		if (Class->ClassGeneratedBy != nullptr)
		{
			Result.RemoveFromEnd(TEXT("_C"), ESearchCase::CaseSensitive);
		}

		return Result;
	}
	else
	{
		return LOCTEXT("ClassIsNull", "None").ToString();
	}
}

UK2Node_FunctionResult* FBlueprintEditorUtils::FindOrCreateFunctionResultNode(UK2Node_EditablePinBase* InFunctionEntryNode)
{
	UK2Node_FunctionResult* FunctionResult = nullptr;

	if (InFunctionEntryNode)
	{
		UEdGraph* Graph = InFunctionEntryNode->GetGraph();

		TArray<UK2Node_FunctionResult*> ResultNode;
		if (Graph)
		{
			Graph->GetNodesOfClass(ResultNode);
		}

		if (Graph && ResultNode.Num() == 0)
		{
			FGraphNodeCreator<UK2Node_FunctionResult> ResultNodeCreator(*Graph);
			FunctionResult = ResultNodeCreator.CreateNode();

			const UEdGraphSchema_K2* Schema = Cast<const UEdGraphSchema_K2>(FunctionResult->GetSchema());
			FunctionResult->NodePosX = InFunctionEntryNode->NodePosX + InFunctionEntryNode->NodeWidth + 256;
			FunctionResult->NodePosY = InFunctionEntryNode->NodePosY;
			FunctionResult->bIsEditable = true;
			UEdGraphSchema_K2::SetNodeMetaData(FunctionResult, FNodeMetadata::DefaultGraphNode);
			ResultNodeCreator.Finalize();

			// Connect the function entry to the result node, if applicable
			UEdGraphPin* ThenPin = Schema->FindExecutionPin(*InFunctionEntryNode, EGPD_Output);
			UEdGraphPin* ReturnPin = Schema->FindExecutionPin(*FunctionResult, EGPD_Input);

			if(ThenPin->LinkedTo.Num() == 0) 
			{
				ThenPin->MakeLinkTo(ReturnPin);
			}
			else
			{
				// Bump the result node up a bit, so it's less likely to fall behind the node the entry is already connected to
				FunctionResult->NodePosY -= 100;
			}
		}
		else
		{
			FunctionResult = ResultNode[0];
		}
	}

	return FunctionResult;
}

void FBlueprintEditorUtils::HandleDisableEditableWhenInherited(UObject* ModifiedObject, TArray<UObject*>& ArchetypeInstances)
{
	for (int32 Index = ArchetypeInstances.Num() - 1; Index >= 0; --Index)
	{
		UObject* ArchetypeInstance = ArchetypeInstances[Index];
		if (ArchetypeInstance != ModifiedObject)
		{
			UBlueprintGeneratedClass* BPGC = Cast<UBlueprintGeneratedClass>(ArchetypeInstance->GetOuter());
			if (BPGC)
			{
				UInheritableComponentHandler* ICH = BPGC->GetInheritableComponentHandler(false);
				check(ICH);

				ICH->RemoveOverridenComponentTemplate(ICH->FindKey(CastChecked<UActorComponent>(ArchetypeInstance)));
			}
		}
	}
}

UClass* FBlueprintEditorUtils::GetNativeParent(const UBlueprint* BP)
{
	UClass* Ret = BP->ParentClass;
	while(Ret && !Ret->HasAnyClassFlags(CLASS_Native))
	{
		Ret = Ret->GetSuperClass();
	}
	return Ret;
}

bool FBlueprintEditorUtils::ImplentsGetWorld(const UBlueprint* BP)
{
	if(UClass* NativeParent = GetNativeParent(BP))
	{
		return NativeParent->GetDefaultObject()->ImplementsGetWorld();
	}
	return false;
}

struct FComponentInstancingDataUtils
{
	// Recursively gathers properties that differ from class/struct defaults, and fills out the cooked property list structure.
	static void RecursivePropertyGather(UStruct* InStruct, const uint8* DataPtr, const uint8* DefaultDataPtr, FBlueprintCookedComponentInstancingData& OutData)
	{
		for (UProperty* Property = InStruct->PropertyLink; Property; Property = Property->PropertyLinkNext)
		{
			// Skip editor-only properties since they won't be compiled in a non-editor configuration. Also skip transient and deprecated properties since they won't be serialized on save/duplicate. 
			if (!Property->IsEditorOnlyProperty()
				&& !Property->HasAnyPropertyFlags(CPF_Transient | CPF_DuplicateTransient | CPF_NonPIEDuplicateTransient | CPF_Deprecated))
			{
				for (int32 Idx = 0; Idx < Property->ArrayDim; Idx++)
				{
					const uint8* PropertyValue = Property->ContainerPtrToValuePtr<uint8>(DataPtr, Idx);
					const uint8* DefaultPropertyValue = Property->ContainerPtrToValuePtrForDefaults<uint8>(InStruct, DefaultDataPtr, Idx);

					FBlueprintComponentChangedPropertyInfo ChangedPropertyInfo;
					ChangedPropertyInfo.PropertyName = Property->GetFName();
					ChangedPropertyInfo.ArrayIndex = Idx;
					ChangedPropertyInfo.PropertyScope = InStruct;

					if (UStructProperty* StructProperty = Cast<UStructProperty>(Property))
					{
						int32 NumChangedProperties = OutData.ChangedPropertyList.Num();

						RecursivePropertyGather(StructProperty->Struct, PropertyValue, DefaultPropertyValue, OutData);

						// Prepend the struct property only if there is at least one changed sub-property.
						if (NumChangedProperties < OutData.ChangedPropertyList.Num())
						{
							OutData.ChangedPropertyList.Insert(ChangedPropertyInfo, NumChangedProperties);
						}
					}
					else if (UArrayProperty* ArrayProperty = Cast<UArrayProperty>(Property))
					{
						FScriptArrayHelper ArrayValueHelper(ArrayProperty, PropertyValue);
						FScriptArrayHelper DefaultArrayValueHelper(ArrayProperty, DefaultPropertyValue);

						int32 NumChangedProperties = OutData.ChangedPropertyList.Num();
						FBlueprintComponentChangedPropertyInfo ChangedArrayPropertyInfo = ChangedPropertyInfo;

						for (int32 ArrayValueIndex = 0; ArrayValueIndex < ArrayValueHelper.Num(); ++ArrayValueIndex)
						{
							ChangedArrayPropertyInfo.ArrayIndex = ArrayValueIndex;
							const uint8* ArrayPropertyValue = ArrayValueHelper.GetRawPtr(ArrayValueIndex);

							if (ArrayValueIndex < DefaultArrayValueHelper.Num())
							{
								const uint8* DefaultArrayPropertyValue = DefaultArrayValueHelper.GetRawPtr(ArrayValueIndex);

								if (UStructProperty* InnerStructProperty = Cast<UStructProperty>(ArrayProperty->Inner))
								{
									int32 NumChangedArrayProperties = OutData.ChangedPropertyList.Num();

									RecursivePropertyGather(InnerStructProperty->Struct, ArrayPropertyValue, DefaultArrayPropertyValue, OutData);

									// Prepend the struct property only if there is at least one changed sub-property.
									if (NumChangedArrayProperties < OutData.ChangedPropertyList.Num())
									{
										OutData.ChangedPropertyList.Insert(ChangedArrayPropertyInfo, NumChangedArrayProperties);
									}
								}
								else if (!ArrayProperty->Inner->Identical(ArrayPropertyValue, DefaultArrayPropertyValue, PPF_None))
								{
									// Emit the index of the individual array value that differs from the default value
									OutData.ChangedPropertyList.Add(ChangedArrayPropertyInfo);
								}
							}
							else
							{
								// Emit the "end" of differences with the default value (signals that remaining values should be copied in full)
								ChangedArrayPropertyInfo.PropertyName = NAME_None;
								OutData.ChangedPropertyList.Add(ChangedArrayPropertyInfo);

								// Don't need to record anything else.
								break;
							}
						}

						// Prepend the array property as changed only if the sizes differ and/or if we also wrote out any of the inner value as changed.
						if (ArrayValueHelper.Num() != DefaultArrayValueHelper.Num() || NumChangedProperties < OutData.ChangedPropertyList.Num())
						{
							OutData.ChangedPropertyList.Insert(ChangedPropertyInfo, NumChangedProperties);
						}
					}
					else if (!Property->Identical(PropertyValue, DefaultPropertyValue, PPF_None))
					{
						OutData.ChangedPropertyList.Add(ChangedPropertyInfo);
					}
				}
			}
		}
	}
};

void FBlueprintEditorUtils::BuildComponentInstancingData(UActorComponent* ComponentTemplate, FBlueprintCookedComponentInstancingData& OutData, bool bUseTemplateArchetype)
{
	if (ComponentTemplate)
	{
		UClass* ComponentTemplateClass = ComponentTemplate->GetClass();
		const UObject* ComponentDefaults = bUseTemplateArchetype ? ComponentTemplate->GetArchetype() : ComponentTemplateClass->GetDefaultObject(false);

		// Gather the set of properties that differ from the defaults.
		OutData.ChangedPropertyList.Empty();
		FComponentInstancingDataUtils::RecursivePropertyGather(ComponentTemplateClass, (uint8*)ComponentTemplate, (uint8*)ComponentDefaults, OutData);

		// Flag that cooked data has been built and is now considered to be valid.
		OutData.bIsValid = true;
	}
}

#undef LOCTEXT_NAMESPACE
<|MERGE_RESOLUTION|>--- conflicted
+++ resolved
@@ -1407,13 +1407,7 @@
 			if (Blueprint->GeneratedClass)
 			{
 				FBlueprintEditorUtils::RecreateClassMetaData(Blueprint, Blueprint->GeneratedClass, true);
-<<<<<<< HEAD
-				
-				extern COREUOBJECT_API void SetUpRuntimeReplicationData(UClass* Class);
-				SetUpRuntimeReplicationData(Blueprint->GeneratedClass);
-=======
 				Blueprint->GeneratedClass->SetUpRuntimeReplicationData();
->>>>>>> e3a25b20
 			}
 
 			// Flag data only blueprints as being up-to-date
@@ -2656,18 +2650,7 @@
 		const FName OldGraphName = Graph->GetFName();
 		UBlueprint* Blueprint = FBlueprintEditorUtils::FindBlueprintForGraphChecked(Graph);
 
-<<<<<<< HEAD
-		// Ensure we have undo records
-		Graph->Modify();
-		Graph->Rename(*NewNameStr, Graph->GetOuter(), (Blueprint->bIsRegeneratingOnLoad ? REN_ForceNoResetLoaders : 0) | REN_DontCreateRedirectors);
-
-		const FName NewName(*NewNameStr);
-
-		// Clean function entry & result nodes if they exist
-		for (UEdGraphNode* Node : Graph->Nodes)
-=======
 		auto RenameGraphLambda = [](UEdGraph* GraphToRename, const FName LocalOldGraphName, const FName LocalNewGraphName, ERenameFlags RenameFlags)
->>>>>>> e3a25b20
 		{
 			// Ensure we have undo records
 			GraphToRename->Modify();
