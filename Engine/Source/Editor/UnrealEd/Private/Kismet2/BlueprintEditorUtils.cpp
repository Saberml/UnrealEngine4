--- conflicted
+++ resolved
@@ -5256,21 +5256,12 @@
 
 void FBlueprintEditorUtils::FixupVariableDescription(UBlueprint* Blueprint, FBPVariableDescription& VarDesc)
 {
-<<<<<<< HEAD
-	if ((VarDesc.PropertyFlags & CPF_Config) != 0 )// commented out for 4.16 (since we cannot modify FBlueprintsObjectVersion in the release branch)... use the version check when merging to Main/Dev-Framework: && Blueprint->GetLinkerCustomVersion(FBlueprintsObjectVersion::GUID) < FBlueprintsObjectVersion::DisallowObjectConfigVars)
-	{
-		const FEdGraphPinType& VarType = VarDesc.VarType;
-		if (VarType.PinCategory == UEdGraphSchema_K2::PC_Object ||
-			VarType.PinCategory == UEdGraphSchema_K2::PC_Interface ||
-			VarType.PinCategory == UEdGraphSchema_K2::PC_Asset)
-=======
 	if ((VarDesc.PropertyFlags & CPF_Config) != 0 && Blueprint->GetLinkerCustomVersion(FBlueprintsObjectVersion::GUID) < FBlueprintsObjectVersion::DisallowObjectConfigVars)
 	{
 		// Synchronized with FBlueprintVarActionDetails::IsConfigCheckBoxEnabled
 		const FEdGraphPinType& VarType = VarDesc.VarType;
 		if (VarType.PinCategory == UEdGraphSchema_K2::PC_Object ||
 			VarType.PinCategory == UEdGraphSchema_K2::PC_Interface)
->>>>>>> f30f9b45
 		{
 			VarDesc.PropertyFlags &= ~CPF_Config;
 		}
