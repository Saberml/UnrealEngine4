--- conflicted
+++ resolved
@@ -14,10 +14,7 @@
 #include "SourceCodeNavigation.h"
 #include "ClassIconFinder.h"
 #include "AssetEditorManager.h"
-<<<<<<< HEAD
-=======
 #include "Components/DecalComponent.h"
->>>>>>> cce8678d
 
 #define LOCTEXT_NAMESPACE "ComponentEditorUtils"
 
@@ -66,11 +63,7 @@
 			EObjectFlags ObjectFlags = RF_Transactional;
 			if (bPasteAsArchetypes)
 			{
-<<<<<<< HEAD
-				ObjectFlags |= RF_ArchetypeObject;
-=======
 				ObjectFlags |= RF_ArchetypeObject | RF_Public;
->>>>>>> cce8678d
 			}
 
 			// Use the transient package initially for creating the objects, since the variable name is used when copying
@@ -119,8 +112,6 @@
 	// FCustomizableTextObjectFactory (end)
 };
 
-<<<<<<< HEAD
-=======
 bool FComponentEditorUtils::CanEditNativeComponent(const UActorComponent* NativeComponent)
 {
 	// A native component can be edited if it is bound to a member variable and that variable is marked as visible in the editor
@@ -170,7 +161,6 @@
 	return bCanEdit;
 }
 
->>>>>>> cce8678d
 bool FComponentEditorUtils::IsValidVariableNameString(const UActorComponent* InComponent, const FString& InString)
 {
 	// First test to make sure the string is not empty and does not equate to the DefaultSceneRoot node name
@@ -326,25 +316,18 @@
 	// Duplicate the selected component templates into temporary objects that we can modify
 	TMap<FName, FName> ParentMap;
 	TMap<FName, UActorComponent*> ObjectMap;
-<<<<<<< HEAD
-	for (auto Component : ComponentsToCopy)
-=======
 	for (UActorComponent* Component : ComponentsToCopy)
->>>>>>> cce8678d
 	{
 		// Duplicate the component into a temporary object
 		UObject* DuplicatedComponent = StaticDuplicateObject(Component, GetTransientPackage(), *Component->GetName(), RF_AllFlags & ~RF_ArchetypeObject);
 		if (DuplicatedComponent)
 		{
-<<<<<<< HEAD
-=======
 			// If the duplicated component is a scene component, wipe its attach parent (to prevent log warnings for referencing a private object in an external package)
 			if (auto DuplicatedCompAsSceneComp = Cast<USceneComponent>(DuplicatedComponent))
 			{
 				DuplicatedCompAsSceneComp->AttachParent = nullptr;
 			}
 
->>>>>>> cce8678d
 			// Find the closest parent component of the current component within the list of components to copy
 			USceneComponent* ClosestSelectedParent = FindClosestParentInList(Component, ComponentsToCopy);
 			if (ClosestSelectedParent)
@@ -391,21 +374,13 @@
 	FPlatformMisc::ClipboardCopy(*ExportedText);
 }
 
-<<<<<<< HEAD
-bool FComponentEditorUtils::CanPasteComponents(USceneComponent* RootComponent, bool bOverrideCanAttach)
-=======
 bool FComponentEditorUtils::CanPasteComponents(USceneComponent* RootComponent, bool bOverrideCanAttach, bool bPasteAsArchetypes)
->>>>>>> cce8678d
 {
 	FString ClipboardContent;
 	FPlatformMisc::ClipboardPaste(ClipboardContent);
 
 	// Obtain the component object text factory for the clipboard content and return whether or not we can use it
-<<<<<<< HEAD
-	TSharedRef<FComponentObjectTextFactory> Factory = FComponentObjectTextFactory::Get(ClipboardContent);
-=======
 	TSharedRef<FComponentObjectTextFactory> Factory = FComponentObjectTextFactory::Get(ClipboardContent, bPasteAsArchetypes);
->>>>>>> cce8678d
 	return Factory->NewObjectMap.Num() > 0 && ( bOverrideCanAttach || Factory->CanAttachComponentsTo(RootComponent) );
 }
 
@@ -469,12 +444,9 @@
 
 		OutPastedComponents.Add(NewActorComponent);
 	}
-<<<<<<< HEAD
-=======
 
 	// Rerun construction scripts
 	TargetActor->RerunConstructionScripts();
->>>>>>> cce8678d
 }
 
 void FComponentEditorUtils::GetComponentsFromClipboard(TMap<FName, FName>& OutParentMap, TMap<FName, UActorComponent*>& OutNewObjectMap, bool bGetComponentsAsArchetypes)
@@ -495,7 +467,6 @@
 {
 	bool bCanDelete = true;
 	for (auto ComponentToDelete : ComponentsToDelete)
-<<<<<<< HEAD
 	{
 		// We can't delete non-instance components or the default scene root
 		if (ComponentToDelete->CreationMethod != EComponentCreationMethod::Instance 
@@ -513,6 +484,8 @@
 {
 	int32 NumDeletedComponents = 0;
 
+	TArray<AActor*> ActorsToReconstruct;
+
 	for (auto ComponentToDelete : ComponentsToDelete)
 	{
 		if (ComponentToDelete->CreationMethod != EComponentCreationMethod::Instance)
@@ -522,47 +495,13 @@
 			continue;
 		}
 
+		AActor* Owner = ComponentToDelete->GetOwner();
+		check(Owner != nullptr);
+
 		// If necessary, determine the component that should be selected following the deletion of the indicated component
 		if (!OutComponentToSelect || ComponentToDelete == OutComponentToSelect)
 		{
-			USceneComponent* RootComponent = ComponentToDelete->GetOwner()->GetRootComponent();
-=======
-	{
-		// We can't delete non-instance components or the default scene root
-		if (ComponentToDelete->CreationMethod != EComponentCreationMethod::Instance 
-			|| ComponentToDelete->GetFName() == USceneComponent::GetDefaultSceneRootVariableName())
-		{
-			bCanDelete = false;
-			break;
-		}
-	}
-
-	return bCanDelete;
-}
-
-int32 FComponentEditorUtils::DeleteComponents(const TArray<UActorComponent*>& ComponentsToDelete, UActorComponent*& OutComponentToSelect)
-{
-	int32 NumDeletedComponents = 0;
-
-	TArray<AActor*> ActorsToReconstruct;
-
-	for (auto ComponentToDelete : ComponentsToDelete)
-	{
-		if (ComponentToDelete->CreationMethod != EComponentCreationMethod::Instance)
-		{
-			// We can only delete instance components, so retain selection on the un-deletable component
-			OutComponentToSelect = ComponentToDelete;
-			continue;
-		}
-
-		AActor* Owner = ComponentToDelete->GetOwner();
-		check(Owner != nullptr);
-
-		// If necessary, determine the component that should be selected following the deletion of the indicated component
-		if (!OutComponentToSelect || ComponentToDelete == OutComponentToSelect)
-		{
 			USceneComponent* RootComponent = Owner->GetRootComponent();
->>>>>>> cce8678d
 			if (RootComponent != ComponentToDelete)
 			{
 				// Worst-case, the root can be selected
@@ -591,11 +530,7 @@
 				{
 					// For a non-scene component, try to select the preceding non-scene component
 					TInlineComponentArray<UActorComponent*> ActorComponents;
-<<<<<<< HEAD
-					ComponentToDelete->GetOwner()->GetComponents(ActorComponents);
-=======
 					Owner->GetComponents(ActorComponents);
->>>>>>> cce8678d
 					for (int32 i = 0; i < ActorComponents.Num() && ComponentToDelete != ActorComponents[i]; ++i)
 					{
 						if (!ActorComponents[i]->IsA(USceneComponent::StaticClass()))
@@ -611,27 +546,21 @@
 			}
 		}
 
-<<<<<<< HEAD
-=======
 		// Defer reconstruction
 		ActorsToReconstruct.AddUnique(Owner);
 
->>>>>>> cce8678d
 		// Actually delete the component
 		ComponentToDelete->Modify();
 		ComponentToDelete->DestroyComponent(true);
 		NumDeletedComponents++;
 	}
 
-<<<<<<< HEAD
-=======
 	// Reconstruct owner instance(s) after deletion
 	for(auto ActorToReconstruct : ActorsToReconstruct)
 	{
 		ActorToReconstruct->RerunConstructionScripts();
 	}
 
->>>>>>> cce8678d
 	return NumDeletedComponents;
 }
 
@@ -646,21 +575,12 @@
 		Actor->Modify();
 		UClass* ComponentClass = TemplateComponent->GetClass();
 		FName NewComponentName = *FComponentEditorUtils::GenerateValidVariableName(ComponentClass, Actor);
-<<<<<<< HEAD
 
 		bool bKeepWorldLocationOnAttach = false;
 
 		const bool bTemplateTransactional = TemplateComponent->HasAllFlags(RF_Transactional);
 		TemplateComponent->SetFlags(RF_Transactional);
 
-=======
-
-		bool bKeepWorldLocationOnAttach = false;
-
-		const bool bTemplateTransactional = TemplateComponent->HasAllFlags(RF_Transactional);
-		TemplateComponent->SetFlags(RF_Transactional);
-
->>>>>>> cce8678d
 		NewCloneComponent = DuplicateObject<UActorComponent>(TemplateComponent, Actor, *NewComponentName.ToString() );
 		
 		if (!bTemplateTransactional)
@@ -694,12 +614,9 @@
 		
 		// Register the new component
 		NewCloneComponent->RegisterComponent();
-<<<<<<< HEAD
-=======
 
 		// Rerun construction scripts
 		Actor->RerunConstructionScripts();
->>>>>>> cce8678d
 	}
 
 	return NewCloneComponent;
@@ -853,6 +770,28 @@
 					}
 				}
 			}
+
+			for (TFieldIterator<UArrayProperty> PropIt(OwnerClass, EFieldIteratorFlags::IncludeSuper); PropIt; ++PropIt)
+			{
+				UArrayProperty* TestProperty = *PropIt;
+				void* ArrayPropInstAddress = TestProperty->ContainerPtrToValuePtr<void>(OwnerCDO);
+
+				UObjectProperty* ArrayEntryProp = Cast<UObjectProperty>(TestProperty->Inner);
+				if ((ArrayEntryProp == nullptr) || !ArrayEntryProp->PropertyClass->IsChildOf<UActorComponent>())
+				{
+					continue;
+				}
+
+				FScriptArrayHelper ArrayHelper(TestProperty, ArrayPropInstAddress);
+				for (int32 ComponentIndex = 0; ComponentIndex < ArrayHelper.Num(); ++ComponentIndex)
+				{
+					UObject* ArrayElement = ArrayEntryProp->GetObjectPropertyValue(ArrayHelper.GetRawPtr(ComponentIndex));
+					if (ArrayElement == Archetype)
+					{
+						return TestProperty->GetFName();
+					}
+				}
+			}
 		}
 	}
 
@@ -873,7 +812,6 @@
 	}
 	MenuBuilder.EndSection();
 
-<<<<<<< HEAD
 	if (SelectedComponents.Num() == 1)
 	{
 		UActorComponent* Component = SelectedComponents[0];
@@ -897,28 +835,6 @@
 					FUIAction(
 					FExecuteAction::CreateStatic(&FComponentEditorUtils::OnGoToComponentAssetInBrowser, Component->GetClass()->ClassGeneratedBy),
 					FCanExecuteAction()));
-=======
-			for (TFieldIterator<UArrayProperty> PropIt(OwnerClass, EFieldIteratorFlags::IncludeSuper); PropIt; ++PropIt)
-			{
-				UArrayProperty* TestProperty = *PropIt;
-				void* ArrayPropInstAddress = TestProperty->ContainerPtrToValuePtr<void>(OwnerCDO);
-
-				UObjectProperty* ArrayEntryProp = Cast<UObjectProperty>(TestProperty->Inner);
-				if ((ArrayEntryProp == nullptr) || !ArrayEntryProp->PropertyClass->IsChildOf<UActorComponent>())
-				{
-					continue;
-				}
-
-				FScriptArrayHelper ArrayHelper(TestProperty, ArrayPropInstAddress);
-				for (int32 ComponentIndex = 0; ComponentIndex < ArrayHelper.Num(); ++ComponentIndex)
-				{
-					UObject* ArrayElement = ArrayEntryProp->GetObjectPropertyValue(ArrayHelper.GetRawPtr(ComponentIndex));
-					if (ArrayElement == Archetype)
-					{
-						return TestProperty->GetFName();
-					}
-				}
->>>>>>> cce8678d
 			}
 			MenuBuilder.EndSection();
 		}
@@ -954,85 +870,6 @@
 			MenuBuilder.EndSection();
 		}
 	}
-<<<<<<< HEAD
-=======
-
-	return NAME_None;
-}
-
-void FComponentEditorUtils::FillComponentContextMenuOptions(FMenuBuilder& MenuBuilder, const TArray<UActorComponent*>& SelectedComponents)
-{
-	// Basic commands
-	MenuBuilder.BeginSection("EditComponent", LOCTEXT("EditComponentHeading", "Edit"));
-	{
-		MenuBuilder.AddMenuEntry(FGenericCommands::Get().Cut);
-		MenuBuilder.AddMenuEntry(FGenericCommands::Get().Copy);
-		MenuBuilder.AddMenuEntry(FGenericCommands::Get().Paste);
-		MenuBuilder.AddMenuEntry(FGenericCommands::Get().Duplicate);
-		MenuBuilder.AddMenuEntry(FGenericCommands::Get().Delete);
-		MenuBuilder.AddMenuEntry(FGenericCommands::Get().Rename);
-	}
-	MenuBuilder.EndSection();
-
-	if (SelectedComponents.Num() == 1)
-	{
-		UActorComponent* Component = SelectedComponents[0];
-
-		if (Component->GetClass()->ClassGeneratedBy)
-		{
-			MenuBuilder.BeginSection("ComponentAsset", LOCTEXT("ComponentAssetHeading", "Asset"));
-			{
-				MenuBuilder.AddMenuEntry(
-					FText::Format(LOCTEXT("GoToBlueprintForComponent", "Edit {0}"), FText::FromString(Component->GetClass()->ClassGeneratedBy->GetName())),
-					LOCTEXT("EditBlueprintForComponent_ToolTip", "Edits the Blueprint Class that defines this component."),
-					FSlateIcon(FEditorStyle::GetStyleSetName(), FClassIconFinder::FindIconNameForClass(Component->GetClass())),
-					FUIAction(
-					FExecuteAction::CreateStatic(&FComponentEditorUtils::OnEditBlueprintComponent, Component->GetClass()->ClassGeneratedBy),
-					FCanExecuteAction()));
-
-				MenuBuilder.AddMenuEntry(
-					LOCTEXT("GoToAssetForComponent", "Find Class in Content Browser"),
-					LOCTEXT("GoToAssetForComponent_ToolTip", "Summons the content browser and goes to the class for this component."),
-					FSlateIcon(FEditorStyle::GetStyleSetName(), "SystemWideCommands.FindInContentBrowser"),
-					FUIAction(
-					FExecuteAction::CreateStatic(&FComponentEditorUtils::OnGoToComponentAssetInBrowser, Component->GetClass()->ClassGeneratedBy),
-					FCanExecuteAction()));
-			}
-			MenuBuilder.EndSection();
-		}
-		else
-		{
-			MenuBuilder.BeginSection("ComponentCode", LOCTEXT("ComponentCodeHeading", "C++"));
-			{
-				if (FSourceCodeNavigation::IsCompilerAvailable())
-				{
-					FString ClassHeaderPath;
-					if (FSourceCodeNavigation::FindClassHeaderPath(Component->GetClass(), ClassHeaderPath) && IFileManager::Get().FileSize(*ClassHeaderPath) != INDEX_NONE)
-					{
-						const FString CodeFileName = FPaths::GetCleanFilename(*ClassHeaderPath);
-
-						MenuBuilder.AddMenuEntry(
-							FText::Format(LOCTEXT("GoToCodeForComponent", "Open {0}"), FText::FromString(CodeFileName)),
-							FText::Format(LOCTEXT("GoToCodeForComponent_ToolTip", "Opens the header file for this component ({0}) in a code editing program"), FText::FromString(CodeFileName)),
-							FSlateIcon(),
-							FUIAction(
-							FExecuteAction::CreateStatic(&FComponentEditorUtils::OnOpenComponentCodeFile, ClassHeaderPath),
-							FCanExecuteAction()));
-					}
-
-					MenuBuilder.AddMenuEntry(
-						LOCTEXT("GoToAssetForComponent", "Find Class in Content Browser"),
-						LOCTEXT("GoToAssetForComponent_ToolTip", "Summons the content browser and goes to the class for this component."),
-						FSlateIcon(FEditorStyle::GetStyleSetName(), "SystemWideCommands.FindInContentBrowser"),
-						FUIAction(
-						FExecuteAction::CreateStatic(&FComponentEditorUtils::OnGoToComponentAssetInBrowser, (UObject*)Component->GetClass()),
-						FCanExecuteAction()));
-				}
-			}
-			MenuBuilder.EndSection();
-		}
-	}
->>>>>>> cce8678d
 }
 
 void FComponentEditorUtils::OnGoToComponentAssetInBrowser(UObject* Asset)
