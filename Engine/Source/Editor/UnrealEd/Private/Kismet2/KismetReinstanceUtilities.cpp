// Copyright 1998-2016 Epic Games, Inc. All Rights Reserved.

#include "UnrealEd.h"
#include "Kismet2/CompilerResultsLog.h"
#include "Kismet2/KismetReinstanceUtilities.h"
#include "Kismet2/KismetEditorUtilities.h"
#include "BlueprintEditorUtils.h"
#include "Layers/ILayers.h"
#include "ComponentInstanceDataCache.h"
#include "Engine/DynamicBlueprintBinding.h"
#include "BlueprintEditor.h"
#include "Engine/BlueprintGeneratedClass.h"
#include "Engine/Selection.h"
#include "BlueprintEditorSettings.h"
#include "Animation/AnimInstance.h"

DECLARE_CYCLE_STAT(TEXT("Replace Instances"), EKismetReinstancerStats_ReplaceInstancesOfClass, STATGROUP_KismetReinstancer );
DECLARE_CYCLE_STAT(TEXT("Find Referencers"), EKismetReinstancerStats_FindReferencers, STATGROUP_KismetReinstancer );
DECLARE_CYCLE_STAT(TEXT("Replace References"), EKismetReinstancerStats_ReplaceReferences, STATGROUP_KismetReinstancer );
DECLARE_CYCLE_STAT(TEXT("Construct Replacements"), EKismetReinstancerStats_ReplacementConstruction, STATGROUP_KismetReinstancer );
DECLARE_CYCLE_STAT(TEXT("Update Bytecode References"), EKismetReinstancerStats_UpdateBytecodeReferences, STATGROUP_KismetReinstancer );
DECLARE_CYCLE_STAT(TEXT("Recompile Child Classes"), EKismetReinstancerStats_RecompileChildClasses, STATGROUP_KismetReinstancer );
DECLARE_CYCLE_STAT(TEXT("Replace Classes Without Reinstancing"), EKismetReinstancerStats_ReplaceClassNoReinsancing, STATGROUP_KismetReinstancer );
DECLARE_CYCLE_STAT(TEXT("Reinstance Objects"), EKismetCompilerStats_ReinstanceObjects, STATGROUP_KismetCompiler);
DECLARE_CYCLE_STAT(TEXT("Refresh Dependent Blueprints In Reinstancer"), EKismetCompilerStats_RefreshDependentBlueprintsInReinstancer, STATGROUP_KismetCompiler);
DECLARE_CYCLE_STAT(TEXT("Recreate UberGraphPersistentFrame"), EKismetCompilerStats_RecreateUberGraphPersistentFrame, STATGROUP_KismetCompiler);

struct FReplaceReferenceHelper
{
	static void IncludeCDO(UClass* OldClass, UClass* NewClass, TMap<UObject*, UObject*> &OldToNewInstanceMap, TArray<UObject*> &SourceObjects, UObject* OriginalCDO)
	{
		UObject* OldCDO = OldClass->GetDefaultObject();
		UObject* NewCDO = NewClass->GetDefaultObject();

		// Add the old->new CDO mapping into the fixup map
		OldToNewInstanceMap.Add(OldCDO, NewCDO);
		// Add in the old CDO to this pass, so CDO references are fixed up
		SourceObjects.Add(OldCDO);

		if (OriginalCDO)
		{
			OldToNewInstanceMap.Add(OriginalCDO, NewCDO);
			SourceObjects.Add(OriginalCDO);
		}
	}

	static void IncludeClass(UClass* OldClass, UClass* NewClass, TMap<UObject*, UObject*> &OldToNewInstanceMap, TArray<UObject*> &SourceObjects, TArray<UObject*> &ObjectsToReplace)
	{
		OldToNewInstanceMap.Add(OldClass, NewClass);
		SourceObjects.Add(OldClass);

		if (UObject* OldCDO = OldClass->GetDefaultObject(false))
		{
			ObjectsToReplace.Add(OldCDO);
		}
	}

	static void FindAndReplaceReferences(const TArray<UObject*>& SourceObjects, TSet<UObject*>* ObjectsThatShouldUseOldStuff, const TArray<UObject*>& ObjectsToReplace, const TMap<UObject*, UObject*>& OldToNewInstanceMap, const TMap<FStringAssetReference, UObject*>& ReinstancedObjectsWeakReferenceMap)
	{
		// Find everything that references these objects
		TSet<UObject *> Targets;
		{
			BP_SCOPED_COMPILER_EVENT_STAT(EKismetReinstancerStats_FindReferencers);

			TFindObjectReferencers<UObject> Referencers(SourceObjects, nullptr, false);
			for (TFindObjectReferencers<UObject>::TIterator It(Referencers); It; ++It)
			{
				UObject* Referencer = It.Value();
				if (!ObjectsThatShouldUseOldStuff || !ObjectsThatShouldUseOldStuff->Contains(Referencer))
				{
					Targets.Add(Referencer);
				}
			}
		}

		{
			BP_SCOPED_COMPILER_EVENT_STAT(EKismetReinstancerStats_ReplaceReferences);

			for (TSet<UObject *>::TIterator It(Targets); It; ++It)
			{
				UObject* Obj = *It;
				if (!ObjectsToReplace.Contains(Obj)) // Don't bother trying to fix old objects, this would break them
				{
					// The class for finding and replacing weak references.
					// We can't relay on "standard" weak references replacement as
					// it depends on FStringAssetReference::ResolveObject, which
					// tries to find the object with the stored path. It is
					// impossible, cause above we deleted old actors (after
					// spawning new ones), so during objects traverse we have to
					// find FStringAssetReferences with the raw given path taken
					// before deletion of old actors and fix them.
					class ReferenceReplace : public FArchiveReplaceObjectRef < UObject >
					{
					public:
						ReferenceReplace(UObject* InSearchObject, const TMap<UObject*, UObject*>& InReplacementMap, TMap<FStringAssetReference, UObject*> InWeakReferencesMap)
							: FArchiveReplaceObjectRef<UObject>(InSearchObject, InReplacementMap, false, false, false, true), WeakReferencesMap(InWeakReferencesMap)
						{
							SerializeSearchObject();
						}

						FArchive& operator<<(FStringAssetReference& Ref) override
						{
							const UObject*const* PtrToObjPtr = WeakReferencesMap.Find(Ref);

							if (PtrToObjPtr != nullptr)
							{
								Ref = *PtrToObjPtr;
							}

							return *this;
						}

						FArchive& operator<<(FAssetPtr& Ref) override
						{
							return operator<<(Ref.GetUniqueID());
						}

					private:
						const TMap<FStringAssetReference, UObject*>& WeakReferencesMap;
					};

					ReferenceReplace ReplaceAr(Obj, OldToNewInstanceMap, ReinstancedObjectsWeakReferenceMap);
				}
			}
		}
	}
};

struct FArchetypeReinstanceHelper
{
	/** Returns the full set of archetypes rooted at a single archetype object, with additional object flags (optional) */
	static void GetArchetypeObjects(UObject* InObject, TArray<UObject*>& OutArchetypeObjects, EObjectFlags SubArchetypeFlags = RF_NoFlags)
	{
		OutArchetypeObjects.Empty();

		if (InObject != nullptr && InObject->HasAllFlags(RF_ArchetypeObject))
		{
			OutArchetypeObjects.Add(InObject);

			TArray<UObject*> ArchetypeInstances;
			InObject->GetArchetypeInstances(ArchetypeInstances);

			for (int32 Idx = 0; Idx < ArchetypeInstances.Num(); ++Idx)
			{
				UObject* ArchetypeInstance = ArchetypeInstances[Idx];
				if (ArchetypeInstance != nullptr && !ArchetypeInstance->IsPendingKill() && ArchetypeInstance->HasAllFlags(RF_ArchetypeObject | SubArchetypeFlags))
				{
					OutArchetypeObjects.Add(ArchetypeInstance);

					TArray<UObject*> SubArchetypeInstances;
					ArchetypeInstance->GetArchetypeInstances(SubArchetypeInstances);

					if (SubArchetypeInstances.Num() > 0)
					{
						ArchetypeInstances.Append(SubArchetypeInstances);
					}
				}
			}
		}
	}

	/** Returns an object name that's found to be unique within the given set of archetype objects */
	static FName FindUniqueArchetypeObjectName(TArray<UObject*>& InArchetypeObjects)
	{
		FName OutName = NAME_None;

		if (InArchetypeObjects.Num() > 0)
		{
			while (OutName == NAME_None)
			{
				UObject* ArchetypeObject = InArchetypeObjects[0];
				OutName = MakeUniqueObjectName(ArchetypeObject->GetOuter(), ArchetypeObject->GetClass());
				for (int32 ObjIdx = 1; ObjIdx < InArchetypeObjects.Num(); ++ObjIdx)
				{
					ArchetypeObject = InArchetypeObjects[ObjIdx];
					if (StaticFindObjectFast(ArchetypeObject->GetClass(), ArchetypeObject->GetOuter(), OutName))
					{
						OutName = NAME_None;
						break;
					}
				}
			}
		}

		return OutName;
	}
};

/////////////////////////////////////////////////////////////////////////////////
// FBlueprintCompileReinstancer

TSet<TWeakObjectPtr<UBlueprint>> FBlueprintCompileReinstancer::DependentBlueprintsToRefresh = TSet<TWeakObjectPtr<UBlueprint>>();
TSet<TWeakObjectPtr<UBlueprint>> FBlueprintCompileReinstancer::DependentBlueprintsToRecompile = TSet<TWeakObjectPtr<UBlueprint>>();
TSet<TWeakObjectPtr<UBlueprint>> FBlueprintCompileReinstancer::DependentBlueprintsToByteRecompile = TSet<TWeakObjectPtr<UBlueprint>>();
TSet<TWeakObjectPtr<UBlueprint>> FBlueprintCompileReinstancer::CompiledBlueprintsToSave = TSet<TWeakObjectPtr<UBlueprint>>();

UClass* FBlueprintCompileReinstancer::HotReloadedOldClass = nullptr;
UClass* FBlueprintCompileReinstancer::HotReloadedNewClass = nullptr;

FBlueprintCompileReinstancer::FBlueprintCompileReinstancer(UClass* InClassToReinstance, bool bIsBytecodeOnly, bool bSkipGC, bool bAutoInferSaveOnCompile/* = true*/)
	: ClassToReinstance(InClassToReinstance)
	, DuplicatedClass(nullptr)
	, OriginalCDO(nullptr)
	, bHasReinstanced(false)
	, bSkipGarbageCollection(bSkipGC)
	, ReinstClassType(RCT_Unknown)
	, ClassToReinstanceDefaultValuesCRC(0)
	, bIsRootReinstancer(false)
	, bAllowResaveAtTheEndIfRequested(false)
{
	if( InClassToReinstance != nullptr )
	{
		if (FKismetEditorUtilities::IsClassABlueprintSkeleton(ClassToReinstance))
		{
			ReinstClassType = RCT_BpSkeleton;
		}
		else if (ClassToReinstance->HasAnyClassFlags(CLASS_CompiledFromBlueprint))
		{
			ReinstClassType = RCT_BpGenerated;
		}
		else if (ClassToReinstance->HasAnyClassFlags(CLASS_Native))
		{
			ReinstClassType = RCT_Native;
		}
		bAllowResaveAtTheEndIfRequested = bAutoInferSaveOnCompile && !bIsBytecodeOnly && (ReinstClassType != RCT_BpSkeleton);

		SaveClassFieldMapping(InClassToReinstance);

		// Remember the initial CDO for the class being resinstanced
		OriginalCDO = ClassToReinstance->GetDefaultObject();

		// Duplicate the class we're reinstancing into the transient package.  We'll re-class all objects we find to point to this new class
		GIsDuplicatingClassForReinstancing = true;
		ClassToReinstance->ClassFlags |= CLASS_NewerVersionExists;
		const FName ReinstanceName = MakeUniqueObjectName(GetTransientPackage(), ClassToReinstance->GetClass(), *FString::Printf(TEXT("REINST_%s"), *ClassToReinstance->GetName()));
		DuplicatedClass = (UClass*)StaticDuplicateObject(ClassToReinstance, GetTransientPackage(), ReinstanceName, ~RF_Transactional); 
		// If you compile a blueprint that is part of the rootset, there's no reason for the REINST version to be part of the rootset:
		DuplicatedClass->RemoveFromRoot();

		ClassToReinstance->ClassFlags &= ~CLASS_NewerVersionExists;
		GIsDuplicatingClassForReinstancing = false;

		UBlueprintGeneratedClass* BPClassToReinstance = Cast<UBlueprintGeneratedClass>(ClassToReinstance);
		UBlueprintGeneratedClass* BPGDuplicatedClass = Cast<UBlueprintGeneratedClass>(DuplicatedClass);
		if (BPGDuplicatedClass && BPClassToReinstance && BPClassToReinstance->OverridenArchetypeForCDO)
		{
			BPGDuplicatedClass->OverridenArchetypeForCDO = BPClassToReinstance->OverridenArchetypeForCDO;
		}

		UFunction* DuplicatedClassUberGraphFunction = BPGDuplicatedClass ? BPGDuplicatedClass->UberGraphFunction : nullptr;
		if (DuplicatedClassUberGraphFunction)
		{
			DuplicatedClassUberGraphFunction->Bind();
			DuplicatedClassUberGraphFunction->StaticLink(true);
		}

		// Bind and link the duplicate class, so that it has the proper duplicate property offsets
		DuplicatedClass->Bind();
		DuplicatedClass->StaticLink(true);

		// Copy over the ComponentNametoDefaultObjectMap, which tells CopyPropertiesForUnrelatedObjects which components are instanced and which aren't

		// Temporarily suspend the undo buffer; we don't need to record the duplicated CDO until it is fully resolved
 		ITransaction* CurrentTransaction = GUndo;
 		GUndo = nullptr;
		DuplicatedClass->ClassDefaultObject = GetClassCDODuplicate(ClassToReinstance->GetDefaultObject(), DuplicatedClass->GetDefaultObjectName());

		// Restore the undo buffer
		GUndo = CurrentTransaction;
		DuplicatedClass->ClassDefaultObject->SetFlags(RF_ClassDefaultObject);
		DuplicatedClass->ClassDefaultObject->SetClass(DuplicatedClass);

		// The CDO is fully duplicated and ready to be placed in the undo buffer
		DuplicatedClass->ClassDefaultObject->Modify();

		ClassToReinstance->GetDefaultObject()->SetClass(DuplicatedClass);
		ObjectsThatShouldUseOldStuff.Add(DuplicatedClass); //CDO of REINST_ class can be used as archetype

		if( !bIsBytecodeOnly )
		{
			TArray<UObject*> ObjectsToChange;
			const bool bIncludeDerivedClasses = false;
			GetObjectsOfClass(ClassToReinstance, ObjectsToChange, bIncludeDerivedClasses);
			for (UObject* ObjectToChange : ObjectsToChange)
			{
				ObjectToChange->SetClass(DuplicatedClass);
			}

			TArray<UClass*> ChildrenOfClass;
			GetDerivedClasses(ClassToReinstance, ChildrenOfClass);
			for ( UClass* ChildClass : ChildrenOfClass )
			{
				UBlueprint* ChildBP = Cast<UBlueprint>(ChildClass->ClassGeneratedBy);
				if (ChildBP)
				{
					const bool bClassIsDirectlyGeneratedByTheBlueprint = (ChildBP->GeneratedClass == ChildClass)
						|| (ChildBP->SkeletonGeneratedClass == ChildClass);

					if (ChildBP->HasAnyFlags(RF_BeingRegenerated) || !bClassIsDirectlyGeneratedByTheBlueprint)
					{
						if (ChildClass->GetSuperClass() == ClassToReinstance)
						{
							ReparentChild(ChildClass);
						}

						//TODO: some stronger condition would be nice
						if (!bClassIsDirectlyGeneratedByTheBlueprint)
						{
							ObjectsThatShouldUseOldStuff.Add(ChildClass);
						}
					}
					// If this is a direct child, change the parent and relink so the property chain is valid for reinstancing
					else if( !ChildBP->HasAnyFlags(RF_NeedLoad) )
					{
						if( ChildClass->GetSuperClass() == ClassToReinstance )
						{
							ReparentChild(ChildBP);
						}

						Children.AddUnique(ChildBP);
					}
					else
					{
						// If this is a child that caused the load of their parent, relink to the REINST class so that we can still serialize in the CDO, but do not add to later processing
						ReparentChild(ChildClass);
					}
				}
	
			#if UCLASS_FAST_ISA_IMPL == UCLASS_ISA_CLASSARRAY
				ChildClass->ReinitializeBaseChainArray();
			#endif
			}
		}

		// Pull the blueprint that generated this reinstance target, and gather the blueprints that are dependent on it
		UBlueprint* GeneratingBP = Cast<UBlueprint>(ClassToReinstance->ClassGeneratedBy);
		check(GeneratingBP || GIsAutomationTesting);
		if(!IsReinstancingSkeleton() && GeneratingBP)
		{
			ClassToReinstanceDefaultValuesCRC = GeneratingBP->CrcLastCompiledCDO;
			Dependencies.Empty();
			FBlueprintEditorUtils::GetDependentBlueprints(GeneratingBP, Dependencies);

			// Never queue for saving when regenerating on load
			if (!GeneratingBP->bIsRegeneratingOnLoad && !IsReinstancingSkeleton())
			{
				bool const bIsLevelPackage = (UWorld::FindWorldInPackage(GeneratingBP->GetOutermost()) != nullptr);
				// we don't want to save the entire level (especially if this 
				// compile was already kicked off as a result of a level save, as it
				// could cause a recursive save)... let the "SaveOnCompile" setting 
				// only save blueprint assets
				if (!bIsLevelPackage)
				{
					CompiledBlueprintsToSave.Add(GeneratingBP);
				}
			}
		}
	}
}

void FBlueprintCompileReinstancer::SaveClassFieldMapping(UClass* InClassToReinstance)
{
	check(InClassToReinstance);

	for (UProperty* Prop = InClassToReinstance->PropertyLink; Prop && (Prop->GetOuter() == InClassToReinstance); Prop = Prop->PropertyLinkNext)
	{
		PropertyMap.Add(Prop->GetFName(), Prop);
	}

	for (UFunction* Function : TFieldRange<UFunction>(InClassToReinstance, EFieldIteratorFlags::ExcludeSuper))
	{
		FunctionMap.Add(Function->GetFName(),Function);
	}
}

void FBlueprintCompileReinstancer::GenerateFieldMappings(TMap<UObject*, UObject*>& FieldMapping)
{
	check(ClassToReinstance);

	FieldMapping.Empty();

	for (TPair<FName, UProperty*>& Prop : PropertyMap)
	{
		FieldMapping.Add(Prop.Value, FindField<UProperty>(ClassToReinstance, *Prop.Key.ToString()));
	}

	for (TPair<FName, UFunction*>& Func : FunctionMap)
	{
		UFunction* NewFunction = ClassToReinstance->FindFunctionByName(Func.Key, EIncludeSuperFlag::ExcludeSuper);
		FieldMapping.Add(Func.Value, NewFunction);
	}

	UObject* NewCDO = ClassToReinstance->GetDefaultObject();
	FieldMapping.Add(OriginalCDO, NewCDO);
}

void FBlueprintCompileReinstancer::AddReferencedObjects(FReferenceCollector& Collector)
{
	Collector.AllowEliminatingReferences(false);
	Collector.AddReferencedObject(OriginalCDO);
	Collector.AddReferencedObject(DuplicatedClass);
	Collector.AllowEliminatingReferences(true);

	// it's ok for these to get GC'd, but it is not ok for the memory to be reused (after a GC), 
	// for that reason we cannot allow these to be freed during the life of this reinstancer
	// 
	// for example, we saw this as a problem in UpdateBytecodeReferences() - if the GC'd function 
	// memory was used for a new (unrelated) function, then we were replacing references to the 
	// new function (bad), as well as any old stale references (both were using the same memory address)
	Collector.AddReferencedObjects(FunctionMap);
	Collector.AddReferencedObjects(PropertyMap);
}

void FBlueprintCompileReinstancer::OptionallyRefreshNodes(UBlueprint* CurrentBP)
{
	if (HotReloadedNewClass)
	{
		UPackage* const Package = Cast<UPackage>(CurrentBP->GetOutermost());
		const bool bStartedWithUnsavedChanges = Package != nullptr ? Package->IsDirty() : true;

		FBlueprintEditorUtils::RefreshExternalBlueprintDependencyNodes(CurrentBP, HotReloadedNewClass);

		if (Package != nullptr && Package->IsDirty() && !bStartedWithUnsavedChanges)
		{
			Package->SetDirtyFlag(false);
		}
	}
}

FBlueprintCompileReinstancer::~FBlueprintCompileReinstancer()
{
	if (bIsRootReinstancer && bAllowResaveAtTheEndIfRequested)
	{
		if (CompiledBlueprintsToSave.Num() > 0)
		{
			if ( !IsRunningCommandlet() && !GIsAutomationTesting )
			{
				TArray<UPackage*> PackagesToSave;
				for (TWeakObjectPtr<UBlueprint> BPPtr : CompiledBlueprintsToSave)
				{
					if (BPPtr.IsValid())
					{
						UBlueprint* BP = BPPtr.Get();

						UBlueprintEditorSettings* Settings = GetMutableDefault<UBlueprintEditorSettings>();
						const bool bShouldSaveOnCompile = ((Settings->SaveOnCompile == SoC_Always) || ((Settings->SaveOnCompile == SoC_SuccessOnly) && (BP->Status == BS_UpToDate)));

						if (bShouldSaveOnCompile)
						{
							PackagesToSave.Add(BP->GetOutermost());
						}
					}
				}

				FEditorFileUtils::PromptForCheckoutAndSave(PackagesToSave, /*bCheckDirty =*/true, /*bPromptToSave =*/false);
			}
			CompiledBlueprintsToSave.Empty();		
		}
	}
}

class FReinstanceFinalizer : public TSharedFromThis<FReinstanceFinalizer>
{
public:
	TSharedPtr<FBlueprintCompileReinstancer> Reinstancer;
	TArray<UObject*> ObjectsToReplace;
	TArray<UObject*> ObjectsToFinalize;
	TSet<UObject*> SelectedObjecs;
	UClass* ClassToReinstance;

	FReinstanceFinalizer(UClass* InClassToReinstance) : ClassToReinstance(InClassToReinstance)
	{
		check(ClassToReinstance);
	}

	void Finalize()
	{
		if (!ensure(Reinstancer.IsValid()))
		{
			return;
		}
		check(ClassToReinstance);

		const bool bIsActor = ClassToReinstance->IsChildOf<AActor>();
		if (bIsActor)
		{
			for (UObject* Obj : ObjectsToFinalize)
			{
				AActor* Actor = CastChecked<AActor>(Obj);

				UWorld* World = Actor->GetWorld();
				if (World)
				{
					// Remove any pending latent actions, as the compiled script code may have changed, and thus the
					// cached LinkInfo data may now be invalid. This could happen in the fast path, since the original
					// Actor instance will not be replaced in that case, and thus might still have latent actions pending.
					World->GetLatentActionManager().RemoveActionsForObject(Actor);

					// Drop any references to anim script components for skeletal mesh components, depending on how
					// the blueprints have changed during compile this could contain invalid data so we need to do
					// a full initialisation to ensure everything is set up correctly.
					TInlineComponentArray<USkeletalMeshComponent*> SkelComponents(Actor);
					for(USkeletalMeshComponent* SkelComponent : SkelComponents)
					{
						SkelComponent->AnimScriptInstance = nullptr;
					}

					Actor->ReregisterAllComponents();
					Actor->RerunConstructionScripts();

					if (SelectedObjecs.Contains(Obj))
					{
						GEditor->SelectActor(Actor, /*bInSelected =*/true, /*bNotify =*/true, false, true);
					}
				}
			}
		}

		const bool bIsAnimInstance = ClassToReinstance->IsChildOf<UAnimInstance>();
		//UAnimBlueprintGeneratedClass* AnimClass = Cast<UAnimBlueprintGeneratedClass>(ClassToReinstance);
		if(bIsAnimInstance)
		{
			for (UObject* Obj : ObjectsToFinalize)
			{
				if(USkeletalMeshComponent* SkelComponent = Cast<USkeletalMeshComponent>(Obj->GetOuter()))
				{
					// This snippet catches all of the exposed value handlers that will have invalid UFunctions
					// and clears the init flag so they will be reinitialized on the next call to InitAnim.
					// Unknown whether there are other unreachable properties so currently clearing the anim
					// instance below
					// #TODO investigate reinstancing anim blueprints to correctly catch all deep references

					//UAnimInstance* ActiveInstance = SkelComponent->GetAnimInstance();
					//if(AnimClass && ActiveInstance)
					//{
					//	for(UStructProperty* NodeProp : AnimClass->AnimNodeProperties)
					//	{
					//		// Guaranteed to have only FAnimNode_Base pointers added during compilation
					//		FAnimNode_Base* AnimNode = NodeProp->ContainerPtrToValuePtr<FAnimNode_Base>(ActiveInstance);
					//
					//		AnimNode->EvaluateGraphExposedInputs.bInitialized = false;
					//	}
					//}

					// Clear out the script instance on the component to force a rebuild during initialization.
					// This is necessary to correctly reinitialize certain properties that still reference the 
					// old class as they are unreachable during reinstancing.
					SkelComponent->AnimScriptInstance = nullptr;
					SkelComponent->InitAnim(true);
				}
			}
		}

		Reinstancer->FinalizeFastReinstancing(ObjectsToReplace);
	}
};

TSharedPtr<FReinstanceFinalizer> FBlueprintCompileReinstancer::ReinstanceFast()
{
	UE_LOG(LogBlueprint, Log, TEXT("BlueprintCompileReinstancer: Doing a fast path refresh on class '%s'."), *GetPathNameSafe(ClassToReinstance));

	TSharedPtr<FReinstanceFinalizer> Finalizer = MakeShareable(new FReinstanceFinalizer(ClassToReinstance));
	Finalizer->Reinstancer = SharedThis(this);

	GetObjectsOfClass(DuplicatedClass, Finalizer->ObjectsToReplace, /*bIncludeDerivedClasses=*/ false);

	const bool bIsActor = ClassToReinstance->IsChildOf<AActor>();
	const bool bIsComponent = ClassToReinstance->IsChildOf<UActorComponent>();
	for (UObject* Obj : Finalizer->ObjectsToReplace)
	{
		UE_LOG(LogBlueprint, Log, TEXT("  Fast path is refreshing (not replacing) %s"), *Obj->GetFullName());

		const bool bIsChildActorTemplate = (bIsActor ? CastChecked<AActor>(Obj)->GetOuter()->IsA<UChildActorComponent>() : false);
		if ((!Obj->IsTemplate() || bIsComponent || bIsChildActorTemplate) && !Obj->IsPendingKill())
		{
			if (bIsActor && Obj->IsSelected())
			{
				Finalizer->SelectedObjecs.Add(Obj);
			}

			Obj->SetClass(ClassToReinstance);

			Finalizer->ObjectsToFinalize.Push(Obj);
		}
	}

	return Finalizer;
}

void FBlueprintCompileReinstancer::FinalizeFastReinstancing(TArray<UObject*>& ObjectsToReplace)
{
	TArray<UObject*> SourceObjects;
	TMap<UObject*, UObject*> OldToNewInstanceMap;
	TMap<FStringAssetReference, UObject*> ReinstancedObjectsWeakReferenceMap;
	FReplaceReferenceHelper::IncludeCDO(DuplicatedClass, ClassToReinstance, OldToNewInstanceMap, SourceObjects, OriginalCDO);

	if (IsClassObjectReplaced())
	{
		FReplaceReferenceHelper::IncludeClass(DuplicatedClass, ClassToReinstance, OldToNewInstanceMap, SourceObjects, ObjectsToReplace);
	}

	FReplaceReferenceHelper::FindAndReplaceReferences(SourceObjects, &ObjectsThatShouldUseOldStuff, ObjectsToReplace, OldToNewInstanceMap, ReinstancedObjectsWeakReferenceMap);

	if (ClassToReinstance->IsChildOf<UActorComponent>())
	{
		// ReplaceInstancesOfClass() handles this itself, if we had to re-instance
		ReconstructOwnerInstances(ClassToReinstance);
	}
}

void FBlueprintCompileReinstancer::CompileChildren()
{
	BP_SCOPED_COMPILER_EVENT_STAT(EKismetReinstancerStats_RecompileChildClasses);

	// Reparent all dependent blueprints, and recompile to ensure that they get reinstanced with the new memory layout
	for (UBlueprint* BP : Children)
	{
		if (BP->ParentClass == ClassToReinstance || BP->ParentClass == DuplicatedClass)
		{
			ReparentChild(BP);

			// avoid the skeleton compile if we don't need it - if the class 
			// we're reinstancing is a Blueprint class, then we assume sub-class
			// skeletons were kept in-sync (updated/reinstanced when the parent 
			// was updated); however, if this is a native class (like when hot-
			// reloading), then we want to make sure to update the skel as well
			const bool bSkeletonUpToDate = !ClassToReinstance->HasAnyClassFlags(CLASS_Native);
			FKismetEditorUtilities::CompileBlueprint(BP, false, bSkipGarbageCollection, false, nullptr, bSkeletonUpToDate, false);
		}
		else if (IsReinstancingSkeleton())
		{
			const bool bForceRegeneration = true;
			FKismetEditorUtilities::GenerateBlueprintSkeleton(BP, bForceRegeneration);
		}
	}
}

TSharedPtr<FReinstanceFinalizer> FBlueprintCompileReinstancer::ReinstanceInner(bool bForceAlwaysReinstance)
{
	TSharedPtr<FReinstanceFinalizer> Finalizer;
	if (ClassToReinstance && DuplicatedClass)
	{
		static const FBoolConfigValueHelper ReinstanceOnlyWhenNecessary(TEXT("Kismet"), TEXT("bReinstanceOnlyWhenNecessary"), GEngineIni);
		bool bShouldReinstance = true;
		// See if we need to do a full reinstance or can do the faster refresh path (when enabled or no values were modified, and the structures match)
		if (ReinstanceOnlyWhenNecessary && !bForceAlwaysReinstance)
		{
			BP_SCOPED_COMPILER_EVENT_STAT(EKismetReinstancerStats_ReplaceClassNoReinsancing);

			const UBlueprintGeneratedClass* BPClassA = Cast<const UBlueprintGeneratedClass>(DuplicatedClass);
			const UBlueprintGeneratedClass* BPClassB = Cast<const UBlueprintGeneratedClass>(ClassToReinstance);
			const UBlueprint* BP = Cast<const UBlueprint>(ClassToReinstance->ClassGeneratedBy);

			const bool bTheSameDefaultValues = (BP != nullptr) && (ClassToReinstanceDefaultValuesCRC != 0) && (BP->CrcLastCompiledCDO == ClassToReinstanceDefaultValuesCRC);
			const bool bTheSameLayout = (BPClassA != nullptr) && (BPClassB != nullptr) && FStructUtils::TheSameLayout(BPClassA, BPClassB, true);
			const bool bAllowedToDoFastPath = bTheSameDefaultValues && bTheSameLayout;
			if (bAllowedToDoFastPath)
			{
				Finalizer = ReinstanceFast();
				bShouldReinstance = false;
			}
		}

		if (bShouldReinstance)
		{
			UE_LOG(LogBlueprint, Log, TEXT("BlueprintCompileReinstancer: Doing a full reinstance on class '%s'"), *GetPathNameSafe(ClassToReinstance));
			ReplaceInstancesOfClass(DuplicatedClass, ClassToReinstance, OriginalCDO, &ObjectsThatShouldUseOldStuff, IsClassObjectReplaced(), ShouldPreserveRootComponentOfReinstancedActor());
		}
	}
	return Finalizer;
}

void FBlueprintCompileReinstancer::ListDependentBlueprintsToRefresh(const TArray<UBlueprint*>& DependentBPs)
{
	for (UBlueprint* Element : DependentBPs)
	{
		DependentBlueprintsToRefresh.Add(Element);
	}
}

void FBlueprintCompileReinstancer::EnlistDependentBlueprintToRecompile(UBlueprint* BP, bool bBytecodeOnly)
{
	if (IsValid(BP))
	{
		if (bBytecodeOnly)
		{
			DependentBlueprintsToByteRecompile.Add(BP);
		}
		else
		{
			DependentBlueprintsToRecompile.Add(BP);
		}
	}
}

void FBlueprintCompileReinstancer::BlueprintWasRecompiled(UBlueprint* BP, bool bBytecodeOnly)
{
	if (IsValid(BP))
	{
		DependentBlueprintsToRefresh.Remove(BP);
		DependentBlueprintsToByteRecompile.Remove(BP);
		if (!bBytecodeOnly)
		{
			DependentBlueprintsToRecompile.Remove(BP);
		}
	}
}

extern UNREALED_API FSecondsCounterData BlueprintCompileAndLoadTimerData;

void FBlueprintCompileReinstancer::ReinstanceObjects(bool bForceAlwaysReinstance)
{
	FSecondsCounterScope Timer(BlueprintCompileAndLoadTimerData);

	BP_SCOPED_COMPILER_EVENT_STAT(EKismetCompilerStats_ReinstanceObjects);
	
	// Make sure we only reinstance classes once!
	static TArray<TSharedRef<FBlueprintCompileReinstancer>> QueueToReinstance;

	if (!bHasReinstanced)
	{
		TSharedRef<FBlueprintCompileReinstancer> SharedThis = AsShared();
		bool bAlreadyQueued = QueueToReinstance.Contains(SharedThis);

		// We may already be reinstancing this class, this happens when a dependent blueprint has a compile error and we try to reinstance the stub:
		if (!bAlreadyQueued)
		{
			for (const TSharedRef<FBlueprintCompileReinstancer>& Entry : QueueToReinstance)
			{
				if (Entry->ClassToReinstance == SharedThis->ClassToReinstance)
				{
					bAlreadyQueued = true;
					break;
				}
			}
		}

		if (!bAlreadyQueued)
		{
			QueueToReinstance.Push(SharedThis);

			if (ClassToReinstance && DuplicatedClass)
			{
				CompileChildren();
			}

			if (QueueToReinstance.Num() && (QueueToReinstance[0] == SharedThis))
			{
				// Mark it as the source reinstancer, no other reinstancer can get here until this Blueprint finishes compiling
				bIsRootReinstancer = true;

				TSet<TWeakObjectPtr<UBlueprint>> CompiledBlueprints;
				// Blueprints will enqueue dirty and erroring dependents, in case those states would be 
				// fixed up by having this dependency compiled first. However, this can result in an 
				// infinite loop where two Blueprints with errors (unrelated to each other) keep 
				// perpetually queuing the other. 
				//
				// To guard against this, we track the recompiled dependents (in order) and break the 
				// cycle when we see that we've already compiled a dependent after its dependency
				TArray<UBlueprint*> OrderedRecompiledDependents;

				TSet<TWeakObjectPtr<UBlueprint>> RecompilationQueue = DependentBlueprintsToRecompile;
				// empty the public facing queue so we can discern between old and new elements (added 
				// as the result of subsequent recompiles) 
				DependentBlueprintsToRecompile.Empty();

				while (RecompilationQueue.Num())
				{
<<<<<<< HEAD
					if (IsReinstancingSkeleton())
					{
						const bool bForceRegeneration = true;
						FKismetEditorUtilities::GenerateBlueprintSkeleton(BP, bForceRegeneration);
					}
					else
=======
					auto Iter = RecompilationQueue.CreateIterator();
					TWeakObjectPtr<UBlueprint> BPPtr = *Iter;
					Iter.RemoveCurrent();
					if (UBlueprint* BP = BPPtr.Get())
>>>>>>> 92a3597a
					{
						if (IsReinstancingSkeleton())
						{
							const bool bForceRegeneration = true;
							FKismetEditorUtilities::GenerateBlueprintSkeleton(BP, bForceRegeneration);
						}
						else
						{
							// it's unsafe to GC in the middle of reinstancing because there may be other reinstancers still alive with references to 
							// otherwise unreferenced classes:
							const bool bSkipGC = true;
							// Full compiles first recompile all skeleton classes, so they are up-to-date
							const bool bSkeletonUpToDate = true;
							FKismetEditorUtilities::CompileBlueprint(BP, false, bSkipGC, false, nullptr, bSkeletonUpToDate, true);
							CompiledBlueprints.Add(BP);
						}

						OrderedRecompiledDependents.Add(BP);

						// if this BP compiled with an error, then I don't see any reason why we 
						// should attempt to recompile its dependencies; if a subsequent recompile 
						// would fix this up, then it'll get re-injected into the queue when that happens
						if (BP->Status != EBlueprintStatus::BS_Error)
						{
							for (TWeakObjectPtr<UBlueprint>& DependentPtr : DependentBlueprintsToRecompile)
							{
								if (!DependentPtr.IsValid())
								{
									continue;
								}
								UBlueprint* NewDependent = DependentPtr.Get();

								int32 DependentIndex = OrderedRecompiledDependents.FindLast(NewDependent);
								if (DependentIndex != INDEX_NONE)
								{
									// even though we just pushed BP into the list and know that it
									// exists as the last entry, we want to see if it was compiled 
									// earlier (once before 'NewDependent'); so we use Find() to search 
									// out the first entry
									int32 RecompilingBpIndex = OrderedRecompiledDependents.Find(BP);
									if (RecompilingBpIndex != INDEX_NONE && RecompilingBpIndex < DependentIndex)
									{
										// we've already recompiled this Blueprint once before (here in 
										// this loop), already after its dependency has been compiled too;
										// so, to avoid a potential infinite loop we cannot keep trying 
										// to compile this
										//
										// NOTE: this may result in some a compiler error that would have 
										//       been resolved in another subsequent compile (for example: 
										//       B depends on A, A is compiled, A has an error, B compiles 
										//       with an error as a result, C compiles and enqueues A as a 
										//       dependent, A is recompiled without error now, B is not 
										//       enqueued again because its already recompiled after A)
										// 
										// the true fix is to restructure the compiler so that these sort 
										// of scenarios don't happen - until then, this is a fair trade 
										// off... fallback to a byte code compile instead
										DependentBlueprintsToByteRecompile.Add(DependentPtr);
										continue;
									}
								}
								RecompilationQueue.Add(DependentPtr);
							}
						}
						DependentBlueprintsToRecompile.Empty();
					}
				}

				TArray<UBlueprint*> OrderedBytecodeRecompile;

				while (DependentBlueprintsToByteRecompile.Num())
				{
					auto Iter = DependentBlueprintsToByteRecompile.CreateIterator();
					if (UBlueprint* BP = Iter->Get())
					{
						OrderedBytecodeRecompile.Add(BP);
					}
					Iter.RemoveCurrent();
				}

				// Make sure we compile classes that are deeper in the class hierarchy later
				// than ones that are higher:
				OrderedBytecodeRecompile.Sort(
					[](const UBlueprint& LHS, const UBlueprint& RHS)
				{
					int32 LHS_Depth = 0;
					int32 RHS_Depth = 0;

					UStruct* Iter = LHS.ParentClass;
					while (Iter)
					{
						LHS_Depth += 1;
						Iter = Iter->GetSuperStruct();
					}

					Iter = RHS.ParentClass;
					while (Iter)
					{
						RHS_Depth += 1;
						Iter = Iter->GetSuperStruct();
					}

					// use name as tie breaker, just so we're stable
					// across editor sessions:
					return LHS_Depth != RHS_Depth ? (LHS_Depth < RHS_Depth) : LHS.GetName() < RHS.GetName();
				}
				);

				DependentBlueprintsToByteRecompile.Empty();

				for (int I = 0; I != OrderedBytecodeRecompile.Num(); ++I)
				{
					UBlueprint* BP = OrderedBytecodeRecompile[I];
					FKismetEditorUtilities::RecompileBlueprintBytecode(BP, nullptr, true);
					ensure(0 == DependentBlueprintsToRecompile.Num());
					CompiledBlueprints.Add(BP);
				}


<<<<<<< HEAD
			if (!IsReinstancingSkeleton())
			{
				TGuardValue<bool> ReinstancingGuard(GIsReinstancing, true);
=======
				if (!IsReinstancingSkeleton())
				{
					TGuardValue<bool> ReinstancingGuard(GIsReinstancing, true);
>>>>>>> 92a3597a

					TArray<TSharedPtr<FReinstanceFinalizer>> Finalizers;

					// All children were recompiled. It's safe to reinstance.
					for (int32 Idx = 0; Idx < QueueToReinstance.Num(); ++Idx)
					{
						TSharedPtr<FReinstanceFinalizer> Finalizer = QueueToReinstance[Idx]->ReinstanceInner(bForceAlwaysReinstance);
						if (Finalizer.IsValid())
						{
							Finalizers.Push(Finalizer);
						}
						QueueToReinstance[Idx]->bHasReinstanced = true;
					}
					QueueToReinstance.Empty();

					for (TSharedPtr<FReinstanceFinalizer>& Finalizer : Finalizers)
					{
						if (Finalizer.IsValid())
						{
							Finalizer->Finalize();
						}
					}

					for (TWeakObjectPtr<UBlueprint>& CompiledBP : CompiledBlueprints)
					{
						CompiledBP->BroadcastCompiled();
					}

					{
						BP_SCOPED_COMPILER_EVENT_STAT(EKismetCompilerStats_RefreshDependentBlueprintsInReinstancer);
						for (TWeakObjectPtr<UBlueprint>& BPPtr : DependentBlueprintsToRefresh)
						{
							if (BPPtr.IsValid())
							{
								BPPtr->BroadcastChanged();
							}
						}
						DependentBlueprintsToRefresh.Empty();
					}

					if (GEditor)
					{
						GEditor->BroadcastBlueprintCompiled();
					}
				}
				else
				{
					QueueToReinstance.Empty();
					DependentBlueprintsToRefresh.Empty();
				}
			}
		}
	}
}



void FBlueprintCompileReinstancer::UpdateBytecodeReferences()
{
	BP_SCOPED_COMPILER_EVENT_STAT(EKismetReinstancerStats_UpdateBytecodeReferences);

	if(ClassToReinstance != nullptr)
	{
		TMap<UObject*, UObject*> FieldMappings;
		GenerateFieldMappings(FieldMappings);

		// Determine whether or not we will be updating references for an Animation Blueprint class.
		const bool bIsAnimBlueprintClass = !!Cast<UAnimBlueprint>(ClassToReinstance->ClassGeneratedBy);

		for( auto DependentBP = Dependencies.CreateIterator(); DependentBP; ++DependentBP )
		{
			UClass* BPClass = (*DependentBP)->GeneratedClass;

			// Skip cases where the class is junk, or haven't finished serializing in yet
			// Note that BPClass can be null for blueprints that can no longer be compiled:
			if (!BPClass
				|| (BPClass == ClassToReinstance)
				|| (BPClass->GetOutermost() == GetTransientPackage()) 
				|| BPClass->HasAnyClassFlags(CLASS_NewerVersionExists)
				|| (BPClass->ClassGeneratedBy && BPClass->ClassGeneratedBy->HasAnyFlags(RF_NeedLoad|RF_BeingRegenerated)) )
			{
				continue;
			}

			BPClass->ClearFunctionMapsCaches();

			// Ensure that Animation Blueprint child class dependencies are always re-linked, as the child may reference properties generated during
			// compilation of the parent class, which will have shifted to a TRASHCLASS Outer at this point (see UAnimBlueprintGeneratedClass::Link()).
			if(bIsAnimBlueprintClass && BPClass->IsChildOf(ClassToReinstance))
			{
				BPClass->StaticLink(true);
			}

			bool bBPWasChanged = false;
			// For each function defined in this blueprint, run through the bytecode, and update any refs from the old properties to the new
			for( TFieldIterator<UFunction> FuncIter(BPClass, EFieldIteratorFlags::ExcludeSuper); FuncIter; ++FuncIter )
			{
				UFunction* CurrentFunction = *FuncIter;
				if( CurrentFunction->Script.Num() > 0 )
				{
					FArchiveReplaceObjectRef<UObject> ReplaceAr(CurrentFunction, FieldMappings, /*bNullPrivateRefs=*/ false, /*bIgnoreOuterRef=*/ true, /*bIgnoreArchetypeRef=*/ true);
					bBPWasChanged |= (0 != ReplaceAr.GetCount());
				}
			}

			FArchiveReplaceObjectRef<UObject> ReplaceInBPAr(*DependentBP, FieldMappings, false, true, true);
			if (ReplaceInBPAr.GetCount())
			{
				bBPWasChanged = true;
				UE_LOG(LogBlueprint, Log, TEXT("UpdateBytecodeReferences: %d references from %s was replaced in BP %s"), ReplaceInBPAr.GetCount(), *GetPathNameSafe(ClassToReinstance), *GetPathNameSafe(*DependentBP));
			}

			UBlueprint* CompiledBlueprint = UBlueprint::GetBlueprintFromClass(ClassToReinstance);
			if (bBPWasChanged && CompiledBlueprint && !CompiledBlueprint->bIsRegeneratingOnLoad)
			{
				DependentBlueprintsToRefresh.Add(*DependentBP);
			}
		}
	}
}

/** Lots of redundancy with ReattachActorsHelper */
struct FAttachedActorInfo
{
	FAttachedActorInfo()
		: AttachedActor(nullptr)
		, AttachedToSocket()
	{
	}

	AActor* AttachedActor;
	FName   AttachedToSocket;
};

struct FActorAttachmentData
{
	FActorAttachmentData();
	FActorAttachmentData(AActor* OldActor);
	FActorAttachmentData(const FActorAttachmentData&) = default;
	FActorAttachmentData& operator=(const FActorAttachmentData&) = default;
	FActorAttachmentData(FActorAttachmentData&&) = default;
	FActorAttachmentData& operator=(FActorAttachmentData&&) = default;
	~FActorAttachmentData() = default;

	AActor*          TargetAttachParent;
	USceneComponent* TargetParentComponent;
	FName            TargetAttachSocket;

	TArray<FAttachedActorInfo> PendingChildAttachments;
};

FActorAttachmentData::FActorAttachmentData()
	: TargetAttachParent(nullptr)
	, TargetParentComponent(nullptr)
	, TargetAttachSocket()
	, PendingChildAttachments()
{
}

FActorAttachmentData::FActorAttachmentData(AActor* OldActor)
{
	TargetAttachParent = nullptr;
	TargetParentComponent = nullptr;

	TArray<AActor*> AttachedActors;
	OldActor->GetAttachedActors(AttachedActors);

	// if there are attached objects detach them and store the socket names
	for (AActor* AttachedActor : AttachedActors)
	{
		USceneComponent* AttachedActorRoot = AttachedActor->GetRootComponent();
		if (AttachedActorRoot && AttachedActorRoot->GetAttachParent())
		{
			// Save info about actor to reattach
			FAttachedActorInfo Info;
			Info.AttachedActor = AttachedActor;
			Info.AttachedToSocket = AttachedActorRoot->GetAttachSocketName();
			PendingChildAttachments.Add(Info);
		}
	}

	if (USceneComponent* OldRootComponent = OldActor->GetRootComponent())
	{
		if (OldRootComponent->GetAttachParent() != nullptr)
		{
			TargetAttachParent = OldRootComponent->GetAttachParent()->GetOwner();
			// Root component should never be attached to another component in the same actor!
			if (TargetAttachParent == OldActor)
			{
				UE_LOG(LogBlueprint, Warning, TEXT("ReplaceInstancesOfClass: RootComponent (%s) attached to another component in this Actor (%s)."), *OldRootComponent->GetPathName(), *TargetAttachParent->GetPathName());
				TargetAttachParent = nullptr;
			}

			TargetAttachSocket = OldRootComponent->GetAttachSocketName();
			TargetParentComponent = OldRootComponent->GetAttachParent();
		}
	}
}

/** 
 * Utility struct that represents a single replacement actor. Used to cache off
 * attachment info for the old actor (the one being replaced), that will be
 * used later for the new actor (after all instances have been replaced).
 */
struct FActorReplacementHelper
{
	/** NOTE: this detaches OldActor from all child/parent attachments. */
	FActorReplacementHelper(AActor* InNewActor, AActor* OldActor, FActorAttachmentData&& InAttachmentData)
		: NewActor(InNewActor)
		, TargetWorldTransform(FTransform::Identity)
		, AttachmentData( MoveTemp(InAttachmentData) )
		, bSelectNewActor(OldActor->IsSelected())
	{
		CachedActorData = StaticCastSharedPtr<AActor::FActorTransactionAnnotation>(OldActor->GetTransactionAnnotation());
		TArray<AActor*> AttachedActors;
		OldActor->GetAttachedActors(AttachedActors);

		// if there are attached objects detach them and store the socket names
		for (AActor* AttachedActor : AttachedActors)
		{
			USceneComponent* AttachedActorRoot = AttachedActor->GetRootComponent();
			if (AttachedActorRoot && AttachedActorRoot->GetAttachParent())
			{
				AttachedActorRoot->DetachFromComponent(FDetachmentTransformRules::KeepWorldTransform);
			}
		}

		if (USceneComponent* OldRootComponent = OldActor->GetRootComponent())
		{
			if (OldRootComponent->GetAttachParent() != nullptr)
			{
				// detach it to remove any scaling
				OldRootComponent->DetachFromComponent(FDetachmentTransformRules::KeepWorldTransform);
			}

			// Save off transform
			TargetWorldTransform = OldRootComponent->ComponentToWorld;
			TargetWorldTransform.SetTranslation(OldRootComponent->GetComponentLocation()); // take into account any custom location
		}

		for (UActorComponent* OldActorComponent : OldActor->GetComponents())
		{
			if (OldActorComponent)
			{
				OldActorComponentNameMap.Add(OldActorComponent->GetFName(), OldActorComponent);
			}
		}
	}

	/**
	 * Runs construction scripts on the new actor and then finishes it off by
	 * attaching it to the same attachments that its predecessor was set with. 
	 */
	void Finalize(const TMap<UObject*, UObject*>& OldToNewInstanceMap, TSet<UObject*>* ObjectsThatShouldUseOldStuff, const TArray<UObject*>& ObjectsToReplace, const TMap<FStringAssetReference, UObject*>& ReinstancedObjectsWeakReferenceMap);

	/**
	* Takes the cached child actors, as well as the old AttachParent, and sets
	* up the new actor so that its attachment hierarchy reflects the old actor
	* that it is replacing. Must be called after *all* instances have been Finalized.
	*
	* @param OldToNewInstanceMap Mapping of reinstanced objects.
	*/
	void ApplyAttachments(const TMap<UObject*, UObject*>& OldToNewInstanceMap, TSet<UObject*>* ObjectsThatShouldUseOldStuff, const TArray<UObject*>& ObjectsToReplace, const TMap<FStringAssetReference, UObject*>& ReinstancedObjectsWeakReferenceMap);

private:
	/**
	 * Takes the cached child actors, and attaches them under the new actor.
	 *
	 * @param  RootComponent	The new actor's root, which the child actors should attach to.
	 * @param  OldToNewInstanceMap	Mapping of reinstanced objects. Used for when child and parent actor are of the same type (and thus parent may have been reinstanced, so we can't reattach to the old instance).
	 */
	void AttachChildActors(USceneComponent* RootComponent, const TMap<UObject*, UObject*>& OldToNewInstanceMap);

	AActor*          NewActor;
	FTransform       TargetWorldTransform;
	FActorAttachmentData AttachmentData;
	bool             bSelectNewActor;

	/** Holds actor component data, etc. that we use to apply */
	TSharedPtr<AActor::FActorTransactionAnnotation> CachedActorData;

	TMap<FName, UActorComponent*> OldActorComponentNameMap;
};

void FActorReplacementHelper::Finalize(const TMap<UObject*, UObject*>& OldToNewInstanceMap, TSet<UObject*>* ObjectsThatShouldUseOldStuff, const TArray<UObject*>& ObjectsToReplace, const TMap<FStringAssetReference, UObject*>& ReinstancedObjectsWeakReferenceMap)
{
	
	// because this is an editor context it's important to use this execution guard
	FEditorScriptExecutionGuard ScriptGuard;

	// run the construction script, which will use the properties we just copied over
	if (NewActor->CurrentTransactionAnnotation.IsValid())
	{
		NewActor->CurrentTransactionAnnotation->ComponentInstanceData.FindAndReplaceInstances(OldToNewInstanceMap);
		NewActor->RerunConstructionScripts();
	}
	else if (CachedActorData.IsValid())
	{
		CachedActorData->ComponentInstanceData.FindAndReplaceInstances(OldToNewInstanceMap);
		const bool bErrorFree = NewActor->ExecuteConstruction(TargetWorldTransform, &CachedActorData->ComponentInstanceData);
		if (!bErrorFree)
		{
			// Save off the cached actor data for once the blueprint has been fixed so we can reapply it
			NewActor->CurrentTransactionAnnotation = CachedActorData;
		}
	}
	else
	{
		FComponentInstanceDataCache DummyComponentData;
		NewActor->ExecuteConstruction(TargetWorldTransform, &DummyComponentData);
	}	

	// make sure that the actor is properly hidden if it's in a hidden sublevel:
	bool bIsInHiddenLevel = false;
	if (ULevel* Level = NewActor->GetLevel())
	{
		bIsInHiddenLevel = !Level->bIsVisible;
	}

	if (bIsInHiddenLevel)
	{
		NewActor->bHiddenEdLevel = true;
		NewActor->MarkComponentsRenderStateDirty();
	}

	if (bSelectNewActor)
	{
		GEditor->SelectActor(NewActor, /*bInSelected =*/true, /*bNotify =*/true);
	}

	TMap<UObject*, UObject*> ConstructedComponentReplacementMap;
	for (UActorComponent* NewActorComponent : NewActor->GetComponents())
	{
		if (NewActorComponent)
		{
			if (UActorComponent** OldActorComponent = OldActorComponentNameMap.Find(NewActorComponent->GetFName()))
			{
				ConstructedComponentReplacementMap.Add(*OldActorComponent, NewActorComponent);
			}
		}
	}
	GEditor->NotifyToolsOfObjectReplacement(ConstructedComponentReplacementMap);

	// Make array of component subobjects that have been reinstanced as part of the new Actor.
	TArray<UObject*> SourceObjects;
	ConstructedComponentReplacementMap.GenerateKeyArray(SourceObjects);

	// Find and replace any outstanding references to the old Actor's component subobject instances that exist outside of the old Actor instance.
	// Note: This will typically be references held by the Editor's transaction buffer - we need to find and replace those as well since we also do this for the old->new Actor instance.
	FReplaceReferenceHelper::FindAndReplaceReferences(SourceObjects, ObjectsThatShouldUseOldStuff, ObjectsToReplace, ConstructedComponentReplacementMap, ReinstancedObjectsWeakReferenceMap);
	
	// Destroy actor and clear references.
	NewActor->Modify();
	if (GEditor->Layers.IsValid())
	{
		GEditor->Layers->InitializeNewActorLayers(NewActor);
	}
}

void FActorReplacementHelper::ApplyAttachments(const TMap<UObject*, UObject*>& OldToNewInstanceMap, TSet<UObject*>* ObjectsThatShouldUseOldStuff, const TArray<UObject*>& ObjectsToReplace, const TMap<FStringAssetReference, UObject*>& ReinstancedObjectsWeakReferenceMap)
{
	USceneComponent* NewRootComponent = NewActor->GetRootComponent();
	if (NewRootComponent == nullptr)
	{
		return;
	}

	if (AttachmentData.TargetAttachParent)
	{
		UObject* const* NewTargetAttachParent = OldToNewInstanceMap.Find(AttachmentData.TargetAttachParent);
		if (NewTargetAttachParent)
		{
			AttachmentData.TargetAttachParent = CastChecked<AActor>(*NewTargetAttachParent);
		}
	}
	if (AttachmentData.TargetParentComponent)
	{
		UObject* const* NewTargetParentComponent = OldToNewInstanceMap.Find(AttachmentData.TargetParentComponent);
		if (NewTargetParentComponent && *NewTargetParentComponent)
		{
			AttachmentData.TargetParentComponent = CastChecked<USceneComponent>(*NewTargetParentComponent);
		}
	}

	// attach the new instance to original parent
	if (AttachmentData.TargetAttachParent != nullptr)
	{
		if (AttachmentData.TargetParentComponent == nullptr)
		{
			AttachmentData.TargetParentComponent = AttachmentData.TargetAttachParent->GetRootComponent();
		}
		else if(!AttachmentData.TargetParentComponent->IsPendingKill())
		{
			NewRootComponent->AttachToComponent(AttachmentData.TargetParentComponent, FAttachmentTransformRules::KeepWorldTransform, AttachmentData.TargetAttachSocket);
		}
	}

	AttachChildActors(NewRootComponent, OldToNewInstanceMap);
}

void FActorReplacementHelper::AttachChildActors(USceneComponent* RootComponent, const TMap<UObject*, UObject*>& OldToNewInstanceMap)
{
	// if we had attached children reattach them now - unless they are already attached
	for (FAttachedActorInfo& Info : AttachmentData.PendingChildAttachments)
	{
		// Check for a reinstanced attachment, and redirect to the new instance if found
		AActor* NewAttachedActor = Cast<AActor>(OldToNewInstanceMap.FindRef(Info.AttachedActor));
		if (NewAttachedActor)
		{
			Info.AttachedActor = NewAttachedActor;
		}

		// If this actor is no longer attached to anything, reattach
		if (!Info.AttachedActor->IsPendingKill() && Info.AttachedActor->GetAttachParentActor() == nullptr)
		{
			USceneComponent* ChildRoot = Info.AttachedActor->GetRootComponent();
			if (ChildRoot && ChildRoot->GetAttachParent() != RootComponent)
			{
				ChildRoot->AttachToComponent(RootComponent, FAttachmentTransformRules::KeepWorldTransform, Info.AttachedToSocket);
				ChildRoot->UpdateComponentToWorld();
			}
		}
	}
}

// 
namespace InstancedPropertyUtils
{
	typedef TMap<FName, UObject*> FInstancedPropertyMap;

	/** 
	 * Aids in finding instanced property values that will not be duplicated nor
	 * copied in CopyPropertiesForUnRelatedObjects().
	 */
	class FArchiveInstancedSubObjCollector : public FArchiveUObject
	{
	public:
		//----------------------------------------------------------------------
		FArchiveInstancedSubObjCollector(UObject* TargetObj, FInstancedPropertyMap& PropertyMapOut, bool bAutoSerialize = true)
			: Target(TargetObj)
			, InstancedPropertyMap(PropertyMapOut)
		{
			ArIsObjectReferenceCollector = true;
			ArIsPersistent = false;
			ArIgnoreArchetypeRef = false;

			if (bAutoSerialize)
			{
				RunSerialization();
			}
		}

		//----------------------------------------------------------------------
		FArchive& operator<<(UObject*& Obj)
		{
			if (Obj != nullptr)
			{
				UProperty* SerializingProperty = GetSerializedProperty();
				const bool bHasInstancedValue = SerializingProperty->HasAnyPropertyFlags(CPF_PersistentInstance);

				// default sub-objects are handled by CopyPropertiesForUnrelatedObjects()
				if (bHasInstancedValue && !Obj->IsDefaultSubobject())
				{
					
					UObject* ObjOuter = Obj->GetOuter();
					bool bIsSubObject = (ObjOuter == Target);
					// @TODO: handle nested sub-objects when we're more clear on 
					//        how this'll affect the makeup of the reinstanced object
// 					while (!bIsSubObject && (ObjOuter != nullptr))
// 					{
// 						ObjOuter = ObjOuter->GetOuter();
// 						bIsSubObject |= (ObjOuter == Target);
// 					}

					if (bIsSubObject)
					{
						InstancedPropertyMap.Add(SerializingProperty->GetFName(), Obj);
					}
				}
			}
			return *this;
		}

		//----------------------------------------------------------------------
		void RunSerialization()
		{
			InstancedPropertyMap.Empty();
			if (Target != nullptr)
			{
				Target->Serialize(*this);
			}
		}

	private:
		UObject* Target;
		FInstancedPropertyMap& InstancedPropertyMap;
	};

	/** 
	 * Duplicates and assigns instanced property values that may have been 
	 * missed by CopyPropertiesForUnRelatedObjects().
	 */
	class FArchiveInsertInstancedSubObjects : public FArchiveUObject
	{
	public:
		//----------------------------------------------------------------------
		FArchiveInsertInstancedSubObjects(UObject* TargetObj, const FInstancedPropertyMap& OldInstancedSubObjs, bool bAutoSerialize = true)
			: TargetCDO(TargetObj->GetClass()->GetDefaultObject())
			, Target(TargetObj)
			, OldInstancedSubObjects(OldInstancedSubObjs)
		{
			ArIsObjectReferenceCollector = true;
			ArIsModifyingWeakAndStrongReferences = true;

			if (bAutoSerialize)
			{
				RunSerialization();
			}
		}

		//----------------------------------------------------------------------
		FArchive& operator<<(UObject*& Obj)
		{
			if (Obj == nullptr)
			{
				UProperty* SerializingProperty = GetSerializedProperty();
				if (UObject* const* OldInstancedObjPtr = OldInstancedSubObjects.Find(SerializingProperty->GetFName()))
				{
					const UObject* OldInstancedObj = *OldInstancedObjPtr;
					check(SerializingProperty->HasAnyPropertyFlags(CPF_PersistentInstance));

					UClass* TargetClass = TargetCDO->GetClass();
					// @TODO: Handle nested instances when we have more time to flush this all out  
					if ( TargetClass->IsChildOf(SerializingProperty->GetOwnerClass()) )
					{
						UObjectPropertyBase* SerializingObjProperty = CastChecked<UObjectPropertyBase>(SerializingProperty);
						// being extra careful, not to create our own instanced version when we expect one from the CDO
						if (SerializingObjProperty->GetObjectPropertyValue_InContainer(TargetCDO) == nullptr)
						{
							// @TODO: What if the instanced object is of the same type 
							//        that we're currently reinstancing
							Obj = StaticDuplicateObject(OldInstancedObj, Target);// NewObject<UObject>(Target, OldInstancedObj->GetClass()->GetAuthoritativeClass(), OldInstancedObj->GetFName());
						}
					}
				}
			}
			return *this;
		}

		//----------------------------------------------------------------------
		void RunSerialization()
		{
			if ((Target != nullptr) && (OldInstancedSubObjects.Num() != 0))
			{
				Target->Serialize(*this);
			}
		}

	private:
		UObject* TargetCDO;
		UObject* Target;
		const FInstancedPropertyMap& OldInstancedSubObjects;
	};
}

void FBlueprintCompileReinstancer::ReplaceInstancesOfClass(UClass* OldClass, UClass* NewClass, UObject*	OriginalCDO, TSet<UObject*>* ObjectsThatShouldUseOldStuff, bool bClassObjectReplaced, bool bPreserveRootComponent)
{
	TMap<UClass*, UClass*> OldToNewClassMap;
	OldToNewClassMap.Add(OldClass, NewClass);
	ReplaceInstancesOfClass_Inner(OldToNewClassMap, OriginalCDO, ObjectsThatShouldUseOldStuff, bClassObjectReplaced, bPreserveRootComponent);
}

void FBlueprintCompileReinstancer::BatchReplaceInstancesOfClass(TMap<UClass*, UClass*>& InOldToNewClassMap, TSet<UObject*>* ObjectsThatShouldUseOldStuff, bool bClassObjectReplaced, bool bPreserveRootComponent)
{
	if (InOldToNewClassMap.Num() == 0)
	{
		return;
	}

	ReplaceInstancesOfClass_Inner(InOldToNewClassMap, nullptr, ObjectsThatShouldUseOldStuff, bClassObjectReplaced, bPreserveRootComponent);
}

void FBlueprintCompileReinstancer::ReplaceInstancesOfClass_Inner(TMap<UClass*, UClass*>& InOldToNewClassMap, UObject* InOriginalCDO, TSet<UObject*>* ObjectsThatShouldUseOldStuff, bool bClassObjectReplaced, bool bPreserveRootComponent)
{
	// If there is an original CDO, we are only reinstancing a single class
	check((InOriginalCDO != nullptr && InOldToNewClassMap.Num() == 1) || InOriginalCDO == nullptr); // (InOldToNewClassMap.Num() > 1 && InOriginalCDO == nullptr) || (InOldToNewClassMap.Num() == 1 && InOriginalCDO != nullptr));

	if (InOldToNewClassMap.Num() == 0)
	{
		return;
	}

	USelection* SelectedActors;
	bool bSelectionChanged = false;
	TArray<UObject*> ObjectsToReplace;
	const bool bLogConversions = false; // for debugging

	// Map of old objects to new objects
	TMap<UObject*, UObject*> OldToNewInstanceMap;

	// Map of old objects to new name (used to assist with reinstancing archetypes)
	TMap<UObject*, FName> OldToNewNameMap;

	TMap<FStringAssetReference, UObject*> ReinstancedObjectsWeakReferenceMap;

	// actors being replace
	TArray<FActorReplacementHelper> ReplacementActors;

	// A list of objects (e.g. Blueprints) that potentially have editors open that we need to refresh
	TArray<UObject*> PotentialEditorsForRefreshing;

	// A list of component owners that need their construction scripts re-ran (because a component of theirs has been reinstanced)
	TSet<AActor*> OwnersToRerunConstructionScript;

	// Set global flag to let system know we are reconstructing blueprint instances
	TGuardValue<bool> GuardTemplateNameFlag(GIsReconstructingBlueprintInstances, true);

	struct FObjectRemappingHelper
	{
		void OnObjectsReplaced(const TMap<UObject*, UObject*>& InReplacedObjects)
		{
			ReplacedObjects.Append(InReplacedObjects);
		}

		TMap<UObject*, UObject*> ReplacedObjects;
	} ObjectRemappingHelper;

	FDelegateHandle OnObjectsReplacedHandle = GEditor->OnObjectsReplaced().AddRaw(&ObjectRemappingHelper, &FObjectRemappingHelper::OnObjectsReplaced);
	{
		SelectedActors = GEditor->GetSelectedActors();
		SelectedActors->BeginBatchSelectOperation();
		SelectedActors->Modify();

		for (TPair<UClass*, UClass*> OldToNewClass : InOldToNewClassMap)
		{
			UClass* OldClass = OldToNewClass.Key;
			UClass* NewClass = OldToNewClass.Value;
			check(OldClass && NewClass);
#if WITH_HOT_RELOAD
			check(OldClass != NewClass || GIsHotReload);
#else
			check(OldClass != NewClass);
#endif

			{ BP_SCOPED_COMPILER_EVENT_STAT(EKismetReinstancerStats_ReplaceInstancesOfClass);

				const bool bIncludeDerivedClasses = false;
				GetObjectsOfClass(OldClass, ObjectsToReplace, bIncludeDerivedClasses);

				// store old attachment data before we mess with components, etc:
				TMap<UObject*, FActorAttachmentData> ActorAttachmentData;
				for (int32 OldObjIndex = 0; OldObjIndex < ObjectsToReplace.Num(); ++OldObjIndex)
				{
					UObject* OldObject = ObjectsToReplace[OldObjIndex];
					if (!OldObject->IsPendingKill())
					{
						if (AActor* OldActor = Cast<AActor>(OldObject))
						{
							ActorAttachmentData.Add(OldObject, FActorAttachmentData(OldActor));
						}
					}
				}

				// Then fix 'real' (non archetype) instances of the class
				for (int32 OldObjIndex = 0; OldObjIndex < ObjectsToReplace.Num(); ++OldObjIndex)
				{
					UObject* OldObject = ObjectsToReplace[OldObjIndex];

					if (OldObject->IsPendingKill())
					{
						continue;
					}

					AActor* OldActor = Cast<AActor>(OldObject);

					// Skip archetype instances, EXCEPT for component templates and child actor templates
					const bool bIsComponent = NewClass->IsChildOf(UActorComponent::StaticClass());
					const bool bIsChildActorTemplate = OldActor && OldActor->GetOuter()->IsA<UChildActorComponent>();
					if (!bIsComponent && !bIsChildActorTemplate && OldObject->IsTemplate())
					{
						continue;
					}

					UBlueprint* DebuggingBlueprint = nullptr;
					// ObjectsToReplace is not in any garunteed order; so below there may be a 
					// scenario where one object in ObjectsToReplace needs to come before another; 
					// in that scenario we swap the two in ObjectsToReplace and finish the loop 
					// with a new OldObject - to support that we need to re-cache info about the 
					// (new) old object before it is destroyed (hence why this is all in a lambda,  
					// for reuse).
					auto CacheOldObjectState = [&DebuggingBlueprint](UObject* Replacee)
					{
						// clear in case it has already been set, and we're re-executing this
						DebuggingBlueprint = nullptr;

						if (UBlueprint* OldObjBlueprint = Cast<UBlueprint>(Replacee->GetClass()->ClassGeneratedBy))
						{
							if (OldObjBlueprint->GetObjectBeingDebugged() == Replacee)
							{
								DebuggingBlueprint = OldObjBlueprint;
							}
						}
					};
					CacheOldObjectState(OldObject);

					UObject* NewUObject = nullptr;
					// if the object to replace is an actor...
					if (OldActor != nullptr && OldActor->GetLevel())
					{
						FVector  Location = FVector::ZeroVector;
						FRotator Rotation = FRotator::ZeroRotator;
						if (USceneComponent* OldRootComponent = OldActor->GetRootComponent())
						{
							// We need to make sure that the ComponentToWorld transform is up to date, but we don't want to run any initialization logic
							// so we silence the update, cache it off, revert the change (so no events are raised), and then directly update the transform
							// with the value calculated in ConditionalUpdateComponentToWorld:
							FScopedMovementUpdate SilenceMovement(OldRootComponent);

							OldRootComponent->ConditionalUpdateComponentToWorld();
							FTransform OldComponentToWorld = OldRootComponent->ComponentToWorld;
							SilenceMovement.RevertMove();

							OldRootComponent->ComponentToWorld = OldComponentToWorld;
							Location = OldActor->GetActorLocation();
							Rotation = OldActor->GetActorRotation();
						}

						// If this actor was spawned from an Archetype, we spawn the new actor from the new version of that archetype
						UObject* OldArchetype = OldActor->GetArchetype();
						UWorld*  World = OldActor->GetWorld();
						AActor*  NewArchetype = Cast<AActor>(OldToNewInstanceMap.FindRef(OldArchetype));
						// Check that either this was an instance of the class directly, or we found a new archetype for it
						check(OldArchetype == OldClass->GetDefaultObject() || NewArchetype);

						// Spawn the new actor instance, in the same level as the original, but deferring running the construction script until we have transferred modified properties
						ULevel*  ActorLevel = OldActor->GetLevel();
						UClass** MappedClass = InOldToNewClassMap.Find(OldActor->GetClass());
						UClass*  SpawnClass = MappedClass ? *MappedClass : NewClass;

						FActorSpawnParameters SpawnInfo;
						SpawnInfo.OverrideLevel = ActorLevel;
						SpawnInfo.Template = NewArchetype;
						SpawnInfo.SpawnCollisionHandlingOverride = ESpawnActorCollisionHandlingMethod::AlwaysSpawn;
						SpawnInfo.bDeferConstruction = true;
						SpawnInfo.Name = OldActor->GetFName();

						OldActor->UObject::Rename(nullptr, OldObject->GetOuter(), REN_DoNotDirty | REN_DontCreateRedirectors);

						AActor* NewActor = nullptr;
						{
							FMakeClassSpawnableOnScope TemporarilySpawnable(SpawnClass);
							NewActor = World->SpawnActor(SpawnClass, &Location, &Rotation, SpawnInfo);
						}

						if (OldActor->CurrentTransactionAnnotation.IsValid())
						{
							NewActor->CurrentTransactionAnnotation = OldActor->CurrentTransactionAnnotation;
						}

						check(NewActor != nullptr);
						NewUObject = NewActor;
						// store the new actor for the second pass (NOTE: this detaches 
						// OldActor from all child/parent attachments)
						//
						// running the NewActor's construction-script is saved for that 
						// second pass (because the construction-script may reference 
						// another instance that hasn't been replaced yet).
						FActorAttachmentData& CurrentAttachmentData = ActorAttachmentData.FindChecked(OldObject);
						ReplacementActors.Add(FActorReplacementHelper(NewActor, OldActor, MoveTemp(CurrentAttachmentData)));
						ActorAttachmentData.Remove(OldObject);

						ReinstancedObjectsWeakReferenceMap.Add(OldObject, NewUObject);

						OldActor->DestroyConstructedComponents(); // don't want to serialize components from the old actor
																  // Unregister native components so we don't copy any sub-components they generate for themselves (like UCameraComponent does)
						OldActor->UnregisterAllComponents();

						// Unregister any native components, might have cached state based on properties we are going to overwrite
						NewActor->UnregisterAllComponents();

						UEngine::FCopyPropertiesForUnrelatedObjectsParams Params;
						Params.bPreserveRootComponent = bPreserveRootComponent;
						UEngine::CopyPropertiesForUnrelatedObjects(OldActor, NewActor, Params);

						// reset properties/streams
						NewActor->ResetPropertiesForConstruction();
						// register native components
						NewActor->RegisterAllComponents();

						// 
						// clean up the old actor (unselect it, remove it from the world, etc.)...

						if (OldActor->IsSelected())
						{
							GEditor->SelectActor(OldActor, /*bInSelected =*/false, /*bNotify =*/false);
							bSelectionChanged = true;
						}
						if (GEditor->Layers.IsValid())
						{
							GEditor->Layers->DisassociateActorFromLayers(OldActor);
						}

						World->EditorDestroyActor(OldActor, /*bShouldModifyLevel =*/true);
						OldToNewInstanceMap.Add(OldActor, NewActor);
					}
					else
					{
						// If the old object was spawned from an archetype (i.e. not the CDO), we must use the new version of that archetype as the template object when constructing the new instance.
						UObject* OldArchetype = OldObject->GetArchetype();
						UObject* NewArchetype = OldToNewInstanceMap.FindRef(OldArchetype);

						bool bArchetypeReinstanced = (OldArchetype == OldClass->GetDefaultObject()) || (NewArchetype != nullptr);
						// if we don't have a updated archetype to spawn from, we need to update/reinstance it
						while (!bArchetypeReinstanced)
						{
							int32 ArchetypeIndex = ObjectsToReplace.Find(OldArchetype);
							if (ArchetypeIndex != INDEX_NONE)
							{
								if (ensure(ArchetypeIndex > OldObjIndex))
								{
									// if this object has an archetype, but it hasn't been 
									// reinstanced yet (but is queued to) then we need to swap out 
									// the two, and reinstance the archetype first
									ObjectsToReplace.Swap(ArchetypeIndex, OldObjIndex);
									OldObject = ObjectsToReplace[OldObjIndex];
									check(OldObject == OldArchetype);

									// update any info that we stored regarding the previous OldObject
									CacheOldObjectState(OldObject);
									
									OldArchetype = OldObject->GetArchetype();
									NewArchetype = OldToNewInstanceMap.FindRef(OldArchetype);
									bArchetypeReinstanced = (OldArchetype == OldClass->GetDefaultObject()) || (NewArchetype != nullptr);
								}
								else
								{
									break;
								}
							}
							else
							{
								break;
							}
						}
						// Check that either this was an instance of the class directly, or we found a new archetype for it
						ensureMsgf(bArchetypeReinstanced, TEXT("Reinstancing non-actor (%s); failed to resolve archetype object - property values may be lost."), *OldObject->GetPathName());

						EObjectFlags OldFlags = OldObject->GetFlags();

						FName OldName(OldObject->GetFName());

						// If the old object is in this table, we've already renamed it away in a previous iteration. Don't rename it again!
						if (!OldToNewNameMap.Contains(OldObject))
						{
							// If we're reinstancing a component template, we also need to rename any inherited templates that are found to be based on it, in order to preserve archetype paths.
							if (bIsComponent && OldObject->HasAllFlags(RF_ArchetypeObject) && OldObject->GetOuter()->IsA<UBlueprintGeneratedClass>())
							{
								// Gather all component templates from the current archetype to the farthest antecedent inherited template(s).
								TArray<UObject*> OldArchetypeObjects;
								FArchetypeReinstanceHelper::GetArchetypeObjects(OldObject, OldArchetypeObjects, RF_InheritableComponentTemplate);

								// Find a unique object name that does not conflict with anything in the scope of all outers in the template chain.
								const FString OldArchetypeName = FArchetypeReinstanceHelper::FindUniqueArchetypeObjectName(OldArchetypeObjects).ToString();

								for (UObject* OldArchetypeObject : OldArchetypeObjects)
								{
									OldToNewNameMap.Add(OldArchetypeObject, OldName);
									OldArchetypeObject->Rename(*OldArchetypeName, OldArchetypeObject->GetOuter(), REN_DoNotDirty | REN_DontCreateRedirectors);
								}
							}
							else
							{
								OldObject->Rename(nullptr, OldObject->GetOuter(), REN_DoNotDirty | REN_DontCreateRedirectors);
							}
						}
						
						{
							// We may have already renamed this object to temp space if it was an inherited archetype in a previous iteration; check for that here.
							FName NewName = OldToNewNameMap.FindRef(OldObject);
							if (NewName == NAME_None)
							{
								// Otherwise, just use the old object's current name.
								NewName = OldName;
							}

							FMakeClassSpawnableOnScope TemporarilySpawnable(NewClass);
							NewUObject = NewObject<UObject>(OldObject->GetOuter(), NewClass, NewName, RF_NoFlags, NewArchetype);
						}

						check(NewUObject != nullptr);

						const EObjectFlags FlagMask = RF_Public | RF_ArchetypeObject | RF_Transactional | RF_Transient | RF_TextExportTransient | RF_InheritableComponentTemplate; //TODO: what about RF_RootSet and RF_Standalone ?
						NewUObject->SetFlags(OldFlags & FlagMask);

						InstancedPropertyUtils::FInstancedPropertyMap InstancedPropertyMap;
						InstancedPropertyUtils::FArchiveInstancedSubObjCollector  InstancedSubObjCollector(OldObject, InstancedPropertyMap);
						UEditorEngine::CopyPropertiesForUnrelatedObjects(OldObject, NewUObject);
						InstancedPropertyUtils::FArchiveInsertInstancedSubObjects InstancedSubObjSpawner(NewUObject, InstancedPropertyMap);

						if (UAnimInstance* AnimTree = Cast<UAnimInstance>(NewUObject))
						{
							// Initialising the anim instance isn't enough to correctly set up the skeletal mesh again in a
							// paused world, need to initialise the skeletal mesh component that contains the anim instance.
							if (USkeletalMeshComponent* SkelComponent = Cast<USkeletalMeshComponent>(AnimTree->GetOuter()))
							{
								SkelComponent->InitAnim(true);
							}
						}

						UWorld* RegisteredWorld = nullptr;
						bool bWasRegistered = false;
						if (bIsComponent)
						{
							UActorComponent* OldComponent = CastChecked<UActorComponent>(OldObject);
							if (OldComponent->IsRegistered())
							{
								bWasRegistered = true;
								RegisteredWorld = OldComponent->GetWorld();
								OldComponent->UnregisterComponent();
							}
						}

						OldObject->RemoveFromRoot();
						OldObject->MarkPendingKill();

						OldToNewInstanceMap.Add(OldObject, NewUObject);

						if (bIsComponent)
						{
							UActorComponent* Component = CastChecked<UActorComponent>(NewUObject);
							AActor* OwningActor = Component->GetOwner();
							if (OwningActor)
							{
								OwningActor->ResetOwnedComponents();

								// Check to see if they have an editor that potentially needs to be refreshed
								if (OwningActor->GetClass()->ClassGeneratedBy)
								{
									PotentialEditorsForRefreshing.AddUnique(OwningActor->GetClass()->ClassGeneratedBy);
								}

								// we need to keep track of actor instances that need 
								// their construction scripts re-ran (since we've just 
								// replaced a component they own)

								// Skipping CDOs as CSs are not allowed for them.
								if (!OwningActor->HasAnyFlags(RF_ClassDefaultObject))
								{
									OwnersToRerunConstructionScript.Add(OwningActor);
								}
							}

							if (bWasRegistered)
							{
								if (RegisteredWorld && OwningActor == nullptr)
								{
									// Thumbnail components are added to a World without an actor, so we must special case their
									// REINST to register them with the world again.
									// The old thumbnail component is GC'd and will ensure if all it's attachments are not released
									// @TODO: This special case can breakdown if the nature of thumbnail components changes and could
									// use a cleanup later.
									if (OldObject->GetOutermost() == GetTransientPackage())
									{
										if (USceneComponent* SceneComponent = Cast<USceneComponent>(OldObject))
										{
											FDirectAttachChildrenAccessor::Get(SceneComponent).Empty();
											SceneComponent->SetupAttachment(nullptr);
										}
									}

									Component->RegisterComponentWithWorld(RegisteredWorld);
								}
								else
								{
									Component->RegisterComponent();
								}
							}
						}
					}

					// If this original object came from a blueprint and it was in the selected debug set, change the debugging to the new object.
					if (DebuggingBlueprint && NewUObject)
					{
						DebuggingBlueprint->SetObjectBeingDebugged(NewUObject);
					}

					if (bLogConversions)
					{
						UE_LOG(LogBlueprint, Log, TEXT("Converted instance '%s' to '%s'"), *GetPathNameSafe(OldObject), *GetPathNameSafe(NewUObject));
					}
				}
			}
		}
	}
	GEditor->OnObjectsReplaced().Remove(OnObjectsReplacedHandle);

	// Now replace any pointers to the old archetypes/instances with pointers to the new one
	TArray<UObject*> SourceObjects;
	TArray<UObject*> DstObjects;

	OldToNewInstanceMap.GenerateKeyArray(SourceObjects);
	OldToNewInstanceMap.GenerateValueArray(DstObjects); // Also look for references in new spawned objects.

	SourceObjects.Append(DstObjects);
	
	if (InOriginalCDO)
	{
		check(InOldToNewClassMap.Num() == 1);
		for (TPair<UClass*, UClass*> OldToNewClass : InOldToNewClassMap)
		{
			UClass* OldClass = OldToNewClass.Key;
			UClass* NewClass = OldToNewClass.Value;
			check(OldClass && NewClass);
#if WITH_HOT_RELOAD
			check(OldClass != NewClass || GIsHotReload);
#else
			check(OldClass != NewClass);
#endif

			FReplaceReferenceHelper::IncludeCDO(OldClass, NewClass, OldToNewInstanceMap, SourceObjects, InOriginalCDO);

			if (bClassObjectReplaced)
			{
				FReplaceReferenceHelper::IncludeClass(OldClass, NewClass, OldToNewInstanceMap, SourceObjects, ObjectsToReplace);
			}
		}
	}

	FReplaceReferenceHelper::FindAndReplaceReferences(SourceObjects, ObjectsThatShouldUseOldStuff, ObjectsToReplace, OldToNewInstanceMap, ReinstancedObjectsWeakReferenceMap);

	{ BP_SCOPED_COMPILER_EVENT_STAT(EKismetReinstancerStats_ReplacementConstruction);

		// the process of setting up new replacement actors is split into two 
		// steps (this here, is the second)...
		// 
		// the "finalization" here runs the replacement actor's construction-
		// script and is left until late to account for a scenario where the 
		// construction-script attempts to modify another instance of the 
		// same class... if this were to happen above, in the ObjectsToReplace 
		// loop, then accessing that other instance would cause an assert in 
		// UProperty::ContainerPtrToValuePtrInternal() (which appropriatly 
		// complains that the other instance's type doesn't match because it 
		// hasn't been replaced yet... that's why we wait until after 
		// FArchiveReplaceObjectRef to run construction-scripts).
		for (FActorReplacementHelper& ReplacementActor : ReplacementActors)
		{
			ReplacementActor.Finalize(ObjectRemappingHelper.ReplacedObjects, ObjectsThatShouldUseOldStuff, ObjectsToReplace, ReinstancedObjectsWeakReferenceMap);
		}

		for (FActorReplacementHelper& ReplacementActor : ReplacementActors)
		{
			ReplacementActor.ApplyAttachments(ObjectRemappingHelper.ReplacedObjects, ObjectsThatShouldUseOldStuff, ObjectsToReplace, ReinstancedObjectsWeakReferenceMap);
		}
	}

	SelectedActors->EndBatchSelectOperation();
	if (bSelectionChanged && GEditor)
	{
		GEditor->NoteSelectionChange();
	}

	if (GEditor)
	{
		// Refresh any editors for objects that we've updated components for
		for (UObject* BlueprintAsset : PotentialEditorsForRefreshing)
		{
			FBlueprintEditor* BlueprintEditor = static_cast<FBlueprintEditor*>(FAssetEditorManager::Get().FindEditorForAsset(BlueprintAsset, /*bFocusIfOpen =*/false));
			if (BlueprintEditor)
			{
				BlueprintEditor->RefreshEditors();
			}
		}
	}

	// in the case where we're replacing component instances, we need to make 
	// sure to re-run their owner's construction scripts
	for (AActor* ActorInstance : OwnersToRerunConstructionScript)
	{
		ActorInstance->RerunConstructionScripts();
	}
}

void FBlueprintCompileReinstancer::ReconstructOwnerInstances(TSubclassOf<UActorComponent> ComponentClass)
{
	if (ComponentClass == nullptr)
	{
		return;
	}

	TArray<UObject*> ComponentInstances;
	GetObjectsOfClass(ComponentClass, ComponentInstances, /*bIncludeDerivedClasses =*/false);

	TSet<AActor*> OwnerInstances;
	for (UObject* ComponentObj : ComponentInstances)
	{
	
		UActorComponent* Component = CastChecked<UActorComponent>(ComponentObj);
			
		if (AActor* OwningActor = Component->GetOwner())
		{
			// we don't just rerun construction here, because we could end up 
			// doing it twice for the same actor (if it had multiple components 
			// of this kind), so we put that off as a secondary pass
			OwnerInstances.Add(OwningActor);
		}
	}

	for (AActor* ComponentOwner : OwnerInstances)
	{
		ComponentOwner->RerunConstructionScripts();
	}
}

void FBlueprintCompileReinstancer::VerifyReplacement()
{
	TArray<UObject*> SourceObjects;

	// Find all instances of the old class
	for( TObjectIterator<UObject> it; it; ++it )
	{
		UObject* CurrentObj = *it;

		if( (CurrentObj->GetClass() == DuplicatedClass) )
		{
			SourceObjects.Add(CurrentObj);
		}
	}

	// For each instance, track down references
	if( SourceObjects.Num() > 0 )
	{
		TFindObjectReferencers<UObject> Referencers(SourceObjects, nullptr, false);
		for (TFindObjectReferencers<UObject>::TIterator It(Referencers); It; ++It)
		{
			UObject* CurrentObject = It.Key();
			UObject* ReferencedObj = It.Value();
			FPlatformMisc::LowLevelOutputDebugStringf(TEXT("- Object %s is referencing %s ---"), *CurrentObject->GetName(), *ReferencedObj->GetName());
		}
	}
}
void FBlueprintCompileReinstancer::ReparentChild(UBlueprint* ChildBP)
{
	check(ChildBP);

	UClass* SkeletonClass = ChildBP->SkeletonGeneratedClass;
	UClass* GeneratedClass = ChildBP->GeneratedClass;

	const bool ReparentGeneratedOnly = (ReinstClassType == RCT_BpGenerated);
	if( !ReparentGeneratedOnly && SkeletonClass )
	{
		ReparentChild(SkeletonClass);
	}

	const bool ReparentSkelOnly = (ReinstClassType == RCT_BpSkeleton);
	if( !ReparentSkelOnly && GeneratedClass )
	{
		ReparentChild(GeneratedClass);
	}
}

void FBlueprintCompileReinstancer::ReparentChild(UClass* ChildClass)
{
	check(ChildClass && ClassToReinstance && DuplicatedClass && ChildClass->GetSuperClass());
	bool bIsReallyAChild = ChildClass->GetSuperClass() == ClassToReinstance || ChildClass->GetSuperClass() == DuplicatedClass;
	const UBlueprint* SuperClassBP = Cast<UBlueprint>(ChildClass->GetSuperClass()->ClassGeneratedBy);
	if (SuperClassBP && !bIsReallyAChild)
	{
		bIsReallyAChild |= (SuperClassBP->SkeletonGeneratedClass == ClassToReinstance) || (SuperClassBP->SkeletonGeneratedClass == DuplicatedClass);
		bIsReallyAChild |= (SuperClassBP->GeneratedClass == ClassToReinstance) || (SuperClassBP->GeneratedClass == DuplicatedClass);
	}
	check(bIsReallyAChild);

	ChildClass->AssembleReferenceTokenStream();
	ChildClass->SetSuperStruct(DuplicatedClass);
	ChildClass->Bind();
	ChildClass->StaticLink(true);
}

UObject* FBlueprintCompileReinstancer::GetClassCDODuplicate(UObject* CDO, FName Name)
{
	UObject* DupCDO = nullptr;

	FCDODuplicatesProvider& CDODupProvider = GetCDODuplicatesProviderDelegate();

	if (!CDODupProvider.IsBound() || (DupCDO = CDODupProvider.Execute(CDO, Name)) == nullptr)
	{
		GIsDuplicatingClassForReinstancing = true;
		DupCDO = (UObject*)StaticDuplicateObject(CDO, GetTransientPackage(), Name);
		GIsDuplicatingClassForReinstancing = false;
	}

	return DupCDO;
}

FBlueprintCompileReinstancer::FCDODuplicatesProvider& FBlueprintCompileReinstancer::GetCDODuplicatesProviderDelegate()
{
	static FCDODuplicatesProvider Delegate;
	return Delegate;
}

FRecreateUberGraphFrameScope::FRecreateUberGraphFrameScope(UClass* InClass, bool bRecreate)
	: RecompiledClass(InClass)
{
	if (bRecreate && ensure(RecompiledClass))
	{
		BP_SCOPED_COMPILER_EVENT_STAT(EKismetCompilerStats_RecreateUberGraphPersistentFrame);

		const bool bIncludeDerivedClasses = true;
		GetObjectsOfClass(RecompiledClass, Objects, bIncludeDerivedClasses, RF_NoFlags);

		for (UObject* Obj : Objects)
		{
			RecompiledClass->DestroyPersistentUberGraphFrame(Obj);
		}
	}
}

FRecreateUberGraphFrameScope::~FRecreateUberGraphFrameScope()
{
	BP_SCOPED_COMPILER_EVENT_STAT(EKismetCompilerStats_RecreateUberGraphPersistentFrame);
	for (UObject* Obj : Objects)
	{
		if (IsValid(Obj))
		{
			RecompiledClass->CreatePersistentUberGraphFrame(Obj, false);
		}
	}
}<|MERGE_RESOLUTION|>--- conflicted
+++ resolved
@@ -766,19 +766,10 @@
 
 				while (RecompilationQueue.Num())
 				{
-<<<<<<< HEAD
-					if (IsReinstancingSkeleton())
-					{
-						const bool bForceRegeneration = true;
-						FKismetEditorUtilities::GenerateBlueprintSkeleton(BP, bForceRegeneration);
-					}
-					else
-=======
 					auto Iter = RecompilationQueue.CreateIterator();
 					TWeakObjectPtr<UBlueprint> BPPtr = *Iter;
 					Iter.RemoveCurrent();
 					if (UBlueprint* BP = BPPtr.Get())
->>>>>>> 92a3597a
 					{
 						if (IsReinstancingSkeleton())
 						{
@@ -898,15 +889,9 @@
 				}
 
 
-<<<<<<< HEAD
-			if (!IsReinstancingSkeleton())
-			{
-				TGuardValue<bool> ReinstancingGuard(GIsReinstancing, true);
-=======
 				if (!IsReinstancingSkeleton())
 				{
 					TGuardValue<bool> ReinstancingGuard(GIsReinstancing, true);
->>>>>>> 92a3597a
 
 					TArray<TSharedPtr<FReinstanceFinalizer>> Finalizers;
 
