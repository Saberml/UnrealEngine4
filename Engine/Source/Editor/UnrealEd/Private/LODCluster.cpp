// Copyright 1998-2016 Epic Games, Inc. All Rights Reserved.

#include "UnrealEd.h"

#include "LODCluster.h"

#if WITH_EDITOR
#include "Editor/UnrealEd/Classes/Editor/EditorEngine.h"
#include "Editor/UnrealEd/Public/Editor.h"
#include "Engine/LODActor.h"
#include "Editor/UnrealEd/Classes/Factories/Factory.h"
#include "MeshUtilities.h"
#include "ObjectTools.h"
#include "HierarchicalLODUtilities.h"
#include "HierarchicalLODUtilitiesModule.h"
#endif // WITH_EDITOR

#include "GameFramework/WorldSettings.h"
#include "Components/InstancedStaticMeshComponent.h"

#include "HierarchicalLODVolume.h"

#define LOCTEXT_NAMESPACE "LODCluster"
#define CM_TO_METER		0.01f
#define METER_TO_CM		100.0f



/** Utility function to calculate overlap of two spheres */
const float CalculateOverlap(const FSphere& ASphere, const float AFillingFactor, const FSphere& BSphere, const float BFillingFactor)
{
	// if it doesn't intersect, return zero 
	if (!ASphere.Intersects(BSphere))
	{
		return 0.f;
	}

	if (ASphere.IsInside(BSphere))
	{
		return ASphere.GetVolume();
	}

	if(BSphere.IsInside(ASphere))
	{
		return BSphere.GetVolume();
	}

	if (ASphere.Equals(BSphere))
	{
		return ASphere.GetVolume();
	}

	float Distance = (ASphere.Center-BSphere.Center).Size();
	check (Distance > 0.f);

	float ARadius = ASphere.W;
	float BRadius = BSphere.W;

	float ACapHeight = (BRadius*BRadius - (ARadius - Distance)*(ARadius - Distance)) / (2*Distance);
	float BCapHeight = (ARadius*ARadius - (BRadius - Distance)*(BRadius - Distance)) / (2*Distance);

	if (ACapHeight<=0.f || BCapHeight<=0.f)
	{
		// it's possible to get cap height to be less than 0 
		// since when we do check intersect, we do have regular tolerance
		return 0.f;		
	}

	float OverlapRadius1 = ((ARadius + BRadius)*(ARadius + BRadius) - Distance*Distance) * (Distance*Distance - (ARadius - BRadius)*(ARadius - BRadius));
	float OverlapRadius2 = 2 * Distance;
	float OverlapRedius = FMath::Sqrt(OverlapRadius1) / OverlapRadius2;
	float OverlapRediusSq = OverlapRedius*OverlapRedius;

	check (OverlapRadius1 >= 0.f);

	float ConstPI = PI/6.0f;
	float AVolume = ConstPI*(3*OverlapRediusSq + ACapHeight*ACapHeight) * ACapHeight;
	float BVolume = ConstPI*(3*OverlapRediusSq + BCapHeight*BCapHeight) * BCapHeight;

	check (AVolume > 0.f &&  BVolume > 0.f);

	float TotalVolume = AFillingFactor*AVolume + BFillingFactor*BVolume;
	return TotalVolume;
}

/** Utility function that calculates filling factor */
const float CalculateFillingFactor(const FSphere& ASphere, const float AFillingFactor, const FSphere& BSphere, const float BFillingFactor)
{
	const float OverlapVolume = CalculateOverlap( ASphere, AFillingFactor, BSphere, BFillingFactor);
	FSphere UnionSphere = ASphere + BSphere;
	// it shouldn't be zero or it should be checked outside
	ensure(UnionSphere.W != 0.f);

	// http://deim.urv.cat/~rivi/pub/3d/icra04b.pdf
	// cost is calculated based on r^3 / filling factor
	// since it subtract by AFillingFactor * 1/2 overlap volume + BfillingFactor * 1/2 overlap volume
	return FMath::Max(0.0f, (AFillingFactor * ASphere.GetVolume() + BFillingFactor * BSphere.GetVolume() - OverlapVolume) / UnionSphere.GetVolume());
}

FLODCluster::FLODCluster(const FLODCluster& Other)
: Actors(Other.Actors)
, Bound(Other.Bound)
, FillingFactor(Other.FillingFactor)
, ClusterCost(Other.ClusterCost)
, bValid(Other.bValid)
{
	
}

FLODCluster::FLODCluster(AActor* Actor1)
: Bound(ForceInit)
, bValid(true)
{
	AddActor(Actor1);
	// calculate new filling factor
	FillingFactor = 1.f;	
	ClusterCost = (Bound.W * Bound.W * Bound.W);
}

FLODCluster::FLODCluster(AActor* Actor1, AActor* Actor2)
: Bound(ForceInit)
, bValid(true)
{
	FSphere Actor1Bound = AddActor(Actor1);
	FSphere Actor2Bound = AddActor(Actor2);
	
	// calculate new filling factor
	FillingFactor = CalculateFillingFactor(Actor1Bound, 1.f, Actor2Bound, 1.f);	
	ClusterCost = ( Bound.W * Bound.W * Bound.W ) / FillingFactor;
}

FLODCluster::FLODCluster()
: Bound(ForceInit)
, bValid(false)
{
	FillingFactor = 1.0f;
	ClusterCost = (Bound.W * Bound.W * Bound.W);
}

FSphere FLODCluster::AddActor(AActor* NewActor)
{
	bValid = true;
	ensure (Actors.Contains(NewActor) == false);
	Actors.Add(NewActor);
	FVector Origin, Extent;

	NewActor->GetActorBounds(false, Origin, Extent);

	// scale 0.01 (change to meter from centimeter)
	FSphere NewBound = FSphere(Origin*CM_TO_METER, Extent.Size()*CM_TO_METER);
	Bound += NewBound;

	return NewBound;
}

FLODCluster FLODCluster::operator+(const FLODCluster& Other) const
{
	FLODCluster UnionCluster(*this);
	UnionCluster.MergeClusters(Other);
	return UnionCluster;
}

FLODCluster FLODCluster::operator+=(const FLODCluster& Other)
{
	MergeClusters(Other);
	return *this;
}

FLODCluster FLODCluster::operator-(const FLODCluster& Other) const
{
	FLODCluster Cluster(*this);
	Cluster.SubtractCluster(Other);
	return *this;
}

FLODCluster FLODCluster::operator-=(const FLODCluster& Other)
{
	SubtractCluster(Other);
	return *this;
}

FLODCluster& FLODCluster::operator=(const FLODCluster& Other)
{
	this->bValid		= Other.bValid;
	this->Actors		= Other.Actors;
	this->Bound			= Other.Bound;
	this->FillingFactor = Other.FillingFactor;	
	this->ClusterCost = Other.ClusterCost;

	return *this;
}

void FLODCluster::MergeClusters(const FLODCluster& Other)
{
	// please note that when merge, we merge two boxes from each cluster, not exactly all actors' bound
	// have to recalculate filling factor and bound based on cluster data
	FillingFactor = CalculateFillingFactor(Bound, FillingFactor, Other.Bound, Other.FillingFactor);
	Bound += Other.Bound;	

	ClusterCost = ( Bound.W * Bound.W * Bound.W ) / FillingFactor;
	

	for (auto& Actor: Other.Actors)
	{
		Actors.AddUnique(Actor);
	}

	if (Actors.Num() > 0)
	{
		bValid = true;
	}
}

void FLODCluster::SubtractCluster(const FLODCluster& Other)
{
	for(int32 ActorId=0; ActorId<Actors.Num(); ++ActorId)
	{
		if (Other.Actors.Contains(Actors[ActorId]))
		{
			Actors.RemoveAt(ActorId);
			--ActorId;
		}
	}

	TArray<AActor*> NewActors = Actors;
	Actors.Empty();
	// need to recalculate parameter
	if (NewActors.Num() == 0)
	{
		Invalidate();
	}
	else if (NewActors.Num() == 1)
	{
		Bound = FSphere(ForceInitToZero);
		AddActor(NewActors[0]);
		FillingFactor = 1.f;
		ClusterCost = ( Bound.W * Bound.W * Bound.W ) / FillingFactor;
	}
	else if (NewActors.Num() >= 2)
	{
		Bound = FSphere(ForceInit);

		FSphere Actor1Bound = AddActor(NewActors[0]);
		FSphere Actor2Bound = AddActor(NewActors[1]);

		// calculate new filling factor
		FillingFactor = CalculateFillingFactor(Actor1Bound, 1.f, Actor2Bound, 1.f);

		// if more actors, we add them manually
		for (int32 ActorId=2; ActorId<NewActors.Num(); ++ActorId)
		{
			// if not contained, it shouldn't be
			check (!Actors.Contains(NewActors[ActorId]));

			FSphere NewBound = AddActor(NewActors[ActorId]);
			FillingFactor = CalculateFillingFactor(NewBound, 1.f, Bound, FillingFactor);
			Bound += NewBound;
		}

		ClusterCost = ( Bound.W * Bound.W * Bound.W ) / FillingFactor;
	}
}


ALODActor* FLODCluster::BuildActor(ULevel* InLevel, const int32 LODIdx, const bool bCreateMeshes)
{
	ALODActor* NewActor = nullptr;

	if (InLevel && InLevel->GetWorld())
	{
		// create asset using Actors
		const FHierarchicalSimplification& LODSetup = InLevel->GetWorld()->GetWorldSettings()->HierarchicalLODSetup[LODIdx];

		// Retrieve draw distance for current and next LOD level
		const int32 LODCount = InLevel->GetWorld()->GetWorldSettings()->HierarchicalLODSetup.Num();

		// Where generated assets will be stored
		FHierarchicalLODUtilitiesModule& Module = FModuleManager::LoadModuleChecked<FHierarchicalLODUtilitiesModule>("HierarchicalLODUtilities");
		IHierarchicalLODUtilities* Utilities = Module.GetUtilities();
<<<<<<< HEAD
 		UPackage* AssetsOuter = Utilities->CreateOrRetrieveLevelHLODPackage(InLevel);

		if (AssetsOuter)
=======
 	
		TArray<UStaticMeshComponent*> AllComponents;
		for (auto& Actor : Actors)
>>>>>>> aaefee4c
		{
			TArray<UStaticMeshComponent*> Components;

			if (Actor->IsA<ALODActor>())
			{
<<<<<<< HEAD
				TArray<UStaticMeshComponent*> Components;

				if (Actor->IsA<ALODActor>())
				{
					Utilities->ExtractStaticMeshComponentsFromLODActor(Actor, Components);
				}
				else
				{
					Actor->GetComponents<UStaticMeshComponent>(Components);
				}
=======
				Utilities->ExtractStaticMeshComponentsFromLODActor(Actor, Components);
			}
			else
			{
				Actor->GetComponents<UStaticMeshComponent>(Components);
			}
>>>>>>> aaefee4c

			// TODO: support instanced static meshes
			Components.RemoveAll([](UStaticMeshComponent* Val){ return Val->IsA(UInstancedStaticMeshComponent::StaticClass()); });

			AllComponents.Append(Components);
		}

		if (AllComponents.Num())
		{
			// Create LOD Actor
			UWorld* LevelWorld = Cast<UWorld>(InLevel->GetOuter());
			check(LevelWorld);

			FTransform Transform;
			NewActor = LevelWorld->SpawnActor<ALODActor>(ALODActor::StaticClass(), Transform);
			NewActor->LODLevel = LODIdx + 1;
			NewActor->LODDrawDistance = 0.0f;

			// now set as parent
			for (auto& Actor : Actors)
			{
				NewActor->AddSubActor(Actor);
			}

			// Mark dirty according to whether or not this is a preview build
			NewActor->SetIsDirty(!bCreateMeshes);

			if (bCreateMeshes)
			{
<<<<<<< HEAD
=======
				UPackage* AssetsOuter = Utilities->CreateOrRetrieveLevelHLODPackage(InLevel);
				checkf(AssetsOuter != nullptr, TEXT("Failed to created outer for generated HLOD assets"));
>>>>>>> aaefee4c
				Utilities->BuildStaticMeshForLODActor(NewActor, AssetsOuter, LODSetup);
			}
			NewActor->PostEditChange();
		}

		
	}

	return NewActor;
}


bool FLODCluster::Contains(FLODCluster& Other) const
{
	if (IsValid() && Other.IsValid())
	{
		for(auto& Actor: Other.Actors)
		{
			if(Actors.Contains(Actor))
			{
				return true;
			}
		}
	}

	return false;
}

FString FLODCluster::ToString() const
{
	FString ActorList;
	for (auto& Actor: Actors)
	{
		ActorList += Actor->GetActorLabel();
		ActorList += ", ";
	}

	return FString::Printf(TEXT("ActorNum(%d), Actor List (%s)"), Actors.Num(), *ActorList);
}

#undef LOCTEXT_NAMESPACE <|MERGE_RESOLUTION|>--- conflicted
+++ resolved
@@ -277,39 +277,20 @@
 		// Where generated assets will be stored
 		FHierarchicalLODUtilitiesModule& Module = FModuleManager::LoadModuleChecked<FHierarchicalLODUtilitiesModule>("HierarchicalLODUtilities");
 		IHierarchicalLODUtilities* Utilities = Module.GetUtilities();
-<<<<<<< HEAD
- 		UPackage* AssetsOuter = Utilities->CreateOrRetrieveLevelHLODPackage(InLevel);
-
-		if (AssetsOuter)
-=======
  	
 		TArray<UStaticMeshComponent*> AllComponents;
 		for (auto& Actor : Actors)
->>>>>>> aaefee4c
 		{
 			TArray<UStaticMeshComponent*> Components;
 
 			if (Actor->IsA<ALODActor>())
 			{
-<<<<<<< HEAD
-				TArray<UStaticMeshComponent*> Components;
-
-				if (Actor->IsA<ALODActor>())
-				{
-					Utilities->ExtractStaticMeshComponentsFromLODActor(Actor, Components);
-				}
-				else
-				{
-					Actor->GetComponents<UStaticMeshComponent>(Components);
-				}
-=======
 				Utilities->ExtractStaticMeshComponentsFromLODActor(Actor, Components);
 			}
 			else
 			{
 				Actor->GetComponents<UStaticMeshComponent>(Components);
 			}
->>>>>>> aaefee4c
 
 			// TODO: support instanced static meshes
 			Components.RemoveAll([](UStaticMeshComponent* Val){ return Val->IsA(UInstancedStaticMeshComponent::StaticClass()); });
@@ -339,11 +320,8 @@
 
 			if (bCreateMeshes)
 			{
-<<<<<<< HEAD
-=======
 				UPackage* AssetsOuter = Utilities->CreateOrRetrieveLevelHLODPackage(InLevel);
 				checkf(AssetsOuter != nullptr, TEXT("Failed to created outer for generated HLOD assets"));
->>>>>>> aaefee4c
 				Utilities->BuildStaticMeshForLODActor(NewActor, AssetsOuter, LODSetup);
 			}
 			NewActor->PostEditChange();
