// Copyright 1998-2016 Epic Games, Inc. All Rights Reserved.

#include "UnrealEd.h"
#include "ThumbnailHelpers.h"
#include "FXSystem.h"
#include "Animation/SkeletalMeshActor.h"
#include "Particles/ParticleSystem.h"
#include "Particles/ParticleSystemComponent.h"
#include "ContentStreaming.h"
#include "Components/DirectionalLightComponent.h"
#include "Engine/StaticMeshActor.h"
#include "Animation/AnimSingleNodeInstance.h"
#include "Animation/BlendSpaceBase.h"
#include "Engine/SCS_Node.h"
#include "Engine/SimpleConstructionScript.h"
#include "Engine/StaticMesh.h"
#include "Engine/TextureCube.h"
#include "Engine/DestructibleMesh.h"
#include "PhysicsEngine/DestructibleActor.h"

/*
***************************************************************
  FThumbnailPreviewScene
***************************************************************
*/

FThumbnailPreviewScene::FThumbnailPreviewScene()
	: FPreviewScene( ConstructionValues()
						.SetLightRotation( FRotator(304.736, 39.84, 0) )
						.SetCreatePhysicsScene(false)
						.SetTransactional(false))
{
	// A background sky sphere
	UStaticMeshComponent* BackgroundComponent = NewObject<UStaticMeshComponent>();
 	BackgroundComponent->SetStaticMesh( GUnrealEd->GetThumbnailManager()->EditorSkySphere );
 	const float SkySphereScale = 2000.0f;
 	const FTransform BackgroundTransform(FRotator(0,0,0), FVector(0,0,0), FVector(SkySphereScale));
 	FPreviewScene::AddComponent(BackgroundComponent, BackgroundTransform);

	// Adjust the default light
	DirectionalLight->Intensity = 0.2f;

	// Add additional lights
	UDirectionalLightComponent* DirectionalLight2 = NewObject<UDirectionalLightComponent>();
	DirectionalLight->Intensity = 5.0f;
	AddComponent(DirectionalLight2, FTransform( FRotator(-40,-144.678, 0) ));

	UDirectionalLightComponent* DirectionalLight3 = NewObject<UDirectionalLightComponent>();
	DirectionalLight->Intensity = 1.0f;
	AddComponent(DirectionalLight3, FTransform( FRotator(299.235,144.993, 0) ));

	// Add an infinite plane
	const float FloorPlaneScale = 10000.f;
	const FTransform FloorPlaneTransform(FRotator(-90.f,0,0), FVector::ZeroVector, FVector(FloorPlaneScale));
	UStaticMeshComponent* FloorPlaneComponent = NewObject<UStaticMeshComponent>();
	FloorPlaneComponent->SetStaticMesh( GUnrealEd->GetThumbnailManager()->EditorPlane );
	FloorPlaneComponent->SetMaterial( 0, GUnrealEd->GetThumbnailManager()->FloorPlaneMaterial );
	FPreviewScene::AddComponent(FloorPlaneComponent, FloorPlaneTransform);
}

void FThumbnailPreviewScene::GetView(FSceneViewFamily* ViewFamily, int32 X, int32 Y, uint32 SizeX, uint32 SizeY) const
{
	check(ViewFamily);

	FIntRect ViewRect(
		FMath::Max<int32>(X,0),
		FMath::Max<int32>(Y,0),
		FMath::Max<int32>(X+SizeX,0),
		FMath::Max<int32>(Y+SizeY,0));

	if (ViewRect.Width() > 0 && ViewRect.Height() > 0)
	{
		const float FOVDegrees = 30.f;
		const float HalfFOVRadians = FMath::DegreesToRadians<float>(FOVDegrees) * 0.5f;
		static_assert((int32)ERHIZBuffer::IsInverted != 0, "Check NearPlane and Projection Matrix");
		const float NearPlane = 1.0f;
		FMatrix ProjectionMatrix = FReversedZPerspectiveMatrix(
			HalfFOVRadians,
			1.0f,
			1.0f,
			NearPlane
			);

		FVector Origin(0);
		float OrbitPitch = 0;
		float OrbitYaw = 0;
		float OrbitZoom = 0;
		GetViewMatrixParameters(FOVDegrees, Origin, OrbitPitch, OrbitYaw, OrbitZoom);

		// Ensure a minimum camera distance to prevent problems with really small objects
		const float MinCameraDistance = 48;
		OrbitZoom = FMath::Max<float>(MinCameraDistance, OrbitZoom);

		const FRotator RotationOffsetToViewCenter(0.f, 90.f, 0.f);
		FMatrix ViewRotationMatrix = FRotationMatrix( FRotator(0, OrbitYaw, 0) ) * 
			FRotationMatrix( FRotator(0, 0, OrbitPitch) ) *
			FTranslationMatrix( FVector(0, OrbitZoom, 0) ) *
			FInverseRotationMatrix( RotationOffsetToViewCenter );

		ViewRotationMatrix = ViewRotationMatrix * FMatrix(
			FPlane(0,	0,	1,	0),
			FPlane(1,	0,	0,	0),
			FPlane(0,	1,	0,	0),
			FPlane(0,	0,	0,	1));

		Origin -= ViewRotationMatrix.InverseTransformPosition( FVector::ZeroVector );
		ViewRotationMatrix = ViewRotationMatrix.RemoveTranslation();

		FSceneViewInitOptions ViewInitOptions;
		ViewInitOptions.ViewFamily = ViewFamily;
		ViewInitOptions.SetViewRectangle(ViewRect);
		ViewInitOptions.ViewOrigin = -Origin;
		ViewInitOptions.ViewRotationMatrix = ViewRotationMatrix;
		ViewInitOptions.ProjectionMatrix = ProjectionMatrix;
		ViewInitOptions.BackgroundColor = FLinearColor::Black;

		FSceneView* NewView = new FSceneView(ViewInitOptions);

		ViewFamily->Views.Add(NewView);

		NewView->StartFinalPostprocessSettings( ViewInitOptions.ViewOrigin );
		NewView->EndFinalPostprocessSettings(ViewInitOptions);

		FFinalPostProcessSettings::FCubemapEntry& CubemapEntry = *new(NewView->FinalPostProcessSettings.ContributingCubemaps) FFinalPostProcessSettings::FCubemapEntry;
		CubemapEntry.AmbientCubemap = GUnrealEd->GetThumbnailManager()->AmbientCubemap;
		const float AmbientCubemapIntensity = 1.69;
		CubemapEntry.AmbientCubemapTintMulScaleValue = FLinearColor::White * AmbientCubemapIntensity;

		// Tell the texture streaming system about this thumbnail view, so the textures will stream in as needed
		// NOTE: Sizes may not actually be in screen space depending on how the thumbnail ends up stretched by the UI.  Not a big deal though.
		// NOTE: Textures still take a little time to stream if the view has not been re-rendered recently, so they may briefly appear blurry while mips are prepared
		// NOTE: Content Browser only renders thumbnails for loaded assets, and only when the mouse is over the panel. They'll be frozen in their last state while the mouse cursor is not over the panel.  This is for performance reasons
		IStreamingManager::Get().AddViewInformation( Origin, SizeX, SizeX / FMath::Tan( FOVDegrees ) );
	}
}

float FThumbnailPreviewScene::GetBoundsZOffset(const FBoxSphereBounds& Bounds) const
{
	// Return half the height of the bounds plus one to avoid ZFighting with the floor plane
	return Bounds.BoxExtent.Z + 1;
}

/*
***************************************************************
  FParticleSystemThumbnailScene
***************************************************************
*/

FParticleSystemThumbnailScene::FParticleSystemThumbnailScene()
	: FThumbnailPreviewScene()
{
	bForceAllUsedMipsResident = false;
	PartComponent = NULL;

	ThumbnailFXSystem = FFXSystemInterface::Create(GetScene()->GetFeatureLevel(), GetScene()->GetShaderPlatform());
	GetScene()->SetFXSystem( ThumbnailFXSystem );
}

FParticleSystemThumbnailScene::~FParticleSystemThumbnailScene()
{
	FFXSystemInterface::Destroy( ThumbnailFXSystem );
}

void FParticleSystemThumbnailScene::SetParticleSystem(UParticleSystem* ParticleSystem)
{
	bool bNewComponent = false;

	// If no preview component currently existing - create it now and warm it up.
	if ( ParticleSystem && !ParticleSystem->PreviewComponent)
	{
		ParticleSystem->PreviewComponent = NewObject<UParticleSystemComponent>();
		ParticleSystem->PreviewComponent->Template = ParticleSystem;

		ParticleSystem->PreviewComponent->ComponentToWorld.SetIdentity();

		bNewComponent = true;
	}

	if ( ParticleSystem == NULL || PartComponent != ParticleSystem->PreviewComponent )
	{
		if ( PartComponent != NULL )
		{
			PartComponent->ResetParticles(/*bEmptyInstances=*/ true);
			FPreviewScene::RemoveComponent(PartComponent);
		}

		if ( ParticleSystem != NULL )
		{
			PartComponent = ParticleSystem->PreviewComponent;
			check(PartComponent);

			// Add Particle component to this scene.
			FPreviewScene::AddComponent(PartComponent,FTransform::Identity);

			PartComponent->InitializeSystem();
			PartComponent->ActivateSystem();

			// If its new - tick it so its at the warmup time.
			//		if (bNewComponent && (PartComponent->WarmupTime == 0.0f))
			if (PartComponent->WarmupTime == 0.0f)
			{
				ParticleSystem->PreviewComponent->ResetBurstLists();

				float WarmupElapsed = 0.f;
				float WarmupTimestep = 0.02f;
				while(WarmupElapsed < ParticleSystem->ThumbnailWarmup)
				{
					ParticleSystem->PreviewComponent->TickComponent(WarmupTimestep, LEVELTICK_All, NULL);
					WarmupElapsed += WarmupTimestep;
					ThumbnailFXSystem->Tick(WarmupTimestep);
				}
			}
		}
	}
}

void FParticleSystemThumbnailScene::GetViewMatrixParameters(const float InFOVDegrees, FVector& OutOrigin, float& OutOrbitPitch, float& OutOrbitYaw, float& OutOrbitZoom) const
{
	check(PartComponent);
	check(PartComponent->Template);

	UParticleSystem* ParticleSystem = PartComponent->Template;

	OutOrigin = FVector::ZeroVector;
	OutOrbitPitch = -11.25f;
	OutOrbitYaw = -157.5f;
	OutOrbitZoom = ParticleSystem->ThumbnailDistance;
}


/*
***************************************************************
  FMaterialThumbnailScene
***************************************************************
*/

FMaterialThumbnailScene::FMaterialThumbnailScene()
	: FThumbnailPreviewScene()
{
	bForceAllUsedMipsResident = false;

	// Create preview actor
	// checked
	FActorSpawnParameters SpawnInfo;
	SpawnInfo.SpawnCollisionHandlingOverride = ESpawnActorCollisionHandlingMethod::AlwaysSpawn;
	SpawnInfo.bNoFail = true;
	SpawnInfo.ObjectFlags = RF_Transient;
	PreviewActor = GetWorld()->SpawnActor<AStaticMeshActor>( SpawnInfo );

	PreviewActor->GetStaticMeshComponent()->SetMobility(EComponentMobility::Movable);
	PreviewActor->SetActorEnableCollision(false);
}

void FMaterialThumbnailScene::SetMaterialInterface(UMaterialInterface* InMaterial)
{
	check(PreviewActor);
	check(PreviewActor->GetStaticMeshComponent());

	bIsUIMaterial = false;
	if ( InMaterial )
	{
		// Transform the preview mesh as necessary
		FTransform Transform = FTransform::Identity;

		const USceneThumbnailInfoWithPrimitive* ThumbnailInfo = Cast<USceneThumbnailInfoWithPrimitive>(InMaterial->ThumbnailInfo);
		if ( !ThumbnailInfo )
		{
			ThumbnailInfo = USceneThumbnailInfoWithPrimitive::StaticClass()->GetDefaultObject<USceneThumbnailInfoWithPrimitive>();
		}

		UMaterial* BaseMaterial = InMaterial->GetBaseMaterial();

		// UI material thumbnails always get a 2D plane centered at the camera which is a better representation of the
		// what the material will look like on UI
		bIsUIMaterial = BaseMaterial && BaseMaterial->IsUIMaterial();
		EThumbnailPrimType PrimitiveType = bIsUIMaterial ? TPT_Plane : ThumbnailInfo->PrimitiveType.GetValue();

		switch( PrimitiveType )
		{
		case TPT_None:
			{
				bool bFoundCustomMesh = false;
				if ( ThumbnailInfo->PreviewMesh.IsValid() )
				{
					UStaticMesh* MeshToUse = Cast<UStaticMesh>(ThumbnailInfo->PreviewMesh.ResolveObject());
					if ( MeshToUse )
					{
						PreviewActor->GetStaticMeshComponent()->SetStaticMesh(MeshToUse);
						bFoundCustomMesh = true;
					}
				}
				
				if ( !bFoundCustomMesh )
				{
					// Just use a plane if the mesh was not found
					Transform.SetRotation(FQuat(FRotator(0, -90, 0)));
					PreviewActor->GetStaticMeshComponent()->SetStaticMesh(GUnrealEd->GetThumbnailManager()->EditorPlane);
				}
			}
			break;

		case TPT_Cube:
			PreviewActor->GetStaticMeshComponent()->SetStaticMesh(GUnrealEd->GetThumbnailManager()->EditorCube);
			break;

		case TPT_Sphere:
			// The sphere is a little big, scale it down to 256x256x256
			Transform.SetScale3D( FVector(0.8f) );
			PreviewActor->GetStaticMeshComponent()->SetStaticMesh(GUnrealEd->GetThumbnailManager()->EditorSphere);
			break;

		case TPT_Cylinder:
			PreviewActor->GetStaticMeshComponent()->SetStaticMesh(GUnrealEd->GetThumbnailManager()->EditorCylinder);
			break;

		case TPT_Plane:
			// The plane needs to be rotated 90 degrees to face the camera
			Transform.SetRotation(FQuat(FRotator(0, -90, 0)));
			PreviewActor->GetStaticMeshComponent()->SetStaticMesh(GUnrealEd->GetThumbnailManager()->EditorPlane);
			break;

		default:
			check(0);
		}

		PreviewActor->GetStaticMeshComponent()->SetRelativeTransform(Transform);
		PreviewActor->GetStaticMeshComponent()->UpdateBounds();

		// Center the mesh at the world origin then offset to put it on top of the plane
		const float BoundsZOffset = GetBoundsZOffset(PreviewActor->GetStaticMeshComponent()->Bounds);
		Transform.SetLocation(-PreviewActor->GetStaticMeshComponent()->Bounds.Origin + FVector(0, 0, BoundsZOffset));

		PreviewActor->GetStaticMeshComponent()->SetRelativeTransform(Transform);
	}

	PreviewActor->GetStaticMeshComponent()->SetMaterial(0, InMaterial);
	PreviewActor->GetStaticMeshComponent()->RecreateRenderState_Concurrent();
}

void FMaterialThumbnailScene::GetViewMatrixParameters(const float InFOVDegrees, FVector& OutOrigin, float& OutOrbitPitch, float& OutOrbitYaw, float& OutOrbitZoom) const
{
	check(PreviewActor);
	check(PreviewActor->GetStaticMeshComponent());
	check(PreviewActor->GetStaticMeshComponent()->GetMaterial(0));

	// Fit the mesh in the view using the following formula
	// tan(HalfFOV) = Width/TargetCameraDistance
	const float HalfFOVRadians = FMath::DegreesToRadians<float>(InFOVDegrees) * 0.5f;
	// Add extra size to view slightly outside of the bounds to compensate for perspective
	const float BoundsMultiplier = 1.15f;
	const float HalfMeshSize = PreviewActor->GetStaticMeshComponent()->Bounds.SphereRadius * BoundsMultiplier;
	const float BoundsZOffset = GetBoundsZOffset(PreviewActor->GetStaticMeshComponent()->Bounds);
	const float TargetDistance = HalfMeshSize / FMath::Tan(HalfFOVRadians);

	// Since we're using USceneThumbnailInfoWithPrimitive in SetMaterialInterface, we should use it here instead of USceneThumbnailInfoWithPrimitive for consistency.
	USceneThumbnailInfoWithPrimitive* ThumbnailInfo = Cast<USceneThumbnailInfoWithPrimitive>(PreviewActor->GetStaticMeshComponent()->GetMaterial(0)->ThumbnailInfo);
	if ( ThumbnailInfo )
	{
		if ( TargetDistance + ThumbnailInfo->OrbitZoom < 0 )
		{
			ThumbnailInfo->OrbitZoom = -TargetDistance;
		}
	}
	else
	{
		ThumbnailInfo = USceneThumbnailInfoWithPrimitive::StaticClass()->GetDefaultObject<USceneThumbnailInfoWithPrimitive>();
	}

	OutOrigin = FVector(0, 0, -BoundsZOffset);
	OutOrbitPitch = bIsUIMaterial ? 0.0f : ThumbnailInfo->OrbitPitch;
	OutOrbitYaw = ThumbnailInfo->OrbitYaw;
	OutOrbitZoom = TargetDistance + ThumbnailInfo->OrbitZoom;
}


/*
***************************************************************
  FSkeletalMeshThumbnailScene
***************************************************************
*/

FSkeletalMeshThumbnailScene::FSkeletalMeshThumbnailScene()
	: FThumbnailPreviewScene()
{
	bForceAllUsedMipsResident = false;
	// Create preview actor
	// checked
	FActorSpawnParameters SpawnInfo;
	SpawnInfo.SpawnCollisionHandlingOverride = ESpawnActorCollisionHandlingMethod::AlwaysSpawn;
	SpawnInfo.bNoFail = true;
	SpawnInfo.ObjectFlags = RF_Transient;
	PreviewActor = GetWorld()->SpawnActor<ASkeletalMeshActor>( SpawnInfo );

	PreviewActor->SetActorEnableCollision(false);
}

void FSkeletalMeshThumbnailScene::SetSkeletalMesh(USkeletalMesh* InSkeletalMesh)
{
	PreviewActor->GetSkeletalMeshComponent()->OverrideMaterials.Empty();
	PreviewActor->GetSkeletalMeshComponent()->SetSkeletalMesh(InSkeletalMesh);

	if ( InSkeletalMesh )
	{
		FTransform MeshTransform = FTransform::Identity;

		PreviewActor->SetActorLocation(FVector(0,0,0), false);
		PreviewActor->GetSkeletalMeshComponent()->UpdateBounds();

		// Center the mesh at the world origin then offset to put it on top of the plane
		const float BoundsZOffset = GetBoundsZOffset(PreviewActor->GetSkeletalMeshComponent()->Bounds);
		PreviewActor->SetActorLocation( -PreviewActor->GetSkeletalMeshComponent()->Bounds.Origin + FVector(0, 0, BoundsZOffset), false );
		PreviewActor->GetSkeletalMeshComponent()->RecreateRenderState_Concurrent();
	}
}

void FSkeletalMeshThumbnailScene::GetViewMatrixParameters(const float InFOVDegrees, FVector& OutOrigin, float& OutOrbitPitch, float& OutOrbitYaw, float& OutOrbitZoom) const
{
	check(PreviewActor->GetSkeletalMeshComponent());
	check(PreviewActor->GetSkeletalMeshComponent()->SkeletalMesh);

	const float HalfFOVRadians = FMath::DegreesToRadians<float>(InFOVDegrees) * 0.5f;
	// No need to add extra size to view slightly outside of the sphere to compensate for perspective since skeletal meshes already buffer bounds.
	const float HalfMeshSize = PreviewActor->GetSkeletalMeshComponent()->Bounds.SphereRadius; 
	const float BoundsZOffset = GetBoundsZOffset(PreviewActor->GetSkeletalMeshComponent()->Bounds);
	const float TargetDistance = HalfMeshSize / FMath::Tan(HalfFOVRadians);

	USceneThumbnailInfo* ThumbnailInfo = Cast<USceneThumbnailInfo>(PreviewActor->GetSkeletalMeshComponent()->SkeletalMesh->ThumbnailInfo);
	if ( ThumbnailInfo )
	{
		if ( TargetDistance + ThumbnailInfo->OrbitZoom < 0 )
		{
			ThumbnailInfo->OrbitZoom = -TargetDistance;
		}
	}
	else
	{
		ThumbnailInfo = USceneThumbnailInfo::StaticClass()->GetDefaultObject<USceneThumbnailInfo>();
	}

	OutOrigin = FVector(0, 0, -BoundsZOffset);
	OutOrbitPitch = ThumbnailInfo->OrbitPitch;
	OutOrbitYaw = ThumbnailInfo->OrbitYaw;
	OutOrbitZoom = TargetDistance + ThumbnailInfo->OrbitZoom;
}

/*
***************************************************************
FDestructibleMeshThumbnailScene
***************************************************************
*/

FDestructibleMeshThumbnailScene::FDestructibleMeshThumbnailScene()
	: FThumbnailPreviewScene()
{
	bForceAllUsedMipsResident = false;
	// Create preview actor
	// checked
	FActorSpawnParameters SpawnInfo;
	SpawnInfo.SpawnCollisionHandlingOverride = ESpawnActorCollisionHandlingMethod::AlwaysSpawn;
	SpawnInfo.bNoFail = true;
	SpawnInfo.ObjectFlags = RF_Transient;
	PreviewActor = GetWorld()->SpawnActor<ADestructibleActor>(SpawnInfo);

	PreviewActor->SetActorEnableCollision(false);
}

void FDestructibleMeshThumbnailScene::SetDestructibleMesh(class UDestructibleMesh* InMesh)
{
	PreviewActor->GetDestructibleComponent()->OverrideMaterials.Empty();
	PreviewActor->GetDestructibleComponent()->SetDestructibleMesh(InMesh);

	if (InMesh)
	{
		FTransform MeshTransform = FTransform::Identity;

		PreviewActor->SetActorLocation(FVector(0, 0, 0), false);
		PreviewActor->GetDestructibleComponent()->UpdateBounds();

		// Center the mesh at the world origin then offset to put it on top of the plane
		const float BoundsZOffset = GetBoundsZOffset(PreviewActor->GetDestructibleComponent()->Bounds);
		PreviewActor->SetActorLocation(-PreviewActor->GetDestructibleComponent()->Bounds.Origin + FVector(0, 0, BoundsZOffset), false);
		PreviewActor->GetDestructibleComponent()->RecreateRenderState_Concurrent();
	}
}

void FDestructibleMeshThumbnailScene::GetViewMatrixParameters(const float InFOVDegrees, FVector& OutOrigin, float& OutOrbitPitch, float& OutOrbitYaw, float& OutOrbitZoom) const
{
	check(PreviewActor->GetDestructibleComponent());
	check(PreviewActor->GetDestructibleComponent()->GetDestructibleMesh());

	const float HalfFOVRadians = FMath::DegreesToRadians<float>(InFOVDegrees) * 0.5f;
	// No need to add extra size to view slightly outside of the sphere to compensate for perspective since skeletal meshes already buffer bounds.
	const float HalfMeshSize = PreviewActor->GetDestructibleComponent()->Bounds.SphereRadius;
	const float BoundsZOffset = GetBoundsZOffset(PreviewActor->GetDestructibleComponent()->Bounds);
	const float TargetDistance = HalfMeshSize / FMath::Tan(HalfFOVRadians);

	USceneThumbnailInfo* ThumbnailInfo = Cast<USceneThumbnailInfo>(PreviewActor->GetDestructibleComponent()->DestructibleMesh->ThumbnailInfo);
	if (ThumbnailInfo)
	{
		if (TargetDistance + ThumbnailInfo->OrbitZoom < 0)
		{
			ThumbnailInfo->OrbitZoom = -TargetDistance;
		}
	}
	else
	{
		ThumbnailInfo = USceneThumbnailInfo::StaticClass()->GetDefaultObject<USceneThumbnailInfo>();
	}

	OutOrigin = FVector(0, 0, -BoundsZOffset);
	OutOrbitPitch = ThumbnailInfo->OrbitPitch;
	OutOrbitYaw = ThumbnailInfo->OrbitYaw;
	OutOrbitZoom = TargetDistance + ThumbnailInfo->OrbitZoom;
}

/*
***************************************************************
  FStaticMeshThumbnailScene
***************************************************************
*/

FStaticMeshThumbnailScene::FStaticMeshThumbnailScene()
	: FThumbnailPreviewScene()
{
	bForceAllUsedMipsResident = false;

	// Create preview actor
	// checked
	FActorSpawnParameters SpawnInfo;
	SpawnInfo.SpawnCollisionHandlingOverride = ESpawnActorCollisionHandlingMethod::AlwaysSpawn;
	SpawnInfo.bNoFail = true;
	SpawnInfo.ObjectFlags = RF_Transient;
	PreviewActor = GetWorld()->SpawnActor<AStaticMeshActor>( SpawnInfo );

	PreviewActor->GetStaticMeshComponent()->SetMobility(EComponentMobility::Movable);
	PreviewActor->SetActorEnableCollision(false);
}

void FStaticMeshThumbnailScene::SetStaticMesh(UStaticMesh* StaticMesh)
{
	PreviewActor->GetStaticMeshComponent()->SetStaticMesh(StaticMesh);

	if ( StaticMesh )
	{
		FTransform MeshTransform = FTransform::Identity;

		PreviewActor->SetActorLocation(FVector(0,0,0), false);
		PreviewActor->GetStaticMeshComponent()->UpdateBounds();

		// Center the mesh at the world origin then offset to put it on top of the plane
		const float BoundsZOffset = GetBoundsZOffset(PreviewActor->GetStaticMeshComponent()->Bounds);
		PreviewActor->SetActorLocation( -PreviewActor->GetStaticMeshComponent()->Bounds.Origin + FVector(0, 0, BoundsZOffset), false );
		PreviewActor->GetStaticMeshComponent()->RecreateRenderState_Concurrent();
	}
}

void FStaticMeshThumbnailScene::SetOverrideMaterials(const TArray<class UMaterialInterface*>& OverrideMaterials)
{
	PreviewActor->GetStaticMeshComponent()->OverrideMaterials = OverrideMaterials;
	PreviewActor->GetStaticMeshComponent()->MarkRenderStateDirty();
}

void FStaticMeshThumbnailScene::GetViewMatrixParameters(const float InFOVDegrees, FVector& OutOrigin, float& OutOrbitPitch, float& OutOrbitYaw, float& OutOrbitZoom) const
{
	check(PreviewActor);
	check(PreviewActor->GetStaticMeshComponent());
	check(PreviewActor->GetStaticMeshComponent()->StaticMesh);

	const float HalfFOVRadians = FMath::DegreesToRadians<float>(InFOVDegrees) * 0.5f;
	// Add extra size to view slightly outside of the sphere to compensate for perspective
	const float HalfMeshSize = PreviewActor->GetStaticMeshComponent()->Bounds.SphereRadius * 1.15;
	const float BoundsZOffset = GetBoundsZOffset(PreviewActor->GetStaticMeshComponent()->Bounds);
	const float TargetDistance = HalfMeshSize / FMath::Tan(HalfFOVRadians);

	USceneThumbnailInfo* ThumbnailInfo = Cast<USceneThumbnailInfo>(PreviewActor->GetStaticMeshComponent()->StaticMesh->ThumbnailInfo);
	if ( ThumbnailInfo )
	{
		if ( TargetDistance + ThumbnailInfo->OrbitZoom < 0 )
		{
			ThumbnailInfo->OrbitZoom = -TargetDistance;
		}
	}
	else
	{
		ThumbnailInfo = USceneThumbnailInfo::StaticClass()->GetDefaultObject<USceneThumbnailInfo>();
	}

	OutOrigin = FVector(0, 0, -BoundsZOffset);
	OutOrbitPitch = ThumbnailInfo->OrbitPitch;
	OutOrbitYaw = ThumbnailInfo->OrbitYaw;
	OutOrbitZoom = TargetDistance + ThumbnailInfo->OrbitZoom;
}

/*
***************************************************************
FAnimationThumbnailScene
***************************************************************
*/
AAnimationThumbnailSkeletalMeshActor::AAnimationThumbnailSkeletalMeshActor(const FObjectInitializer& ObjectInitializer)
	: Super(ObjectInitializer.SetDefaultSubobjectClass<UDebugSkelMeshComponent>(TEXT("SkeletalMeshComponent0")))
{

}

FAnimationSequenceThumbnailScene::FAnimationSequenceThumbnailScene()
	: FThumbnailPreviewScene()
{
	bForceAllUsedMipsResident = false;
	// Create preview actor
	// checked
	FActorSpawnParameters SpawnInfo;
	SpawnInfo.SpawnCollisionHandlingOverride = ESpawnActorCollisionHandlingMethod::AlwaysSpawn;
	SpawnInfo.bNoFail = true;
	SpawnInfo.ObjectFlags = RF_Transient;
	PreviewActor = GetWorld()->SpawnActor<AAnimationThumbnailSkeletalMeshActor>(SpawnInfo);

	PreviewActor->SetActorEnableCollision(false);
}

bool FAnimationSequenceThumbnailScene::SetAnimation(UAnimSequenceBase* InAnimation)
{
	PreviewActor->GetSkeletalMeshComponent()->OverrideMaterials.Empty();

	bool bSetSucessfully = false;

	PreviewAnimation = InAnimation;

	if (InAnimation)
	{
		if (USkeleton* Skeleton = InAnimation->GetSkeleton())
		{
			USkeletalMesh* PreviewSkeletalMesh = Skeleton->GetAssetPreviewMesh(InAnimation);

			PreviewActor->GetSkeletalMeshComponent()->SetSkeletalMesh(PreviewSkeletalMesh);

			if (PreviewSkeletalMesh)
			{
				bSetSucessfully = true;

				if (InAnimation->IsValidToPlay())
				{
					// Handle posing the mesh at the middle of the animation
					const float AnimPosition = InAnimation->SequenceLength / 2.f;

					UDebugSkelMeshComponent* MeshComponent = CastChecked<UDebugSkelMeshComponent>(PreviewActor->GetSkeletalMeshComponent());

					MeshComponent->EnablePreview(true, InAnimation);
					MeshComponent->Play(false);
					MeshComponent->Stop();
					MeshComponent->SetPosition(AnimPosition, false);

					UAnimSingleNodeInstance* SingleNodeInstance = PreviewActor->GetSkeletalMeshComponent()->GetSingleNodeInstance();
					if (SingleNodeInstance)
					{
						SingleNodeInstance->UpdateMontageWeightForTimeSkip(AnimPosition);
					}

					PreviewActor->GetSkeletalMeshComponent()->RefreshBoneTransforms(nullptr);
				}

				PreviewActor->SetActorLocation(FVector(0, 0, 0), false);
				PreviewActor->GetSkeletalMeshComponent()->UpdateBounds();

				// Center the mesh at the world origin then offset to put it on top of the plane
				const float BoundsZOffset = GetBoundsZOffset(PreviewActor->GetSkeletalMeshComponent()->Bounds);
				PreviewActor->SetActorLocation(-PreviewActor->GetSkeletalMeshComponent()->Bounds.Origin + FVector(0, 0, BoundsZOffset), false);
				PreviewActor->GetSkeletalMeshComponent()->RecreateRenderState_Concurrent();
			}
		}
	}
	
	if(!bSetSucessfully)
	{
		CleanupComponentChildren(PreviewActor->GetSkeletalMeshComponent());
		PreviewActor->GetSkeletalMeshComponent()->SetAnimation(NULL);
		PreviewActor->GetSkeletalMeshComponent()->SetSkeletalMesh(nullptr);
	}

	return bSetSucessfully;
}

void FAnimationSequenceThumbnailScene::CleanupComponentChildren(USceneComponent* Component)
{
	if (Component)
	{
		for(int32 ComponentIdx = Component->GetAttachChildren().Num() - 1 ; ComponentIdx >= 0 ; --ComponentIdx)
		{
			CleanupComponentChildren(Component->GetAttachChildren()[ComponentIdx]);
			Component->GetAttachChildren()[ComponentIdx]->DestroyComponent();
		}
		check(Component->GetAttachChildren().Num() == 0);
	}
}

void FAnimationSequenceThumbnailScene::GetViewMatrixParameters(const float InFOVDegrees, FVector& OutOrigin, float& OutOrbitPitch, float& OutOrbitYaw, float& OutOrbitZoom) const
{
	check(PreviewAnimation);
	check(PreviewActor->GetSkeletalMeshComponent());
	check(PreviewActor->GetSkeletalMeshComponent()->SkeletalMesh);

	const float HalfFOVRadians = FMath::DegreesToRadians<float>(InFOVDegrees) * 0.5f;
	// No need to add extra size to view slightly outside of the sphere to compensate for perspective since skeletal meshes already buffer bounds.
	const float HalfMeshSize = PreviewActor->GetSkeletalMeshComponent()->Bounds.SphereRadius;
	const float BoundsZOffset = GetBoundsZOffset(PreviewActor->GetSkeletalMeshComponent()->Bounds);
	const float TargetDistance = HalfMeshSize / FMath::Tan(HalfFOVRadians);

	USceneThumbnailInfo* ThumbnailInfo = Cast<USceneThumbnailInfo>(PreviewAnimation->ThumbnailInfo);
	if (ThumbnailInfo)
	{
		if (TargetDistance + ThumbnailInfo->OrbitZoom < 0)
		{
			ThumbnailInfo->OrbitZoom = -TargetDistance;
		}
	}
	else
	{
		ThumbnailInfo = USceneThumbnailInfo::StaticClass()->GetDefaultObject<USceneThumbnailInfo>();
	}

	OutOrigin = FVector(0, 0, -BoundsZOffset);
	OutOrbitPitch = ThumbnailInfo->OrbitPitch;
	OutOrbitYaw = ThumbnailInfo->OrbitYaw;
	OutOrbitZoom = TargetDistance + ThumbnailInfo->OrbitZoom;
}

/*
***************************************************************
FBlendSpaceThumbnailScene
***************************************************************
*/

FBlendSpaceThumbnailScene::FBlendSpaceThumbnailScene()
	: FThumbnailPreviewScene()
{
	bForceAllUsedMipsResident = false;
	// Create preview actor
	// checked
	FActorSpawnParameters SpawnInfo;
	SpawnInfo.SpawnCollisionHandlingOverride = ESpawnActorCollisionHandlingMethod::AlwaysSpawn;
	SpawnInfo.bNoFail = true;
	SpawnInfo.ObjectFlags = RF_Transient;
	PreviewActor = GetWorld()->SpawnActor<AAnimationThumbnailSkeletalMeshActor>(SpawnInfo);

	PreviewActor->SetActorEnableCollision(false);
}

bool FBlendSpaceThumbnailScene::SetBlendSpace(class UBlendSpaceBase* InBlendSpace)
{
	PreviewActor->GetSkeletalMeshComponent()->OverrideMaterials.Empty();

	bool bSetSucessfully = false;

	PreviewAnimation = InBlendSpace;

	if (InBlendSpace)
	{
		if (USkeleton* Skeleton = InBlendSpace->GetSkeleton())
		{
			USkeletalMesh* PreviewSkeletalMesh = Skeleton->GetAssetPreviewMesh(InBlendSpace);

			PreviewActor->GetSkeletalMeshComponent()->SetSkeletalMesh(PreviewSkeletalMesh);

			if (PreviewSkeletalMesh)
			{
				bSetSucessfully = true;

				UDebugSkelMeshComponent* MeshComponent = CastChecked<UDebugSkelMeshComponent>(PreviewActor->GetSkeletalMeshComponent());

				// Handle posing the mesh at the middle of the animation
				MeshComponent->EnablePreview(true, InBlendSpace);
				MeshComponent->Play(false);
				MeshComponent->Stop();

				UAnimSingleNodeInstance* AnimInstance = MeshComponent->GetSingleNodeInstance();
				if (AnimInstance)
				{
					FVector BlendInput(0.f);
					for (int32 i = 0; i < InBlendSpace->NumOfDimension; ++i)
					{
						const FBlendParameter& Param = InBlendSpace->GetBlendParameter(i);
						BlendInput[i] = (Param.GetRange() / 2.f) + Param.Min;
					}
					AnimInstance->UpdateBlendspaceSamples(BlendInput);
				}

				MeshComponent->TickAnimation(0.f, false);
				MeshComponent->RefreshBoneTransforms(nullptr);

				FTransform MeshTransform = FTransform::Identity;

				PreviewActor->SetActorLocation(FVector(0, 0, 0), false);
				PreviewActor->GetSkeletalMeshComponent()->UpdateBounds();

				// Center the mesh at the world origin then offset to put it on top of the plane
				const float BoundsZOffset = GetBoundsZOffset(PreviewActor->GetSkeletalMeshComponent()->Bounds);
				PreviewActor->SetActorLocation(-PreviewActor->GetSkeletalMeshComponent()->Bounds.Origin + FVector(0, 0, BoundsZOffset), false);
				PreviewActor->GetSkeletalMeshComponent()->RecreateRenderState_Concurrent();
			}
		}
	}

	if (!bSetSucessfully)
	{
		CleanupComponentChildren(PreviewActor->GetSkeletalMeshComponent());
		PreviewActor->GetSkeletalMeshComponent()->SetAnimation(NULL);
		PreviewActor->GetSkeletalMeshComponent()->SetSkeletalMesh(nullptr);
	}

	return bSetSucessfully;
}

void FBlendSpaceThumbnailScene::CleanupComponentChildren(USceneComponent* Component)
{
	if (Component)
	{
		for (int32 ComponentIdx = Component->GetAttachChildren().Num() - 1; ComponentIdx >= 0; --ComponentIdx)
		{
			CleanupComponentChildren(Component->GetAttachChildren()[ComponentIdx]);
			Component->GetAttachChildren()[ComponentIdx]->DestroyComponent();
		}
		check(Component->GetAttachChildren().Num() == 0);
	}
}

void FBlendSpaceThumbnailScene::GetViewMatrixParameters(const float InFOVDegrees, FVector& OutOrigin, float& OutOrbitPitch, float& OutOrbitYaw, float& OutOrbitZoom) const
{
	check(PreviewAnimation);
	check(PreviewActor->GetSkeletalMeshComponent());
	check(PreviewActor->GetSkeletalMeshComponent()->SkeletalMesh);

	const float HalfFOVRadians = FMath::DegreesToRadians<float>(InFOVDegrees) * 0.5f;
	// No need to add extra size to view slightly outside of the sphere to compensate for perspective since skeletal meshes already buffer bounds.
	const float HalfMeshSize = PreviewActor->GetSkeletalMeshComponent()->Bounds.SphereRadius;
	const float BoundsZOffset = GetBoundsZOffset(PreviewActor->GetSkeletalMeshComponent()->Bounds);
	const float TargetDistance = HalfMeshSize / FMath::Tan(HalfFOVRadians);

	USceneThumbnailInfo* ThumbnailInfo = Cast<USceneThumbnailInfo>(PreviewAnimation->ThumbnailInfo);
	if (ThumbnailInfo)
	{
		if (TargetDistance + ThumbnailInfo->OrbitZoom < 0)
		{
			ThumbnailInfo->OrbitZoom = -TargetDistance;
		}
	}
	else
	{
		ThumbnailInfo = USceneThumbnailInfo::StaticClass()->GetDefaultObject<USceneThumbnailInfo>();
	}

	OutOrigin = FVector(0, 0, -BoundsZOffset);
	OutOrbitPitch = ThumbnailInfo->OrbitPitch;
	OutOrbitYaw = ThumbnailInfo->OrbitYaw;
	OutOrbitZoom = TargetDistance + ThumbnailInfo->OrbitZoom;
}

/*
***************************************************************
FAnimBlueprintThumbnailScene
***************************************************************
*/

FAnimBlueprintThumbnailScene::FAnimBlueprintThumbnailScene()
	: FThumbnailPreviewScene()
{
	bForceAllUsedMipsResident = false;
	
	// Create preview actor
	FActorSpawnParameters SpawnInfo;
	SpawnInfo.SpawnCollisionHandlingOverride = ESpawnActorCollisionHandlingMethod::AlwaysSpawn;
	SpawnInfo.bNoFail = true;
	SpawnInfo.ObjectFlags = RF_Transient;
	PreviewActor = GetWorld()->SpawnActor<ASkeletalMeshActor>(SpawnInfo);

	PreviewActor->SetActorEnableCollision(false);
}

bool FAnimBlueprintThumbnailScene::SetAnimBlueprint(class UAnimBlueprint* InBlueprint)
{
	PreviewActor->GetSkeletalMeshComponent()->OverrideMaterials.Empty();

	bool bSetSucessfully = false;

	PreviewBlueprint = InBlueprint;

	if (InBlueprint)
	{
		if (USkeleton* Skeleton = InBlueprint->TargetSkeleton)
		{
			USkeletalMesh* PreviewSkeletalMesh = Skeleton->GetPreviewMesh(true);

			PreviewActor->GetSkeletalMeshComponent()->SetSkeletalMesh(PreviewSkeletalMesh);

			if (PreviewSkeletalMesh)
			{
				bSetSucessfully = true;

				UAnimInstance* PreviousInstance = PreviewActor->GetSkeletalMeshComponent()->GetAnimInstance();

				PreviewActor->GetSkeletalMeshComponent()->SetAnimInstanceClass(InBlueprint->GeneratedClass);

				if (PreviousInstance && PreviousInstance != PreviewActor->GetSkeletalMeshComponent()->GetAnimInstance())
				{
					//Mark this as gone!
					PreviousInstance->MarkPendingKill();
				}

				FTransform MeshTransform = FTransform::Identity;

				PreviewActor->SetActorLocation(FVector(0, 0, 0), false);
				PreviewActor->GetSkeletalMeshComponent()->UpdateBounds();

				// Center the mesh at the world origin then offset to put it on top of the plane
				const float BoundsZOffset = GetBoundsZOffset(PreviewActor->GetSkeletalMeshComponent()->Bounds);
				PreviewActor->SetActorLocation(-PreviewActor->GetSkeletalMeshComponent()->Bounds.Origin + FVector(0, 0, BoundsZOffset), false);
				PreviewActor->GetSkeletalMeshComponent()->RecreateRenderState_Concurrent();
			}
		}
	}

	if (!bSetSucessfully)
	{
		CleanupComponentChildren(PreviewActor->GetSkeletalMeshComponent());
		PreviewActor->GetSkeletalMeshComponent()->SetSkeletalMesh(nullptr);
		PreviewActor->GetSkeletalMeshComponent()->SetAnimInstanceClass(nullptr);
	}

	return bSetSucessfully;
}

void FAnimBlueprintThumbnailScene::CleanupComponentChildren(USceneComponent* Component)
{
	if (Component)
	{
		for (int32 ComponentIdx = Component->GetAttachChildren().Num() - 1; ComponentIdx >= 0; --ComponentIdx)
		{
			CleanupComponentChildren(Component->GetAttachChildren()[ComponentIdx]);
			Component->GetAttachChildren()[ComponentIdx]->DestroyComponent();
		}
		check(Component->GetAttachChildren().Num() == 0);
	}
}

void FAnimBlueprintThumbnailScene::GetViewMatrixParameters(const float InFOVDegrees, FVector& OutOrigin, float& OutOrbitPitch, float& OutOrbitYaw, float& OutOrbitZoom) const
{
	check(PreviewBlueprint);
	check(PreviewActor->GetSkeletalMeshComponent());
	check(PreviewActor->GetSkeletalMeshComponent()->SkeletalMesh);

	const float HalfFOVRadians = FMath::DegreesToRadians<float>(InFOVDegrees) * 0.5f;
	// No need to add extra size to view slightly outside of the sphere to compensate for perspective since skeletal meshes already buffer bounds.
	const float HalfMeshSize = PreviewActor->GetSkeletalMeshComponent()->Bounds.SphereRadius;
	const float BoundsZOffset = GetBoundsZOffset(PreviewActor->GetSkeletalMeshComponent()->Bounds);
	const float TargetDistance = HalfMeshSize / FMath::Tan(HalfFOVRadians);

	USceneThumbnailInfo* ThumbnailInfo = Cast<USceneThumbnailInfo>(PreviewBlueprint->ThumbnailInfo);
	if (ThumbnailInfo)
	{
		if (TargetDistance + ThumbnailInfo->OrbitZoom < 0)
		{
			ThumbnailInfo->OrbitZoom = -TargetDistance;
		}
	}
	else
	{
		ThumbnailInfo = USceneThumbnailInfo::StaticClass()->GetDefaultObject<USceneThumbnailInfo>();
	}

	OutOrigin = FVector(0, 0, -BoundsZOffset);
	OutOrbitPitch = ThumbnailInfo->OrbitPitch;
	OutOrbitYaw = ThumbnailInfo->OrbitYaw;
	OutOrbitZoom = TargetDistance + ThumbnailInfo->OrbitZoom;
}

/*
***************************************************************
  FClassActorThumbnailScene
***************************************************************
*/

FClassActorThumbnailScene::FClassActorThumbnailScene()
	: FThumbnailPreviewScene()
	, NumStartingActors(0)
	, PreviewActor(nullptr)
{
<<<<<<< HEAD
	static_assert(sizeof(PreviewActorWeakObjPtrMadness) <= sizeof(TWeakObjectPtr<AActor>), "Expected TWeakObjectPtr to be the size of a pointer");
	new(&PreviewActorWeakObjPtrMadness) TWeakObjectPtr<AActor>();
=======
	NumStartingActors = GetWorld()->GetCurrentLevel()->Actors.Num();
>>>>>>> aaefee4c
}

void FClassActorThumbnailScene::SpawnPreviewActor(UClass* InClass)
{
<<<<<<< HEAD
	TWeakObjectPtr<AActor>& PreviewActor = *((TWeakObjectPtr<AActor>*)&PreviewActorWeakObjPtrMadness);
	if (PreviewActor.IsValid())
	{
=======
	if (PreviewActor.IsStale())
	{
		PreviewActor = nullptr;
		ClearStaleActors();
	}

	if (PreviewActor.IsValid())
	{
>>>>>>> aaefee4c
		if (PreviewActor->GetClass() == InClass)
		{
			return;
		}

		PreviewActor->Destroy();
		PreviewActor = nullptr;
	}
	if (InClass)
	{
		// Create preview actor
		FActorSpawnParameters SpawnInfo;
		SpawnInfo.SpawnCollisionHandlingOverride = ESpawnActorCollisionHandlingMethod::AlwaysSpawn;
		SpawnInfo.bNoFail = true;
		SpawnInfo.ObjectFlags = RF_Transient;
		PreviewActor = GetWorld()->SpawnActor<AActor>(InClass, SpawnInfo);

		if (PreviewActor.IsValid())
		{
			const FBoxSphereBounds Bounds = GetPreviewActorBounds();
			const float BoundsZOffset = GetBoundsZOffset(Bounds);
			const FTransform Transform(-Bounds.Origin + FVector(0, 0, BoundsZOffset));
<<<<<<< HEAD

			PreviewActor->SetActorTransform(Transform);
=======

			PreviewActor->SetActorTransform(Transform);
		}
	}
}

void FClassActorThumbnailScene::ClearStaleActors()
{
	ULevel* Level = GetWorld()->GetCurrentLevel();

	for (int32 i = NumStartingActors; i < Level->Actors.Num(); ++i)
	{
		if (Level->Actors[i])
		{
			Level->Actors[i]->Destroy();
>>>>>>> aaefee4c
		}
	}
}

bool FClassActorThumbnailScene::IsValidComponentForVisualization(UActorComponent* Component)
{
	UPrimitiveComponent* PrimComp = Cast<UPrimitiveComponent>(Component);
	if ( PrimComp && PrimComp->IsVisible() && !PrimComp->bHiddenInGame )
	{
		UStaticMeshComponent* StaticMeshComp = Cast<UStaticMeshComponent>(Component);
		if ( StaticMeshComp && StaticMeshComp->StaticMesh )
		{
			return true;
		}

		USkeletalMeshComponent* SkelMeshComp = Cast<USkeletalMeshComponent>(Component);
		if ( SkelMeshComp && SkelMeshComp->SkeletalMesh )
		{
			return true;
		}
	}

	return false;
}

FBoxSphereBounds FClassActorThumbnailScene::GetPreviewActorBounds() const
{
	FBoxSphereBounds Bounds(ForceInitToZero);
<<<<<<< HEAD
	TWeakObjectPtr<AActor>& PreviewActor = *((TWeakObjectPtr<AActor>*)&PreviewActorWeakObjPtrMadness);
=======
>>>>>>> aaefee4c
	if (PreviewActor.IsValid() && PreviewActor->GetRootComponent())
	{
		TArray<USceneComponent*> PreviewComponents;
		PreviewActor->GetRootComponent()->GetChildrenComponents(true, PreviewComponents);
		PreviewComponents.Add(PreviewActor->GetRootComponent());
<<<<<<< HEAD

		for (USceneComponent* PreviewComponent : PreviewComponents)
		{
			if (IsValidComponentForVisualization(PreviewComponent))
			{
				Bounds = Bounds + PreviewComponent->Bounds;
			}
		}
	}

=======

		for (USceneComponent* PreviewComponent : PreviewComponents)
		{
			if (IsValidComponentForVisualization(PreviewComponent))
			{
				Bounds = Bounds + PreviewComponent->Bounds;
			}
		}
	}

>>>>>>> aaefee4c
	return Bounds;
}

void FClassActorThumbnailScene::GetViewMatrixParameters(const float InFOVDegrees, FVector& OutOrigin, float& OutOrbitPitch, float& OutOrbitYaw, float& OutOrbitZoom) const
{
	const float HalfFOVRadians = FMath::DegreesToRadians<float>(InFOVDegrees) * 0.5f;
	// Add extra size to view slightly outside of the sphere to compensate for perspective
	const FBoxSphereBounds Bounds = GetPreviewActorBounds();

	const float HalfMeshSize = Bounds.SphereRadius * 1.15;
	const float BoundsZOffset = GetBoundsZOffset(Bounds);
	const float TargetDistance = HalfMeshSize / FMath::Tan(HalfFOVRadians);

	USceneThumbnailInfo* ThumbnailInfo = GetSceneThumbnailInfo(TargetDistance);
	check(ThumbnailInfo);

	OutOrigin = FVector(0, 0, -BoundsZOffset);
	OutOrbitPitch = ThumbnailInfo->OrbitPitch;
	OutOrbitYaw = ThumbnailInfo->OrbitYaw;
	OutOrbitZoom = TargetDistance + ThumbnailInfo->OrbitZoom;
}

/*
***************************************************************
  FBlueprintThumbnailScene
***************************************************************
*/

FBlueprintThumbnailScene::FBlueprintThumbnailScene()
	: FClassActorThumbnailScene()
	, CurrentBlueprint(nullptr)
{
}

void FBlueprintThumbnailScene::SetBlueprint(UBlueprint* Blueprint)
{
	CurrentBlueprint = Blueprint;
<<<<<<< HEAD
	UClass* BPClass = (CurrentBlueprint ? CurrentBlueprint->GeneratedClass : nullptr);
	SpawnPreviewActor(BPClass);
}

void FBlueprintThumbnailScene::BlueprintChanged(class UBlueprint* Blueprint)
{
	UClass* BPClass = (CurrentBlueprint ? CurrentBlueprint->GeneratedClass : nullptr);
	SpawnPreviewActor(BPClass);
=======
	UClass* BPClass = (Blueprint ? Blueprint->GeneratedClass : nullptr);
	SpawnPreviewActor(BPClass);
}

void FBlueprintThumbnailScene::BlueprintChanged(UBlueprint* Blueprint)
{
	if (CurrentBlueprint == Blueprint)
	{
		UClass* BPClass = (Blueprint ? Blueprint->GeneratedClass : nullptr);
		SpawnPreviewActor(BPClass);
	}
>>>>>>> aaefee4c
}

USceneThumbnailInfo* FBlueprintThumbnailScene::GetSceneThumbnailInfo(const float TargetDistance) const
{
	UBlueprint* Blueprint = CurrentBlueprint.Get();
	check(Blueprint);

	USceneThumbnailInfo* ThumbnailInfo = Cast<USceneThumbnailInfo>(Blueprint->ThumbnailInfo);
	if ( ThumbnailInfo )
	{
		if ( TargetDistance + ThumbnailInfo->OrbitZoom < 0 )
		{
			ThumbnailInfo->OrbitZoom = -TargetDistance;
		}
	}
	else
	{
		ThumbnailInfo = USceneThumbnailInfo::StaticClass()->GetDefaultObject<USceneThumbnailInfo>();
	}

	return ThumbnailInfo;
}

/*
***************************************************************
  FClassThumbnailScene
***************************************************************
*/

FClassThumbnailScene::FClassThumbnailScene()
	: FClassActorThumbnailScene()
	, CurrentClass(nullptr)
{
}

void FClassThumbnailScene::SetClass(UClass* Class)
{
	CurrentClass = Class;
	SpawnPreviewActor(CurrentClass);
}

USceneThumbnailInfo* FClassThumbnailScene::GetSceneThumbnailInfo(const float TargetDistance) const
{
	// todo: jdale - CLASS - Needs proper thumbnail info for class (see FAssetTypeActions_Class::GetThumbnailInfo)
	USceneThumbnailInfo* ThumbnailInfo = USceneThumbnailInfo::StaticClass()->GetDefaultObject<USceneThumbnailInfo>();
	return ThumbnailInfo;
}<|MERGE_RESOLUTION|>--- conflicted
+++ resolved
@@ -982,21 +982,11 @@
 	, NumStartingActors(0)
 	, PreviewActor(nullptr)
 {
-<<<<<<< HEAD
-	static_assert(sizeof(PreviewActorWeakObjPtrMadness) <= sizeof(TWeakObjectPtr<AActor>), "Expected TWeakObjectPtr to be the size of a pointer");
-	new(&PreviewActorWeakObjPtrMadness) TWeakObjectPtr<AActor>();
-=======
 	NumStartingActors = GetWorld()->GetCurrentLevel()->Actors.Num();
->>>>>>> aaefee4c
 }
 
 void FClassActorThumbnailScene::SpawnPreviewActor(UClass* InClass)
 {
-<<<<<<< HEAD
-	TWeakObjectPtr<AActor>& PreviewActor = *((TWeakObjectPtr<AActor>*)&PreviewActorWeakObjPtrMadness);
-	if (PreviewActor.IsValid())
-	{
-=======
 	if (PreviewActor.IsStale())
 	{
 		PreviewActor = nullptr;
@@ -1005,7 +995,6 @@
 
 	if (PreviewActor.IsValid())
 	{
->>>>>>> aaefee4c
 		if (PreviewActor->GetClass() == InClass)
 		{
 			return;
@@ -1028,12 +1017,8 @@
 			const FBoxSphereBounds Bounds = GetPreviewActorBounds();
 			const float BoundsZOffset = GetBoundsZOffset(Bounds);
 			const FTransform Transform(-Bounds.Origin + FVector(0, 0, BoundsZOffset));
-<<<<<<< HEAD
 
 			PreviewActor->SetActorTransform(Transform);
-=======
-
-			PreviewActor->SetActorTransform(Transform);
 		}
 	}
 }
@@ -1047,7 +1032,6 @@
 		if (Level->Actors[i])
 		{
 			Level->Actors[i]->Destroy();
->>>>>>> aaefee4c
 		}
 	}
 }
@@ -1076,16 +1060,11 @@
 FBoxSphereBounds FClassActorThumbnailScene::GetPreviewActorBounds() const
 {
 	FBoxSphereBounds Bounds(ForceInitToZero);
-<<<<<<< HEAD
-	TWeakObjectPtr<AActor>& PreviewActor = *((TWeakObjectPtr<AActor>*)&PreviewActorWeakObjPtrMadness);
-=======
->>>>>>> aaefee4c
 	if (PreviewActor.IsValid() && PreviewActor->GetRootComponent())
 	{
 		TArray<USceneComponent*> PreviewComponents;
 		PreviewActor->GetRootComponent()->GetChildrenComponents(true, PreviewComponents);
 		PreviewComponents.Add(PreviewActor->GetRootComponent());
-<<<<<<< HEAD
 
 		for (USceneComponent* PreviewComponent : PreviewComponents)
 		{
@@ -1096,18 +1075,6 @@
 		}
 	}
 
-=======
-
-		for (USceneComponent* PreviewComponent : PreviewComponents)
-		{
-			if (IsValidComponentForVisualization(PreviewComponent))
-			{
-				Bounds = Bounds + PreviewComponent->Bounds;
-			}
-		}
-	}
-
->>>>>>> aaefee4c
 	return Bounds;
 }
 
@@ -1145,16 +1112,6 @@
 void FBlueprintThumbnailScene::SetBlueprint(UBlueprint* Blueprint)
 {
 	CurrentBlueprint = Blueprint;
-<<<<<<< HEAD
-	UClass* BPClass = (CurrentBlueprint ? CurrentBlueprint->GeneratedClass : nullptr);
-	SpawnPreviewActor(BPClass);
-}
-
-void FBlueprintThumbnailScene::BlueprintChanged(class UBlueprint* Blueprint)
-{
-	UClass* BPClass = (CurrentBlueprint ? CurrentBlueprint->GeneratedClass : nullptr);
-	SpawnPreviewActor(BPClass);
-=======
 	UClass* BPClass = (Blueprint ? Blueprint->GeneratedClass : nullptr);
 	SpawnPreviewActor(BPClass);
 }
@@ -1166,7 +1123,6 @@
 		UClass* BPClass = (Blueprint ? Blueprint->GeneratedClass : nullptr);
 		SpawnPreviewActor(BPClass);
 	}
->>>>>>> aaefee4c
 }
 
 USceneThumbnailInfo* FBlueprintThumbnailScene::GetSceneThumbnailInfo(const float TargetDistance) const
