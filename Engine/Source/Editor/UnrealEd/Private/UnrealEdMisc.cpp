// Copyright 1998-2014 Epic Games, Inc. All Rights Reserved.

#include "UnrealEd.h"
#include "ISourceControlModule.h"
#include "Kismet2/DebuggerCommands.h"
#include "Toolkits/AssetEditorCommonCommands.h"
#include "SoundCueGraphEditorCommands.h"
#include "FileHelpers.h"
#include "EditorBuildUtils.h"
#include "AssetToolsModule.h"
#include "MessageLog.h"
#include "Developer/MessageLog/Public/MessageLogModule.h"
#include "Kismet2/KismetDebugUtilities.h"
#include "SourceControlWindows.h"
#include "FbxLibs.h"
#include "CompilerResultsLog.h"
#include "AssetEditorManager.h"
#include "AssetRegistryModule.h"
#include "EngineAnalytics.h"
#include "IAnalyticsProvider.h"
#include "LevelEditor.h"
#include "Toolkits/AssetEditorManager.h"
#include "UObjectToken.h"
#include "BusyCursor.h"
#include "ComponentAssetBroker.h"
#include "PackageTools.h"
#include "GameProjectGenerationModule.h"
#include "MaterialEditorActions.h"
#include "NormalMapIdentification.h"
#include "EngineBuildSettings.h"
#include "Slate.h"
#include "DesktopPlatformModule.h"

#define LOCTEXT_NAMESPACE "UnrealEd"

DEFINE_LOG_CATEGORY_STATIC(LogUnrealEdMisc, Log, All);

namespace PerformanceSurveyDefs
{
	const static int NumFrameRateSamples = 10;
	const static FTimespan FrameRateSampleInterval(0, 0, 1);	// 1 second intervals
}

FUnrealEdMisc::FUnrealEdMisc() :
	AutosaveState( EAutosaveState::Inactive ), 
	bCancelBuild( false ),
	bInitialized( false ),
	bSaveLayoutOnClose( true ),
	bDeletePreferences( false ),
	bIsAssetAnalyticsPending( false )
{
}

FUnrealEdMisc::~FUnrealEdMisc()
{
}

FUnrealEdMisc& FUnrealEdMisc::Get()
{
	static FUnrealEdMisc UnrealEdMisc;
	return UnrealEdMisc;
}

void FUnrealEdMisc::OnInit()
{
	if ( bInitialized )
	{
		return;
	}
	bInitialized = true;


	// Register all callback notifications
	FEditorDelegates::SelectedProps.AddRaw(this, &FUnrealEdMisc::CB_SelectedProps);
	FEditorDelegates::DisplayLoadErrors.AddRaw(this, &FUnrealEdMisc::CB_DisplayLoadErrors);
	FEditorDelegates::Undo.AddRaw(this, &FUnrealEdMisc::CB_Undo);
	FEditorDelegates::MapChange.AddRaw(this, &FUnrealEdMisc::CB_MapChange);
	FEditorDelegates::RefreshEditor.AddRaw(this, &FUnrealEdMisc::CB_RefreshEditor);
	FEditorDelegates::PreSaveWorld.AddRaw(this, &FUnrealEdMisc::PreSaveWorld);
	FEditorSupportDelegates::RedrawAllViewports.AddRaw(this, &FUnrealEdMisc::CB_RedrawAllViewports);
	GEngine->OnLevelActorAdded().AddRaw( this, &FUnrealEdMisc::CB_LevelActorsAdded );

#if USE_UNIT_TESTS
	FAutomationTestFramework::GetInstance().PreTestingEvent.AddRaw(this, &FUnrealEdMisc::CB_PreAutomationTesting);
	FAutomationTestFramework::GetInstance().PostTestingEvent.AddRaw(this, &FUnrealEdMisc::CB_PostAutomationTesting);
#endif // USE_UNIT_TESTS

	/** Delegate that gets called when a script exception occurs */
	FBlueprintCoreDelegates::OnScriptException.AddStatic(&FKismetDebugUtilities::OnScriptException);
	
	FEditorDelegates::ChangeEditorMode.AddRaw(this, &FUnrealEdMisc::OnEditorChangeMode);
	FCoreDelegates::PreModal.AddRaw(this, &FUnrealEdMisc::OnEditorPreModal);
	FCoreDelegates::PostModal.AddRaw(this, &FUnrealEdMisc::OnEditorPostModal);

	FEditorDelegates::OnAssetPostImport.AddStatic(&NormalMapIdentification::HandleAssetPostImport);

	// Register the play world commands
	FPlayWorldCommands::Register();
	FPlayWorldCommands::BindGlobalPlayWorldCommands();


	// Register common asset editor commands
	FAssetEditorCommonCommands::Register();

	// Register Graph based SoundCue editor commands
	FSoundCueGraphEditorCommands::Register();

	// Register Material Editor commands
	FMaterialEditorCommands::Register();

	// Register navigation commands for all viewports
	FViewportNavigationCommands::Register();

	// Init the editor mode tools, and set default editor mode initially
	GEditorModeTools().Init();
	GEditorModeTools().ActivateMode( FBuiltinEditorModes::EM_Default );

	// Are we in immersive mode?
	const TCHAR* ParsedCmdLine = FCommandLine::Get();
	const bool bIsImmersive = FParse::Param( ParsedCmdLine, TEXT( "immersive" ) );

	ISourceControlModule::Get().GetProvider().Init();

	// Init the editor tools.
	GTexAlignTools.Init();

	EKeys::SetConsoleForGamepadLabels(GetDefault<UEditorExperimentalSettings>()->ConsoleForGamepadLabels);

	// =================== CORE EDITOR INIT FINISHED ===================

	// Offer to restore the auto-save packages before the startup map gets loaded (in case we want to restore the startup map)
	const bool bHasPackagesToRestore = GUnrealEd->GetPackageAutoSaver().HasPackagesToRestore();
	if(bHasPackagesToRestore)
	{
		// Hide the splash screen while we show the restore UI
		FPlatformSplash::Hide();
		GUnrealEd->GetPackageAutoSaver().OfferToRestorePackages();
		FPlatformSplash::Show();
	}

	// Check for automated build/submit option
	const bool bDoAutomatedMapBuild = FParse::Param( ParsedCmdLine, TEXT("AutomatedMapBuild") );

	// Load startup map (conditionally)
	{
		bool bMapLoaded = false;

		FString ParsedMapName;
		if ( FParse::Token(ParsedCmdLine, ParsedMapName, false) && 
			 // If it's not a parameter
			 ParsedMapName.StartsWith( TEXT("-") ) == false )
		{
			FURL DefaultURL;
			FURL URL( &DefaultURL, *ParsedMapName, TRAVEL_Partial );
			
			FString InitialMapName;
				
			// If the specified package exists
			if ( FPackageName::SearchForPackageOnDisk(ParsedMapName, NULL, &InitialMapName) &&
				// and it's a valid map file
				FPaths::GetExtension(InitialMapName, /*bIncludeDot=*/true).ToLower() == FPackageName::GetMapPackageExtension().ToLower() )
			{
				// Never show loading progress when loading a map at startup.  Loading status will instead
				// be reflected in the splash screen status
				const bool bShowProgress = false;
				const bool bLoadAsTemplate = false;
				const bool bWorldComposition = URL.HasOption(TEXT("worldcomposition"));

				// Load the map
				FEditorFileUtils::LoadMap(InitialMapName, bLoadAsTemplate, bShowProgress, bWorldComposition);
				bMapLoaded = true;
			}
		}

		if( !bDoAutomatedMapBuild )
		{
			if (!bMapLoaded && GEditor)
			{
				const FString& StartupMap = GetDefault<UGameMapsSettings>()->EditorStartupMap;

				if ((StartupMap.Len() > 0) && GetDefault<UEditorLoadingSavingSettings>()->bLoadDefaultLevelAtStartup)
				{
					FEditorFileUtils::LoadDefaultMapAtStartup();
					BeginPerformanceSurvey();
				}
			}
		}
	}


	// Process global shader results before we try to render anything
	// CreateDefaultMainFrame below will access global shaders
	if (GShaderCompilingManager)
	{
		GShaderCompilingManager->ProcessAsyncResults(false, true);
	}


	// =================== MAP LOADING FINISHED ===================


	// Don't show map check if we're starting up in immersive mode
	if( !bIsImmersive )
	{
		FMessageLog("MapCheck").Open( EMessageSeverity::Warning );
	}

	if ( bDoAutomatedMapBuild )
	{
		// If the user is doing an automated build, configure the settings for the build appropriately
		FEditorBuildUtils::FEditorAutomatedBuildSettings AutomatedBuildSettings;

		// Assume the user doesn't want to add files not in source control, they can specify that they
		// want to via commandline option
		AutomatedBuildSettings.bAutoAddNewFiles = false;
		AutomatedBuildSettings.bCheckInPackages = false;

		// Shut down the editor upon completion of the automated build
		AutomatedBuildSettings.bShutdownEditorOnCompletion = true;

		// Assume that save, SCC, and new map errors all result in failure and don't submit anything if any of those occur. If the user
		// wants, they can explicitly ignore each warning type via commandline option
		AutomatedBuildSettings.BuildErrorBehavior = FEditorBuildUtils::ABB_ProceedOnError;
		AutomatedBuildSettings.FailedToSaveBehavior = FEditorBuildUtils::ABB_FailOnError;
		AutomatedBuildSettings.NewMapBehavior = FEditorBuildUtils::ABB_FailOnError;
		AutomatedBuildSettings.UnableToCheckoutFilesBehavior = FEditorBuildUtils::ABB_FailOnError;

		// Attempt to parse the changelist description from the commandline
		FString ParsedString;
		if ( FParse::Value( ParsedCmdLine, TEXT("CLDesc="), ParsedString ) )
		{
			AutomatedBuildSettings.ChangeDescription = ParsedString;
		}

		// See if the user has specified any additional commandline options and set the build setting appropriately if so
		bool ParsedBool;
		if ( FParse::Bool( ParsedCmdLine, TEXT("IgnoreBuildErrors="), ParsedBool ) )
		{
			AutomatedBuildSettings.BuildErrorBehavior = ParsedBool ? FEditorBuildUtils::ABB_ProceedOnError : FEditorBuildUtils::ABB_FailOnError;
		}
		if ( FParse::Bool( ParsedCmdLine, TEXT("IgnoreSCCErrors="), ParsedBool ) )
		{
			AutomatedBuildSettings.UnableToCheckoutFilesBehavior = ParsedBool ? FEditorBuildUtils::ABB_ProceedOnError : FEditorBuildUtils::ABB_FailOnError;
		}
		if ( FParse::Bool( ParsedCmdLine, TEXT("IgnoreMapSaveErrors="), ParsedBool ) )
		{
			AutomatedBuildSettings.FailedToSaveBehavior = ParsedBool ? FEditorBuildUtils::ABB_ProceedOnError : FEditorBuildUtils::ABB_FailOnError;
		}
		if ( FParse::Bool( ParsedCmdLine, TEXT("AddFilesNotInDepot="), ParsedBool ) )
		{
			AutomatedBuildSettings.bAutoAddNewFiles = ParsedBool;
		}	

		// Kick off the automated build
		FText ErrorText;
		FEditorBuildUtils::EditorAutomatedBuildAndSubmit( AutomatedBuildSettings, ErrorText );
	}

	LoadFBxLibraries();

	// Register message log UIs
	FMessageLogModule& MessageLogModule = FModuleManager::LoadModuleChecked<FMessageLogModule>("MessageLog");
	{
		FMessageLogInitializationOptions InitOptions;
		InitOptions.bShowPages = true;
		MessageLogModule.RegisterLogListing("EditorErrors", LOCTEXT("EditorErrors", "Editor Errors"), InitOptions);
	}

	{
		FMessageLogInitializationOptions InitOptions;
		InitOptions.bDiscardDuplicates = true;
		MessageLogModule.RegisterLogListing("LoadErrors", LOCTEXT("LoadErrors", "Load Errors"), InitOptions);
	}

	{
		FMessageLogInitializationOptions InitOptions;
		InitOptions.bShowPages = true;
		MessageLogModule.RegisterLogListing("LightingResults", LOCTEXT("LightingResults", "Lighting Results"), InitOptions);
	}

	{
		FMessageLogInitializationOptions InitOptions;
		InitOptions.bShowPages = true;
		MessageLogModule.RegisterLogListing("PackagingResults", LOCTEXT("PackagingResults", "Packaging Results"), InitOptions);
	}

	{
		FMessageLogInitializationOptions InitOptions;
		InitOptions.bShowFilters = true;
		MessageLogModule.RegisterLogListing("MapCheck", LOCTEXT("MapCheck", "Map Check"), InitOptions);
	}

	{
		FMessageLogInitializationOptions InitOptions;
		InitOptions.bShowFilters = true;
		MessageLogModule.RegisterLogListing("SlateStyleLog", LOCTEXT("SlateStyleLog", "Slate Style Log"), InitOptions );
	}
	FCompilerResultsLog::Register();
	{
		FMessageLogInitializationOptions InitOptions;
		InitOptions.bShowPages = true;
		InitOptions.bShowFilters = true;
		MessageLogModule.RegisterLogListing("PIE", LOCTEXT("PlayInEditor", "Play In Editor"), InitOptions);
	}

	// install message log delegates
	FMessageLog::OnMessageSelectionChanged().BindRaw(this, &FUnrealEdMisc::OnMessageSelectionChanged);
	FUObjectToken::DefaultOnMessageTokenActivated().BindRaw(this, &FUnrealEdMisc::OnMessageTokenActivated);
	FUObjectToken::DefaultOnGetObjectDisplayName().BindRaw(this, &FUnrealEdMisc::OnGetDisplayName);
	FURLToken::OnGenerateURL().BindRaw(this, &FUnrealEdMisc::GenerateURL);
	FAssetNameToken::OnGotoAsset().BindRaw(this, &FUnrealEdMisc::OnGotoAsset);

	// Register to receive notification of new key bindings
	FInputBindingManager::Get().RegisterUserDefinedGestureChanged(FOnUserDefinedGestureChanged::FDelegate::CreateRaw( this, &FUnrealEdMisc::OnUserDefinedGestureChanged ));

	// Send Project Analytics
	InitEngineAnalytics();
}

void FUnrealEdMisc::InitEngineAnalytics()
{
	if ( FEngineAnalytics::IsAvailable() )
	{
		IAnalyticsProvider& EngineAnalytics = FEngineAnalytics::GetProvider();

		// Send analytics about sample projects
		if( FPaths::IsProjectFilePathSet() )
		{
			const FString& LoadedProjectFilePath = FPaths::GetProjectFilePath();
			FProjectStatus ProjectStatus;

<<<<<<< HEAD
			if (IProjectManager::Get().QueryStatusForProject(LoadedProjectFilePath, FDesktopPlatformModule::Get()->GetCurrentEngineIdentifier(), ProjectStatus))
=======
			if (IProjectManager::Get().QueryStatusForProject(LoadedProjectFilePath, ProjectStatus))
>>>>>>> ed5a1010
			{
				if ( ProjectStatus.bSignedSampleProject )
				{
					EngineAnalytics.RecordEvent(TEXT( "Rocket.Usage.SampleProjectLoaded" ), TEXT("FileName"), FPaths::GetCleanFilename(LoadedProjectFilePath));
				}
			}

			// Gather Project Code/Module Stats
			TArray< FAnalyticsEventAttribute > ProjectAttributes;
			ProjectAttributes.Add( FAnalyticsEventAttribute( FString( "Name" ), *GetDefault<UGeneralProjectSettings>()->ProjectName ));
			ProjectAttributes.Add( FAnalyticsEventAttribute( FString( "Id" ), *GetDefault<UGeneralProjectSettings>()->ProjectID.ToString() ));

			FGameProjectGenerationModule& GameProjectModule = FModuleManager::LoadModuleChecked<FGameProjectGenerationModule>(TEXT("GameProjectGeneration"));
			int32 SourceFileCount = GameProjectModule.Get().GetProjectCodeFileCount();
			ProjectAttributes.Add( FAnalyticsEventAttribute( FString( "SourceFileCount" ), SourceFileCount ));
			ProjectAttributes.Add( FAnalyticsEventAttribute( FString( "ModuleCount" ), FModuleManager::Get().GetModuleCount() ));
			// UObject class count
			int32 UObjectClasses = 0;
			int32 UBlueprintClasses = 0;
			for( TObjectIterator<UClass> ClassIt; ClassIt; ++ClassIt )
			{
				if( !ClassIt->ClassGeneratedBy )
				{
					UObjectClasses++;
				}
				else
				{
					UBlueprintClasses++;
				}
			}
			ProjectAttributes.Add( FAnalyticsEventAttribute( FString( "ObjectClasses" ), UObjectClasses ));
			ProjectAttributes.Add( FAnalyticsEventAttribute( FString( "BlueprintClasses" ), UBlueprintClasses ));
			// Send project analytics
			EngineAnalytics.RecordEvent( FString( "Editor.Usage.Project" ), ProjectAttributes );
			// Trigger pending asset survey
			bIsAssetAnalyticsPending = true;
		}

		// Record known modules' compilation methods
		TArray<FModuleManager::FModuleStatus> Modules;
		FModuleManager::Get().QueryModules(Modules);
		for (auto& Module : Modules)
		{
			// Record only game modules as these are the only ones that should be hot-reloaded
			if (Module.bIsGameModule)
			{
				TArray< FAnalyticsEventAttribute > ModuleAttributes;
				ModuleAttributes.Add(FAnalyticsEventAttribute(FString("ModuleName"), Module.Name));
				ModuleAttributes.Add(FAnalyticsEventAttribute(FString("CompilationMethod"), Module.CompilationMethod));
				EngineAnalytics.RecordEvent(FString("Editor.Usage.Modules"), ModuleAttributes);
			}
		}
	}
}

void FUnrealEdMisc::TickAssetAnalytics()
{
	if( bIsAssetAnalyticsPending )
	{
		FAssetRegistryModule& AssetRegistryModule = FModuleManager::LoadModuleChecked<FAssetRegistryModule>(TEXT("AssetRegistry"));

		if( !AssetRegistryModule.Get().IsLoadingAssets())
		{
			// kill the pending flag
			bIsAssetAnalyticsPending = false;
			// Gather Asset stats
			TArray<FAssetData> AssetData;
			AssetRegistryModule.Get().GetAllAssets(AssetData);

			TArray< FAnalyticsEventAttribute > AssetAttributes;
			int32 NumMapFiles = 0;
			TArray< FName > PackageNames;
			TArray< FName > ClassInstances;
			TArray< int32 > ClassInstanceCount;

			for( auto AssetIter = AssetData.CreateConstIterator(); AssetIter; ++AssetIter )
			{
				PackageNames.AddUnique( AssetIter->PackageName );
				if( AssetIter->AssetClass == UWorld::StaticClass()->GetFName()  )
				{
					NumMapFiles++;
				}

				if( AssetIter->AssetClass != NAME_None )
				{
					int32 ClassIndex = ClassInstances.AddUnique( AssetIter->AssetClass );
					if( ClassInstanceCount.Num() < ClassInstances.Num() )
					{
						ClassInstanceCount.Add( 1 );
					}
					else
					{
						ClassInstanceCount[ ClassIndex ] += 1;
					}
				}
			}
			const UGeneralProjectSettings& ProjectSettings = *GetDefault<UGeneralProjectSettings>();
			AssetAttributes.Add( FAnalyticsEventAttribute( FString( "ProjectId" ), *ProjectSettings.ProjectID.ToString() ));
			AssetAttributes.Add( FAnalyticsEventAttribute( FString( "AssetPackageCount" ), PackageNames.Num() ));
			AssetAttributes.Add( FAnalyticsEventAttribute( FString( "Maps" ), NumMapFiles ));
			// Send project analytics
			FEngineAnalytics::GetProvider().RecordEvent( FString( "Editor.Usage.AssetCounts" ), AssetAttributes );

			TArray< FAnalyticsEventAttribute > AssetInstances;
			AssetInstances.Add( FAnalyticsEventAttribute( FString( "ProjectId" ), *ProjectSettings.ProjectID.ToString() ));
			for( auto ClassIter = ClassInstances.CreateIterator(); ClassIter; ++ClassIter )
			{
				if( ClassInstanceCount[ ClassIter.GetIndex() ] > 0 )
				{
					AssetInstances.Add( FAnalyticsEventAttribute( ClassIter->ToString(), ClassInstanceCount[ ClassIter.GetIndex() ] ));
				}
			}
			// Send class instance analytics
			FEngineAnalytics::GetProvider().RecordEvent( FString( "Editor.Usage.AssetClasses" ), AssetInstances );
		}
	}
}

/** Build and return the path to the current project (used for relaunching the editor.)	 */
FString CreateProjectPath()
{
#if PLATFORM_WINDOWS
	// If we are running in 64 bit, launch the 64 bit process
	const TCHAR* PlatformConfig = FPlatformMisc::GetUBTPlatform();
	// Executable filename does not depend on the selected project. Simply create full path to the current executable.
	FString ExeFileName = FPaths::EngineDir() / TEXT("Binaries") / PlatformConfig / FString( FPlatformProcess::ExecutableName() ) + TEXT(".exe");
	return ExeFileName;
#elif PLATFORM_MAC
	@autoreleasepool
	{
		return UTF8_TO_TCHAR([[[NSBundle mainBundle] executablePath] fileSystemRepresentation]);
	}
#endif
}

void FUnrealEdMisc::OnExit()
{
	if ( !bInitialized )
	{
		return;
	}
	bInitialized = false;
	
	if (bIsSurveyingPerformance)
	{
		CancelPerformanceSurvey();
	}

	// Report session maximum window and tab counts to engine analytics, if available
	if (FEngineAnalytics::IsAvailable())
	{
		TArray<FAnalyticsEventAttribute> TabsAttribs;
		TabsAttribs.Add(FAnalyticsEventAttribute(FString("MaxTabs"), FGlobalTabmanager::Get()->GetMaximumTabCount()));
		TabsAttribs.Add(FAnalyticsEventAttribute(FString("MaxTopLevelWindows"), FGlobalTabmanager::Get()->GetMaximumWindowCount()));

		const UGeneralProjectSettings& ProjectSettings = *GetDefault<UGeneralProjectSettings>();
		TabsAttribs.Add(FAnalyticsEventAttribute(FString("ProjectId"), ProjectSettings.ProjectID.ToString()));

		FEngineAnalytics::GetProvider().RecordEvent(FString("Editor.Usage.WindowCounts"), TabsAttribs);
		
		FSlateApplication::Get().GetPlatformApplication()->SendAnalytics(&FEngineAnalytics::GetProvider());

		FEditorViewportStats::SendUsageData();
	}

	FInputBindingManager::Get().UnregisterUserDefinedGestureChanged(FOnUserDefinedGestureChanged::FDelegate::CreateRaw( this, &FUnrealEdMisc::OnUserDefinedGestureChanged ));
	FMessageLog::OnMessageSelectionChanged().Unbind();
	FUObjectToken::DefaultOnMessageTokenActivated().Unbind();
	FUObjectToken::DefaultOnGetObjectDisplayName().Unbind();
	FURLToken::OnGenerateURL().Unbind();
	FAssetNameToken::OnGotoAsset().Unbind();

	// Unregister message log UIs
	FMessageLogModule& MessageLogModule = FModuleManager::LoadModuleChecked<FMessageLogModule>("MessageLog");
	MessageLogModule.UnregisterLogListing("EditorErrors");
	MessageLogModule.UnregisterLogListing("LoadErrors");
	MessageLogModule.UnregisterLogListing("LightingResults");
	MessageLogModule.UnregisterLogListing("PackagingResults");
	MessageLogModule.UnregisterLogListing("MapCheck");
	FCompilerResultsLog::Unregister();
	MessageLogModule.UnregisterLogListing("PIE");

	// Unregister all events
	FEditorDelegates::SelectedProps.RemoveAll(this);
	FEditorDelegates::DisplayLoadErrors.RemoveAll(this);
	FEditorDelegates::Undo.RemoveAll(this);
	FEditorDelegates::MapChange.RemoveAll(this);
	FEditorDelegates::RefreshEditor.RemoveAll(this);
	FEditorDelegates::PreSaveWorld.RemoveAll(this);
	FEditorSupportDelegates::RedrawAllViewports.RemoveAll(this);
	GEngine->OnLevelActorAdded().RemoveAll(this);

#if USE_UNIT_TESTS
	FAutomationTestFramework::GetInstance().PreTestingEvent.RemoveAll(this);
	FAutomationTestFramework::GetInstance().PostTestingEvent.RemoveAll(this);
#endif // USE_UNIT_TESTS

	// FCoreDelegates::OnBreakpointTriggered.RemoveAll(this);
	// FCoreDelegates::OnScriptFatalError.RemoveAll(this);

	FEditorDelegates::ChangeEditorMode.RemoveAll(this);
	FCoreDelegates::PreModal.RemoveAll(this);
	FCoreDelegates::PostModal.RemoveAll(this);

	FComponentAssetBrokerage::PRIVATE_ShutdownBrokerage();

	ISourceControlModule::Get().GetProvider().Close();


	UnloadFBxLibraries();

	const TMap<FString, FString>& IniRestoreFiles = GetConfigRestoreFilenames();

	for (auto Iter = IniRestoreFiles.CreateConstIterator(); Iter; ++Iter)
	{
		// Key = Config Filename, Value = Backup Filename
		if (FPaths::FileExists(Iter.Value()))
		{
			IFileManager::Get().Copy(*Iter.Key(), *Iter.Value());
		}
	}
	

	// The new process needs to be spawned as late as possible so two editor processes aren't running concurrently for very long.
	// It definitely needs to happen after the preferences file is restored from an import on the line above
	const FString& PendingProjName = FUnrealEdMisc::Get().GetPendingProjectName();
	if( PendingProjName.Len() > 0 )
	{
		// If there is a pending project switch, spawn that process now and use the same command line parameters that were used for this editor instance.
		FString Cmd = PendingProjName + FCommandLine::Get();

		FString ExeFilename = CreateProjectPath();
		FProcHandle Handle = FPlatformProcess::CreateProc( *ExeFilename, *Cmd, true, false, false, NULL, 0, NULL, NULL );
		if( !Handle.IsValid() )
		{
			// We were not able to spawn the new project exe.
			// Its likely that the exe doesnt exist.
			// Skip shutting down the editor if this happens
			UE_LOG(LogUnrealEdMisc, Warning, TEXT("Could not restart the editor") );

			// Clear the pending project to ensure the editor can still be shut down normally
			FUnrealEdMisc::Get().ClearPendingProjectName();

			return;
		}
		Handle.Close();
	}
}

void FUnrealEdMisc::ShutdownAfterError()
{
	ISourceControlModule::Get().GetProvider().Close();
}

void FUnrealEdMisc::CB_SelectedProps()
{
	// Display the actor properties dialog if any actors are selected at all
	if ( GUnrealEd->GetSelectedActorCount() > 0 )
	{
		GUnrealEd->ShowActorProperties();
	}
}

void FUnrealEdMisc::CB_DisplayLoadErrors()
{
	if( !GIsDemoMode )
	{
		// Don't display load errors when starting up in immersive mode
		// @todo immersive: Really only matters on first level load and PIE startup, maybe only disallow at startup?
		const bool bIsImmersive = FParse::Param( FCommandLine::Get(), TEXT( "immersive" ) );
		if( !bIsImmersive && !GIsAutomationTesting)
		{
			FMessageLog("LoadErrors").Open();
		}
	}
}

void FUnrealEdMisc::CB_RefreshEditor()
{
	FEditorDelegates::RefreshAllBrowsers.Broadcast();
}

void FUnrealEdMisc::PreSaveWorld(uint32 SaveFlags, UWorld* World)
{
	const bool bAutosaveOrPIE = (SaveFlags & SAVE_FromAutosave) != 0;
	if (bAutosaveOrPIE || World == NULL || World != GEditor->GetEditorWorldContext().World() || !FEngineAnalytics::IsAvailable())
	{
		return;
	}

	int32 NumAdditiveBrushes = 0;
	int32 NumSubtractiveBrushes = 0;
	for (TActorIterator<ABrush> BrushIt(World); BrushIt; ++BrushIt)
	{
		ABrush* Brush = *BrushIt;
		if (Brush != NULL)
		{
			if (Brush->BrushType == EBrushType::Brush_Add) NumAdditiveBrushes++;
			else if (Brush->BrushType == EBrushType::Brush_Subtract) NumSubtractiveBrushes++;
		}
	}

	TArray< FAnalyticsEventAttribute > BrushAttributes;
	BrushAttributes.Add( FAnalyticsEventAttribute( FString( "Additive" ), NumAdditiveBrushes ));
	BrushAttributes.Add( FAnalyticsEventAttribute( FString( "Subtractive" ), NumSubtractiveBrushes ));
	const UGeneralProjectSettings& ProjectSettings = *GetDefault<UGeneralProjectSettings>();
	BrushAttributes.Add( FAnalyticsEventAttribute( FString( "ProjectId" ), ProjectSettings.ProjectID.ToString()) );

	FEngineAnalytics::GetProvider().RecordEvent( FString( "Editor.Usage.Brushes" ), BrushAttributes );
}

void FUnrealEdMisc::CB_MapChange( uint32 InFlags )
{
	UWorld* World = GWorld;

	// Make sure the world package is never marked dirty here
	const bool bOldDirtyState = World->GetCurrentLevel()->GetOutermost()->IsDirty();


	// Clear property coloration settings.
	const FString EmptyString(TEXT(""));
	GEditor->SetPropertyColorationTarget( World, EmptyString, NULL, NULL, NULL );

	// Rebuild the collision hash if this map change is something major ("new", "open", etc).
	// Minor things like brush subtraction will set it to "0".

	if( InFlags != MapChangeEventFlags::Default )
	{	
		GEditor->EditorClearComponents();

		// Note: CleanupWorld is being abused here to detach components and some other stuff
		// CleanupWorld should only be called before destroying the world
		// So bCleanupResources is being passed as false
		World->CleanupWorld(true, false);
	}

	GEditor->EditorUpdateComponents();

	GEditorModeTools().MapChangeNotify();

	/*if ((InFlags&MapChangeEventFlags::MapRebuild) != 0)
	{
		GUnrealEd->UpdateFloatingPropertyWindows();
	}*/

	CB_RefreshEditor();

	// Only reset the auto save timer if we've created or loaded a new map
	if( InFlags & MapChangeEventFlags::NewMap )
	{
		GUnrealEd->GetPackageAutoSaver().ResetAutoSaveTimer();
	}

	if (!bOldDirtyState)
	{
		World->GetCurrentLevel()->GetOutermost()->SetDirtyFlag( bOldDirtyState );
	}
}

void FUnrealEdMisc::CB_RedrawAllViewports()
{
	GUnrealEd->RedrawAllViewports();
}

void FUnrealEdMisc::CB_LevelActorsAdded(AActor* InActor)
{
	if (!GIsEditorLoadingPackage &&
		FEngineAnalytics::IsAvailable() &&
		InActor &&
		InActor->GetWorld() == GUnrealEd->GetEditorWorldContext().World() &&
		InActor->IsA(APawn::StaticClass()))
	{
		const UGeneralProjectSettings& ProjectSettings = *GetDefault<UGeneralProjectSettings>();
		FEngineAnalytics::GetProvider().RecordEvent(FString("Editor.Usage.PawnPlacement"), FString( "ProjectId" ), ProjectSettings.ProjectID.ToString());
	}
}

void FUnrealEdMisc::CB_Undo()
{
	GEditorModeTools().PostUndo();
}

void FUnrealEdMisc::CB_PreAutomationTesting()
{
	// Shut down SCC if it's enabled, as unit tests shouldn't be allowed to make any modifications to source control
	if ( ISourceControlModule::Get().IsEnabled() )
	{
		ISourceControlModule::Get().GetProvider().Close();
	}
}

void FUnrealEdMisc::CB_PostAutomationTesting()
{
	// Re-enable source control
	ISourceControlModule::Get().GetProvider().Init();
}

void FUnrealEdMisc::OnEditorChangeMode(FEditorModeID NewEditorMode)
{
	GEditorModeTools().ActivateMode( NewEditorMode, true );
}

void FUnrealEdMisc::OnEditorPreModal()
{
	if( FSlateApplication::IsInitialized() )
	{
		FSlateApplication::Get().ExternalModalStart();
	}
}

void FUnrealEdMisc::OnEditorPostModal()
{
	if( FSlateApplication::IsInitialized() )
	{
		FSlateApplication::Get().ExternalModalStop();
	}
}

void FUnrealEdMisc::OnDeferCommand( const FString& DeferredCommand )
{
	GUnrealEd->DeferredCommands.Add( DeferredCommand );
}


void FUnrealEdMisc::OnMessageTokenActivated(const TSharedRef<IMessageToken>& Token)
{
	if(Token->GetType() != EMessageToken::Object )
	{
		return;
	}

	const TSharedRef<FUObjectToken> UObjectToken = StaticCastSharedRef<FUObjectToken>(Token);

	if(UObjectToken->GetObject().IsValid())
	{
		UObject* Object = const_cast<UObject*>(UObjectToken->GetObject().Get());

		ULightmappedSurfaceCollection* SurfaceCollection = Cast<ULightmappedSurfaceCollection>(Object);
		if (SurfaceCollection)
		{
			// Deselect all selected object...
			GEditor->SelectNone( true, true );

			// Select the surfaces in this mapping
			TArray<AActor*> SelectedActors;
			for (int32 SurfaceIdx = 0; SurfaceIdx < SurfaceCollection->Surfaces.Num(); SurfaceIdx++)
			{
				int32 SurfaceIndex = SurfaceCollection->Surfaces[SurfaceIdx];
				FBspSurf& Surf = SurfaceCollection->SourceModel->Surfs[SurfaceIndex];
				SurfaceCollection->SourceModel->ModifySurf(SurfaceIndex, 0);
				Surf.PolyFlags |= PF_Selected;
				if (Surf.Actor)
				{
					SelectedActors.AddUnique(Surf.Actor);
				}
			}

			// Add the brushes to the selected actors list...
			if (SelectedActors.Num() > 0)
			{
				GEditor->MoveViewportCamerasToActor(SelectedActors, false);
			}

			GEditor->NoteSelectionChange();
		}
		else
		{
			AActor* Actor = Cast<AActor>(Object);
			UPrimitiveComponent* Component = Cast<UPrimitiveComponent>(Object);

			if (Component)
			{
				check( !Actor);
				if( Component->GetOwner())
				{
					Actor = Component->GetOwner();
				}		
			}

			if (Actor)
			{
				// Select the actor
				GEditor->SelectNone(false, true);
				GEditor->SelectActor(Actor, /*InSelected=*/true, /*bNotify=*/false, /*bSelectEvenIfHidden=*/true); 
				GEditor->NoteSelectionChange();
				GEditor->MoveViewportCamerasToActor(*Actor, false);

				// Update the property windows and create one if necessary
				GUnrealEd->ShowActorProperties();
				GUnrealEd->UpdateFloatingPropertyWindows();
			}
			else
			{
				TArray<UObject*> ObjectArray;
				ObjectArray.Add(Object);
				GEditor->SyncBrowserToObjects(ObjectArray);
			}
		}
	}
}

FText FUnrealEdMisc::OnGetDisplayName(UObject* InObject, bool bFullPath)
{
	FText Name = LOCTEXT("DisplayNone", "<None>");

	if(InObject != NULL)
	{
		// Is this an object held by an actor?
		AActor* Actor = NULL;
		UActorComponent* Component = Cast<UActorComponent>(InObject);
 
		if (Component != NULL)
		{
			Actor = Cast<AActor>(Component->GetOuter());
		}
 
		if (Actor != NULL)
		{
			Name = FText::FromString( bFullPath ? Actor->GetPathName() : Actor->GetName() );
		}
		else if (InObject != NULL)
		{
			Name = FText::FromString( bFullPath ? InObject->GetPathName() : InObject->GetName() );
		}
	}

	return Name;
}

void FUnrealEdMisc::OnMessageSelectionChanged(TArray< TSharedRef<FTokenizedMessage> >& Selection)
{
	// Clear existing selections
	GEditor->SelectNone(false, true);

	bool bActorsSelected = false;
	TArray<UObject*> ObjectArray;	

	const int32 NumSelected = Selection.Num();
	if (NumSelected > 0)
	{
		const FScopedBusyCursor BusyCursor;
		for( int32 LineIndex = 0; LineIndex < NumSelected; ++LineIndex )
		{
			TSharedPtr<FTokenizedMessage> Line = Selection[ LineIndex ];

			// Find objects reference by this message
			const TArray< TSharedRef<IMessageToken> >& MessageTokens = Line->GetMessageTokens();
			for(auto TokenIt = MessageTokens.CreateConstIterator(); TokenIt; ++TokenIt)
			{
				const TSharedRef<IMessageToken> Token = *TokenIt;
				if( Token->GetType() == EMessageToken::Object )
				{
					const TSharedRef<FUObjectToken> UObjectToken = StaticCastSharedRef<FUObjectToken>(Token);
					if( UObjectToken->GetObject().IsValid() )
					{
						// Check referenced object type
						UObject* Object = UObjectToken->GetObject().Get();
						UPrimitiveComponent* Component = Cast<UPrimitiveComponent>(Object);
						AActor* Actor =  Cast<AActor>(Object);
						if( Component != NULL )
						{
							check( !Actor);
							if( Component->GetOwner() )
							{
								Actor = Component->GetOwner();
							}							
						}

						if( Actor != NULL )
						{
							// Actor found, move to it if it's first and only in the list
							if( !bActorsSelected )
							{
								GEditor->SelectNone(false, true);	
								bActorsSelected = true;
								if( Selection.Num() == 1)
								{
									GEditor->MoveViewportCamerasToActor(*Actor, false);
								}
							}

							GEditor->SelectActor(Actor, /*InSelected=*/true, /*bNotify=*/false, /*bSelectEvenIfHidden=*/true); 
						}
						else
						{
							// Add object to list of objects to sync content browser to
							ObjectArray.Add(Object);
						}
					}
				}
			}
		}

		if( bActorsSelected )
		{
			GEditor->NoteSelectionChange();

			// Update the property windows and create one if necessary
			GUnrealEd->ShowActorProperties();
			GUnrealEd->UpdateFloatingPropertyWindows();
		}

		if (ObjectArray.Num() > 0)
		{
			GEditor->SyncBrowserToObjects(ObjectArray);
		}
	}

	// Now, special handle the BSP mappings...
	if (NumSelected > 0)
	{
		const FScopedBusyCursor BusyCursor;
		TArray<ULightmappedSurfaceCollection*> SelectedSurfaceCollections;

		for( int32 LineIndex = 0; LineIndex < NumSelected; ++LineIndex )
		{
			TSharedPtr<FTokenizedMessage> Line = Selection[ LineIndex ];

			// Find objects reference by this message
			const TArray< TSharedRef<IMessageToken> >& MessageTokens = Line->GetMessageTokens();
			for(auto TokenIt = MessageTokens.CreateConstIterator(); TokenIt; ++TokenIt)
			{
				const TSharedRef<IMessageToken> Token = *TokenIt;
				if( Token->GetType() == EMessageToken::Object )
				{
					const TSharedRef<FUObjectToken> UObjectToken = StaticCastSharedRef<FUObjectToken>(Token);
					if( UObjectToken->GetObject().IsValid() )
					{
						// Check referenced object type
						UObject* Object = UObjectToken->GetObject().Get();
						if (Object != NULL)
						{
							ULightmappedSurfaceCollection* SelectedSurfaceCollection = Cast<ULightmappedSurfaceCollection>(Object);
							if (SelectedSurfaceCollection)
							{
								SelectedSurfaceCollections.Add(SelectedSurfaceCollection);
							}
						}
					}
				}
			}
		}

		// If any surface collections are selected, select them in the editor
		if (SelectedSurfaceCollections.Num() > 0)
		{
			TArray<AActor*> SelectedActors;
			for (int32 CollectionIdx = 0; CollectionIdx < SelectedSurfaceCollections.Num(); CollectionIdx++)
			{
				ULightmappedSurfaceCollection* SurfaceCollection = SelectedSurfaceCollections[CollectionIdx];
				if (SurfaceCollection != NULL)
				{
					// Select the surfaces in this mapping
					for (int32 SurfaceIdx = 0; SurfaceIdx < SurfaceCollection->Surfaces.Num(); SurfaceIdx++)
					{
						int32 SurfaceIndex = SurfaceCollection->Surfaces[SurfaceIdx];
						FBspSurf& Surf = SurfaceCollection->SourceModel->Surfs[SurfaceIndex];
						SurfaceCollection->SourceModel->ModifySurf(SurfaceIndex, 0);
						Surf.PolyFlags |= PF_Selected;
						if (Surf.Actor != NULL)
						{
							SelectedActors.AddUnique(Surf.Actor);
						}
					}
				}
			}

			// Add the brushes to the selected actors list...
			if (SelectedActors.Num() > 0)
			{
				GEditor->MoveViewportCamerasToActor(SelectedActors, false);
			}

			GEditor->NoteSelectionChange();
		}
	}
}

FString FUnrealEdMisc::GenerateURL(const FString& InUDNPage)
{
	if( InUDNPage.Len() > 0 )
	{
		FInternationalization& I18N = FInternationalization::Get();

		const FString PageURL = FString::Printf( TEXT( "%s/Editor/LevelEditing/MapErrors/index.html" ), *I18N.GetCurrentCulture()->GetUnrealLegacyThreeLetterISOLanguageName() );
		const FString BookmarkURL = FString::Printf( TEXT( "#%s" ), *InUDNPage );

		// Developers can browse documentation included with the engine distribution, check for file presence...
		FString MapErrorURL = FString::Printf( TEXT( "%sDocumentation/HTML/%s" ), *FPaths::ConvertRelativePathToFull( FPaths::EngineDir() ), *PageURL );
		if (IFileManager::Get().FileSize(*MapErrorURL) != INDEX_NONE)
		{
			MapErrorURL = FString::Printf( TEXT( "file://%s%s" ), *MapErrorURL, *BookmarkURL );
		}
		// ... if it's not present, fallback to using the online version, if the full URL is provided...
		else if(FUnrealEdMisc::Get().GetURL( TEXT("MapErrorURL"), MapErrorURL, true ) && MapErrorURL.EndsWith( TEXT( ".html" ) ))
		{	
			MapErrorURL.ReplaceInline( TEXT( "/INT/" ), *FString::Printf( TEXT( "/%s/" ), *I18N.GetCurrentCulture()->GetUnrealLegacyThreeLetterISOLanguageName() ) );
			MapErrorURL += BookmarkURL;
		}
		// ...otherwise, attempt to create the URL from what we know here...
		else if(FUnrealEdMisc::Get().GetURL( TEXT("UDNDocsURL"), MapErrorURL, true ))
		{
			if ( !MapErrorURL.EndsWith( TEXT( "/" ) ) )
			{
				MapErrorURL += TEXT( "/" );
			}
			MapErrorURL += PageURL;
			MapErrorURL += BookmarkURL;
		}
		// ... failing that, just try to access the UDN, period.
		else
		{
			FUnrealEdMisc::Get().GetURL( TEXT("UDNURL"), MapErrorURL, true );
		}

		return MapErrorURL;
	}

	return FString();
}

void FUnrealEdMisc::OnGotoAsset(const FString& InAssetPath) const
{
	FAssetRegistryModule& AssetRegistryModule = FModuleManager::LoadModuleChecked<FAssetRegistryModule>(TEXT("AssetRegistry"));
	IAssetRegistry& AssetRegistry = AssetRegistryModule.Get();
	FAssetData AssetData = AssetRegistry.GetAssetByObjectPath( *InAssetPath );
	if ( AssetData.IsValid() )
	{
		TArray<FAssetData> AssetDataToSync;

		// if its a package, sync the browser to the assets inside the package
		if(AssetData.GetClass() == UPackage::StaticClass())
		{
			TArray<UPackage*> Packages;
			Packages.Add(CastChecked<UPackage>(AssetData.GetAsset()));
			TArray<UObject*> ObjectsInPackages;
			PackageTools::GetObjectsInPackages(&Packages, ObjectsInPackages);

			for(auto It(ObjectsInPackages.CreateConstIterator()); It; ++It)
			{
				UObject* ObjectInPackage = *It;
				if(ObjectInPackage->IsAsset())
				{
					FAssetData SubAssetData(ObjectInPackage);
					if(SubAssetData.IsValid())
					{
						AssetDataToSync.Add(SubAssetData);
					}
				}
			}
		}
		
		if(AssetDataToSync.Num() == 0)
		{
			AssetDataToSync.Add(AssetData);
		}
		
		GEditor->SyncBrowserToObjects(AssetDataToSync);
	}	
}

void FUnrealEdMisc::SwitchProject(const FString& GameOrProjectFileName, bool bWarn)
{
	if (GUnrealEd->WarnIfLightingBuildIsCurrentlyRunning())
	{
		return;
	}

	const bool bIsProjectFileName = FPaths::GetExtension(GameOrProjectFileName) == IProjectManager::GetProjectFileExtension();

	bool bSwitch = true;

	if(bWarn)
	{
		// Get the project name to switch to
		FString ProjectDisplayName = GameOrProjectFileName;
		if ( bIsProjectFileName )
		{
			// In rocket the display name is just the base filename of the project
			ProjectDisplayName = FPaths::GetBaseFilename(GameOrProjectFileName);
		}

		// Warn the user that this will restart the editor.  Make sure they want to continue
		const FText Title = LOCTEXT( "SwitchProject", "Switch Project" ); 
		FFormatNamedArguments Arguments;
		Arguments.Add(TEXT("CurrentProjectName"), FText::FromString( ProjectDisplayName ));
		const FText Message = FText::Format( LOCTEXT( "SwitchProjectWarning", "The editor will restart to switch to the {CurrentProjectName} project.  You will be prompted to save any changes before the editor restarts.  Continue switching projects?" ), Arguments ); 

		// Present the user with a warning that changing projects has to restart the editor
		FSuppressableWarningDialog::FSetupInfo Info( Message, Title, "Warning_SwitchProject", GEditorGameAgnosticIni );
		Info.ConfirmText = LOCTEXT( "Yes", "Yes" );
		Info.CancelText = LOCTEXT( "No", "No" );

		FSuppressableWarningDialog SwitchProjectDlg( Info );
		if( SwitchProjectDlg.ShowModal() == FSuppressableWarningDialog::Cancel )
		{
			bSwitch = false;
		}
	}

	// If the user wants to continue with the restart set the pending project to swtich to and close the editor
	if( bSwitch )
	{
		FString PendingProjName;
		if ( bIsProjectFileName )
		{
			// Put quotes around the file since it may contain spaces.
			PendingProjName = FString::Printf(TEXT("\"%s\""), *GameOrProjectFileName);
		}
		else
		{
			PendingProjName = GameOrProjectFileName;
		}

		SetPendingProjectName( PendingProjName );

		// Close the editor.  This will prompt the user to save changes.  If they hit cancel, we abort the project switch
		GEngine->DeferredCommands.Add( TEXT("CLOSE_SLATE_MAINFRAME"));
	}
	else
	{
		ClearPendingProjectName();
	}
}

void FUnrealEdMisc::RestartEditor(bool bWarn)
{
	if (GUnrealEd->WarnIfLightingBuildIsCurrentlyRunning())
	{
		return;
	}

	if( FPaths::IsProjectFilePathSet() )
	{
		SwitchProject(FPaths::GetProjectFilePath(), bWarn);
	}
	else if(FApp::HasGameName())
	{
		SwitchProject(GGameName, bWarn);
	}
	else
	{
		SwitchProject(TEXT(""), bWarn);
	}
}

void FUnrealEdMisc::BeginPerformanceSurvey()
{
	// Don't attempt to run the survey if analytics isn't available
	if(!FEngineAnalytics::IsAvailable())
	{
		return;
	}

	// Tell the level editor we want to be notified when selection changes
	FLevelEditorModule& LevelEditor = FModuleManager::LoadModuleChecked<FLevelEditorModule>( "LevelEditor" );
	LevelEditor.OnMapChanged().AddRaw( this, &FUnrealEdMisc::OnMapChanged );

	// Initialize survey variables
	bIsSurveyingPerformance = true;
	LastFrameRateTime = FDateTime::UtcNow();
	FrameRateSamples.Empty();
}

void FUnrealEdMisc::TickPerformanceSurvey()
{
	if (!bIsSurveyingPerformance)
	{
		return;
	}

	// Before beginning the survey wait for the asset registry to load and make sure Slate is ready
	FAssetRegistryModule& AssetRegistryModule = FModuleManager::LoadModuleChecked<FAssetRegistryModule>(TEXT("AssetRegistry"));
	if (AssetRegistryModule.Get().IsLoadingAssets() || !FSlateApplication::IsInitialized())
	{
		return;
	}

	// Don't run the survey if Slate isn't running normally
	FSlateApplication& SlateApp = FSlateApplication::Get();
	if (!SlateApp.IsNormalExecution())
	{
		return;
	}

	// Sample the frame rate until we have enough samples to take the average
	if (FrameRateSamples.Num() < PerformanceSurveyDefs::NumFrameRateSamples)
	{
		FDateTime Now = FDateTime::UtcNow();
		if (Now - LastFrameRateTime > PerformanceSurveyDefs::FrameRateSampleInterval)
		{
			FrameRateSamples.Add(SlateApp.GetAverageDeltaTimeForResponsiveness());
			LastFrameRateTime = Now;
		}
	}
	else
	{
		// We have enough samples - take the average and record with analytics
		float FrameTime = 0.0f;
		for (auto Iter = FrameRateSamples.CreateConstIterator(); Iter; ++Iter)
		{
			FrameTime += *Iter;
		}
		float AveFrameRate = PerformanceSurveyDefs::NumFrameRateSamples / FrameTime;

		if( FEngineAnalytics::IsAvailable() )
		{
			FString AveFrameRateString = FString::Printf( TEXT( "%.1f" ), AveFrameRate);
			IAnalyticsProvider& EngineAnalytics = FEngineAnalytics::GetProvider();
			EngineAnalytics.RecordEvent(TEXT( "Editor.Performance.FrameRate" ), TEXT( "MeanFrameRate" ), AveFrameRateString);
			EngineAnalytics.RecordUserAttribute(TEXT( "MeanFrameRate" ), AveFrameRateString);
		}

		CancelPerformanceSurvey();
	}
}

void FUnrealEdMisc::CancelPerformanceSurvey()
{
	bIsSurveyingPerformance = false;
	FrameRateSamples.Empty();

	FLevelEditorModule& LevelEditor = FModuleManager::LoadModuleChecked<FLevelEditorModule>( "LevelEditor" );
	LevelEditor.OnMapChanged().RemoveRaw( this, &FUnrealEdMisc::OnMapChanged );
}

void FUnrealEdMisc::OnMapChanged( UWorld* World, EMapChangeType::Type MapChangeType )
{
	if (bIsSurveyingPerformance)
	{
		CancelPerformanceSurvey();
	}
}

bool FUnrealEdMisc::GetURL( const TCHAR* InKey, FString& OutURL, const bool bCheckRocket/* = false*/ ) const
{
	check( InKey );
	check( GConfig );
	OutURL.Empty();

	bool bFound = false;

	const FString MainUrlSection = TEXT("UnrealEd.URLs");
	const FString OverrideUrlSection = TEXT("UnrealEd.URLOverrides");
	const FString TestUrlSection = TEXT("UnrealEd.TestURLs");

	if(  !FEngineBuildSettings::IsInternalBuild() && !FEngineBuildSettings::IsPerforceBuild() )
	{
		// For external builds try to find in the overrides first. 
		bFound = GConfig->GetString(*OverrideUrlSection, InKey, OutURL, GEditorIni);
	}

	if( !bFound )
	{
		bFound = GConfig->GetString(*MainUrlSection, InKey, OutURL, GEditorIni);
	}

	return bFound;
}

void FUnrealEdMisc::OnUserDefinedGestureChanged(const FUICommandInfo& CommandInfo)
{
	if( FEngineAnalytics::IsAvailable() )
	{
		FString GestureName = FString::Printf(TEXT("%s.%s"), *CommandInfo.GetBindingContext().ToString(), *CommandInfo.GetCommandName().ToString());

		//@todo This shouldn't be using a localized value; GetInputText() [10/11/2013 justin.sargent]
		FEngineAnalytics::GetProvider().RecordEvent(
			TEXT("Editor.Usage.KeyboardShortcut"),
			TEXT("Context"), GestureName,
			TEXT("Shortcut"), CommandInfo.GetActiveGesture()->GetInputText().ToString());
	}
}

#undef  LOCTEXT_NAMESPACE<|MERGE_RESOLUTION|>--- conflicted
+++ resolved
@@ -329,11 +329,7 @@
 			const FString& LoadedProjectFilePath = FPaths::GetProjectFilePath();
 			FProjectStatus ProjectStatus;
 
-<<<<<<< HEAD
-			if (IProjectManager::Get().QueryStatusForProject(LoadedProjectFilePath, FDesktopPlatformModule::Get()->GetCurrentEngineIdentifier(), ProjectStatus))
-=======
 			if (IProjectManager::Get().QueryStatusForProject(LoadedProjectFilePath, ProjectStatus))
->>>>>>> ed5a1010
 			{
 				if ( ProjectStatus.bSignedSampleProject )
 				{
