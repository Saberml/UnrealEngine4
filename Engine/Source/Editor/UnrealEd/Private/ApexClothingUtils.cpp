--- conflicted
+++ resolved
@@ -845,22 +845,12 @@
 	// Check the influences on the original chunk to make sure the influences match
 	{
 		FSkelMeshSection& CheckOriginMeshSection = LODModel.Sections[OriginSectionIndex];
-<<<<<<< HEAD
-		FSkelMeshChunk& CheckOriginChunk = LODModel.Chunks[CheckOriginMeshSection.ChunkIndex];
-		if(CheckOriginChunk.MaxBoneInfluences > MAX_INFLUENCES_PER_STREAM)
-		{
-			const FText Text = FText::Format(LOCTEXT("Error_TooManyInfluences", "Chunk {0} in Skeletal Mesh {1} has up to {2} influences on it's vertices. The maximum when using cloth is 4, reduce the number of influences and reimport the mesh to allow cloth on this mesh."),
-											 FText::AsNumber(CheckOriginMeshSection.ChunkIndex),
-											 FText::FromString(SkelMesh->GetName()),
-											 FText::AsNumber(CheckOriginChunk.MaxBoneInfluences));
-=======
 		if(CheckOriginMeshSection.MaxBoneInfluences > MAX_INFLUENCES_PER_STREAM)
 		{
 			const FText Text = FText::Format(LOCTEXT("Error_TooManyInfluences", "Section {0} in Skeletal Mesh {1} has up to {2} influences on it's vertices. The maximum when using cloth is 4, reduce the number of influences and reimport the mesh to allow cloth on this mesh."),
 				FText::AsNumber(OriginSectionIndex),
 				FText::FromString(SkelMesh->GetName()),
 				FText::AsNumber(CheckOriginMeshSection.MaxBoneInfluences));
->>>>>>> aaefee4c
 
 			FMessageDialog::Open(EAppMsgType::Ok, Text);
 
@@ -882,13 +872,7 @@
 	// Get original section
 	FSkelMeshSection& OriginMeshSection = LODModel.Sections[OriginSectionIndex];
 
-<<<<<<< HEAD
-	FSkelMeshSection& OriginMeshSection = LODModel.Sections[OriginSectionIndex];
-	FSkelMeshChunk& OriginChunk = LODModel.Chunks[OriginMeshSection.ChunkIndex];
-
-=======
 	// Add new section for clothing
->>>>>>> aaefee4c
 	FSkelMeshSection& ClothSection = LODModel.Sections[NewSectionIndex];
 
 	// Copy 'chunk' properties from TempSection
