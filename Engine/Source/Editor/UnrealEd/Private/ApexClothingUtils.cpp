--- conflicted
+++ resolved
@@ -2268,11 +2268,6 @@
 	}
 }
 
-<<<<<<< HEAD
-// Temporary duplication of FMath::ComputeBaryCentric2D for patch. Original function checked against SMALL_NUMBER for coplanar points
-// but this tolerance is a little too large, prefer to warn about small triangles and attempt to calculate anyway.
-=======
->>>>>>> f00d6e77
 FVector ComputeBaryCentric2D_Clothing(const FVector& Point, const FVector& A, const FVector& B, const FVector& C, float CoplanarTolerance = SMALL_NUMBER)
 {
 	// Compute the normal of the triangle
@@ -2310,15 +2305,9 @@
 	if(NormalSizeSq < SMALL_NUMBER)
 	{
 		UE_LOG(LogApexClothingUtils, Log, TEXT("Tiny triangle detected when generating clothing skinning data. (A=%.5f,%.5f,%.5f, B=%.5f,%.5f,%.5f, C=%.5f,%.5f,%.5f). This may cause rendering issues, consider improving the topology of the simulation mesh."),
-<<<<<<< HEAD
-			   A.X,A.Y,A.Z,
-			   B.X,B.Y,B.Z,
-			   C.X,C.Y,C.Z);
-=======
 			   A.X, A.Y, A.Z,
 			   B.X, B.Y, B.Z,
 			   C.X, C.Y, C.Z);
->>>>>>> f00d6e77
 
 		check(NormalSizeSq > 0.0f);
 	}
