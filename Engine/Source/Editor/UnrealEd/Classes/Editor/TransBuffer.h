// Copyright 1998-2017 Epic Games, Inc. All Rights Reserved.

/**
 * Transaction tracking system, manages the undo and redo buffer.
 */

#pragma once

#include "CoreMinimal.h"
#include "UObject/ObjectMacros.h"
#include "Editor/Transactor.h"
#include "TransBuffer.generated.h"

UCLASS(transient)
class UNREALED_API UTransBuffer
	: public UTransactor
{
public:
    GENERATED_BODY()
	// Variables.
	/** The queue of transaction records */
	TArray<TSharedRef<FTransaction>> UndoBuffer;

	/** Number of transactions that have been undone, and are eligible to be redone */
	int32 UndoCount;

	/** Text describing the reason that the undo buffer is empty */
	FText ResetReason;

	/** Number of actions in the current transaction */
	int32 ActiveCount;

	/** The cached count of the number of object records each time a transaction is begun */
	TArray<int32> ActiveRecordCounts;

	/** Maximum number of bytes the transaction buffer is allowed to occupy */
	SIZE_T MaxMemory;

	/** Undo barrier stack */
	TArray<int32> UndoBarrierStack;

public:

	// Constructor.
	void Initialize(SIZE_T InMaxMemory);

public:

	/**
	 * Validates the state of the transaction buffer.
	 */
	void CheckState() const;
	static void AddReferencedObjects(UObject* InThis, FReferenceCollector& Collector);

public:

	//~ Begin UObject Interface.

	virtual void Serialize( FArchive& Ar ) override;
	virtual void FinishDestroy() override;

	//~ End UObject Interface.

protected:
	
	/** Implementation of the begin function. Used to create a specific transaction type */
	template<typename TTransaction>
	int32 BeginInternal( const TCHAR* SessionContext, const FText& Description )
	{
		int32 Result = INDEX_NONE;
		CheckState();
		if (ensure(!GIsTransacting))
		{
			Result = ActiveCount;
			if (ActiveCount++ == 0)
			{
<<<<<<< HEAD
				// Cancel redo buffer.
				if (UndoCount)
				{
					UndoBuffer.RemoveAt(UndoBuffer.Num() - UndoCount, UndoCount);
				}
				UndoCount = 0;

				// Purge previous transactions if too much data occupied.
				while (GetUndoSize() > MaxMemory)
				{
					UndoBuffer.RemoveAt(0);
				}

				// Begin a new transaction.
				GUndo = new(UndoBuffer) TTransaction(SessionContext, Description, 1);
			}
			const int32 PriorRecordsCount = (Result > 0 ? ActiveRecordCounts[Result - 1] : 0);
			ActiveRecordCounts.Add(UndoBuffer.Last().GetRecordCount() - PriorRecordsCount);
=======
				// Cache the redo buffer in case the transaction is canceled so we can restore the state
				int32 TransactionsToRemove = UndoBuffer.Num();
				PreviousUndoCount = UndoCount;
				UndoCount = 0;

				// Determine if any additional entries need to be removed due to memory, avoid n^2 by unrolling GetUndoSize()
				SIZE_T AccumulatedBufferDataSize = 0;
				for (int32 i = 0; i < UndoBuffer.Num() - PreviousUndoCount; i++)
				{
					AccumulatedBufferDataSize += UndoBuffer[i]->DataSize();
					if (AccumulatedBufferDataSize <= MaxMemory)
					{
						--TransactionsToRemove;
					}
					else
					{
						break;
					}
				}

				if (TransactionsToRemove > 0)
				{
					RemovedTransactions.Reserve(TransactionsToRemove);
					for (int32 i = UndoBuffer.Num() - TransactionsToRemove; i < UndoBuffer.Num(); ++i)
					{
						RemovedTransactions.Add(UndoBuffer[i]);
					}
					UndoBuffer.RemoveAt(UndoBuffer.Num() - TransactionsToRemove, TransactionsToRemove, false);
				}

				// Begin a new transaction.
				UndoBuffer.Emplace(MakeShareable(new TTransaction(SessionContext, Description, 1)));
				GUndo = &UndoBuffer.Last().Get();
			}
			const int32 PriorRecordsCount = (Result > 0 ? ActiveRecordCounts[Result - 1] : 0);
			ActiveRecordCounts.Add(UndoBuffer.Last()->GetRecordCount() - PriorRecordsCount);
>>>>>>> 9f6ccf49
			CheckState();
		}
		return Result;
	}

public:

	//~ Begin UTransactor Interface.

	virtual int32 Begin( const TCHAR* SessionContext, const FText& Description ) override;
	virtual int32 End() override;
	virtual void Cancel( int32 StartIndex = 0 ) override;
	virtual void Reset( const FText& Reason ) override;
	virtual bool CanUndo( FText* Text=NULL ) override;
	virtual bool CanRedo( FText* Text=NULL ) override;
	virtual int32 GetQueueLength( ) const override { return UndoBuffer.Num(); }
	virtual const FTransaction* GetTransaction( int32 QueueIndex ) const override;
	virtual FUndoSessionContext GetUndoContext( bool bCheckWhetherUndoPossible = true ) override;
	virtual SIZE_T GetUndoSize() const override;
	virtual int32 GetUndoCount( ) const override { return UndoCount; }
	virtual FUndoSessionContext GetRedoContext() override;
	virtual void SetUndoBarrier() override;
	virtual void RemoveUndoBarrier() override;
	virtual void ClearUndoBarriers() override;
	virtual bool Undo(bool bCanRedo = true) override;
	virtual bool Redo() override;
	virtual bool EnableObjectSerialization() override;
	virtual bool DisableObjectSerialization() override;
	virtual bool IsObjectSerializationEnabled() override { return DisallowObjectSerialization == 0; }
	virtual void SetPrimaryUndoObject( UObject* Object ) override;
	virtual bool IsObjectInTransationBuffer( const UObject* Object ) const override;
	virtual bool IsObjectTransacting(const UObject* Object) const override;
	virtual bool ContainsPieObject() const override;
	virtual bool IsActive() override
	{
		return ActiveCount > 0;
	}

	//~ End UTransactor Interface.

public:

	/**
	 * Gets an event delegate that is executed when a redo operation is being attempted.
	 *
	 * @return The event delegate.
	 *
	 * @see OnUndo
	 */
	DECLARE_EVENT_OneParam(UTransBuffer, FOnTransactorBeforeRedoUndo, FUndoSessionContext /*RedoContext*/)
	FOnTransactorBeforeRedoUndo& OnBeforeRedoUndo( )
	{
		return BeforeRedoUndoDelegate;
	}

	/**
	 * Gets an event delegate that is executed when a redo operation is being attempted.
	 *
	 * @return The event delegate.
	 *
	 * @see OnUndo
	 */
	DECLARE_EVENT_TwoParams(UTransBuffer, FOnTransactorRedo, FUndoSessionContext /*RedoContext*/, bool /*Succeeded*/)
	FOnTransactorRedo& OnRedo( )
	{
		return RedoDelegate;
	}

	/**
	 * Gets an event delegate that is executed when a undo operation is being attempted.
	 *
	 * @return The event delegate.
	 *
	 * @see OnRedo
	 */
	DECLARE_EVENT_TwoParams(UTransBuffer, FOnTransactorUndo, FUndoSessionContext /*RedoContext*/, bool /*Succeeded*/)
	FOnTransactorUndo& OnUndo( )
	{
		return UndoDelegate;
	}

private:

	/** Controls whether the transaction buffer is allowed to serialize object references */
	int32 DisallowObjectSerialization;

private:

	// Holds an event delegate that is executed before a redo or undo operation is attempted.
	FOnTransactorBeforeRedoUndo BeforeRedoUndoDelegate;

	// Holds an event delegate that is executed when a redo operation is being attempted.
	FOnTransactorRedo RedoDelegate;

	// Holds an event delegate that is executed when a undo operation is being attempted.
	FOnTransactorUndo UndoDelegate;

	// Reference to the current transaction, nullptr when not transacting:
	FTransaction* CurrentTransaction;

	// Cached previous undo count while a transaction is being built in case we cancel it and want to restore the previous undo buffer
	int32 PreviousUndoCount;

	// The list of transactions that were removed when a transaction was begun in case it is canceled and we want to restore the original state
	TArray<TSharedRef<FTransaction>> RemovedTransactions;

};<|MERGE_RESOLUTION|>--- conflicted
+++ resolved
@@ -74,26 +74,6 @@
 			Result = ActiveCount;
 			if (ActiveCount++ == 0)
 			{
-<<<<<<< HEAD
-				// Cancel redo buffer.
-				if (UndoCount)
-				{
-					UndoBuffer.RemoveAt(UndoBuffer.Num() - UndoCount, UndoCount);
-				}
-				UndoCount = 0;
-
-				// Purge previous transactions if too much data occupied.
-				while (GetUndoSize() > MaxMemory)
-				{
-					UndoBuffer.RemoveAt(0);
-				}
-
-				// Begin a new transaction.
-				GUndo = new(UndoBuffer) TTransaction(SessionContext, Description, 1);
-			}
-			const int32 PriorRecordsCount = (Result > 0 ? ActiveRecordCounts[Result - 1] : 0);
-			ActiveRecordCounts.Add(UndoBuffer.Last().GetRecordCount() - PriorRecordsCount);
-=======
 				// Cache the redo buffer in case the transaction is canceled so we can restore the state
 				int32 TransactionsToRemove = UndoBuffer.Num();
 				PreviousUndoCount = UndoCount;
@@ -130,7 +110,6 @@
 			}
 			const int32 PriorRecordsCount = (Result > 0 ? ActiveRecordCounts[Result - 1] : 0);
 			ActiveRecordCounts.Add(UndoBuffer.Last()->GetRecordCount() - PriorRecordsCount);
->>>>>>> 9f6ccf49
 			CheckState();
 		}
 		return Result;
