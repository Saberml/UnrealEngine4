// Copyright 1998-2018 Epic Games, Inc. All Rights Reserved.

#pragma once


#include "CoreMinimal.h"
#include "UObject/ObjectMacros.h"
#include "UObject/Object.h"
#include "InputCoreTypes.h"
#include "EditorExperimentalSettings.generated.h"

/**
 * Implements Editor settings for experimental features.
 */
UCLASS(config=EditorPerProjectUserSettings)
class UNREALED_API UEditorExperimentalSettings
	: public UObject
{
	GENERATED_UCLASS_BODY()

public:

	/** Allows usage of the procedural foliage system */
	UPROPERTY(EditAnywhere, config, Category = Foliage, meta = (DisplayName = "Procedural Foliage"))
	bool bProceduralFoliage;

	/** Allows usage of the Localization Dashboard */
	UPROPERTY(EditAnywhere, config, Category = Tools, meta = (DisplayName = "Localization Dashboard"))
	bool bEnableLocalizationDashboard;

	/** Allows usage of the Translation Picker */
	UPROPERTY(EditAnywhere, config, Category = Tools, meta = (DisplayName = "Translation Picker"))
	bool bEnableTranslationPicker;

	/** The Blutility shelf holds editor utility Blueprints. Summon from the Workspace menu. */
	UPROPERTY(EditAnywhere, config, Category=Tools, meta=(DisplayName="Editor Utility Blueprints (Blutility)"))
	bool bEnableEditorUtilityBlueprints;

	/** When enabled, all details panels will be able to have properties marked as favorite that show in a top most category.  
	 * NOTE: Some customizations are not supported yet
	 */
	UPROPERTY(EditAnywhere, config, Category = Tools, meta = (DisplayName = "Enable Details Panel Favorites"))
	bool bEnableFavoriteSystem;


	/** Device output log window (currently implemented for Android only)*/
	UPROPERTY(EditAnywhere, config, Category = Tools, meta = (DisplayName = "Device Output Log"))
	bool bDeviceOutputLog;

	/** Specify which console-specific nomenclature to use for gamepad label text */
	UPROPERTY(EditAnywhere, config, Category=UserInterface, meta=(DisplayName="Console for Gamepad Labels"))
	TEnumAsByte<EConsoleForGamepadLabels::Type> ConsoleForGamepadLabels;

	/** Allows for customization of toolbars and menus throughout the editor */
	UPROPERTY(config)
	bool bToolbarCustomization;

	/** Break on Exceptions allows you to trap Access Nones and other exceptional events in Blueprints. */
	UPROPERTY(EditAnywhere, config, Category=Blueprints, meta=(DisplayName="Blueprint Break on Exceptions"))
	bool bBreakOnExceptions;

	/** Enables "Find and Replace All" tool in the MyBlueprint window for variables */
	UPROPERTY(EditAnywhere, config, Category = Blueprints, meta = (DisplayName = "Find and Replace All References Tool"))
	bool bEnableFindAndReplaceReferences;

	/** Should arrows indicating data/execution flow be drawn halfway along wires? */
	UPROPERTY(/*EditAnywhere - deprecated (moved into UBlueprintEditorSettings), */config/*, Category=Blueprints, meta=(DisplayName="Draw midpoint arrows in Blueprints")*/)
	bool bDrawMidpointArrowsInBlueprints;

	/** Allows ChunkIDs to be assigned to assets to via the content browser context menu. */
	UPROPERTY(EditAnywhere,config,Category=UserInterface,meta=(DisplayName="Allow ChunkID Assignments"))
	bool bContextMenuChunkAssignments;

	/** Disable cook in the editor */
	UPROPERTY(EditAnywhere, config, Category = Cooking, meta = (DisplayName = "Disable Cook In The Editor feature (cooks from launch on will be run in a separate process if disabled)", ConfigRestartRequired=true))
	bool bDisableCookInEditor;

	UPROPERTY(EditAnywhere, config, Category = Cooking, meta = (DisplayName = "Use shared cooked builds in launch on", ConfigRestartRequired = true))
	bool bSharedCookedBuilds;

	UPROPERTY(EditAnywhere, config, Category = Cooking, meta = (DisplayName = "Use multiple processes when cooking (only affects File -> Package)"))
	int32 MultiProcessCooking;

	/** Enables Environment Queries editor */
	UPROPERTY(EditAnywhere, config, Category = AI, meta = (DisplayName = "Environment Querying System"))
	bool bEQSEditor;

	/** Enable late joining in PIE */
	UPROPERTY(EditAnywhere, config, Category = PIE, meta = (DisplayName = "Allow late joining"))
	bool bAllowLateJoinInPIE;

	/** Allow Vulkan Preview */
	UPROPERTY(EditAnywhere, config, Category = PIE, meta = (DisplayName = "Allow Vulkan Mobile Preview"))
	bool bAllowVulkanPreview;

	/** Enable multithreaded lightmap encoding (decreases time taken to encode lightmaps) */
	UPROPERTY(EditAnywhere, config, Category = LightingBuilds, meta = (DisplayName = "Enable Multithreaded lightmap encoding"))
	bool bEnableMultithreadedLightmapEncoding;

	/** Enable multithreaded shadow map encoding (decreases time taken to encode shadow maps) */
	UPROPERTY(EditAnywhere, config, Category = LightingBuilds, meta = (DisplayName = "Enable Multithreaded shadowmap encoding"))
	bool bEnableMultithreadedShadowmapEncoding;
	
	/** Whether to use OpenCL to accelerate convex hull decomposition (uses GPU to decrease time taken to decompose meshes, currently only available on Mac OS X) */
	UPROPERTY(EditAnywhere, config, Category = Tools, meta = (DisplayName = "Use OpenCL for convex hull decomposition"))
	bool bUseOpenCLForConvexHullDecomp;

	/** Allows editing of potentially unsafe properties during PIE. Advanced use only - use with caution. */
	UPROPERTY(EditAnywhere, config, Category = Tools, meta = (DisplayName = "Allow editing of potentially unsafe properties."))
	bool bAllowPotentiallyUnsafePropertyEditing;

	/** Enable experimental bulk facial animation importer (found in Developer Tools menu, requires editor restart) */
	UPROPERTY(EditAnywhere, config, Category = Tools, meta = (ConfigRestartRequired = true))
	bool bFacialAnimationImporter;

	/** Allow animation blueprints to be recompiled while a PIE session is running */
	UPROPERTY(EditAnywhere, config, Category = Tools)
	bool bEnableLiveRecompilationOfAnimationBlueprints;

	/** Enable experimental PIE preview device launch */
	UPROPERTY(EditAnywhere, config, Category = PIE, meta = (DisplayName = "Enable mobile PIE with preview device launch options."))
	bool bMobilePIEPreviewDeviceLaunch;

	/** Enables in-editor support for text asset formats */
	UPROPERTY(EditAnywhere, config, Category = Core)
	bool bTextAssetFormatSupport;

	/** Enable material layering assets and workflow - Requires project setting 'Support new material layering' to be enabled */
	UPROPERTY(EditAnywhere, config, Category = Materials, meta = (DisplayName = "Enable material layering assets and workflow"))
	bool bMaterialLayeringEnabled;

<<<<<<< HEAD
	/** When creating new Material Layers and Material Layer Blends, set up example graphs. */
	UPROPERTY(EditAnywhere, config, Category = Materials)
	bool bExampleLayersAndBlends;
=======
	UPROPERTY(EditAnywhere, config, Category = HLOD, meta = (DisplayName = "Use new HLOD packages naming convention"))
	bool bUseNewHLODPackageNamingConvention;
>>>>>>> 40ff9d61
	
	/**
	 * Returns an event delegate that is executed when a setting has changed.
	 *
	 * @return The delegate.
	 */
	DECLARE_EVENT_OneParam(UEditorExperimentalSettings, FSettingChangedEvent, FName /*PropertyName*/);
	FSettingChangedEvent& OnSettingChanged( )
	{
		return SettingChangedEvent;
	}

protected:

	// UObject overrides

	virtual void PostEditChangeProperty( struct FPropertyChangedEvent& PropertyChangedEvent ) override;

private:

	// Holds an event delegate that is executed when a setting has changed.
	FSettingChangedEvent SettingChangedEvent;
};<|MERGE_RESOLUTION|>--- conflicted
+++ resolved
@@ -129,14 +129,12 @@
 	UPROPERTY(EditAnywhere, config, Category = Materials, meta = (DisplayName = "Enable material layering assets and workflow"))
 	bool bMaterialLayeringEnabled;
 
-<<<<<<< HEAD
+	UPROPERTY(EditAnywhere, config, Category = HLOD, meta = (DisplayName = "Use new HLOD packages naming convention"))
+	bool bUseNewHLODPackageNamingConvention;
+
 	/** When creating new Material Layers and Material Layer Blends, set up example graphs. */
 	UPROPERTY(EditAnywhere, config, Category = Materials)
 	bool bExampleLayersAndBlends;
-=======
-	UPROPERTY(EditAnywhere, config, Category = HLOD, meta = (DisplayName = "Use new HLOD packages naming convention"))
-	bool bUseNewHLODPackageNamingConvention;
->>>>>>> 40ff9d61
 	
 	/**
 	 * Returns an event delegate that is executed when a setting has changed.
