--- conflicted
+++ resolved
@@ -273,13 +273,10 @@
 	UPROPERTY(EditAnywhere, config, Category=Controls, meta=(DisplayName="Scroll gesture direction for orthographic viewports"))
 	EScrollGestureDirection ScrollGestureDirectionForOrthoViewports;
 
-<<<<<<< HEAD
-=======
 	/** Enables joystick-based camera movement in 3D level editing viewports */
 	UPROPERTY(EditAnywhere, config, Category=Controls, meta=(DisplayName="Level Editor Joystick Controls" ) )
 	bool bLevelEditorJoystickControls;
 
->>>>>>> e1398df1
 public:
 
 	/** If enabled will use power of 2 grid settings (e.g, 1,2,4,8,16,...,1024) instead of decimal grid sizes */
