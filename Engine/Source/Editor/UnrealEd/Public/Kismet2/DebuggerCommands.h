// Copyright 1998-2017 Epic Games, Inc. All Rights Reserved.

#pragma once

#include "CoreMinimal.h"
#include "Widgets/DeclarativeSyntaxSupport.h"
#include "Input/Reply.h"
#include "Widgets/SWidget.h"
#include "Widgets/SCompoundWidget.h"
#include "Framework/Commands/Commands.h"
#include "Framework/Commands/UICommandList.h"

class FToolBarBuilder;

/** This class acts as a generic widget that listens to and process global play world actions */
class UNREALED_API SGlobalPlayWorldActions : public SCompoundWidget
{
public:

	SLATE_BEGIN_ARGS(SGlobalPlayWorldActions) {}
		SLATE_DEFAULT_SLOT(FArguments, Content)

	SLATE_END_ARGS()

	void Construct(const FArguments& InArgs);

	virtual FReply OnKeyDown(const FGeometry& MyGeometry, const FKeyEvent& InKeyEvent) override;

	virtual bool SupportsKeyboardFocus() const override;
};

//////////////////////////////////////////////////////////////////////////
// FPlayWorldCommands

class FPlayWorldCommands : public TCommands<FPlayWorldCommands>
{
private:

	friend class TCommands<FPlayWorldCommands>;

	FPlayWorldCommands();

public:

	// TCommands interface
	virtual void RegisterCommands() override;
	// End of TCommands interface

	/**
	 * Binds all global kismet commands to delegates
	 */
	static void BindGlobalPlayWorldCommands();

	/** Populates a toolbar with the menu commands for play-world control (pause/resume/stop/possess/eject/step/show current loc) */
	UNREALED_API static void BuildToolbar( FToolBarBuilder& ToolBarBuilder, bool bIncludeLaunchButtonAndOptions = false );

	/**
	* Return the active widget that processes play world actions for PIE
	*
	*/
	static TWeakPtr<SGlobalPlayWorldActions> GetActiveGlobalPlayWorldActionsWidget();

	/**
	* Set the active widget that processes play world actions for PIE
	*
	*/
	static void SetActiveGlobalPlayWorldActionsWidget(TWeakPtr<SGlobalPlayWorldActions> ActiveWidget);

public:

	/** 
	 * A command list that can be passed around and isn't bound to an instance of any tool or editor. 
	 */
	UNREALED_API static TSharedPtr<FUICommandList> GlobalPlayWorldActions;

public:

	/** Start Simulating (SIE) */
	TSharedPtr<FUICommandInfo> Simulate;

	/** Play in editor (PIE) */
	TSharedPtr<FUICommandInfo> RepeatLastPlay;
	TSharedPtr<FUICommandInfo> PlayInViewport;
	TSharedPtr<FUICommandInfo> PlayInEditorFloating;
	TSharedPtr<FUICommandInfo> PlayInVR;
	TSharedPtr<FUICommandInfo> PlayInMobilePreview;
	TSharedPtr<FUICommandInfo> PlayInVulkanPreview;
	TSharedPtr<FUICommandInfo> PlayInNewProcess;
	TSharedPtr<FUICommandInfo> PlayInCameraLocation;
	TSharedPtr<FUICommandInfo> PlayInDefaultPlayerStart;
	TSharedPtr<FUICommandInfo> PlayInSettings;
	TSharedPtr<FUICommandInfo> PlayInNetworkSettings;
	TSharedPtr<FUICommandInfo> PlayInNetworkDedicatedServer;

	/** SIE & PIE controls */
	TSharedPtr<FUICommandInfo> ResumePlaySession;
	TSharedPtr<FUICommandInfo> PausePlaySession;
	TSharedPtr<FUICommandInfo> SingleFrameAdvance;
	TSharedPtr<FUICommandInfo> TogglePlayPauseOfPlaySession;
	TSharedPtr<FUICommandInfo> StopPlaySession;
	TSharedPtr<FUICommandInfo> LateJoinSession;
	TSharedPtr<FUICommandInfo> PossessEjectPlayer;
	TSharedPtr<FUICommandInfo> ShowCurrentStatement;
	TSharedPtr<FUICommandInfo> StepInto;
	TSharedPtr<FUICommandInfo> StepOver;
	TSharedPtr<FUICommandInfo> StepOut;
	TSharedPtr<FUICommandInfo> GetMouseControl;

	/** Launch on device */
	TSharedPtr<FUICommandInfo> RepeatLastLaunch;
	TSharedPtr<FUICommandInfo> OpenProjectLauncher;
	TSharedPtr<FUICommandInfo> OpenDeviceManager;

protected:

	/** A weak pointer to the current active widget that processes PIE actions */
	static TWeakPtr<SGlobalPlayWorldActions> ActiveGlobalPlayWorldActionsWidget;

	/**
	 * Generates menu content for the PIE combo button drop down menu
	 *
	 * @return	Menu content widget
	 */
	static TSharedRef< SWidget > GeneratePlayMenuContent( TSharedRef<FUICommandList> InCommandList );

	/**
	 * Generates menu content for the Play On combo button drop down menu
	 *
	 * @return	Menu content widget
	 */
	static TSharedRef< SWidget > GenerateLaunchMenuContent( TSharedRef<FUICommandList> InCommandList );	
};


//////////////////////////////////////////////////////////////////////////
// FPlayWorldCommandCallbacks

class UNREALED_API FPlayWorldCommandCallbacks
{
public:
	/**
	 * Called from the context menu to start previewing the game at the clicked location                   
	 */
	static void StartPlayFromHere();

	static void ResumePlaySession_Clicked();
	static void PausePlaySession_Clicked();

	static bool IsInSIE();
	static bool IsInPIE();

	static bool IsInSIE_AndRunning();
	static bool IsInPIE_AndRunning();
<<<<<<< HEAD

	static bool HasPlayWorld();
	static bool HasPlayWorldAndPaused();
	static bool HasPlayWorldAndRunning();
};

#endif // __DebuggerCommands_h__
=======
};
>>>>>>> 7328f6ab
<|MERGE_RESOLUTION|>--- conflicted
+++ resolved
@@ -151,14 +151,8 @@
 
 	static bool IsInSIE_AndRunning();
 	static bool IsInPIE_AndRunning();
-<<<<<<< HEAD
 
 	static bool HasPlayWorld();
 	static bool HasPlayWorldAndPaused();
 	static bool HasPlayWorldAndRunning();
-};
-
-#endif // __DebuggerCommands_h__
-=======
-};
->>>>>>> 7328f6ab
+};