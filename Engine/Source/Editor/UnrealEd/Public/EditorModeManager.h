// Copyright 1998-2015 Epic Games, Inc. All Rights Reserved.

#pragma once

class USelection;
class IToolkitHost;

/**
 * A helper class to store the state of the various editor modes.
 */
class UNREALED_API FEditorModeTools : public FGCObject, public FEditorUndoClient
{
public:
	FEditorModeTools();
	virtual ~FEditorModeTools();

	/**
	 * Set the default editor mode for these tools
	 */
	void SetDefaultMode(FEditorModeID DefaultID);

	/**
	 * Activates the default mode defined by this class
	 */
	void ActivateDefaultMode();

	/** 
	 * Returns true if the default editor mode is active 
	 */
	bool IsDefaultModeActive() const;

	/**
	 * Activates an editor mode. Shuts down all other active modes which cannot run with the passed in mode.
	 * 
	 * @param InID		The ID of the editor mode to activate.
	 * @param bToggle	true if the passed in editor mode should be toggled off if it is already active.
	 */
	void ActivateMode( FEditorModeID InID, bool bToggle = false );

	/**
	 * Deactivates an editor mode. 
	 * 
	 * @param InID		The ID of the editor mode to deactivate.
	 */
	void DeactivateMode(FEditorModeID InID);

	/**
	 * Deactivate the mode and entirely purge it from memory. Used when a mode type is unregistered
	 */
	void DestroyMode(FEditorModeID InID);

protected:
	
	/** Deactivates the editor mode at the specified index */
	void DeactivateModeAtIndex( int32 InIndex );
		
public:

	/**
	 * Deactivates all modes, note some modes can never be deactivated.
	 */
	void DeactivateAllModes();

	/** 
	 * Returns the editor mode specified by the passed in ID
	 */
	FEdMode* FindMode( FEditorModeID InID );

	/**
	 * Returns true if the current mode is not the specified ModeID.  Also optionally warns the user.
	 *
	 * @param	ModeID			The editor mode to query.
	 * @param	ErrorMsg		If specified, inform the user the reason why this is a problem
	 * @param	bNotifyUser		If true, display the error as a notification, instead of a dialog
	 * @return					true if the current mode is not the specified mode.
	 */
	bool EnsureNotInMode(FEditorModeID ModeID, const FText& ErrorMsg = FText::GetEmpty(), bool bNotifyUser = false) const;

	FMatrix GetCustomDrawingCoordinateSystem();
	FMatrix GetCustomInputCoordinateSystem();
	
	/** 
	 * Returns true if the passed in editor mode is active 
	 */
	bool IsModeActive( FEditorModeID InID ) const;

	/**
	 * Returns a pointer to an active mode specified by the passed in ID
	 * If the editor mode is not active, NULL is returned
	 */
	FEdMode* GetActiveMode( FEditorModeID InID );
	const FEdMode* GetActiveMode( FEditorModeID InID ) const;

	template <typename SpecificModeType>
	SpecificModeType* GetActiveModeTyped( FEditorModeID InID )
	{
		return (SpecificModeType*)GetActiveMode(InID);
	}

	template <typename SpecificModeType>
	const SpecificModeType* GetActiveModeTyped( FEditorModeID InID ) const
	{
		return (SpecificModeType*)GetActiveMode(InID);
	}

	/**
	 * Returns the active tool of the passed in editor mode.
	 * If the passed in editor mode is not active or the mode has no active tool, NULL is returned
	 */
	const FModeTool* GetActiveTool( FEditorModeID InID ) const;

	/** 
	 * Returns an array of all active modes
	 */
	void GetActiveModes( TArray<FEdMode*>& OutActiveModes );

	void SetShowWidget( bool InShowWidget )	{ bShowWidget = InShowWidget; }
	bool GetShowWidget() const				{ return bShowWidget; }

	void CycleWidgetMode (void);

	/**Save Widget Settings to Ini file*/
	void SaveWidgetSettings();
	/**Load Widget Settings from Ini file*/
	void LoadWidgetSettings();

	/** Gets the widget axis to be drawn */
	EAxisList::Type GetWidgetAxisToDraw( FWidget::EWidgetMode InWidgetMode ) const;

	/** Mouse tracking interface.  Passes tracking messages to all active modes */
	bool StartTracking(FEditorViewportClient* InViewportClient, FViewport* InViewport);
	bool EndTracking(FEditorViewportClient* InViewportClient, FViewport* InViewport);
	bool IsTracking() const { return bIsTracking; }

	bool AllowsViewportDragTool() const;

	/** Notifies all active modes that a map change has occured */
	void MapChangeNotify();

	/** Notifies all active modes to empty their selections */
	void SelectNone();

	/** Notifies all active modes of box selection attempts */
	bool BoxSelect( FBox& InBox, bool InSelect );

	/** Notifies all active modes of frustum selection attempts */
	bool FrustumSelect( const FConvexVolume& InFrustum, bool InSelect );

	/** true if any active mode uses a transform widget */
	bool UsesTransformWidget() const;

	/** true if any active mode uses the passed in transform widget */
	bool UsesTransformWidget( FWidget::EWidgetMode CheckMode ) const;

	/** Sets the current widget axis */
	void SetCurrentWidgetAxis( EAxisList::Type NewAxis );

	/** Notifies all active modes of mouse click messages. */
	bool HandleClick(FEditorViewportClient* InViewportClient,  HHitProxy *HitProxy, const FViewportClick &Click );

	/** true if the passed in brush actor should be drawn in wireframe */	
	bool ShouldDrawBrushWireframe( AActor* InActor ) const;

	/** true if brush vertices should be drawn */
	bool ShouldDrawBrushVertices() const;

	/** Ticks all active modes */
	void Tick( FEditorViewportClient* ViewportClient, float DeltaTime );

	/** Notifies all active modes of any change in mouse movement */
	bool InputDelta( FEditorViewportClient* InViewportClient,FViewport* InViewport,FVector& InDrag,FRotator& InRot,FVector& InScale );

	/** Notifies all active modes of captured mouse movement */	
	bool CapturedMouseMove( FEditorViewportClient* InViewportClient, FViewport* InViewport, int32 InMouseX, int32 InMouseY );

	/** Notifies all active modes of keyboard input */
	bool InputKey( FEditorViewportClient* InViewportClient, FViewport* Viewport, FKey Key, EInputEvent Event);

	/** Notifies all active modes of axis movement */
	bool InputAxis( FEditorViewportClient* InViewportClient, FViewport* Viewport, int32 ControllerId, FKey Key, float Delta, float DeltaTime);

	bool MouseEnter( FEditorViewportClient* InViewportClient, FViewport* Viewport, int32 X, int32 Y );
	
	bool MouseLeave( FEditorViewportClient* InViewportClient, FViewport* Viewport );

	/** Notifies all active modes that the mouse has moved */
	bool MouseMove( FEditorViewportClient* InViewportClient, FViewport* Viewport, int32 X, int32 Y );

	/** Notifies all active modes that a viewport has received focus */
	bool ReceivedFocus( FEditorViewportClient* InViewportClient, FViewport* Viewport );

	/** Notifies all active modes that a viewport has lost focus */
	bool LostFocus( FEditorViewportClient* InViewportClient, FViewport* Viewport );

	/** Draws all active modes */	
	void DrawActiveModes( const FSceneView* InView, FPrimitiveDrawInterface* PDI );

	/** Renders all active modes */
	void Render( const FSceneView* InView, FViewport* Viewport, FPrimitiveDrawInterface* PDI );

	/** Draws the HUD for all active modes */
	void DrawHUD( FEditorViewportClient* InViewportClient,FViewport* Viewport,const FSceneView* View,FCanvas* Canvas );

	/** Calls PostUndo on all active modes */
	// Begin FEditorUndoClient
	virtual void PostUndo(bool bSuccess) override;
	virtual void PostRedo(bool bSuccess) override;
	// End of FEditorUndoClient

	/** True if we should allow widget move */
	bool AllowWidgetMove() const;

	/** True if we should disallow mouse delta tracking. */
	bool DisallowMouseDeltaTracking() const;

	/** Get a cursor to override the default with, if any */
	bool GetCursor(EMouseCursor::Type& OutCursor) const;

	/**
	 * Returns a good location to draw the widget at.
	 */
	FVector GetWidgetLocation() const;

	/**
	 * Changes the current widget mode.
	 */
	void SetWidgetMode( FWidget::EWidgetMode InWidgetMode );

	/**
	 * Allows you to temporarily override the widget mode.  Call this function again
	 * with WM_None to turn off the override.
	 */
	void SetWidgetModeOverride( FWidget::EWidgetMode InWidgetMode );

	/**
	 * Retrieves the current widget mode, taking overrides into account.
	 */
	FWidget::EWidgetMode GetWidgetMode() const;

	/**
	 * Gets the current state of script editor usage of show friendly names
	 * @ return - If true, replace variable names with sanatized ones
	 */
	bool GetShowFriendlyVariableNames() const;

	/**
	 * Sets a bookmark in the levelinfo file, allocating it if necessary.
	 * 
	 * @param InIndex			Index of the bookmark to set.
	 * @param InViewportClient	Level editor viewport client used to get pointer the world that the bookmark is for.
	 */
	void SetBookmark( uint32 InIndex, FEditorViewportClient* InViewportClient );

	/**
	 * Checks to see if a bookmark exists at a given index
	 * 
	 * @param InIndex			Index of the bookmark to set.
	 * @param InViewportClient	Level editor viewport client used to get pointer the world to check for the bookmark in.
	 */
	bool CheckBookmark( uint32 InIndex, FEditorViewportClient* InViewportClient );

	/**
	 * Retrieves a bookmark from the list.
	 * 
	 * @param InIndex			Index of the bookmark to set.
	 * @param					Set to true to restore the visibility of any streaming levels.
	 * @param InViewportClient	Level editor viewport client used to get pointer the world that the bookmark is relevant to.
	 */
	void JumpToBookmark( uint32 InIndex, bool bShouldRestoreLevelVisibility, FEditorViewportClient* InViewportClient );

	/**
	 * Clears a bookmark from the list.
	 * 
	 * @param InIndex			Index of the bookmark to clear.
	 * @param InViewportClient	Level editor viewport client used to get pointer the world that the bookmark is relevant to.
	 */
	void ClearBookmark( uint32 InIndex, FEditorViewportClient* InViewportClient );

	/**
	 * Clears all book marks
	 * 
	 * @param InViewportClient	Level editor viewport client used to get pointer the world to clear the bookmarks from.
	 */
	void ClearAllBookmarks( FEditorViewportClient* InViewportClient );

	// FGCObject interface
	virtual void AddReferencedObjects( FReferenceCollector& Collector ) override;
	// End of FGCObject interface

	/**
	 * Loads the state that was saved in the INI file
	 */
	void LoadConfig(void);

	/**
	 * Saves the current state to the INI file
	 */
	void SaveConfig(void);

	/** 
	 * Sets the pivot locations
	 * 
	 * @param Location 		The location to set
	 * @param bIncGridBase	Whether or not to also set the GridBase
	 */
	void SetPivotLocation( const FVector& Location, const bool bIncGridBase );

	/**
	 * Multicast delegate for OnModeEntered and OnModeExited callbacks.
	 *
	 * First parameter:  The editor mode that was changed
	 * Second parameter:  True if entering the mode, or false if exiting the mode
	 */
	DECLARE_EVENT_TwoParams( FEditorModeTools, FEditorModeChangedEvent, FEdMode*, bool );
	FEditorModeChangedEvent& OnEditorModeChanged() { return EditorModeChangedEvent; }

	/** delegate type for triggering when widget mode changed */
	DECLARE_EVENT_OneParam( FEditorModeTools, FWidgetModeChangedEvent, FWidget::EWidgetMode );
	FWidgetModeChangedEvent& OnWidgetModeChanged() { return WidgetModeChangedEvent; }

	/**	Broadcasts the WidgetModeChanged event */
	void BroadcastWidgetModeChanged(FWidget::EWidgetMode InWidgetMode) { WidgetModeChangedEvent.Broadcast(InWidgetMode); }

	/**	Broadcasts the EditorModeChanged event */
	void BroadcastEditorModeChanged(FEdMode* Mode, bool IsEnteringMode) { EditorModeChangedEvent.Broadcast(Mode, IsEnteringMode); }

	/**
	 * Returns the current CoordSystem
	 * 
	 * @param bGetRawValue true when you want the actual value of CoordSystem, not the value modified by the state.
	 */
	ECoordSystem GetCoordSystem(bool bGetRawValue = false);

	/** Sets the current CoordSystem */
	void SetCoordSystem(ECoordSystem NewCoordSystem);

	/** Sets the hide viewport UI state */
	void SetHideViewportUI( bool bInHideViewportUI ) { bHideViewportUI = bInHideViewportUI; }

	/** Is the viewport UI hidden? */
	bool IsViewportUIHidden() const { return bHideViewportUI; }

	bool PivotShown;
	bool Snapping;
	bool SnappedActor;

	FVector CachedLocation;
	FVector PivotLocation;
	FVector SnappedLocation;
	FVector GridBase;

	/** The angle for the translate rotate widget */
	float TranslateRotateXAxisAngle;

	/** The angles for the 2d translate rotate widget */
	float TranslateRotate2DAngle;

	/** Draws in the top level corner of all FEditorViewportClient windows (can be used to relay info to the user). */
	FString InfoString;

	/** Sets the host for toolkits created via modes from this mode manager (can only be called once) */
	void SetToolkitHost(TSharedRef<IToolkitHost> Host);

	/** Returns the host for toolkits created via modes from this mode manager */
	TSharedPtr<IToolkitHost> GetToolkitHost() const;

	/**
	 * Returns the set of selected actors.
	 */
	virtual USelection* GetSelectedActors() const;

	/**
	 * @return the set of selected non-actor objects.
	 */
<<<<<<< HEAD
	virtual class USelection* GetSelectedObjects() const;
=======
	virtual USelection* GetSelectedObjects() const;

	/**
	 * Returns the set of selected components.
	 */
	virtual USelection* GetSelectedComponents() const;
>>>>>>> cce8678d

	/**
	 * Returns the world that is being edited by this mode manager
	 */ 
	virtual UWorld* GetWorld() const;

protected:
	/** 
	 * Delegate handlers
	 **/
	void OnEditorSelectionChanged(UObject* NewSelection);
	void OnEditorSelectNone();

	/** The mode ID to use as a default */
	FEditorModeID DefaultID;

	/** A list of active editor modes. */
	TArray< TSharedPtr<FEdMode> > Modes;

	/** The host of the toolkits created by these modes */
	TWeakPtr<IToolkitHost> ToolkitHost;

	/** A list of previously active editor modes that we will potentially recycle */
	TMap< FEditorModeID, TSharedPtr<FEdMode> > RecycledModes;

	/** The mode that the editor viewport widget is in. */
	FWidget::EWidgetMode WidgetMode;

	/** If the widget mode is being overridden, this will be != WM_None. */
	FWidget::EWidgetMode OverrideWidgetMode;

	/** If 1, draw the widget and let the user interact with it. */
	bool bShowWidget;

	/** if true, the viewports will hide all UI overlays */
	bool bHideViewportUI;

private:

	/** The coordinate system the widget is operating within. */
	ECoordSystem CoordSystem;

	/** Multicast delegate that is broadcast when a mode is entered or exited */
	FEditorModeChangedEvent EditorModeChangedEvent;

	/** Multicast delegate that is broadcast when a widget mode is changed */
	FWidgetModeChangedEvent WidgetModeChangedEvent;

	/** Flag set between calls to StartTracking() and EndTracking() */
	bool bIsTracking;
};<|MERGE_RESOLUTION|>--- conflicted
+++ resolved
@@ -372,16 +372,12 @@
 	/**
 	 * @return the set of selected non-actor objects.
 	 */
-<<<<<<< HEAD
-	virtual class USelection* GetSelectedObjects() const;
-=======
 	virtual USelection* GetSelectedObjects() const;
 
 	/**
 	 * Returns the set of selected components.
 	 */
 	virtual USelection* GetSelectedComponents() const;
->>>>>>> cce8678d
 
 	/**
 	 * Returns the world that is being edited by this mode manager
