--- conflicted
+++ resolved
@@ -391,11 +391,7 @@
 			{
 				MeshInfo->Component->GetStaticMesh()->GetOnExtendedBoundsChanged().AddRaw(MeshInfo, &FFoliageMeshInfo::HandleComponentMeshBoundsChanged);
 
-<<<<<<< HEAD
-				MeshInfo->Component->BuildTreeIfOutdated(true, true);
-=======
 				MeshInfo->Component->BuildTreeIfOutdated(true, false);
->>>>>>> f30f9b45
 			}
 		}
 	}
@@ -1793,12 +1789,8 @@
 					if (Mesh.SelectedIndices.Num() > 0)
 					{
 						TArray<int32> InstancesToDelete = Mesh.SelectedIndices.Array();
-<<<<<<< HEAD
-						Mesh.RemoveInstances(IFA, InstancesToDelete, true);
-=======
 						Mesh.RemoveInstances(IFA, InstancesToDelete, false);
 						Mesh.Component->BuildTreeIfOutdated(true, true);
->>>>>>> f30f9b45
 
 						OnInstanceCountUpdated(MeshPair.Key);
 					}
@@ -2994,8 +2986,6 @@
 	return IsShiftDown(ViewportClient->Viewport) || bIsModifierPressed;
 }
 
-<<<<<<< HEAD
-=======
 bool FEdModeFoliage::CanMoveSelectedFoliageToLevel(ULevel* InTargetLevel) const
 {
 	UWorld* World = InTargetLevel->OwningWorld;
@@ -3018,7 +3008,6 @@
 	return false;
 }
 
->>>>>>> f30f9b45
 void FEdModeFoliage::MoveSelectedFoliageToLevel(ULevel* InTargetLevel)
 {
 	// Can't move into a locked level
