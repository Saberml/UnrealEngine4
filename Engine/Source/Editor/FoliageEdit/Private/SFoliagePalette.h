--- conflicted
+++ resolved
@@ -3,10 +3,7 @@
 #pragma once
 
 #include "Misc/TextFilter.h"
-<<<<<<< HEAD
-=======
 #include "FoliageEdMode.h"
->>>>>>> a8a797ea
 
 class SFoliagePaletteTile;
 class FEdModeFoliage;
@@ -225,19 +222,11 @@
 	/** Handles the click for the uneditable blueprint foliage type warning */
 	void OnEditFoliageTypeBlueprintHyperlinkClicked(const FSlateHyperlinkRun::FMetadata& Metadata);
 
-<<<<<<< HEAD
 private:
 	/** Active timer handler to update the items in the palette */
 	EActiveTimerReturnType UpdatePaletteItems(double InCurrentTime, float InDeltaTime);
 
 private:
-=======
-private:
-	/** Active timer handler to update the items in the palette */
-	EActiveTimerReturnType UpdatePaletteItems(double InCurrentTime, float InDeltaTime);
-
-private:
->>>>>>> a8a797ea
 	typedef TTextFilter<FFoliagePaletteItemModelPtr> FoliageTypeTextFilter;
 	TSharedPtr<FoliageTypeTextFilter> TypeFilter;
 
