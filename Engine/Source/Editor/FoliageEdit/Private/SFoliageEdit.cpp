--- conflicted
+++ resolved
@@ -102,51 +102,11 @@
 
 		+ SOverlay::Slot()
 			[
-<<<<<<< HEAD
-				BuildToolBar()
-			]
-
-			+ SVerticalBox::Slot()
-			.AutoHeight()
-			[
-				SNew(SHorizontalBox)
-				.ToolTipText(LOCTEXT("BrushSize_Tooltip", "The size of the foliage brush"))
-
-				+ SHorizontalBox::Slot()
-				.FillWidth(1.0f)
-				.Padding(StandardPadding)
-				[
-					SNew(STextBlock)
-					.Visibility(this, &SFoliageEdit::GetVisibility_Radius)
-					.Text(LOCTEXT("BrushSize", "Brush Size"))
-				]
-				+ SHorizontalBox::Slot()
-				.FillWidth(2.0f)
-				.Padding(StandardPadding)
-				[
-					SNew(SSpinBox<float>)
-					.Visibility(this, &SFoliageEdit::GetVisibility_Radius)
-					.MinValue(0.0f)
-					.MaxValue(65536.0f)
-					.MaxSliderValue(8192.0f)
-					.SliderExponent(3.0f)
-					.Value(this, &SFoliageEdit::GetRadius)
-					.OnValueChanged(this, &SFoliageEdit::SetRadius)
-				]
-			]
-
-			+ SVerticalBox::Slot()
-			.AutoHeight()
-			[
-				SNew(SHorizontalBox)
-				.ToolTipText(LOCTEXT("PaintDensity_Tooltip", "The density of foliage to paint. This is a multiplier for the individual foliage type's density specifier."))
-=======
 			SNew(SScrollBox)
 			+ SScrollBox::Slot()
 			.Padding(2.0f, 0)
 			[
 				SNew(SVerticalBox)
->>>>>>> 972e0610
 
 				+ SVerticalBox::Slot()
 				.AutoHeight()
@@ -155,38 +115,15 @@
 					BuildToolBar()
 				]
 
-<<<<<<< HEAD
-			+ SVerticalBox::Slot()
-			.AutoHeight()
-			[
-				SNew(SHorizontalBox)
-				.ToolTipText(LOCTEXT("EraseDensity_Tooltip", "The density of foliage to leave behind when erasing with the Shift key held. 0 will remove all foliage."))
-
-				+ SHorizontalBox::Slot()
-				.FillWidth(1.0f)
-				.Padding(StandardPadding)
-=======
-				+ SVerticalBox::Slot()
-				.AutoHeight()
->>>>>>> 972e0610
+				+ SVerticalBox::Slot()
+				.AutoHeight()
 				[
 					SNew(SHorizontalBox)
 					.ToolTipText(LOCTEXT("BrushSize_Tooltip", "The size of the foliage brush"))
 
-<<<<<<< HEAD
-				+ SWrapBox::Slot()
-				.Padding(0, 0, 16, 0)
-				[
-					SNew(SCheckBox)
-					.Visibility(this, &SFoliageEdit::GetVisibility_Filters)
-					.OnCheckStateChanged(this, &SFoliageEdit::OnCheckStateChanged_Landscape)
-					.IsChecked(this, &SFoliageEdit::GetCheckState_Landscape)
-					.ToolTipText(LOCTEXT("FilterLandscape_Tooltip", "Place foliage on Landscape"))
-=======
 					+ SHorizontalBox::Slot()
 					.FillWidth(1.0f)
 					.Padding(StandardPadding)
->>>>>>> 972e0610
 					[
 						SNew(STextBlock)
 						.Visibility(this, &SFoliageEdit::GetVisibility_Radius)
@@ -210,20 +147,12 @@
 				+ SVerticalBox::Slot()
 				.AutoHeight()
 				[
-<<<<<<< HEAD
-					SNew(SCheckBox)
-					.Visibility(this, &SFoliageEdit::GetVisibility_Filters)
-					.OnCheckStateChanged(this, &SFoliageEdit::OnCheckStateChanged_StaticMesh)
-					.IsChecked(this, &SFoliageEdit::GetCheckState_StaticMesh)
-					.ToolTipText(LOCTEXT("FilterStaticMesh_Tooltip", "Place foliage on StaticMeshes"))
-=======
 					SNew(SHorizontalBox)
 					.ToolTipText(LOCTEXT("PaintDensity_Tooltip", "The density of foliage to paint. This is a multiplier for the individual foliage type's density specifier."))
 
 					+ SHorizontalBox::Slot()
 					.FillWidth(1.0f)
 					.Padding(StandardPadding)
->>>>>>> 972e0610
 					[
 						SNew(STextBlock)
 						.Visibility(this, &SFoliageEdit::GetVisibility_PaintDensity)
@@ -246,20 +175,12 @@
 				+ SVerticalBox::Slot()
 				.AutoHeight()
 				[
-<<<<<<< HEAD
-					SNew(SCheckBox)
-					.Visibility(this, &SFoliageEdit::GetVisibility_Filters)
-					.OnCheckStateChanged(this, &SFoliageEdit::OnCheckStateChanged_BSP)
-					.IsChecked(this, &SFoliageEdit::GetCheckState_BSP)
-					.ToolTipText(LOCTEXT("FilterBSP_Tooltip", "Place foliage on BSP"))
-=======
 					SNew(SHorizontalBox)
 					.ToolTipText(LOCTEXT("EraseDensity_Tooltip", "The density of foliage to leave behind when erasing with the Shift key held. 0 will remove all foliage."))
 
 					+ SHorizontalBox::Slot()
 					.FillWidth(1.0f)
 					.Padding(StandardPadding)
->>>>>>> 972e0610
 					[
 						SNew(STextBlock)
 						.Visibility(this, &SFoliageEdit::GetVisibility_EraseDensity)
@@ -285,17 +206,7 @@
 				[
 					SNew(STextBlock)
 					.Visibility(this, &SFoliageEdit::GetVisibility_Filters)
-<<<<<<< HEAD
-					.OnCheckStateChanged(this, &SFoliageEdit::OnCheckStateChanged_Translucent)
-					.IsChecked(this, &SFoliageEdit::GetCheckState_Translucent)
-					.ToolTipText(LOCTEXT("FilterTranslucent_Tooltip", "Place foliage on translucent surfaces"))
-					[
-						SNew(STextBlock)
-						.Text(LOCTEXT("Translucent", "Translucent"))
-					]
-=======
 					.Text(LOCTEXT("Filter", "Filter"))
->>>>>>> 972e0610
 				]
 
 				+ SVerticalBox::Slot()
