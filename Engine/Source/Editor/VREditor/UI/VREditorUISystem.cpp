--- conflicted
+++ resolved
@@ -92,10 +92,7 @@
 #include "LevelEditorActions.h"
 #include "VREditorActions.h"
 #include "GenericCommands.h"
-<<<<<<< HEAD
-=======
 #include "Components/StaticMeshComponent.h"
->>>>>>> c08c13e0
 
 #include "ISequencer.h"
 #include "Engine/StaticMesh.h"
@@ -190,10 +187,6 @@
 	bRadialMenuIsNumpad = false;
 	RadialMenuHandler = NewObject<UVRRadialMenuHandler>();
 	RadialMenuHandler->Init(this);
-<<<<<<< HEAD
-
-=======
->>>>>>> c08c13e0
 	CreateUIs();
 
 	// Bind the color picker creation & destruction overrides
@@ -278,114 +271,6 @@
 			{
 				// If the numpad is currently showing and we press a button (only on press to avoid duplicate calls)
 				if (bRadialMenuIsNumpad && Action.Event == IE_Pressed)
-<<<<<<< HEAD
-				{
-					// Modifier button is backspace
-					if (Action.ActionType == VRActionTypes::Modifier)
-					{
-						const bool bRepeat = false;
-						FVREditorActionCallbacks::SimulateBackspace();
-						bWasHandled = true;
-					}
-					// Side triggers function as enter keys
-					if (Action.ActionType == ViewportWorldActionTypes::WorldMovement)
-					{
-						const bool bRepeat = false;
-						FVREditorActionCallbacks::SimulateKeyDown(EKeys::Enter, bRepeat);
-						FVREditorActionCallbacks::SimulateKeyUp(EKeys::Enter);
-						// After pressing enter, dismiss the numpad
-						SwapRadialMenu();
-						if (!bRadialMenuVisibleAtSwap)
-						{
-							HideRadialMenu(VREditorInteractor);
-						}
-						bWasHandled = true;
-					}
-				}
-				if (Action.ActionType == VRActionTypes::Modifier && 
-					Action.Event == IE_Pressed &&
-					!bRadialMenuIsNumpad &&
-					!bWasHandled)
-				{
-					if (RadialMenuHandler && RadialMenuHandler->GetCurrentMenuGenerator().GetHandle() != RadialMenuHandler->GetHomeMenuGenerator().GetHandle())
-					{
-						RadialMenuHandler->BackOutMenu();
-					}
-				}
-				if (!bWasHandled)
-				{
-					if ((VRMode->GetHMDDeviceType() == EHMDDeviceType::DT_OculusRift && Action.ActionType == ViewportWorldActionTypes::SelectAndMove) || 
-						(VRMode->GetHMDDeviceType() == EHMDDeviceType::DT_SteamVR && Action.ActionType == VRActionTypes::ConfirmRadialSelection))
-					{
-						// If the radial menu is showing, select the currently highlighted button by pressing the trigger
-						if (QuickRadialMenu->GetCurrentlyHoveredButton().IsValid())
-						{
-							if ((Action.Event == IE_Pressed))
-							{
-								QuickRadialMenu->SimulateLeftClick();
-								bOutIsInputCaptured = true;
-							}
-							if (Action.Event == IE_Released)
-							{
-								bOutIsInputCaptured = false;
-							}
-							bWasHandled = true;
-						}
-					}
-				}
-			}	
-			else if (Action.ActionType == VRActionTypes::Modifier &&
-				Action.Event == EInputEvent::IE_Pressed && 
-				VREditorInteractor->GetDraggingMode() != EViewportInteractionDraggingMode::AssistingDrag &&
-				VREditorInteractor->GetDraggingMode() != EViewportInteractionDraggingMode::TransformablesFreely)
-			{
-				const bool bForceRefresh = false;
-				TryToSpawnRadialMenu(VREditorInteractor, bForceRefresh);
-				bWasHandled = true;
-			}
-		}
-	}
-
-	// Laser Interaction Preview actions
-	if (VREditorInteractor &&
-		VREditorInteractor == LaserInteractor)
-	{
-
-		if (Action.ActionType == ViewportWorldActionTypes::SelectAndMove &&
-			VREditorInteractor->GetDraggingMode() == EViewportInteractionDraggingMode::Nothing)
-		{
-			FVector LaserPointerStart, LaserPointerEnd;
-			// If we are clicking on an Actor but not a widget component, send a fake mouse click event to toggle focus
-			if (VREditorInteractor->GetLaserPointer(LaserPointerStart, LaserPointerEnd))
-			{
-				FHitResult HitResult = VREditorInteractor->GetHitResultFromLaserPointer();
-				if (HitResult.Actor.IsValid())
-				{
-					UWidgetComponent* WidgetComponent = Cast<UWidgetComponent>(HitResult.GetComponent());
-
-					if (WidgetComponent == nullptr)
-					{
-						const bool bIsRightClicking =
-							(Action.Event == IE_Pressed && VREditorInteractor->IsModifierPressed()) ||
-							(Action.Event == IE_Released && VREditorInteractor->IsRightClickingOnUI());
-						TSet<FKey> PressedButtons;
-						FPointerEvent PointerEvent(
-							1 + (uint8)VREditorInteractor->GetControllerSide(),
-							FVector2D::ZeroVector,
-							FVector2D::ZeroVector,
-							PressedButtons,
-							bIsRightClicking ? EKeys::RightMouseButton : EKeys::LeftMouseButton,
-							0.0f,	// Wheel delta
-							FModifierKeysState());
-
-						FWidgetPath EmptyWidgetPath;
-						FReply Reply = FSlateApplication::Get().RoutePointerDownEvent(EmptyWidgetPath, PointerEvent);
-						if (bRadialMenuIsNumpad)
-						{
-							// If clicking somewhere outside UI so the widget loses focus
-							SwapRadialMenu();
-							if (!bRadialMenuVisibleAtSwap)
-=======
 				{
 					// Modifier button is backspace
 					if (Action.ActionType == VRActionTypes::Modifier)
@@ -428,19 +313,15 @@
 						if (QuickRadialMenu->GetCurrentlyHoveredButton().IsValid())
 						{
 							if ((Action.Event == IE_Pressed))
->>>>>>> c08c13e0
 							{
 								QuickRadialMenu->SimulateLeftClick();
 								bOutIsInputCaptured = true;
 							}
-<<<<<<< HEAD
-=======
 							if (Action.Event == IE_Released)
 							{
 								bOutIsInputCaptured = false;
 							}
 							bWasHandled = true;
->>>>>>> c08c13e0
 						}
 					}
 				}
@@ -454,179 +335,6 @@
 				TryToSpawnRadialMenu(VREditorInteractor, bForceRefresh);
 				bWasHandled = true;
 			}
-<<<<<<< HEAD
-			// Clicking on UI
-			{
-				FVector LaserPointerStart, LaserPointerEnd;
-				if (VREditorInteractor->GetLaserPointer(LaserPointerStart, LaserPointerEnd))
-				{
-					FHitResult HitResult = VREditorInteractor->GetHitResultFromLaserPointer();
-					if (HitResult.Actor.IsValid())
-					{
-						// Only allow clicks to our own widget components
-						UVREditorWidgetComponent* WidgetComponent = Cast<UVREditorWidgetComponent>(HitResult.GetComponent());
-						if (WidgetComponent != nullptr)
-						{
-							// Always mark the event as handled so that the editor doesn't try to select the widget component
-							bWasHandled = true;
-
-							if (Action.Event != IE_Repeat)
-							{
-								// If the Modifier button is held down, treat this like a right click instead of a left click
-								const bool bIsRightClicking =
-									(Action.Event == IE_Pressed && VREditorInteractor->IsModifierPressed()) ||
-									(Action.Event == IE_Released && VREditorInteractor->IsRightClickingOnUI());
-
-								FVector2D LastLocalHitLocation = WidgetComponent->GetLastLocalHitLocation();
-
-								FVector2D LocalHitLocation;
-								WidgetComponent->GetLocalHitLocation(HitResult.ImpactPoint, LocalHitLocation);
-
-								// If we weren't already hovering over this widget, then we'll reset the last hit location
-								if (WidgetComponent != VREditorInteractor->GetLastHoveredWidgetComponent())
-								{
-									LastLocalHitLocation = LocalHitLocation;
-
-									if (UVREditorWidgetComponent* VRWidgetComponent = Cast<UVREditorWidgetComponent>(VREditorInteractor->GetLastHoveredWidgetComponent()))
-									{
-										VRWidgetComponent->SetIsHovering(false);
-										OnHoverEndEffect(VRWidgetComponent);
-									}
-								}
-
-								FWidgetPath WidgetPathUnderFinger = FWidgetPath(WidgetComponent->GetHitWidgetPath(HitResult.ImpactPoint, /*bIgnoreEnabledStatus*/ false));
-								if (WidgetPathUnderFinger.IsValid())
-								{
-									TSet<FKey> PressedButtons;
-									if (Action.Event == IE_Pressed)
-									{
-										PressedButtons.Add(bIsRightClicking ? EKeys::RightMouseButton : EKeys::LeftMouseButton);
-									}
-
-									FPointerEvent PointerEvent(
-										1 + (uint8)VREditorInteractor->GetControllerSide(),
-										LocalHitLocation,
-										LastLocalHitLocation,
-										PressedButtons,
-										bIsRightClicking ? EKeys::RightMouseButton : EKeys::LeftMouseButton,
-										0.0f,	// Wheel delta
-										FModifierKeysState());
-
-									VREditorInteractor->SetLastHoveredWidgetComponent(WidgetComponent);
-
-									if (UVREditorWidgetComponent* VRWidgetComponent = Cast<UVREditorWidgetComponent>(VREditorInteractor->GetLastHoveredWidgetComponent()))
-									{
-										VRWidgetComponent->SetIsHovering(true);
-										OnHoverBeginEffect(VRWidgetComponent);
-									}
-
-									FReply Reply = FReply::Unhandled();
-									if (Action.Event == IE_Pressed)
-									{
-										const double CurrentTime = FPlatformTime::Seconds();
-										if (CurrentTime - VREditorInteractor->GetLastUIPressTime() <= GetDefault<UVRModeSettings>()->DoubleClickTime)
-										{
-											// Trigger a double click event!
-											Reply = FSlateApplication::Get().RoutePointerDoubleClickEvent(WidgetPathUnderFinger, PointerEvent);
-										}
-										else
-										{
-											// If we are clicking on an editable text field and the radial menu is not a numpad, show the numpad
-											if (WidgetPathUnderFinger.Widgets.Last().Widget->GetTypeAsString() == TEXT("SEditableText") && (bRadialMenuIsNumpad == false))
-											{
-												if (!QuickRadialMenu->bHidden)
-												{
-													bRadialMenuVisibleAtSwap = true;
-												}
-												else
-												{
-													bRadialMenuVisibleAtSwap = false;
-													// Force the radial menu to spawn even if the laser is over UI
-													const bool bForceRefresh = false;
-													TryToSpawnRadialMenu(UIInteractor, bForceRefresh);
-												}
-												SwapRadialMenu();
-											}
-											Reply = FSlateApplication::Get().RoutePointerDownEvent(WidgetPathUnderFinger, PointerEvent);
-										}
-
-										// In case of selecting a level in the content browser the VREditormode is closed, this makes sure nothing happens after that.
-										if (!IVREditorModule::Get().IsVREditorModeActive())
-										{
-											bWasHandled = true;
-											return;
-										}
-
-										VREditorInteractor->SetIsClickingOnUI(true);
-										VREditorInteractor->SetIsRightClickingOnUI(bIsRightClicking);
-										VREditorInteractor->SetLastUIPressTime(CurrentTime);
-										bOutIsInputCaptured = true;
-
-										// Play a haptic effect on press
-										VREditorInteractor->PlayHapticEffect(VREd::UIPressHapticFeedbackStrength->GetFloat());
-									}
-									else if (Action.Event == IE_Released)
-									{
-										Reply = FSlateApplication::Get().RoutePointerUpEvent(WidgetPathUnderFinger, PointerEvent);
-									}
-								}
-							}
-						}
-						else
-						{
-							// If we didn't handle the input in any other way, send an empty mouse down event so Slate focus is handled correctly
-							const bool bIsRightClicking =
-								(Action.Event == IE_Pressed && VREditorInteractor->IsModifierPressed()) ||
-								(Action.Event == IE_Released && VREditorInteractor->IsRightClickingOnUI());
-							TSet<FKey> PressedButtons;
-							FPointerEvent PointerEvent(
-								1 + (uint8)VREditorInteractor->GetControllerSide(),
-								FVector2D::ZeroVector,
-								FVector2D::ZeroVector,
-								PressedButtons,
-								bIsRightClicking ? EKeys::RightMouseButton : EKeys::LeftMouseButton,
-								0.0f,	// Wheel delta
-								FModifierKeysState());
-
-							FWidgetPath EmptyWidgetPath;
-							FReply Reply = FSlateApplication::Get().RoutePointerDownEvent(EmptyWidgetPath, PointerEvent);
-						}
-					}
-				}
-			}
-
-			if (Action.Event == IE_Released)
-			{
-				bool bWasRightClicking = false;
-				if (VREditorInteractor->IsClickingOnUI())
-				{
-					if (VREditorInteractor->IsRightClickingOnUI())
-					{
-						bWasRightClicking = true;
-					}
-					VREditorInteractor->SetIsClickingOnUI(false);
-					VREditorInteractor->SetIsRightClickingOnUI(false);
-					bOutIsInputCaptured = false;
-				}
-
-				if (!bWasHandled)
-				{
-					TSet<FKey> PressedButtons;
-					FPointerEvent PointerEvent(
-						1 + (uint8)VREditorInteractor->GetControllerSide(),
-						FVector2D::ZeroVector,
-						FVector2D::ZeroVector,
-						PressedButtons,
-						bWasRightClicking ? EKeys::RightMouseButton : EKeys::LeftMouseButton,
-						0.0f,	// Wheel delta
-						FModifierKeysState());
-
-					FWidgetPath EmptyWidgetPath;
-
-					VREditorInteractor->SetIsClickingOnUI(false);
-					VREditorInteractor->SetIsRightClickingOnUI(false);
-					FReply Reply = FSlateApplication::Get().RoutePointerUpEvent(EmptyWidgetPath, PointerEvent);
-=======
 		}
 	}
 
@@ -791,7 +499,6 @@
 				if (VREditorInteractor->IsRightClickingOnUI())
 				{
 					bWasRightClicking = true;
->>>>>>> c08c13e0
 				}
 				VREditorInteractor->SetIsClickingOnUI(false);
 				VREditorInteractor->SetIsRightClickingOnUI(false);
@@ -818,7 +525,6 @@
 			}
 		}
 	}
-
 }
 
 
@@ -1039,11 +745,7 @@
 	if (!bRadialMenuIsNumpad &&
 		FTimespan::FromSeconds(FPlatformTime::Seconds()) - CompareTime > FTimespan::FromSeconds(1.5f))
 	{
-<<<<<<< HEAD
-		HideRadialMenu(UIInteractor);
-=======
 		HideRadialMenu();
->>>>>>> c08c13e0
 	}
 
 	// When dragging a panel with the UI interactor for a while, we want to close the radial menu.
@@ -1052,11 +754,7 @@
 		DragPanelFromOpenTime += DeltaTime;
 		if (DragPanelFromOpenTime >= 1.0 && UIInteractor != nullptr && DraggingUI != nullptr && InteractorDraggingUI != nullptr && UIInteractor == InteractorDraggingUI)
 		{
-<<<<<<< HEAD
-			HideRadialMenu(InteractorDraggingUI, false);
-=======
 			HideRadialMenu(false);
->>>>>>> c08c13e0
 		}
 	}
 
@@ -1228,11 +926,7 @@
 			}
 
 			QuickRadialMenu->SetRelativeOffset(RelativeOffset);
-<<<<<<< HEAD
-			QuickRadialMenu->ShowUI(false, 0.0f, false);
-=======
 			QuickRadialMenu->ShowUI(false, false, 0.0f, false);
->>>>>>> c08c13e0
 		}
 	}
 	// Make some editor UIs!
@@ -1545,7 +1239,6 @@
 
 			// Make sure to set the panel to dock to the room if it is docked to nothing. Otherwise it will show up in world space.
 			if (DockedTo == AVREditorFloatingUI::EDockedTo::Nothing)
-<<<<<<< HEAD
 			{
 				Panel->SetDockedTo(AVREditorBaseActor::EDockedTo::Room);
 			}
@@ -1622,84 +1315,6 @@
 			const UVREditorAssetContainer& AssetContainer = VRMode->GetAssetContainer();
 			VRMode->PlaySound(bShouldShow ? AssetContainer.DockableWindowOpenSound : AssetContainer.DockableWindowCloseSound, Panel->GetActorLocation());
 		}
-=======
-			{
-				Panel->SetDockedTo(AVREditorBaseActor::EDockedTo::Room);
-			}
-
-			// Set the initial transform when opening a panel.
-			FTransform HandTransform;
-			FVector HandForward;
-			Interactor->GetTransformAndForwardVector(HandTransform, HandForward);
-
-			const float OpenDistance = VREd::UIPanelOpenDistance->GetFloat() * GetOwner().GetWorldScaleFactor();
-			FTransform WindowToWorldTransform;
-			WindowToWorldTransform.SetLocation(HandTransform.GetLocation() + (HandForward.GetSafeNormal() * OpenDistance));
-
-			const FQuat Rotation = (HandTransform.GetLocation() - WindowToWorldTransform.GetLocation()).ToOrientationQuat() * FRotator(VREd::UIPanelOpenRotationPitchOffset->GetFloat(), 0.f, 0.f).Quaternion();
-			WindowToWorldTransform.SetRotation(Rotation);
-
-			if (bDragFromOpen)
-			{
-				AVREditorDockableWindow* DockableWindow = Cast<AVREditorDockableWindow>(Panel);
-				if (DockableWindow != nullptr)
-				{	
-					bDragPanelFromOpen = true;
-					DragPanelFromOpenTime = 0.0f;
-					bPanelCanScale = false;
-
-					DockableWindow->SetActorTransform(WindowToWorldTransform);
-					DockableWindow->SetDockSelectDistance(OpenDistance);
-
-					const bool bPlayStartDragSound = false;
-					StartDraggingDockUI(DockableWindow, Interactor, OpenDistance, bPlayStartDragSound);
-					VRMode->GetWorldInteraction().SetDraggedInteractable(DockableWindow, Interactor);
-				}
-			}
-			else
-			{
-				if (DockedTo != AVREditorFloatingUI::EDockedTo::Room)
-				{
-					Panel->SetDockedTo(AVREditorBaseActor::EDockedTo::Room);
-				}
-
-				const FTransform RoomToWorld = GetOwner().GetRoomTransform();
-				const FTransform WorldToRoom = RoomToWorld.Inverse();
-				const FTransform WindowToRoomTransform = WindowToWorldTransform * WorldToRoom;
-				const FVector RoomSpaceWindowLocation = WindowToRoomTransform.GetLocation() / GetOwner().GetWorldScaleFactor();
-				const FQuat RoomSpaceWindowRotation = WindowToRoomTransform.GetRotation();
-				Panel->SetRelativeOffset(RoomSpaceWindowLocation);
-				Panel->SetLocalRotation(RoomSpaceWindowRotation.Rotator());
-			}
-		}
-
-		// Handle special cases for closing a panel.
-		if (!bShouldShow)
-		{
-			// If we are closing the sequencer panel, then also null out the sequencer widget and close the Sequencer instance
-			if (Panel == EditorUIPanels[(int32)EEditorUIPanel::SequencerUI])
-			{
-				if (GetOwner().GetCurrentSequencer() != nullptr)
-				{
-					Panel->SetSlateWidget(*this, SNullWidget::NullWidget, FIntPoint(VREd::SequencerUIResolutionX->GetFloat(), VREd::SequencerUIResolutionY->GetFloat()), VREd::EditorUISize->GetFloat(), AVREditorFloatingUI::EDockedTo::Nothing);
-					FVREditorActionCallbacks::CloseSequencer(GetOwner().GetCurrentSequencer()->GetRootMovieSceneSequence());
-				}
-			}
-			else if(Panel == EditorUIPanels[ (int32)EEditorUIPanel::Modes ] )
-			{
-				// Quit active mode and go back to Placement Mode when closing the Modes panel.
-				GLevelEditorModeTools().DeactivateAllModes();
-			}
-		}
-
-		Panel->ShowUI(bShouldShow);
-
-		if( bPlaySound )
-		{
-			const UVREditorAssetContainer& AssetContainer = VRMode->GetAssetContainer();
-			VRMode->PlaySound(bShouldShow ? AssetContainer.DockableWindowOpenSound : AssetContainer.DockableWindowCloseSound, Panel->GetActorLocation());
-		}
->>>>>>> c08c13e0
 	}
 }
 
@@ -1757,11 +1372,7 @@
 }
 
 
-<<<<<<< HEAD
-void UVREditorUISystem::HideRadialMenu( UVREditorInteractor* Interactor, const bool bPlaySound /*= true*/ )
-=======
 void UVREditorUISystem::HideRadialMenu( const bool bPlaySound /*= true */ )
->>>>>>> c08c13e0
 {
 	// Only hide the radial menu if the passed interactor is actually the interactor with the radial menu
 	if( IsShowingRadialMenu( UIInteractor ) )
@@ -2307,8 +1918,6 @@
 		(
 			FExecuteAction::CreateStatic(&FVREditorActionCallbacks::OnGizmoCoordinateSystemButtonClicked, VRMode),
 			FCanExecuteAction::CreateStatic(&FLevelEditorActionCallbacks::DefaultCanExecuteAction)
-<<<<<<< HEAD
-=======
 			),
 		NAME_None,
 		EUserInterfaceActionType::CollapsedButton
@@ -2338,37 +1947,6 @@
 		(
 			FExecuteAction::CreateStatic(&FVREditorActionCallbacks::ToggleSelectingCandidateActors, VRMode),
 			FCanExecuteAction::CreateStatic(&FVREditorActionCallbacks::CanSelectCandidateActors, VRMode)
->>>>>>> c08c13e0
-			),
-		NAME_None,
-		EUserInterfaceActionType::CollapsedButton
-		);
-
-<<<<<<< HEAD
-	GizmoMenuBuilder.AddMenuEntry(
-		LOCTEXT("AlignToActors", "Align To Actors"),
-		LOCTEXT("AlignToActorsTooltip", "Align to Actors as you transform an object"),
-		FSlateIcon(FVREditorStyle::GetStyleSetName(), "VREditorStyle.AlignActors"),
-		FUIAction
-		(
-			FExecuteAction::CreateStatic(&FVREditorActionCallbacks::ToggleAligningToActors, VRMode),
-			FCanExecuteAction::CreateStatic(&FLevelEditorActionCallbacks::DefaultCanExecuteAction),
-			FGetActionCheckState::CreateStatic(&FVREditorActionCallbacks::AreAligningToActors, VRMode)
-			),
-		NAME_None,
-		EUserInterfaceActionType::ToggleButton
-		);
-
-	TAttribute<FText> DynamicAlignSelectionLabel;
-	DynamicAlignSelectionLabel.BindStatic(&FVREditorActionCallbacks::GetSelectingCandidateActorsText);
-	GizmoMenuBuilder.AddMenuEntry(
-		DynamicAlignSelectionLabel,
-		FText(),
-		FSlateIcon(FEditorStyle::GetStyleSetName(), "DeviceDetails.Share"),
-		FUIAction
-		(
-			FExecuteAction::CreateStatic(&FVREditorActionCallbacks::ToggleSelectingCandidateActors, VRMode),
-			FCanExecuteAction::CreateStatic(&FVREditorActionCallbacks::CanSelectCandidateActors, VRMode)
 			),
 		NAME_None,
 		EUserInterfaceActionType::CollapsedButton
@@ -2422,56 +2000,6 @@
 		NAME_None,
 		EUserInterfaceActionType::ToggleButton
 		);
-=======
-	TSharedRef<SWidget> GizmoMenuWidget = GizmoMenuBuilder.MakeWidget(&VREditorMenuBuilderOverride);
-
-	VREditorMenuBuilderOverride.BindUObject(this, &UVREditorUISystem::MakeUniformGridMenu, 6);
-	CommandList = MakeShareable(new FUICommandList());
-	FMenuBuilder SnapMenuBuilder(false, CommandList, MenuExtender);
-	
-	// Snap menu 
-
-	SnapMenuBuilder.AddMenuEntry(
-		FText(),
-		LOCTEXT("ToggleTranslationSnapTooltip", "Toggle Translation Snap"),
-		FSlateIcon(FEditorStyle::GetStyleSetName(), "EditorViewport.TranslateMode"),
-		FUIAction
-		(
-			FExecuteAction::CreateStatic(&FLevelEditorActionCallbacks::LocationGridSnap_Clicked),
-			FCanExecuteAction::CreateStatic(&FLevelEditorActionCallbacks::DefaultCanExecuteAction),
-			FGetActionCheckState::CreateStatic(&FVREditorActionCallbacks::GetTranslationSnapState)
-		),
-		NAME_None,
-		EUserInterfaceActionType::ToggleButton
-		);
-	TAttribute<FText> DynamicTranslationSizeLabel;
-	DynamicTranslationSizeLabel.BindStatic(&FVREditorActionCallbacks::GetTranslationSnapSizeText);
-	SnapMenuBuilder.AddMenuEntry(
-		DynamicTranslationSizeLabel,
-		LOCTEXT("ToggleTranslationSnapSizeTooltip", "Toggle Translation Snap Size"),
-		FSlateIcon(FEditorStyle::GetStyleSetName(), "EditorViewport.LocationGridSnap"),
-		FUIAction
-		(
-			FExecuteAction::CreateStatic(&FVREditorActionCallbacks::OnTranslationSnapSizeButtonClicked),
-			FCanExecuteAction::CreateStatic(&FLevelEditorActionCallbacks::DefaultCanExecuteAction)
-			),
-		NAME_None,
-		EUserInterfaceActionType::CollapsedButton
-		);
-	SnapMenuBuilder.AddMenuEntry(
-		FText(),
-		LOCTEXT("ToggleRotationSnapTooltip", "Toggle Rotation Snap"),
-		FSlateIcon(FEditorStyle::GetStyleSetName(), "EditorViewport.RotateMode"),
-		FUIAction
-		(
-			FExecuteAction::CreateStatic(&FLevelEditorActionCallbacks::RotationGridSnap_Clicked),
-			FCanExecuteAction::CreateStatic(&FLevelEditorActionCallbacks::DefaultCanExecuteAction),
-			FGetActionCheckState::CreateStatic(&FVREditorActionCallbacks::GetRotationSnapState)
-			),
-		NAME_None,
-		EUserInterfaceActionType::ToggleButton
-		);
->>>>>>> c08c13e0
 	TAttribute<FText> DynamicRotationSizeLabel;
 	DynamicRotationSizeLabel.BindStatic(&FVREditorActionCallbacks::GetRotationSnapSizeText);
 	SnapMenuBuilder.AddMenuEntry(
@@ -2485,33 +2013,11 @@
 			),
 		NAME_None,
 		EUserInterfaceActionType::CollapsedButton
-<<<<<<< HEAD
 		);
 	SnapMenuBuilder.AddMenuEntry(
 		FText(),
 		LOCTEXT("ToggleScaleSnapTooltip", "Toggle Scale Snap"),
 		FSlateIcon(FEditorStyle::GetStyleSetName(), "EditorViewport.ScaleMode"),
-		FUIAction
-		(
-			FExecuteAction::CreateStatic(&FLevelEditorActionCallbacks::ScaleGridSnap_Clicked),
-			FCanExecuteAction::CreateStatic(&FLevelEditorActionCallbacks::DefaultCanExecuteAction),
-			FGetActionCheckState::CreateStatic(&FVREditorActionCallbacks::GetScaleSnapState)
-			),
-		NAME_None,
-		EUserInterfaceActionType::ToggleButton
-=======
->>>>>>> c08c13e0
-		);
-	SnapMenuBuilder.AddMenuEntry(
-<<<<<<< HEAD
-		DynamicScaleSizeLabel,
-		LOCTEXT("ToggleScaleSnapSizeTooltip", "Toggle Scale Snap Size"),
-		FSlateIcon(FEditorStyle::GetStyleSetName(), "EditorViewport.ScaleGridSnap"),
-=======
-		FText(),
-		LOCTEXT("ToggleScaleSnapTooltip", "Toggle Scale Snap"),
-		FSlateIcon(FEditorStyle::GetStyleSetName(), "EditorViewport.ScaleMode"),
->>>>>>> c08c13e0
 		FUIAction
 		(
 			FExecuteAction::CreateStatic(&FLevelEditorActionCallbacks::ScaleGridSnap_Clicked),
@@ -2817,14 +2323,8 @@
 
 	FMultiBox::FOnMakeMultiBoxBuilderOverride VREditorMenuBuilderOverride;
 	
-<<<<<<< HEAD
 	TSharedPtr<FUICommandList> CommandList = MakeShareable(new FUICommandList());
 	FMenuBuilder MenuBuilder(false, CommandList, IVREditorModule::Get().GetRadialMenuExtender());
-=======
-	const TSharedRef<FExtender> MenuExtender = MakeShareable(new FExtender());
-	TSharedPtr<FUICommandList> CommandList = MakeShareable(new FUICommandList());
-	FMenuBuilder MenuBuilder(false, CommandList, MenuExtender);
->>>>>>> c08c13e0
 	float RadiusOverride = 1.0f;
 	if (RadialMenuHandler != nullptr)
 	{
@@ -3031,15 +2531,6 @@
 	{
 		bFoundMatch = FindAllWidgetsOfType(FoundWidgets, (Children->GetChildAt(Index)), WidgetType);
 	}
-<<<<<<< HEAD
-
-	return bFoundMatch;
-}
-
-
-
-void UVREditorUISystem::OnHoverBeginEffect(UVREditorWidgetComponent* Button)
-=======
 
 	return bFoundMatch;
 }
@@ -3061,7 +2552,6 @@
 }
 
 void UVREditorUISystem::OnHoverEndEffect(UVREditorWidgetComponent* Button)
->>>>>>> c08c13e0
 {
 	FVRButton* ButtonToAnimate = VRButtons.FindByPredicate([&Button](const FVRButton& ButtonData)
 	{
@@ -3070,23 +2560,6 @@
 
 	if (ButtonToAnimate)
 	{
-<<<<<<< HEAD
-		//Set the newly hovered button's animation state to Forward
-		ButtonToAnimate->AnimationDirection = EVREditorAnimationState::Forward;
-	}
-}
-
-void UVREditorUISystem::OnHoverEndEffect(UVREditorWidgetComponent* Button)
-{
-	FVRButton* ButtonToAnimate = VRButtons.FindByPredicate([&Button](const FVRButton& ButtonData)
-	{
-		return Button == ButtonData.ButtonWidget;
-	});
-
-	if (ButtonToAnimate)
-	{
-=======
->>>>>>> c08c13e0
 		// Set the unhovered button's animation state to Backward
 		ButtonToAnimate->AnimationDirection = EVREditorAnimationState::Backward;
 	}
@@ -3102,14 +2575,13 @@
 {
 	return bPanelCanScale || (DraggingUI != nullptr && LaserInteractor != nullptr && InteractorDraggingUI != nullptr && LaserInteractor == InteractorDraggingUI);
 }
-<<<<<<< HEAD
 
 UVREditorMotionControllerInteractor* UVREditorUISystem::GetUIInteractor()
 {
 	return UIInteractor;
 }
 
-void UVREditorUISystem::SequencerRadialMenuGenerator(FMenuBuilder& MenuBuilder, TSharedPtr<FUICommandList> CommandList, class UVREditorMode* VRMode, float& RadiusOverride)
+void UVREditorUISystem::SequencerRadialMenuGenerator(FMenuBuilder& MenuBuilder, TSharedPtr<FUICommandList> CommandList, UVREditorMode* InVRMode, float& RadiusOverride)
 {
 	RadiusOverride = 1.0f;
 	// First menu entry is at 90 degrees 
@@ -3119,7 +2591,7 @@
 		FSlateIcon(FVREditorStyle::GetStyleSetName(), "VREditorStyle.SequencerPlay"),
 		FUIAction
 		(
-			FExecuteAction::CreateStatic(&FVREditorActionCallbacks::PlaySequenceAtRate, VRMode, 1.0f),
+			FExecuteAction::CreateStatic(&FVREditorActionCallbacks::PlaySequenceAtRate, InVRMode, 1.0f),
 			FCanExecuteAction::CreateUObject(this->GetRadialMenuHandler(), &UVRRadialMenuHandler::IsActionMenuBound)
 		)
 		);
@@ -3129,7 +2601,7 @@
 		FSlateIcon(FVREditorStyle::GetStyleSetName(), "VREditorStyle.SequencerReverse"),
 		FUIAction
 		(
-			FExecuteAction::CreateStatic(&FVREditorActionCallbacks::PlaySequenceAtRate, VRMode, -1.0f),
+			FExecuteAction::CreateStatic(&FVREditorActionCallbacks::PlaySequenceAtRate, InVRMode, -1.0f),
 			FCanExecuteAction::CreateUObject(this->GetRadialMenuHandler(), &UVRRadialMenuHandler::IsActionMenuBound)
 		)
 		);
@@ -3139,7 +2611,7 @@
 		FSlateIcon(FVREditorStyle::GetStyleSetName(), "VREditorStyle.SequencerStop"),
 		FUIAction
 		(
-			FExecuteAction::CreateStatic(&FVREditorActionCallbacks::PauseSequencePlayback, VRMode),
+			FExecuteAction::CreateStatic(&FVREditorActionCallbacks::PauseSequencePlayback, InVRMode),
 			FCanExecuteAction::CreateUObject(this->GetRadialMenuHandler(), &UVRRadialMenuHandler::IsActionMenuBound)
 		)
 		);
@@ -3149,7 +2621,7 @@
 		FSlateIcon(FVREditorStyle::GetStyleSetName(), "VREditorStyle.PlayFromStart"),
 		FUIAction
 		(
-			FExecuteAction::CreateStatic(&FVREditorActionCallbacks::PlayFromBeginning, VRMode),
+			FExecuteAction::CreateStatic(&FVREditorActionCallbacks::PlayFromBeginning, InVRMode),
 			FCanExecuteAction::CreateUObject(this->GetRadialMenuHandler(), &UVRRadialMenuHandler::IsActionMenuBound)
 			)
 		);
@@ -3159,7 +2631,7 @@
 		FSlateIcon(FVREditorStyle::GetStyleSetName(), "VREditorStyle.Scrub"),
 		FUIAction
 		(
-			FExecuteAction::CreateStatic(&FVREditorActionCallbacks::ToggleSequencerScrubbing, VRMode, UIInteractor),
+			FExecuteAction::CreateStatic(&FVREditorActionCallbacks::ToggleSequencerScrubbing, InVRMode, UIInteractor),
 			FCanExecuteAction::CreateUObject(this->GetRadialMenuHandler(), &UVRRadialMenuHandler::IsActionMenuBound),
 			FGetActionCheckState::CreateStatic(&FVREditorActionCallbacks::GetSequencerScrubState, UIInteractor)
 			),
@@ -3172,9 +2644,9 @@
 		FSlateIcon(FVREditorStyle::GetStyleSetName(), "VREditorStyle.ToggleLooping"),
 		FUIAction
 		(
-			FExecuteAction::CreateStatic(&FVREditorActionCallbacks::ToggleLooping, VRMode),
+			FExecuteAction::CreateStatic(&FVREditorActionCallbacks::ToggleLooping, InVRMode),
 			FCanExecuteAction::CreateUObject(this->GetRadialMenuHandler(), &UVRRadialMenuHandler::IsActionMenuBound),
-			FGetActionCheckState::CreateStatic(&FVREditorActionCallbacks::IsLoopingChecked, VRMode)
+			FGetActionCheckState::CreateStatic(&FVREditorActionCallbacks::IsLoopingChecked, InVRMode)
 			),
 		NAME_None,
 		EUserInterfaceActionType::ToggleButton
@@ -3204,7 +2676,7 @@
 void UVREditorUISystem::ResetAll()
 {
 	RadialMenuHandler->Home();
-	HideRadialMenu(UIInteractor, false);
+	HideRadialMenu(false);
 
 	FVREditorActionCallbacks::DeselectAll();
 
@@ -3248,153 +2720,6 @@
 
 bool UVREditorUISystem::CheckForVRDragDrop()
 {
-=======
-
-UVREditorMotionControllerInteractor* UVREditorUISystem::GetUIInteractor()
-{
-	return UIInteractor;
-}
-
-void UVREditorUISystem::SequencerRadialMenuGenerator(FMenuBuilder MenuBuilder, TSharedPtr<FUICommandList> CommandList, UVREditorMode* InVRMode, float& RadiusOverride)
-{
-	RadiusOverride = 1.0f;
-	// First menu entry is at 90 degrees 
-	MenuBuilder.AddMenuEntry(
-		LOCTEXT("Play", "Play"),
-		FText(),
-		FSlateIcon(FVREditorStyle::GetStyleSetName(), "VREditorStyle.SequencerPlay"),
-		FUIAction
-		(
-			FExecuteAction::CreateStatic(&FVREditorActionCallbacks::PlaySequenceAtRate, InVRMode, 1.0f),
-			FCanExecuteAction::CreateUObject(this->GetRadialMenuHandler(), &UVRRadialMenuHandler::IsActionMenuBound)
-		)
-		);
-	MenuBuilder.AddMenuEntry(
-		LOCTEXT("Reverse", "Reverse"),
-		FText(),
-		FSlateIcon(FVREditorStyle::GetStyleSetName(), "VREditorStyle.SequencerReverse"),
-		FUIAction
-		(
-			FExecuteAction::CreateStatic(&FVREditorActionCallbacks::PlaySequenceAtRate, InVRMode, -1.0f),
-			FCanExecuteAction::CreateUObject(this->GetRadialMenuHandler(), &UVRRadialMenuHandler::IsActionMenuBound)
-		)
-		);
-	MenuBuilder.AddMenuEntry(
-		LOCTEXT("Stop", "Stop"),
-		FText(),
-		FSlateIcon(FVREditorStyle::GetStyleSetName(), "VREditorStyle.SequencerStop"),
-		FUIAction
-		(
-			FExecuteAction::CreateStatic(&FVREditorActionCallbacks::PauseSequencePlayback, InVRMode),
-			FCanExecuteAction::CreateUObject(this->GetRadialMenuHandler(), &UVRRadialMenuHandler::IsActionMenuBound)
-		)
-		);
-	MenuBuilder.AddMenuEntry(
-		LOCTEXT("PlayFromStart", "Play From Start"),
-		FText(),
-		FSlateIcon(FVREditorStyle::GetStyleSetName(), "VREditorStyle.PlayFromStart"),
-		FUIAction
-		(
-			FExecuteAction::CreateStatic(&FVREditorActionCallbacks::PlayFromBeginning, InVRMode),
-			FCanExecuteAction::CreateUObject(this->GetRadialMenuHandler(), &UVRRadialMenuHandler::IsActionMenuBound)
-			)
-		);
-	MenuBuilder.AddMenuEntry(
-		LOCTEXT("ScrubTime", "Scrub Time"),
-		FText(),
-		FSlateIcon(FVREditorStyle::GetStyleSetName(), "VREditorStyle.Scrub"),
-		FUIAction
-		(
-			FExecuteAction::CreateStatic(&FVREditorActionCallbacks::ToggleSequencerScrubbing, InVRMode, UIInteractor),
-			FCanExecuteAction::CreateUObject(this->GetRadialMenuHandler(), &UVRRadialMenuHandler::IsActionMenuBound),
-			FGetActionCheckState::CreateStatic(&FVREditorActionCallbacks::GetSequencerScrubState, UIInteractor)
-			),
-		NAME_None,
-		EUserInterfaceActionType::ToggleButton
-		);
-	MenuBuilder.AddMenuEntry(
-		LOCTEXT("ToggleLooping", "Toggle Looping"),
-		FText(),
-		FSlateIcon(FVREditorStyle::GetStyleSetName(), "VREditorStyle.ToggleLooping"),
-		FUIAction
-		(
-			FExecuteAction::CreateStatic(&FVREditorActionCallbacks::ToggleLooping, InVRMode),
-			FCanExecuteAction::CreateUObject(this->GetRadialMenuHandler(), &UVRRadialMenuHandler::IsActionMenuBound),
-			FGetActionCheckState::CreateStatic(&FVREditorActionCallbacks::IsLoopingChecked, InVRMode)
-			),
-		NAME_None,
-		EUserInterfaceActionType::ToggleButton
-		);
-}
-
-void UVREditorUISystem::HandleEditorModeChanged(FEdMode* Mode, bool IsEnabled)
-{
-	if (IsEnabled == true)
-	{
-		if (Mode->GetID() == FBuiltinEditorModes::EM_Foliage ||
-			Mode->GetID() == FBuiltinEditorModes::EM_Landscape ||
-			Mode->GetID() == FBuiltinEditorModes::EM_MeshPaint)
-		{
-			AVREditorFloatingUI* Panel = EditorUIPanels[(int32)EEditorUIPanel::Modes];
-			if (Panel != nullptr && UIInteractor != nullptr && !IsShowingEditorUIPanel(EEditorUIPanel::Modes))
-			{
-				const bool bShouldShow = true;
-				const bool bSpawnInFront = true;
-				const bool bDragFromOpen = ShouldPreviewPanel();
-				ShowEditorUIPanel(Panel, UIInteractor, bShouldShow, bSpawnInFront, bDragFromOpen);
-			}
-		}
-	}
-}
-
-void UVREditorUISystem::ResetAll()
-{
-	RadialMenuHandler->Home();
-	HideRadialMenu(false);
-
-	FVREditorActionCallbacks::DeselectAll();
-
-	// Close all the editor UI panels.
-	const bool bShouldShow = false;
-	const bool bSpawnInFront = false;
-	const bool bDragFromOpen = false;
-	const bool bPlaySound = false;
-	for (AVREditorFloatingUI* FloatingUIPtr : FloatingUIs)
-	{
-		if (FloatingUIPtr != nullptr)
-		{
-			ShowEditorUIPanel(FloatingUIPtr, UIInteractor, bShouldShow, bSpawnInFront, bDragFromOpen, bPlaySound);
-		}
-	}
-	FVREditorActionCallbacks::ChangeEditorModes(FBuiltinEditorModes::EM_Placement);
-
-	if( GEditor->bIsSimulatingInEditor )
-	{
-		VRMode->ToggleSIEAndVREditor();
-	}
-
-	// Turn off all snapping
-	if (FVREditorActionCallbacks::GetTranslationSnapState() == ECheckBoxState::Checked)
-	{
-		FLevelEditorActionCallbacks::LocationGridSnap_Clicked();
-	}
-	if (FVREditorActionCallbacks::GetRotationSnapState() == ECheckBoxState::Checked)
-	{
-		FLevelEditorActionCallbacks::RotationGridSnap_Clicked();
-	}
-	if (FVREditorActionCallbacks::GetScaleSnapState() == ECheckBoxState::Checked)
-	{
-		FLevelEditorActionCallbacks::ScaleGridSnap_Clicked();
-	}
-	if (FVREditorActionCallbacks::AreAligningToActors(VRMode) == ECheckBoxState::Checked)
-	{
-		FVREditorActionCallbacks::ToggleAligningToActors(VRMode);
-	}
-}
-
-bool UVREditorUISystem::CheckForVRDragDrop()
-{
->>>>>>> c08c13e0
 	if (LaserInteractor != nullptr)
 	{
 		return LaserInteractor->IsClickingOnUI();
