// Copyright 1998-2017 Epic Games, Inc. All Rights Reserved.

#include "VREditorWorldInteraction.h"
#include "HAL/IConsoleManager.h"
#include "Engine/EngineTypes.h"
#include "GameFramework/Actor.h"
#include "Misc/CommandLine.h"
#include "Modules/ModuleManager.h"
#include "VREditorMode.h"
#include "VREditorAssetContainer.h"
#include "ViewportInteractionTypes.h"
#include "Materials/MaterialInterface.h"
#include "Engine/Texture.h"
#include "LevelEditorViewport.h"
#include "ViewportWorldInteraction.h"
#include "Engine/BrushBuilder.h"
#include "Components/PrimitiveComponent.h"
#include "Kismet2/ComponentEditorUtils.h"
#include "Sound/SoundCue.h"
#include "Editor.h"
#include "VREditorUISystem.h"
#include "VREditorFloatingUI.h"
#include "VREditorInteractor.h"
#include "VREditorMotionControllerInteractor.h"

// For actor placement
#include "ObjectTools.h"
#include "AssetSelection.h"
#include "IPlacementModeModule.h"

#include "LevelEditor.h"
#include "SLevelViewport.h"
#include "LevelEditorActions.h"

#define LOCTEXT_NAMESPACE "VREditor"


namespace VREd
{
	static FAutoConsoleVariable SizeOfActorsOverContentBrowserThumbnail( TEXT( "VREd.SizeOfActorsOverContentBrowserThumbnail" ), 6.0f, TEXT( "How large objects should be when rendered 'thumbnail size' over the Content Browser" ) );
	static FAutoConsoleVariable HoverHapticFeedbackStrength( TEXT( "VREd.HoverHapticFeedbackStrength" ), 0.1f, TEXT( "Default strength for haptic feedback when hovering" ) );
	static FAutoConsoleVariable HoverHapticFeedbackTime( TEXT( "VREd.HoverHapticFeedbackTime" ), 0.2f, TEXT( "The minimum time between haptic feedback for hovering" ) );
	static FAutoConsoleVariable PivotPointTransformGizmo( TEXT( "VREd.PivotPointTransformGizmo" ), 1, TEXT( "If the pivot point transform gizmo is used instead of the bounding box gizmo" ) );
	static FAutoConsoleVariable DragHapticFeedbackStrength( TEXT( "VREd.DragHapticFeedbackStrength" ), 1.0f, TEXT( "Default strength for haptic feedback when starting to drag objects" ) );
	static FAutoConsoleVariable PlacementInterpolationDuration( TEXT( "VREd.PlacementInterpolationDuration" ), 0.6f, TEXT( "How long we should interpolate newly-placed objects to their target location." ) );
}

UVREditorWorldInteraction::UVREditorWorldInteraction( const FObjectInitializer& Initializer ) : 
	Super( Initializer ),
	Owner( nullptr ),
	FloatingUIAssetDraggedFrom( nullptr ),
	PlacingMaterialOrTextureAsset( nullptr )
{
}

void UVREditorWorldInteraction::Init( UVREditorMode* InOwner, UViewportWorldInteraction* InViewportWorldInteraction )
{
	Owner = InOwner;
	ViewportWorldInteraction = InViewportWorldInteraction;

	// Find out when the user drags stuff out of a content browser
	FEditorDelegates::OnAssetDragStarted.AddUObject( this, &UVREditorWorldInteraction::OnAssetDragStartedFromContentBrowser );

	ViewportWorldInteraction->OnStopDragging().AddUObject( this, &UVREditorWorldInteraction::StopDragging );
	ViewportWorldInteraction->OnWorldScaleChanged().AddUObject( this, &UVREditorWorldInteraction::UpdateNearClipPlaneOnScaleChange );
}

void UVREditorWorldInteraction::Shutdown()
{
	FEditorDelegates::OnAssetDragStarted.RemoveAll( this );
	ViewportWorldInteraction->OnStopDragging().RemoveAll( this );
	ViewportWorldInteraction->OnWorldScaleChanged().RemoveAll( this );

	PlacingMaterialOrTextureAsset = nullptr;
	FloatingUIAssetDraggedFrom = nullptr;
	Owner = nullptr;
}

void UVREditorWorldInteraction::StopDragging( UViewportInteractor* Interactor )
{
	EViewportInteractionDraggingMode InteractorDraggingMode = Interactor->GetDraggingMode();

	if ( InteractorDraggingMode == EViewportInteractionDraggingMode::Material )
	{
		// If we were placing a material, go ahead and do that now
		PlaceDraggedMaterialOrTexture( Interactor );
	}	
	else if ( FloatingUIAssetDraggedFrom != nullptr && 
		( InteractorDraggingMode == EViewportInteractionDraggingMode::TransformablesAtLaserImpact ||
		  InteractorDraggingMode == EViewportInteractionDraggingMode::Material ) )
	{
		// If we were placing something, bring the window back
		const bool bShouldShow = true;
		const bool bSpawnInFront = false;
		const bool bDragFromOpen = false;
		const bool bPlaySound = false;
		Owner->GetUISystem().ShowEditorUIPanel(FloatingUIAssetDraggedFrom, Cast<UVREditorInteractor>(Interactor->GetOtherInteractor()), bShouldShow, bSpawnInFront, bDragFromOpen, bPlaySound);
		FloatingUIAssetDraggedFrom = nullptr;
	}
	else if (Interactor->GetDraggingMode() == EViewportInteractionDraggingMode::TransformablesFreely)
	{
		UVREditorMotionControllerInteractor* MotionController = Cast<UVREditorMotionControllerInteractor>(Interactor);
		if (Owner->GetUISystem().GetUIInteractor() == MotionController)
		{
			MotionController->SetControllerType(EControllerType::UI);
		}
	}
}

void UVREditorWorldInteraction::UpdateNearClipPlaneOnScaleChange(const float NewWorldToMetersScale)
{
	// Adjust the clipping plane for the user's scale, but don't let it be larger than the engine default
	const float DefaultWorldToMetersScale = Owner->GetSavedEditorState().WorldToMetersScale;
	GNearClippingPlane = FMath::Min((Owner->GetDefaultVRNearClipPlane()) * (NewWorldToMetersScale / DefaultWorldToMetersScale), Owner->GetSavedEditorState().NearClipPlane);
}

void UVREditorWorldInteraction::StartDraggingMaterialOrTexture( UViewportInteractor* Interactor, const FViewportActionKeyInput& Action, const FVector HitLocation, UObject* MaterialOrTextureAsset )
{
	check( MaterialOrTextureAsset != nullptr );

	FVector LaserPointerStart, LaserPointerEnd;
	const bool bHaveLaserPointer = Interactor->GetLaserPointer( /* Out */ LaserPointerStart, /* Out */ LaserPointerEnd );
	if( bHaveLaserPointer )
	{
		PlacingMaterialOrTextureAsset = MaterialOrTextureAsset;

		FViewportInteractorData& InteractorData = Interactor->GetInteractorData();

		Interactor->SetDraggingMode( EViewportInteractionDraggingMode::Material );

		// Starting a new drag, so make sure the other hand doesn't think it's assisting us
		FViewportInteractorData& OtherInteractorData = Interactor->GetOtherInteractor()->GetInteractorData();
		OtherInteractorData.bWasAssistingDrag = false;

		InteractorData.bDraggingWithGrabberSphere = false;
		InteractorData.bIsFirstDragUpdate = true;
		InteractorData.bWasAssistingDrag = false;
		InteractorData.DragRayLength = ( HitLocation - LaserPointerStart ).Size();
		InteractorData.LastDragToLocation = HitLocation;
		InteractorData.InteractorRotationAtDragStart = InteractorData.Transform.GetRotation();
		InteractorData.GrabberSphereLocationAtDragStart = FVector::ZeroVector;
		InteractorData.ImpactLocationAtDragStart = HitLocation;
		InteractorData.DragTranslationVelocity = FVector::ZeroVector;
		InteractorData.DragRayLengthVelocity = 0.0f;
		InteractorData.bIsDrivingVelocityOfSimulatedTransformables = false;

		InteractorData.DraggingTransformGizmoComponent = nullptr;
	
		InteractorData.TransformGizmoInteractionType = ETransformGizmoInteractionType::None;
		InteractorData.GizmoStartTransform = FTransform::Identity;
		InteractorData.GizmoLastTransform = InteractorData.GizmoTargetTransform = InteractorData.GizmoUnsnappedTargetTransform = InteractorData.GizmoInterpolationSnapshotTransform = InteractorData.GizmoStartTransform;
<<<<<<< HEAD
		InteractorData.GizmoStartLocalBounds = FBox( 0 );
=======
		InteractorData.GizmoStartLocalBounds = FBox(EForceInit::ForceInit);
>>>>>>> c08c13e0

		InteractorData.GizmoSpaceFirstDragUpdateOffsetAlongAxis = FVector::ZeroVector;	// Will be determined on first update
		InteractorData.GizmoSpaceDragDeltaFromStartOffset = FVector::ZeroVector;	// Set every frame while dragging

		ViewportWorldInteraction->SetDraggedSinceLastSelection( false );
		ViewportWorldInteraction->SetLastDragGizmoStartTransform( FTransform::Identity );

		// Play a haptic effect when objects aTrackingTransactionre picked up
		Interactor->PlayHapticEffect( VREd::DragHapticFeedbackStrength->GetFloat() );
	}
}

void UVREditorWorldInteraction::OnAssetDragStartedFromContentBrowser( const TArray<FAssetData>& DraggedAssets, UActorFactory* FactoryToUse )
{
	FloatingUIAssetDraggedFrom = nullptr;
	if( ViewportWorldInteraction != nullptr )
	{
		// Figure out which controller pressed the button and started dragging
		// @todo vreditor placement: This logic could misfire.  Ideally we would be routed information from the pointer event, so we can determine the hand.
		UVREditorInteractor* PlacingWithInteractor = nullptr;

		TArray<UViewportInteractor*>& Interactors = ViewportWorldInteraction->GetInteractors();
		for( UViewportInteractor* Interactor : Interactors )
		{
			UVREditorInteractor* VRInteractor = Cast<UVREditorInteractor>( Interactor );
			FViewportActionKeyInput* SelectAndMove_Action = Interactor->GetActionWithName( ViewportWorldActionTypes::SelectAndMove );
			if( VRInteractor && SelectAndMove_Action != nullptr && SelectAndMove_Action->bIsInputCaptured )
			{
				if( VRInteractor->IsClickingOnUI() && !VRInteractor->IsRightClickingOnUI() )
				{
					PlacingWithInteractor = VRInteractor;
					break;
				}
			}
		}

		if( PlacingWithInteractor != nullptr )
		{
			FEditorDelegates::LoadSelectedAssetsIfNeeded.Broadcast();

			TArray< UObject* > DroppedObjects;
			DroppedObjects.Reserve( DraggedAssets.Num() );

			for( const FAssetData& AssetData : DraggedAssets )
			{
				UObject* AssetObj = AssetData.GetAsset();
				if( AssetObj != nullptr )
				{
					// Don't add the same asset more than once
					DroppedObjects.AddUnique( AssetObj );
				}
			}

			if( DroppedObjects.Num() > 0 )
			{
				// Hide the UI panel that's being used to drag
				FloatingUIAssetDraggedFrom = PlacingWithInteractor->GetLastHoveredWidgetComponent();
				Owner->GetUISystem().ShowEditorUIPanel( FloatingUIAssetDraggedFrom, PlacingWithInteractor, false, false, false );

				const bool bShouldInterpolateFromDragLocation = VREd::PlacementInterpolationDuration->GetFloat() > KINDA_SMALL_NUMBER;
				StartPlacingObjects( DroppedObjects, FactoryToUse, PlacingWithInteractor, bShouldInterpolateFromDragLocation );

				const UVREditorAssetContainer& AssetContainer = Owner->GetAssetContainer();
				Owner->PlaySound(AssetContainer.DropFromContentBrowserSound, PlacingWithInteractor->GetTransform().GetLocation());
			}
		}
	}
}

void UVREditorWorldInteraction::StartPlacingObjects( const TArray<UObject*>& ObjectsToPlace, UActorFactory* FactoryToUse, UVREditorInteractor* PlacingWithInteractor, const bool bShouldInterpolateFromDragLocation )
{
	if( ViewportWorldInteraction == nullptr || PlacingWithInteractor == nullptr )
	{
		return;
	}

	const bool bIsPreview = false;	 // @todo vreditor placement: Consider supporting a "drop preview" actor (so you can cancel placement interactively)

	bool bTransactionStarted = false;

	{
		// Cancel UI input
		{
			PlacingWithInteractor->SetIsClickingOnUI( false );
			PlacingWithInteractor->SetIsRightClickingOnUI( false );

			FViewportActionKeyInput* SelectAndMoveAction = PlacingWithInteractor->GetActionWithName( ViewportWorldActionTypes::SelectAndMove );
			if( SelectAndMoveAction != nullptr )
			{
				SelectAndMoveAction->bIsInputCaptured = false;
			}
		}


		TArray< UObject* > DroppedObjects;
		TArray< AActor* > AllNewActors;

		UObject* DraggingSingleMaterialOrTexture = nullptr;

		FVector PlaceAt = PlacingWithInteractor->GetInteractorData().LastHoverLocationOverUI;

		// Only place the object at the laser impact point if we're NOT going to interpolate to the impact
		// location.  When interpolation is enabled, it looks much better to blend to the new location
		if( !bShouldInterpolateFromDragLocation )
		{
			FVector HitLocation = FVector::ZeroVector;
			if( ViewportWorldInteraction->FindPlacementPointUnderLaser( PlacingWithInteractor, /* Out */ HitLocation ) )
			{
				PlaceAt = HitLocation;
			}
		}

		for( UObject* AssetObj : ObjectsToPlace )
		{
			bool bCanPlace = true;

			const FString ObjectPath = AssetObj->GetPathName();
			if( !ObjectTools::IsAssetValidForPlacing( ViewportWorldInteraction->GetWorld(), ObjectPath ) )
			{
				bCanPlace = false;
			}
			else
			{
				UClass* ClassObj = Cast<UClass>( AssetObj );
				if( ClassObj )
				{
					if( !ObjectTools::IsClassValidForPlacing( ClassObj ) )
					{
						bCanPlace = false;
					}

					AssetObj = ClassObj->GetDefaultObject();
				}
			}

			const bool bIsMaterialOrTexture = ( AssetObj->IsA( UMaterialInterface::StaticClass() ) || AssetObj->IsA( UTexture::StaticClass() ) );
			if( bIsMaterialOrTexture && ObjectsToPlace.Num() == 1 )
<<<<<<< HEAD
			{
				DraggingSingleMaterialOrTexture = AssetObj;
			}
			else
			{
=======
			{
				DraggingSingleMaterialOrTexture = AssetObj;
			}
			else
			{
>>>>>>> c08c13e0
				// @todo mesheditor: We're dragging actors, so deactivate mesh editor mode for this.  They'll contend over transformables.
				static FName MeshEditorModeName( TEXT( "MeshEditor" ) );
				GLevelEditorModeTools().DeactivateMode( MeshEditorModeName );
			}

			// Check if the asset has an actor factory
			bool bHasActorFactory = FActorFactoryAssetProxy::GetFactoryForAssetObject( AssetObj ) != nullptr;


			if( !( AssetObj->IsA( AActor::StaticClass() ) || bHasActorFactory ) &&
				!AssetObj->IsA( UBrushBuilder::StaticClass() ) )
			{
				bCanPlace = false;
			}


			FTrackingTransaction& TrackingTransaction = ViewportWorldInteraction->GetTrackingTransaction();
			if( bCanPlace )
			{
				CA_SUPPRESS(6240);
				if( !bTransactionStarted && !bIsPreview )
				{
					bTransactionStarted = true;

					TrackingTransaction.TransCount++;
					TrackingTransaction.Begin( LOCTEXT( "PlacingActors", "Placing Actors" ) );

					// Suspend actor/component modification during each delta step to avoid recording unnecessary overhead into the transaction buffer
					GEditor->DisableDeltaModification( true );
				}

				GEditor->ClickLocation = PlaceAt;
				GEditor->ClickPlane = FPlane( PlaceAt, FVector::UpVector );

				// Attempt to create actors from the dropped object
				const bool bSelectNewActors = true;
				const EObjectFlags NewObjectFlags = bIsPreview ? RF_Transient : RF_Transactional;

				TArray<AActor*> NewActors = FLevelEditorViewportClient::TryPlacingActorFromObject( ViewportWorldInteraction->GetWorld()->GetCurrentLevel(), AssetObj, bSelectNewActors, NewObjectFlags, FactoryToUse );

				AllNewActors.Append( NewActors );
				if( NewActors.Num() > 0 )
				{
					DroppedObjects.Add( AssetObj );
				}
			}
		}

		// Cancel the transaction if nothing was placed
		if( bTransactionStarted && AllNewActors.Num() == 0)
		{
			FTrackingTransaction& TrackingTransaction = ViewportWorldInteraction->GetTrackingTransaction();
			--TrackingTransaction.TransCount;
			TrackingTransaction.Cancel();
			GEditor->DisableDeltaModification( false );
		}

		if( AllNewActors.Num() > 0 )
		{
			if( !bIsPreview )
			{
				if( IPlacementModeModule::IsAvailable() )
				{
					IPlacementModeModule::Get().AddToRecentlyPlaced( DroppedObjects, FactoryToUse );
				}

				FEditorDelegates::OnNewActorsDropped.Broadcast( DroppedObjects, AllNewActors );
			}

			FBox BoundsOfAllActors;
			{
				BoundsOfAllActors.Init();
				for( AActor* NewActor : AllNewActors )
				{
					BoundsOfAllActors += NewActor->CalculateComponentsBoundingBoxInLocalSpace();
				}
			}
			const float BoundsOfAllActorsSize = BoundsOfAllActors.GetSize().GetAbsMax();
			const float DesiredScale = ( VREd::SizeOfActorsOverContentBrowserThumbnail->GetFloat() / BoundsOfAllActorsSize ) * ViewportWorldInteraction->GetWorldScaleFactor();

			// Start the placed objects off scaled down to match the content browser thumbnail
			if( bShouldInterpolateFromDragLocation )
			{
 				for( AActor* NewActor : AllNewActors )
 				{
 					NewActor->SetActorScale3D( FVector( DesiredScale ) );
 				}
			}

			// We changed the initial scale of selected actors, so make sure our transformables and gizmo start transform are up to date.
			GEditor->NoteSelectionChange();

			// Start dragging the new actor(s)
			UPrimitiveComponent* ClickedTransformGizmoComponent = nullptr;
			const bool bIsPlacingNewObjects = true;
			const bool bAllowInterpolationWhenPlacing = bShouldInterpolateFromDragLocation;
			const bool bStartTransaction = false;
			const bool bWithGrabberSphere = false;	// Always place using the laser, not the grabber sphere
			ViewportWorldInteraction->StartDragging( PlacingWithInteractor, ClickedTransformGizmoComponent, PlaceAt, bIsPlacingNewObjects, bAllowInterpolationWhenPlacing, bStartTransaction, bWithGrabberSphere );

			// If we're interpolating, update the target transform of the actors to use our overridden size.  When
			// we placed them we set their size to be 'thumbnail sized', and we want them to interpolate to
			// their actual size in the world
			if( bShouldInterpolateFromDragLocation )
			{
				const FVector NewScale( 1.0f / DesiredScale );
				FViewportInteractorData& InteractorData = PlacingWithInteractor->GetInteractorData();
				InteractorData.GizmoUnsnappedTargetTransform.SetScale3D( NewScale );
				InteractorData.GizmoLastTransform.SetScale3D( NewScale );
				InteractorData.GizmoTargetTransform.SetScale3D( NewScale );
			}
		}

		if( DraggingSingleMaterialOrTexture != nullptr )
		{
			const FViewportActionKeyInput Action( ViewportWorldActionTypes::SelectAndMove );

			// Start dragging the material
			StartDraggingMaterialOrTexture( PlacingWithInteractor,	Action, PlacingWithInteractor->GetHoverLocation(), DraggingSingleMaterialOrTexture );
		}
	}
}


void UVREditorWorldInteraction::PlaceDraggedMaterialOrTexture( UViewportInteractor* Interactor )
{
	if( ensure( Interactor->GetDraggingMode() == EViewportInteractionDraggingMode::Material ) &&
		PlacingMaterialOrTextureAsset != nullptr )
	{
		// Check to see if the laser pointer is over something we can drop on
		UPrimitiveComponent* HitComponent = nullptr;
		FVector HitLocation = FVector::ZeroVector;
		{
			const bool bIgnoreGizmos = true;	// Never place on top of gizmos, just ignore them
			const bool bEvenIfUIIsInFront = true;	// Don't let the UI block placement
			FHitResult HitResult = Interactor->GetHitResultFromLaserPointer( nullptr, bIgnoreGizmos, nullptr, bEvenIfUIIsInFront );
			if( HitResult.Actor.IsValid() )
			{
				if( ViewportWorldInteraction->IsInteractableComponent( HitResult.GetComponent() ) )	// @todo vreditor placement: We don't necessarily need to restrict to only VR-interactive components here
				{
					// Don't place materials on UI widget handles though!
					if( Cast<AVREditorFloatingUI>( HitResult.GetComponent()->GetOwner() ) == nullptr )
					{
						HitComponent = HitResult.GetComponent();
						HitLocation = HitResult.ImpactPoint;
					}
				}
			}
		}

		if( HitComponent != nullptr )
		{
			UObject* ObjToUse = PlacingMaterialOrTextureAsset;

			// Dropping a texture?
			UTexture* DroppedObjAsTexture = Cast<UTexture>( ObjToUse );
			if( DroppedObjAsTexture != NULL )
			{
				// Turn dropped textures into materials
				ObjToUse = FLevelEditorViewportClient::GetOrCreateMaterialFromTexture( DroppedObjAsTexture );
			}

			// Dropping a material?
			UMaterialInterface* DroppedObjAsMaterial = Cast<UMaterialInterface>( ObjToUse );
			if( DroppedObjAsMaterial )
			{
				// @todo vreditor placement: How do we get the material ID that was dropped on?  Regular editor uses hit proxies.  We may need to augment FHitResult.
				// @todo vreditor placement: Support optionally dropping on all materials, not only the impacted material
				bool bPlaced = false;
				check( Owner );
				Owner->OnPlaceDraggedMaterial().Broadcast( HitComponent, DroppedObjAsMaterial, bPlaced );
				if( !bPlaced )
				{
					const int32 TargetMaterialSlot = -1;	// All materials
<<<<<<< HEAD
					bool bPlaced = FComponentEditorUtils::AttemptApplyMaterialToComponent( HitComponent, DroppedObjAsMaterial, TargetMaterialSlot );

					const UVREditorAssetContainer& AssetContainer = Owner->GetAssetContainer();
					Owner->PlaySound(AssetContainer.DropFromContentBrowserSound, Interactor->GetTransform().GetLocation());
=======
					bool bAppliedMaterial = FComponentEditorUtils::AttemptApplyMaterialToComponent( HitComponent, DroppedObjAsMaterial, TargetMaterialSlot );
					if (bAppliedMaterial)
					{
						const UVREditorAssetContainer& AssetContainer = Owner->GetAssetContainer();
						Owner->PlaySound(AssetContainer.DropFromContentBrowserSound, Interactor->GetTransform().GetLocation());
					}
>>>>>>> c08c13e0
				}
			}
		}
	}

	this->PlacingMaterialOrTextureAsset = nullptr;
}

void UVREditorWorldInteraction::SnapSelectedActorsToGround()
{
	TSharedPtr<SLevelViewport> LevelEditorViewport = StaticCastSharedPtr<SLevelViewport>( ViewportWorldInteraction->GetDefaultOptionalViewportClient()->GetEditorViewportWidget() );
	if ( LevelEditorViewport.IsValid() )
	{
		FLevelEditorModule& LevelEditorModule = FModuleManager::GetModuleChecked<FLevelEditorModule>( TEXT( "LevelEditor" ) );
		const FLevelEditorCommands& Commands = LevelEditorModule.GetLevelEditorCommands();
		const TSharedPtr< FUICommandList >& CommandList = LevelEditorViewport->GetParentLevelEditor().Pin()->GetLevelEditorActions(); //@todo vreditor: Cast on leveleditor

		CommandList->ExecuteAction( Commands.SnapBottomCenterBoundsToFloor.ToSharedRef() );

		// Force transformables to refresh
		GEditor->NoteSelectionChange();
	}
}

#undef LOCTEXT_NAMESPACE<|MERGE_RESOLUTION|>--- conflicted
+++ resolved
@@ -149,11 +149,7 @@
 		InteractorData.TransformGizmoInteractionType = ETransformGizmoInteractionType::None;
 		InteractorData.GizmoStartTransform = FTransform::Identity;
 		InteractorData.GizmoLastTransform = InteractorData.GizmoTargetTransform = InteractorData.GizmoUnsnappedTargetTransform = InteractorData.GizmoInterpolationSnapshotTransform = InteractorData.GizmoStartTransform;
-<<<<<<< HEAD
-		InteractorData.GizmoStartLocalBounds = FBox( 0 );
-=======
 		InteractorData.GizmoStartLocalBounds = FBox(EForceInit::ForceInit);
->>>>>>> c08c13e0
 
 		InteractorData.GizmoSpaceFirstDragUpdateOffsetAlongAxis = FVector::ZeroVector;	// Will be determined on first update
 		InteractorData.GizmoSpaceDragDeltaFromStartOffset = FVector::ZeroVector;	// Set every frame while dragging
@@ -291,19 +287,11 @@
 
 			const bool bIsMaterialOrTexture = ( AssetObj->IsA( UMaterialInterface::StaticClass() ) || AssetObj->IsA( UTexture::StaticClass() ) );
 			if( bIsMaterialOrTexture && ObjectsToPlace.Num() == 1 )
-<<<<<<< HEAD
 			{
 				DraggingSingleMaterialOrTexture = AssetObj;
 			}
 			else
 			{
-=======
-			{
-				DraggingSingleMaterialOrTexture = AssetObj;
-			}
-			else
-			{
->>>>>>> c08c13e0
 				// @todo mesheditor: We're dragging actors, so deactivate mesh editor mode for this.  They'll contend over transformables.
 				static FName MeshEditorModeName( TEXT( "MeshEditor" ) );
 				GLevelEditorModeTools().DeactivateMode( MeshEditorModeName );
@@ -478,19 +466,12 @@
 				if( !bPlaced )
 				{
 					const int32 TargetMaterialSlot = -1;	// All materials
-<<<<<<< HEAD
-					bool bPlaced = FComponentEditorUtils::AttemptApplyMaterialToComponent( HitComponent, DroppedObjAsMaterial, TargetMaterialSlot );
-
-					const UVREditorAssetContainer& AssetContainer = Owner->GetAssetContainer();
-					Owner->PlaySound(AssetContainer.DropFromContentBrowserSound, Interactor->GetTransform().GetLocation());
-=======
 					bool bAppliedMaterial = FComponentEditorUtils::AttemptApplyMaterialToComponent( HitComponent, DroppedObjAsMaterial, TargetMaterialSlot );
 					if (bAppliedMaterial)
 					{
 						const UVREditorAssetContainer& AssetContainer = Owner->GetAssetContainer();
 						Owner->PlaySound(AssetContainer.DropFromContentBrowserSound, Interactor->GetTransform().GetLocation());
 					}
->>>>>>> c08c13e0
 				}
 			}
 		}
