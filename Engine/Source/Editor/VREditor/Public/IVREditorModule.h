--- conflicted
+++ resolved
@@ -65,21 +65,14 @@
 	 * @return True if the VREditor is currently running 
 	 */
 	virtual bool IsVREditorModeActive() = 0;
-<<<<<<< HEAD
-
-=======
->>>>>>> c08c13e0
 	/** 
 	* Get the current VREditor running
 	*
 	* @return The current VREditor running
 	*/
 	virtual class UVREditorMode* GetVRMode() = 0;
-<<<<<<< HEAD
 
 	/** Gets the radial menu extender.  This can be used to add your own menu items to the VR radial menu */
 	virtual const TSharedRef<class FExtender>& GetRadialMenuExtender() = 0;
 
-=======
->>>>>>> c08c13e0
 };
