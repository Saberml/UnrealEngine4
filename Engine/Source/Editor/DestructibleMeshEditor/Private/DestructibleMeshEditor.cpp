--- conflicted
+++ resolved
@@ -397,13 +397,6 @@
 
 	if ( bSuccess )
 	{
-<<<<<<< HEAD
-		if (FEngineAnalytics::IsAvailable())
-		{
-			FEngineAnalytics::GetProvider().RecordEvent(TEXT("Editor.Usage.DestructibleMesh.ReimportedViaEditor"));
-		}
-=======
->>>>>>> 1d429763
 		RefreshTool();
 	}
 }
