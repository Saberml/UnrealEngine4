--- conflicted
+++ resolved
@@ -37,14 +37,11 @@
 	// End of UK2Node interface
 
 	virtual void SetAnimationAsset(UAnimationAsset* Asset) override;
-<<<<<<< HEAD
-=======
 
 private:
 	/** Helper function for GetNodeTitle */
 	FText GetNodeTitleForBlendSpace(ENodeTitleType::Type TitleType, UBlendSpaceBase* InBlendSpace) const;
 
->>>>>>> aaefee4c
 private:
 	/** Constructing FText strings can be costly, so we cache the node's title */
 	FNodeTitleTextTable CachedNodeTitles;
