// This code contains NVIDIA Confidential Information and is disclosed to you
// under a form of NVIDIA software license agreement provided separately to you.
//
// Notice
// NVIDIA Corporation and its licensors retain all intellectual property and
// proprietary rights in and to this software and related documentation and
// any modifications thereto. Any use, reproduction, disclosure, or
// distribution of this software and related documentation without an express
// license agreement from NVIDIA Corporation is strictly prohibited.
//
// ALL NVIDIA DESIGN SPECIFICATIONS, CODE ARE PROVIDED "AS IS.". NVIDIA MAKES
// NO WARRANTIES, EXPRESSED, IMPLIED, STATUTORY, OR OTHERWISE WITH RESPECT TO
// THE MATERIALS, AND EXPRESSLY DISCLAIMS ALL IMPLIED WARRANTIES OF NONINFRINGEMENT,
// MERCHANTABILITY, AND FITNESS FOR A PARTICULAR PURPOSE.
//
// Information and code furnished is believed to be accurate and reliable.
// However, NVIDIA Corporation assumes no responsibility for the consequences of use of such
// information or for any infringement of patents or other rights of third parties that may
// result from its use. No license is granted by implication or otherwise under any patent
// or patent rights of NVIDIA Corporation. Details are subject to change without notice.
// This code supersedes and replaces all information previously supplied.
// NVIDIA Corporation products are not authorized for use as critical
// components in life support devices or systems without express written approval of
// NVIDIA Corporation.
//
// Copyright (c) 2008-2017 NVIDIA Corporation. All rights reserved.
// Copyright (c) 2004-2008 AGEIA Technologies, Inc. All rights reserved.
// Copyright (c) 2001-2004 NovodeX AG. All rights reserved.  

#define NOMINMAX

#include "foundation/PxProfiler.h"
#include "ScPhysics.h"
#include "ScScene.h"
#include "ScClient.h"
#include "BpSimpleAABBManager.h"
#include "BpBroadPhase.h"
#include "ScStaticSim.h"
#include "ScConstraintSim.h"
#include "ScConstraintProjectionManager.h"
#include "ScConstraintCore.h"
#include "ScArticulationCore.h"
#include "ScArticulationJointCore.h"
#include "ScMaterialCore.h"
#include "ScArticulationSim.h"
#include "ScArticulationJointSim.h"
#include "PsTime.h"
#include "ScConstraintInteraction.h"
#include "ScSimStats.h"
#include "ScTriggerPairs.h"
#include "ScObjectIDTracker.h"
#include "DyArticulation.h"
#include "ScShapeIterator.h"
#include "PxvManager.h"
#include "DyContext.h"
#include "PxsCCD.h"
#include "PxsSimpleIslandManager.h"
#include "PxsSimulationController.h"
#include "PxsContext.h"
#include "ScSqBoundsManager.h"
#include "ScElementSim.h"

#if defined(__APPLE__) && defined(__POWERPC__)
#include <ppc_intrinsics.h>
#endif

#if PX_SUPPORT_GPU_PHYSX
#include "PxPhysXGpu.h"
#include "PxsKernelWrangler.h"
#include "PxsHeapMemoryAllocator.h"
#include "cudamanager/PxCudaContextManager.h"
#endif

#include "PxsMemoryManager.h"

////////////

#include "PxvNphaseImplementationContext.h"
#include "ScShapeInteraction.h"
#include "ScElementInteractionMarker.h"
#include "PxsContext.h"

#if PX_USE_PARTICLE_SYSTEM_API
#include "ScParticleSystemCore.h"
#include "ScParticleSystemSim.h"
#include "PtContext.h"
#endif // PX_USE_PARTICLE_SYSTEM_API

#if PX_USE_CLOTH_API
#include "ScClothCore.h"
#include "ScClothSim.h"
#include "Factory.h"
#include "Fabric.h"
#include "Solver.h"
#include "Cloth.h"
#endif  // PX_USE_CLOTH_API

#if PX_SUPPORT_GPU_PHYSX
#include "task/PxGpuDispatcher.h"
#include "PxSceneGpu.h"
#endif // PX_SUPPORT_GPU_PHYSX

#include "PxRigidDynamic.h"

#include "PxvDynamics.h"
#include "DyArticulation.h"

using namespace physx;
using namespace physx::shdfnd;
using namespace physx::Cm;
using namespace physx::Dy;

// slightly ugly, but we don't want a compile-time dependency on DY_ARTICULATION_MAX_SIZE in the ScScene.h header
namespace physx { 
#if PX_SUPPORT_GPU_PHYSX

PX_PHYSX_GPU_API Bp::BPMemoryAllocator* createGpuMemoryAllocator();

#endif

extern bool gUnifiedHeightfieldCollision;

namespace Sc {

class LLArticulationPool: public Ps::Pool<Articulation, Ps::AlignedAllocator<DY_ARTICULATION_MAX_SIZE> > 
{
public:
	LLArticulationPool() {}
};

static const char* sFilterShaderDataMemAllocId = "SceneDesc filterShaderData";

}}

void PxcClearContactCacheStats();
void PxcDisplayContactCacheStats();

class ScAfterIntegrationTask :  public Cm::Task
{
public:
	static const PxU32 MaxTasks = 256;
private:
	const IG::NodeIndex* const	mIndices;
	const PxU32					mNumBodies;
	PxsContext*					mContext;
	Context*					mDynamicsContext;
	PxsTransformCache&			mCache;
	Sc::Scene&					mScene;
	
public:

	ScAfterIntegrationTask(const IG::NodeIndex* const indices, PxU32 numBodies, PxsContext* context, Context* dynamicsContext, PxsTransformCache& cache, Sc::Scene& scene) : 
		Cm::Task		(scene.getContextId()),
		mIndices		(indices),
		mNumBodies		(numBodies),
		mContext		(context),
		mDynamicsContext(dynamicsContext),
		mCache			(cache),
		mScene			(scene)
	{
	}

	virtual void runInternal()
	{		
		const PxU32 rigidBodyOffset = Sc::BodySim::getRigidBodyOffset();

		Sc::BodySim* bpUpdates[MaxTasks];
		Sc::BodySim* ccdBodies[MaxTasks];
		Sc::BodySim* activateBodies[MaxTasks];
		Sc::BodySim* deactivateBodies[MaxTasks];
		PxU32 nbBpUpdates = 0, nbCcdBodies = 0;

		IG::SimpleIslandManager& manager = *mScene.getSimpleIslandManager();
		const IG::IslandSim& islandSim = manager.getAccurateIslandSim();
		Bp::BoundsArray& boundsArray = mScene.getBoundsArray();

		Sc::BodySim* frozen[MaxTasks], * unfrozen[MaxTasks];
		PxU32 nbFrozen = 0, nbUnfrozen = 0;
		PxU32 nbActivated = 0, nbDeactivated = 0;

		for(PxU32 i = 0; i < mNumBodies; i++)
		{
			PxsRigidBody* rigid = islandSim.getRigidBody(mIndices[i]);
			Sc::BodySim* bodySim = reinterpret_cast<Sc::BodySim*>(reinterpret_cast<PxU8*>(rigid) - rigidBodyOffset);
			//This move to PxgPostSolveWorkerTask for the gpu dynamic
			//bodySim->sleepCheck(mDt, mOneOverDt, mEnableStabilization);
		
			PxsBodyCore& bodyCore = bodySim->getBodyCore().getCore();
			//If we got in this code, then this is an active object this frame. The solver computed the new wakeCounter and we 
			//commit it at this stage. We need to do it this way to avoid a race condition between the solver and the island gen, where
			//the island gen may have deactivated a body while the solver decided to change its wake counter.
			bodyCore.wakeCounter = bodyCore.solverWakeCounter;
			PxsRigidBody& llBody = bodySim->getLowLevelBody();

			const Ps::IntBool isFrozen = bodySim->isFrozen();
			if(!isFrozen)
			{
				bpUpdates[nbBpUpdates++] = bodySim;

				// PT: TODO: remove duplicate "isFrozen" test inside updateCached
//				bodySim->updateCached(NULL);
				bodySim->updateCached(mCache, boundsArray);
			}

			if(llBody.isFreezeThisFrame() && isFrozen)
			{
				frozen[nbFrozen++] = bodySim;
			}
			else if(llBody.isUnfreezeThisFrame())
			{
				unfrozen[nbUnfrozen++] = bodySim;
			}

			if(bodyCore.mFlags & PxRigidBodyFlag::eENABLE_CCD)
				ccdBodies[nbCcdBodies++] = bodySim;

			if(llBody.isActivateThisFrame())
			{
				PX_ASSERT(!llBody.isDeactivateThisFrame());
				activateBodies[nbActivated++] = bodySim;
			}
			else if(llBody.isDeactivateThisFrame())
			{
				deactivateBodies[nbDeactivated++] = bodySim;
			}
			llBody.clearAllFrameFlags();
		}
		if(nbBpUpdates)
		{
			mCache.setChangedState();
			boundsArray.setChangedState();
		}

		if(nbBpUpdates>0 || nbFrozen > 0 || nbCcdBodies>0 || nbActivated>0 || nbDeactivated>0)
		{
			//Write active bodies to changed actor map
			mContext->getLock().lock();
			Cm::BitMapPinned& changedAABBMgrHandles = mScene.getAABBManager()->getChangedAABBMgActorHandleMap();
			
			for(PxU32 i = 0; i < nbBpUpdates; i++)
			{
				Sc::ShapeSim* sim;
				for (Sc::ShapeIterator iterator(*bpUpdates[i]); (sim = iterator.getNext()) != NULL;)
				{
					// PT: TODO: what's the difference between this test and "isInBroadphase" as used in bodySim->updateCached ?
					// PT: Also, shouldn't it be "isInAABBManager" rather than BP ?
					if (sim->getFlags()&PxU32(PxShapeFlag::eSIMULATION_SHAPE | PxShapeFlag::eTRIGGER_SHAPE))	// TODO: need trigger shape here?
						changedAABBMgrHandles.growAndSet(sim->getElementID());
				}
			}

			Ps::Array<Sc::BodySim*>& sceneCcdBodies = mScene.getCcdBodies();
			for (PxU32 i = 0; i < nbCcdBodies; i++)
				sceneCcdBodies.pushBack(ccdBodies[i]);

			for(PxU32 i=0;i<nbFrozen;i++)
			{
				PX_ASSERT(frozen[i]->isFrozen());
				frozen[i]->freezeTransforms(&changedAABBMgrHandles);
			}

			for(PxU32 i=0;i<nbUnfrozen;i++)
			{
				PX_ASSERT(!unfrozen[i]->isFrozen());
				unfrozen[i]->createSqBounds();
			}
			
			for(PxU32 i = 0; i < nbActivated; ++i)
			{
				activateBodies[i]->notifyNotReadyForSleeping();
			}

			for(PxU32 i = 0; i < nbDeactivated; ++i)
			{
				deactivateBodies[i]->notifyReadyForSleeping();
			}

			mContext->getLock().unlock();
		}
	}

	virtual const char* getName() const
	{
		return "ScScene.afterIntegrationTask";
	}

private:
	ScAfterIntegrationTask& operator = (const ScAfterIntegrationTask&);
};

class ScSimulationControllerCallback : public PxsSimulationControllerCallback
{
	Sc::Scene* mScene; 
public:

	ScSimulationControllerCallback(Sc::Scene* scene) : mScene(scene)
	{
	}
	
	virtual void updateScBodyAndShapeSim(PxBaseTask* continuation)
	{
		PxsContext* contextLL =  mScene->getLowLevelContext();
		IG::SimpleIslandManager* islandManager = mScene->getSimpleIslandManager();
		Dy::Context* dynamicContext = mScene->getDynamicsContext();

		Cm::FlushPool& flushPool = contextLL->getTaskPool();

		const PxU32 MaxBodiesPerTask = ScAfterIntegrationTask::MaxTasks;

		PxsTransformCache& cache = contextLL->getTransformCache();

		const IG::IslandSim& islandSim = islandManager->getAccurateIslandSim();

		/*const*/ PxU32 numBodies = islandSim.getNbActiveNodes(IG::Node::eRIGID_BODY_TYPE);

		const IG::NodeIndex*const nodeIndices = islandSim.getActiveNodes(IG::Node::eRIGID_BODY_TYPE);

		if(1)
		{
			for(PxU32 i = 0; i < numBodies; i+=MaxBodiesPerTask)
			{
				ScAfterIntegrationTask* task = PX_PLACEMENT_NEW(flushPool.allocate(sizeof(ScAfterIntegrationTask)), ScAfterIntegrationTask(nodeIndices+i, PxMin(numBodies - i, MaxBodiesPerTask), 
					contextLL, dynamicContext, cache, *mScene));
				task->setContinuation(continuation);
				task->removeReference();
			}
		}
		else
		{
			// PT:
			const PxU32 numCpuTasks = continuation->getTaskManager()->getCpuDispatcher()->getWorkerCount();

			PxU32 nbPerTask;
			if(numCpuTasks)
			{
				nbPerTask = numBodies > numCpuTasks ? numBodies / numCpuTasks : numBodies;
			}
			else
			{
				nbPerTask = numBodies;
			}

			// PT: we need to respect that limit even with a single thread, because of hardcoded buffer limits in ScAfterIntegrationTask.
			if(nbPerTask>MaxBodiesPerTask)
				nbPerTask = MaxBodiesPerTask;

			PxU32 start = 0;
			while(numBodies)
			{
				const PxU32 nb = numBodies < nbPerTask ? numBodies : nbPerTask;

				ScAfterIntegrationTask* task = PX_PLACEMENT_NEW(flushPool.allocate(sizeof(ScAfterIntegrationTask)), ScAfterIntegrationTask(nodeIndices+start, nb, 
					contextLL, dynamicContext, cache, *mScene));

				start += nb;
				numBodies -= nb;

				task->setContinuation(continuation);
				task->removeReference();
			}
		}
	}

	virtual PxU32 getNbCcdBodies()	
	{ 
		return mScene->getCcdBodies().size(); 
	}
};

class PxgUpdateBodyAndShapeStatusTask :  public Cm::Task
{
public:
	static const PxU32 MaxTasks = 256;
private:
	const IG::NodeIndex* const mNodeIndices;
	const PxU32 mNumBodies;
	Sc::Scene& mScene;
	PxsBodySim*	mBodySimsLL;
	PxU32*	mActivatedBodies;
	PxU32*	mDeactivatedBodies;
	PxI32&	mCCDBodyWriteIndex;
	
public:

	PxgUpdateBodyAndShapeStatusTask(const IG::NodeIndex* const indices, PxU32 numBodies, PxsBodySim* bodySimsLL, PxU32* activatedBodies, PxU32* deactivatedBodies, Sc::Scene& scene, PxI32& ccdBodyWriteIndex) : 
		Cm::Task			(scene.getContextId()),
		mNodeIndices		(indices),
		mNumBodies			(numBodies),
		mScene				(scene),
		mBodySimsLL			(bodySimsLL),
		mActivatedBodies	(activatedBodies),  
		mDeactivatedBodies	(deactivatedBodies),
		mCCDBodyWriteIndex	(ccdBodyWriteIndex)
	{
	}

	virtual void runInternal()
	{		
		IG::SimpleIslandManager& islandManager = *mScene.getSimpleIslandManager();
		const IG::IslandSim& islandSim = islandManager.getAccurateIslandSim();

		PxU32 nbCcdBodies = 0;

		Ps::Array<Sc::BodySim*>& sceneCcdBodies = mScene.getCcdBodies();
		Sc::BodySim* ccdBodies[MaxTasks];

		const size_t bodyOffset =  PX_OFFSET_OF_RT(Sc::BodySim, getLowLevelBody());

		for(PxU32 i=0; i<mNumBodies; ++i)
		{
			const PxU32 nodeIndex = mNodeIndices[i].index();
			PxsBodySim& bodyLL = mBodySimsLL[nodeIndex];

			PxsBodyCore* bodyCore = &bodyLL.mRigidBody->getCore();
			bodyCore->wakeCounter = bodyCore->solverWakeCounter;
			//we can set the frozen/unfrozen flag in GPU, but we have copied the internalflags
			//from the solverbodysleepdata to pxsbodycore, so we just need to clear the frozen flag in here
			bodyLL.mRigidBody->clearAllFrameFlags();

			PX_ASSERT(mActivatedBodies[nodeIndex] <= 1);
			PX_ASSERT(mDeactivatedBodies[nodeIndex] <= 1);
			if(mActivatedBodies[nodeIndex])
			{
				PX_ASSERT(bodyCore->wakeCounter > 0.f);
				islandManager.activateNode(mNodeIndices[i]);
			}
			else if(mDeactivatedBodies[nodeIndex])
			{
				//KS - the CPU code can reset the wake counter due to lost touches in parallel with the solver, so we need to verify
				//that the wakeCounter is still 0 before deactivating the node
				if(bodyCore->wakeCounter == 0.f) 
					islandManager.deactivateNode(mNodeIndices[i]);
			}

			if (bodyCore->mFlags & PxRigidBodyFlag::eENABLE_CCD)
			{
				PxsRigidBody* rigidBody = islandSim.getRigidBody(mNodeIndices[i]);
				Sc::BodySim* bodySim = reinterpret_cast<Sc::BodySim*>(reinterpret_cast<PxU8*>(rigidBody) - bodyOffset);
				ccdBodies[nbCcdBodies++] = bodySim;
			}
		}
		if(nbCcdBodies > 0)
		{
			PxI32 startIndex = Ps::atomicAdd(&mCCDBodyWriteIndex, PxI32(nbCcdBodies)) - PxI32(nbCcdBodies);
			for(PxU32 a = 0; a < nbCcdBodies; ++a)
			{
				sceneCcdBodies[startIndex + a] = ccdBodies[a];
			}
		}
	}

	virtual const char* getName() const
	{
		return "ScScene.PxgUpdateBodyAndShapeStatusTask";
	}

private:
	PxgUpdateBodyAndShapeStatusTask& operator = (const PxgUpdateBodyAndShapeStatusTask&);
};

class PxgSimulationControllerCallback : public PxsSimulationControllerCallback
{
	Sc::Scene* mScene; 
	PxI32 mCcdBodyWriteIndex;

public:
	PxgSimulationControllerCallback(Sc::Scene* scene) : mScene(scene), mCcdBodyWriteIndex(0)
	{
	}

	virtual void updateScBodyAndShapeSim(PxBaseTask* continuation)
	{
		IG::SimpleIslandManager* islandManager = mScene->getSimpleIslandManager();
		PxsSimulationController* simulationController = mScene->getSimulationController();
		PxsContext*	contextLL = mScene->getLowLevelContext();
		IG::IslandSim& islandSim = islandManager->getAccurateIslandSim();
		const PxU32 numBodies = islandSim.getNbActiveNodes(IG::Node::eRIGID_BODY_TYPE);
		const IG::NodeIndex*const nodeIndices = islandSim.getActiveNodes(IG::Node::eRIGID_BODY_TYPE);

		PxU32* activatedBodies = simulationController->getActiveBodies();
		PxU32* deactivatedBodies = simulationController->getDeactiveBodies();

		PxsBodySim* bodySimLL = simulationController->getBodySims();

		Cm::FlushPool& flushPool = contextLL->getTaskPool();

		Ps::Array<Sc::BodySim*>& ccdBodies = mScene->getCcdBodies();
		ccdBodies.forceSize_Unsafe(0);
		ccdBodies.reserve(numBodies);
		ccdBodies.forceSize_Unsafe(numBodies);

		mCcdBodyWriteIndex = 0;

		for(PxU32 i = 0; i < numBodies; i+=PxgUpdateBodyAndShapeStatusTask::MaxTasks)
		{
			PxgUpdateBodyAndShapeStatusTask* task = PX_PLACEMENT_NEW(flushPool.allocate(sizeof(PxgUpdateBodyAndShapeStatusTask)), PxgUpdateBodyAndShapeStatusTask(nodeIndices + i, 
				PxMin(PxgUpdateBodyAndShapeStatusTask::MaxTasks, numBodies - i), bodySimLL, activatedBodies, deactivatedBodies, *mScene, mCcdBodyWriteIndex));
			task->setContinuation(continuation);
			task->removeReference();
		}
		
		PxU32* unfrozenShapeIndices = simulationController->getUnfrozenShapes();
		PxU32* frozenShapeIndices = simulationController->getFrozenShapes();
		const PxU32 nbFrozenShapes = simulationController->getNbFrozenShapes();
		const PxU32 nbUnfrozenShapes = simulationController->getNbUnfrozenShapes();

		PxsShapeSim** shapeSimsLL = simulationController->getShapeSims();
	
		const size_t shapeOffset = PX_OFFSET_OF_RT(Sc::ShapeSim, getLLShapeSim());

		for(PxU32 i=0; i<nbFrozenShapes; ++i)
		{
			const PxU32 shapeIndex = frozenShapeIndices[i];
			PxsShapeSim* shapeLL = shapeSimsLL[shapeIndex];
			Sc::ShapeSim* shape = reinterpret_cast<Sc::ShapeSim*>(reinterpret_cast<PxU8*>(shapeLL) - shapeOffset);
			shape->destroySqBounds();
		}

		for(PxU32 i=0; i<nbUnfrozenShapes; ++i)
		{
			const PxU32 shapeIndex = unfrozenShapeIndices[i];
			PxsShapeSim* shapeLL = shapeSimsLL[shapeIndex];
			Sc::ShapeSim* shape = reinterpret_cast<Sc::ShapeSim*>(reinterpret_cast<PxU8*>(shapeLL) - shapeOffset);
			shape->createSqBounds();
		}
	}

	virtual PxU32	getNbCcdBodies()
	{
		return PxU32(mCcdBodyWriteIndex);
	}
};

Sc::Scene::Scene(const PxSceneDesc& desc, PxU64 contextID) :
	mContextId						(contextID),
	mActiveBodies					(PX_DEBUG_EXP("sceneActiveBodies")),
	mActiveKinematicBodyCount		(0),
	mPointerBlock8Pool				(PX_DEBUG_EXP("scenePointerBlock8Pool")),
	mPointerBlock16Pool				(PX_DEBUG_EXP("scenePointerBlock16Pool")),
	mPointerBlock32Pool				(PX_DEBUG_EXP("scenePointerBlock32Pool")),
	mLLContext						(0),
	mBodyGravityDirty				(true),	
	mDt								(0),
	mOneOverDt						(0),
	mTimeStamp						(1),		// PT: has to start to 1 to fix determinism bug. I don't know why yet but it works.
	mReportShapePairTimeStamp		(0),
	mTriggerBufferAPI				(PX_DEBUG_EXP("sceneTriggerBufferAPI")),
	mRemovedShapeCountAtSimStart	(0),
	mArticulations					(PX_DEBUG_EXP("sceneArticulations")),
#if PX_USE_PARTICLE_SYSTEM_API
	mParticleContext				(NULL),
	mParticleSystems				(PX_DEBUG_EXP("sceneParticleSystems")),
	mEnabledParticleSystems			(PX_DEBUG_EXP("sceneEnabledParticleSystems")),
#endif
#if PX_USE_CLOTH_API
	mCloths							(PX_DEBUG_EXP("sceneCloths")),
#endif
	mBrokenConstraints				(PX_DEBUG_EXP("sceneBrokenConstraints")),
	mActiveBreakableConstraints		(PX_DEBUG_EXP("sceneActiveBreakableConstraints")),
	mMemBlock128Pool				(PX_DEBUG_EXP("PxsContext ConstraintBlock128Pool")),
	mMemBlock256Pool				(PX_DEBUG_EXP("PxsContext ConstraintBlock256Pool")),
	mMemBlock384Pool				(PX_DEBUG_EXP("PxsContext ConstraintBlock384Pool")),
	mNPhaseCore						(NULL),
	mSleepBodies					(PX_DEBUG_EXP("sceneSleepBodies")),
	mWokeBodies						(PX_DEBUG_EXP("sceneWokeBodies")),
	mEnableStabilization			(desc.flags & PxSceneFlag::eENABLE_STABILIZATION),
	mClients						(PX_DEBUG_EXP("sceneClients")),
	mInternalFlags					(SceneInternalFlag::eSCENE_DEFAULT),
	mPublicFlags					(desc.flags),
	mStaticAnchor					(NULL),
	mBatchRemoveState				(NULL),
	mLostTouchPairs					(PX_DEBUG_EXP("sceneLostTouchPairs")),
	mOutOfBoundsIDs					(PX_DEBUG_EXP("sceneOutOfBoundsIds")),
	mVisualizationScale				(0.0f),
	mVisualizationParameterChanged	(false),
	mNbRigidStatics					(0),
	mNbRigidDynamics				(0),
	mClothPreprocessing				(contextID, this, "ScScene.clothPreprocessing"),
	mSecondPassNarrowPhase			(contextID, this, "ScScene.secondPassNarrowPhase"),
	mPostNarrowPhase				(contextID, this, "ScScene.postNarrowPhase"),
	mParticlePostCollPrep			(contextID, "ScScene.particlePostCollPrep"),
	mParticlePostShapeGen			(contextID, this, "ScScene.particlePostShapeGen"),
	mFinalizationPhase				(contextID, this, "ScScene.finalizationPhase"),
	mUpdateCCDMultiPass				(contextID, this, "ScScene.updateCCDMultiPass"),
	mAfterIntegration				(contextID, this, "ScScene.afterIntegration"),
	mConstraintProjection			(contextID, this, "ScScene.constraintProjection"),
	mPostSolver						(contextID, this, "ScScene.postSolver"),
	mSolver							(contextID, this, "ScScene.rigidBodySolver"),
	mUpdateBodiesAndShapes			(contextID, this, "ScScene.updateBodiesAndShapes"),
	mUpdateSimulationController		(contextID, this, "ScScene.updateSimulationController"),
	mUpdateDynamics					(contextID, this, "ScScene.updateDynamics"),
	mProcessLostContactsTask		(contextID, this, "ScScene.processLostContact"),
	mProcessLostContactsTask2		(contextID, this, "ScScene.processLostContact2"),
	mProcessLostContactsTask3		(contextID, this, "ScScene.processLostContact3"),
	mDestroyManagersTask			(contextID, this, "ScScene.destroyManagers"),
	mLostTouchReportsTask			(contextID, this, "ScScene.lostTouchReports"),
	mUnregisterInteractionsTask		(contextID, this, "ScScene.unregisterInteractions"),
	mProcessNarrowPhaseLostTouchTasks(contextID, this, "ScScene.processNpLostTouchTask"),
	mProcessNPLostTouchEvents		(contextID, this, "ScScene.processNPLostTouchEvents"),
	mPostThirdPassIslandGenTask		(contextID, this, "ScScene.postThirdPassIslandGenTask"),
	mPostIslandGen					(contextID, this, "ScScene.postIslandGen"),
	mIslandGen						(contextID, this, "ScScene.islandGen"),
	mPreRigidBodyNarrowPhase		(contextID, this, "ScScene.preRigidBodyNarrowPhase"),
	mSetEdgesConnectedTask			(contextID, this, "ScScene.setEdgesConnectedTask"),
	mFetchPatchEventsTask			(contextID, this, "ScScene.fetchPatchEventsTask"),
	mProcessLostPatchesTask			(contextID, this, "ScScene.processLostSolverPatchesTask"),
	mRigidBodyNarrowPhase			(contextID, this, "ScScene.rigidBodyNarrowPhase"),
	mRigidBodyNPhaseUnlock			(contextID, this, "ScScene.unblockNarrowPhase"),
	mPostBroadPhase					(contextID, this, "ScScene.postBroadPhase"),
	mPostBroadPhase2				(contextID, this, "ScScene.postBroadPhase2"),
	mPostBroadPhase3				(contextID, this, "ScScene.postBroadPhase3"),
	mPreallocateContactManagers		(contextID, this, "ScScene.preallocateContactManagers"),
	mIslandInsertion				(contextID, this, "ScScene.islandInsertion"),
	mRegisterContactManagers		(contextID, this, "ScScene.registerContactManagers"),
	mRegisterInteractions			(contextID, this, "ScScene.registerInteractions"),
	mRegisterSceneInteractions		(contextID, this, "ScScene.registerSceneInteractions"),
	mBroadPhase						(contextID, this, "ScScene.broadPhase"),
	mAdvanceStep					(contextID, this, "ScScene.advanceStep"),
	mCollideStep					(contextID, this, "ScScene.collideStep"),	
	mTaskPool						(16384),
	mContactReportsNeedPostSolverVelocity(false),
	mSimulationStage				(SimulationStage::eCOMPLETE),
	mTmpConstraintGroupRootBuffer	(NULL),
	mPosePreviewBodies				(PX_DEBUG_EXP("scenePosePreviewBodies"))
{
	mCCDPass = 0;
	for (int i=0; i < InteractionType::eTRACKED_IN_SCENE_COUNT; ++i)
		mActiveInteractionCount[i] = 0;

#if PX_USE_CLOTH_API
	PxMemZero(mClothSolvers, sizeof(mClothSolvers));
	PxMemZero(mClothTasks, sizeof(mClothTasks));
	PxMemZero(mClothFactories, sizeof(mClothFactories));
#endif

	mStats						= PX_NEW(SimStats);
	mConstraintIDTracker = PX_NEW(ObjectIDTracker);
	mShapeIDTracker				= PX_NEW(ObjectIDTracker);
	mRigidIDTracker				= PX_NEW(ObjectIDTracker);
	mElementIDPool				= PX_NEW(ObjectIDTracker);

	mTriggerBufferExtraData		= reinterpret_cast<TriggerBufferExtraData*>(PX_ALLOC(sizeof(TriggerBufferExtraData), "ScScene::TriggerBufferExtraData"));
	new(mTriggerBufferExtraData) TriggerBufferExtraData(PX_DEBUG_EXP("ScScene::TriggerPairExtraData"));

	mStaticSimPool				= PX_NEW(PreallocatingPool<StaticSim>)(64, "StaticSim");
	mBodySimPool				= PX_NEW(PreallocatingPool<BodySim>)(64, "BodySim");
	mShapeSimPool				= PX_NEW(PreallocatingPool<ShapeSim>)(64, "ShapeSim");
	mConstraintSimPool			= PX_NEW(Ps::Pool<ConstraintSim>)(PX_DEBUG_EXP("ScScene::ConstraintSim"));
	mConstraintInteractionPool	= PX_NEW(Ps::Pool<ConstraintInteraction>)(PX_DEBUG_EXP("ScScene::ConstraintInteraction"));
	mLLArticulationPool			= PX_NEW(LLArticulationPool);

	mSimStateDataPool			= PX_NEW(Ps::Pool<SimStateData>)(PX_DEBUG_EXP("ScScene::SimStateData"));

	mClients.pushBack(PX_NEW(Client)());
	mProjectionManager = PX_NEW(ConstraintProjectionManager)();

	mSqBoundsManager = PX_NEW(SqBoundsManager);

	mTaskManager = physx::PxTaskManager::createTaskManager(Ps::getFoundation().getErrorCallback(), desc.cpuDispatcher, desc.gpuDispatcher);

	for(PxU32 i=0; i<PxGeometryType::eGEOMETRY_COUNT; i++)
		mNbGeometries[i] = 0;

	bool useGpuDynamics = false;
	bool useGpuBroadphase = false;

#if PX_SUPPORT_GPU_PHYSX
	if (desc.flags & PxSceneFlag::eENABLE_GPU_DYNAMICS)
	{
		useGpuDynamics = true;
		if (mTaskManager->getGpuDispatcher() == NULL)
		{
			shdfnd::getFoundation().error(PxErrorCode::eDEBUG_WARNING,
				__FILE__, __LINE__, "GPU solver pipeline failed, switching to software");

			useGpuDynamics = false;
		}
		else if (!mTaskManager->getGpuDispatcher()->getCudaContextManager()->supportsArchSM30())
			useGpuDynamics = false;
	}

	if (desc.broadPhaseType & PxBroadPhaseType::eGPU)
	{
		useGpuBroadphase = true;
		if (mTaskManager->getGpuDispatcher() == NULL)
		{
			shdfnd::getFoundation().error(PxErrorCode::eDEBUG_WARNING,
				__FILE__, __LINE__, "GPU Bp pipeline failed, switching to software");

			useGpuBroadphase = false;
		}
		else if (!mTaskManager->getGpuDispatcher()->getCudaContextManager()->supportsArchSM30())
			useGpuBroadphase = false;
	}
#endif

	mLLContext = PX_NEW(PxsContext)(desc, mTaskManager, mTaskPool, contextID);
	
	if (mLLContext == 0)
	{
		Ps::getFoundation().error(PxErrorCode::eINVALID_PARAMETER, __FILE__, __LINE__, "Failed to create context!");
		return;
	}
	mLLContext->setMaterialManager(&getMaterialManager());

	mMemoryManager = NULL;

#if PX_SUPPORT_GPU_PHYSX
	mHeapMemoryAllocationManager = NULL;
	mGpuWranglerManagers = NULL;

	if (useGpuBroadphase || useGpuDynamics)
	{
		mMemoryManager = PxvGetPhysXGpu(true)->createGpuMemoryManager(mLLContext->getTaskManager().getGpuDispatcher(), NULL);
		mGpuWranglerManagers = PxvGetPhysXGpu(true)->createGpuKernelWranglerManager(mLLContext->getTaskManager().getGpuDispatcher(), getFoundation().getErrorCallback(),desc.gpuComputeVersion);
		mHeapMemoryAllocationManager = PxvGetPhysXGpu(true)->createGpuHeapMemoryAllocatorManager(desc.gpuDynamicsConfig.heapCapacity, mMemoryManager, desc.gpuComputeVersion);
	}
	else
#endif
	{
		mMemoryManager = createMemoryManager();
	}

	//Note: broadphase should be independent of AABBManager.  MBP uses it to call getBPBounds but it has 
	//already been passed all bounds in BroadPhase::update() so should use that instead.
	if(!useGpuBroadphase)
	{
		PxBroadPhaseType::Enum broadPhaseType = desc.broadPhaseType;

		if (broadPhaseType == PxBroadPhaseType::eGPU)
			broadPhaseType = PxBroadPhaseType::eSAP;

		mBP = Bp::BroadPhase::create(
			broadPhaseType, 
			desc.limits.maxNbRegions, 
			desc.limits.maxNbBroadPhaseOverlaps, 
			desc.limits.maxNbStaticShapes, 
			desc.limits.maxNbDynamicShapes,
			contextID);
	}
	else
	{
#if PX_SUPPORT_GPU_PHYSX
		mBP = PxvGetPhysXGpu(true)->createGpuBroadPhase
			(
			mGpuWranglerManagers,
			mLLContext->getTaskManager().getGpuDispatcher(),
			NULL,
			desc.gpuComputeVersion,
			desc.gpuDynamicsConfig,
			mHeapMemoryAllocationManager);
#endif
	}

	//create allocator
	Ps::VirtualAllocatorCallback* allocatorCallback = mMemoryManager->createHostMemoryAllocator(desc.gpuComputeVersion);
	Ps::VirtualAllocator allocator(allocatorCallback);

	typedef Ps::Array<PxReal, Ps::VirtualAllocator> ContactDistArray;

	mBoundsArray = PX_NEW(Bp::BoundsArray)(allocator);
	//mBoundsArray = PX_NEW(Bp::BoundsArray);
	mContactDistance = PX_PLACEMENT_NEW(PX_ALLOC(sizeof(ContactDistArray), PX_DEBUG_EXP("ContactDistance")), ContactDistArray)(allocator);
	mHasContactDistanceChanged = false;

	const bool useEnhancedDeterminism = getPublicFlags() & PxSceneFlag::eENABLE_ENHANCED_DETERMINISM;
	const bool useAdaptiveForce = mPublicFlags & PxSceneFlag::eADAPTIVE_FORCE;

	mSimpleIslandManager = PX_PLACEMENT_NEW(PX_ALLOC(sizeof(IG::SimpleIslandManager), PX_DEBUG_EXP("SimpleIslandManager")), IG::SimpleIslandManager)(useEnhancedDeterminism, contextID);

	if (!useGpuDynamics)
	{
		mDynamicsContext = createDynamicsContext
			(&mLLContext->getNpMemBlockPool(), mLLContext->getScratchAllocator(),
			mLLContext->getTaskPool(), mLLContext->getSimStats(), &mLLContext->getTaskManager(), allocatorCallback, &getMaterialManager(),
			&mSimpleIslandManager->getAccurateIslandSim(), contextID, mEnableStabilization, useEnhancedDeterminism, useAdaptiveForce);

		mLLContext->setNphaseImplementationContext(createNphaseImplementationContext(*mLLContext, &mSimpleIslandManager->getAccurateIslandSim()));

		mSimulationControllerCallback = PX_PLACEMENT_NEW(PX_ALLOC(sizeof(ScSimulationControllerCallback), PX_DEBUG_EXP("ScSimulationControllerCallback")), ScSimulationControllerCallback(this));
		mSimulationController = createSimulationController(mSimulationControllerCallback);

		mAABBManager = PX_NEW(Bp::SimpleAABBManager)(*mBP, *mBoundsArray, *mContactDistance, desc.limits.maxNbAggregates, desc.limits.maxNbStaticShapes + desc.limits.maxNbDynamicShapes, allocator, contextID);
	}
	else
	{
#if PX_SUPPORT_GPU_PHYSX
		mDynamicsContext = PxvGetPhysXGpu(true)->createGpuDynamicsContext(mLLContext->getTaskPool(), mGpuWranglerManagers, mLLContext->getTaskManager().getGpuDispatcher(), NULL,
			desc.gpuDynamicsConfig, &mSimpleIslandManager->getAccurateIslandSim(), desc.gpuMaxNumPartitions, mEnableStabilization, useEnhancedDeterminism, useAdaptiveForce, desc.gpuComputeVersion, mLLContext->getSimStats(),
			mHeapMemoryAllocationManager);

		void* contactStreamBase = NULL;
		void* patchStreamBase = NULL;
		void* forceAndIndiceStreamBase = NULL;

		mDynamicsContext->getDataStreamBase(contactStreamBase, patchStreamBase, forceAndIndiceStreamBase);

		PxvNphaseImplementationContextUsableAsFallback* cpuNphaseImplementation = createNphaseImplementationContext(*mLLContext, &mSimpleIslandManager->getAccurateIslandSim());
		mLLContext->setNphaseFallbackImplementationContext(cpuNphaseImplementation);

		PxvNphaseImplementationContext* gpuNphaseImplementation = PxvGetPhysXGpu(true)->createGpuNphaseImplementationContext(*mLLContext, mGpuWranglerManagers, cpuNphaseImplementation, desc.gpuDynamicsConfig, contactStreamBase, patchStreamBase,
			forceAndIndiceStreamBase, getBoundsArray().getBounds(), &mSimpleIslandManager->getAccurateIslandSim(), mDynamicsContext, desc.gpuComputeVersion, mHeapMemoryAllocationManager);

		mSimulationControllerCallback = PX_PLACEMENT_NEW(PX_ALLOC(sizeof(PxgSimulationControllerCallback), PX_DEBUG_EXP("PxgSimulationControllerCallback")), PxgSimulationControllerCallback(this));

		mSimulationController = PxvGetPhysXGpu(true)->createGpuSimulationController(mGpuWranglerManagers, mLLContext->getTaskManager().getGpuDispatcher(), NULL,
			mDynamicsContext, gpuNphaseImplementation, mBP, useGpuBroadphase, mSimpleIslandManager, mSimulationControllerCallback, desc.gpuComputeVersion, mHeapMemoryAllocationManager);

		mSimulationController->setBounds(mBoundsArray);
		mDynamicsContext->setSimulationController(mSimulationController);

		mLLContext->setNphaseImplementationContext(gpuNphaseImplementation);

		mLLContext->mContactStreamPool = &mDynamicsContext->getContactStreamPool();
		mLLContext->mPatchStreamPool = &mDynamicsContext->getPatchStreamPool();
		mLLContext->mForceAndIndiceStreamPool = &mDynamicsContext->getForceStreamPool();

		Ps::VirtualAllocator tAllocator(mHeapMemoryAllocationManager->mMappedMemoryAllocators);
	
		mAABBManager = PX_NEW(Bp::SimpleAABBManager)(*mBP, *mBoundsArray, *mContactDistance, desc.limits.maxNbAggregates, desc.limits.maxNbStaticShapes + desc.limits.maxNbDynamicShapes, tAllocator, contextID);		
#endif
	}

	//Construct the bitmap of updated actors required as input to the broadphase update
	if(desc.limits.maxNbBodies)
	{
		// PT: TODO: revisit this. Why do we handle the added/removed and updated bitmaps entirely differently, in different places? And what is this weird formula here?
		mAABBManager->getChangedAABBMgActorHandleMap().resize((2*desc.limits.maxNbBodies + 256) & ~255);
	}

	//mLLContext->createTransformCache(mDynamicsContext->getAllocatorCallback());

	mLLContext->createTransformCache(*allocatorCallback);
	mLLContext->setContactDistance(mContactDistance);

	mCCDContext = physx::PxsCCDContext::create(mLLContext, mDynamicsContext->getThresholdStream(), *mLLContext->getNphaseImplementationContext());
	
	setSolverBatchSize(desc.solverBatchSize);
	mDynamicsContext->setFrictionOffsetThreshold(desc.frictionOffsetThreshold);
	mDynamicsContext->setCCDSeparationThreshold(desc.ccdMaxSeparation);

	const PxTolerancesScale& scale = Physics::getInstance().getTolerancesScale();
	mDynamicsContext->setCorrelationDistance(0.025f * scale.length);
	mLLContext->setMeshContactMargin(0.01f * scale.length);
	mLLContext->setToleranceLength(scale.length);

	// the original descriptor uses 
	//    bounce iff impact velocity  > threshold
	// but LL use 
	//    bounce iff separation velocity < -threshold 
	// hence we negate here.

	mDynamicsContext->setBounceThreshold(-desc.bounceThresholdVelocity);

	StaticCore* anchorCore = PX_NEW(StaticCore)(PxTransform(PxIdentity));

	mStaticAnchor = mStaticSimPool->construct(*this, *anchorCore);

	mNPhaseCore = PX_NEW(NPhaseCore)(*this, desc);

	initDominanceMatrix();
		
//	DeterminismDebugger::begin();

	mWokeBodyListValid = true;
	mSleepBodyListValid = true;

	//load from desc:
	setLimits(desc.limits);

	// Create broad phase
	setBroadPhaseCallback(desc.broadPhaseCallback, PX_DEFAULT_CLIENT);

	setGravity(desc.gravity);

	setFrictionType(desc.frictionType);

	setPCM(desc.flags & PxSceneFlag::eENABLE_PCM);

	setContactCache(!(desc.flags & PxSceneFlag::eDISABLE_CONTACT_CACHE));
	setSimulationEventCallback(desc.simulationEventCallback, PX_DEFAULT_CLIENT);
	setContactModifyCallback(desc.contactModifyCallback);
	setCCDContactModifyCallback(desc.ccdContactModifyCallback);
	setCCDMaxPasses(desc.ccdMaxPasses);
	PX_ASSERT(mNPhaseCore); // refactor paranoia
	
	PX_ASSERT(	((desc.filterShaderData) && (desc.filterShaderDataSize > 0)) ||
				(!(desc.filterShaderData) && (desc.filterShaderDataSize == 0))	);
	if (desc.filterShaderData)
	{
		mFilterShaderData = PX_ALLOC(desc.filterShaderDataSize, sFilterShaderDataMemAllocId);
		PxMemCopy(mFilterShaderData, desc.filterShaderData, desc.filterShaderDataSize);
		mFilterShaderDataSize = desc.filterShaderDataSize;
		mFilterShaderDataCapacity = desc.filterShaderDataSize;
	}
	else
	{
		mFilterShaderData = NULL;
		mFilterShaderDataSize = 0;
		mFilterShaderDataCapacity = 0;
	}
	mFilterShader = desc.filterShader;
	mFilterCallback = desc.filterCallback;

#if PX_USE_CLOTH_API
	createClothSolver();
#endif  // PX_USE_CLOTH_API

#if PX_USE_PARTICLE_SYSTEM_API
	mParticleContext = Pt::createParticleContext(mTaskManager
		, mLLContext->getTaskPool()
	);
#endif // PX_USE_PARTICLE_SYSTEM_API
}

void Sc::Scene::release()
{
#if PX_USE_PARTICLE_SYSTEM_API
	if (mParticleContext)
	{
		mParticleContext->destroy();
	}
#endif // PX_USE_PARTICLE_SYSTEM_API

	// TODO: PT: check virtual stuff

	mTimeStamp++;

	//collisionSpace.purgeAllPairs();

	//purgePairs();
	//releaseTagData();

	// We know release all the shapes before the collision space
	//collisionSpace.deleteAllShapes();

	//collisionSpace.release();

	//DeterminismDebugger::end();

	///clear broken constraint list:
	clearBrokenConstraintBuffer();

	PX_DELETE_AND_RESET(mNPhaseCore);

	PX_FREE_AND_RESET(mFilterShaderData);

	if (mStaticAnchor)
	{
		StaticCore& core = mStaticAnchor->getStaticCore();
		mStaticSimPool->destroy(mStaticAnchor);
		delete &core;
	}

	// Free object IDs and the deleted object id map
	postReportsCleanup();

	//before the task manager
	if (mLLContext)
	{
		if(mLLContext->getNphaseFallbackImplementationContext())
		{
			mLLContext->getNphaseFallbackImplementationContext()->destroy();
			mLLContext->setNphaseFallbackImplementationContext(NULL);
		}

		if(mLLContext->getNphaseImplementationContext())
		{
			mLLContext->getNphaseImplementationContext()->destroy();
			mLLContext->setNphaseImplementationContext(NULL);
		}
	}

	PX_DELETE_AND_RESET(mProjectionManager);
	PX_DELETE_AND_RESET(mSqBoundsManager);
	PX_DELETE_AND_RESET(mBoundsArray);

	for(PxU32 i=0;i<mClients.size(); i++)
		PX_DELETE_AND_RESET(mClients[i]);

	PX_DELETE(mConstraintInteractionPool);
	PX_DELETE(mConstraintSimPool);
	PX_DELETE(mSimStateDataPool);
	PX_DELETE(mStaticSimPool);
	PX_DELETE(mShapeSimPool);
	PX_DELETE(mBodySimPool);
	PX_DELETE(mLLArticulationPool);

#if PX_USE_CLOTH_API
	for(PxU32 i=0; i<mNumClothSolvers; ++i)
	{
		if(mClothSolvers[i])
			PX_DELETE(mClothSolvers[i]);

		if(i>0 && mClothFactories[i]) // don't delete sw factory
			PX_DELETE(mClothFactories[i]);
	}
#endif  // PX_USE_CLOTH_API

	mTriggerBufferExtraData->~TriggerBufferExtraData();
	PX_FREE(mTriggerBufferExtraData);

	PX_DELETE(mElementIDPool);
	PX_DELETE(mRigidIDTracker);
	PX_DELETE(mShapeIDTracker);
	PX_DELETE(mConstraintIDTracker);
	PX_DELETE(mStats);

	mAABBManager->destroy();

	mBP->destroy();

	mSimulationControllerCallback->~PxsSimulationControllerCallback();
	PX_FREE(mSimulationControllerCallback);
	mSimulationController->~PxsSimulationController();
	PX_FREE(mSimulationController);

	mDynamicsContext->destroy();

	mCCDContext->destroy();

	mSimpleIslandManager->~SimpleIslandManager();
	PX_FREE(mSimpleIslandManager);

#if PX_SUPPORT_GPU_PHYSX
	if (mGpuWranglerManagers)
	{
		mGpuWranglerManagers->~PxsKernelWranglerManager();
		PX_FREE(mGpuWranglerManagers);
		mGpuWranglerManagers = NULL;
	}

	if (mHeapMemoryAllocationManager)
	{
		mHeapMemoryAllocationManager->~PxsHeapMemoryAllocatorManager();
		PX_FREE(mHeapMemoryAllocationManager);
		mHeapMemoryAllocationManager = NULL;
	}
#endif

	if (mTaskManager)
		mTaskManager->release();

	if (mLLContext)
	{
		PX_DELETE(mLLContext);
		mLLContext = NULL;
	}

	mContactDistance->~Array();
	PX_FREE(mContactDistance);


	if (mMemoryManager)
	{
		mMemoryManager->~PxsMemoryManager();
		PX_FREE(mMemoryManager);
		mMemoryManager = NULL;
	}
}

///////////////////////////////////////////////////////////////////////////////////////////////////////////////////////////////////////////////////////////////////////////////////////////////////////

void Sc::Scene::preAllocate(PxU32 nbStatics, PxU32 nbBodies, PxU32 nbStaticShapes, PxU32 nbDynamicShapes)
{
	// PT: TODO: this is only used for my addActors benchmark for now. Pre-allocate more arrays here.

	mActiveBodies.reserve(PxMax<PxU32>(64,nbBodies));

	mStaticSimPool->preAllocate(nbStatics);

	mBodySimPool->preAllocate(nbBodies);

	mShapeSimPool->preAllocate(nbStaticShapes + nbDynamicShapes);
}

///////////////////////////////////////////////////////////////////////////////////////////////////////////////////////////////////////////////////////////////////////////////////////////////////////

void Sc::Scene::addToActiveBodyList(BodySim& body)
{
	PX_ASSERT(body.getActiveListIndex() >= SC_NOT_IN_ACTIVE_LIST_INDEX);

	// Sort: kinematic before dynamic
	const PxU32 size = mActiveBodies.size();
	BodyCore* appendedBodyCore = &body.getBodyCore();					// PT: by default we append the incoming body...
	PxU32 incomingBodyActiveListIndex = size;							// PT: ...at the end of the current array.
	if(body.isKinematic())												// PT: Except if incoming body is kinematic, in which case:
	{
		const PxU32 nbKinematics = mActiveKinematicBodyCount++;			// PT: - we increase their number
		if(nbKinematics != size)										// PT: - if there's at least one dynamic in the array...
		{
			appendedBodyCore = mActiveBodies[nbKinematics];				// PT: ...then we grab the first dynamic after the kinematics...
			appendedBodyCore->getSim()->setActiveListIndex(size);		// PT: ...and we move that one back to the end of the array...

			mActiveBodies[nbKinematics] = &body.getBodyCore();			// PT: ...while the incoming kine replaces the dynamic we moved out.
			incomingBodyActiveListIndex = nbKinematics;					// PT: ...thus the incoming kine's index is the prev #kines.
		}
	}
	body.setActiveListIndex(incomingBodyActiveListIndex);				// PT: will be 'size' or 'nbKinematics'
	mActiveBodies.pushBack(appendedBodyCore);							// PT: will be the incoming object or the first dynamic we moved out.
}

///////////////////////////////////////////////////////////////////////////////////////////////////////////////////////////////////////////////////////////////////////////////////////////////////////

void Sc::Scene::removeFromActiveBodyList(BodySim& body)
{
	PxU32 removedIndex = body.getActiveListIndex();
	PX_ASSERT(removedIndex < SC_NOT_IN_ACTIVE_LIST_INDEX);
	PX_ASSERT(mActiveBodies[removedIndex]==&body.getBodyCore());
	body.setActiveListIndex(SC_NOT_IN_ACTIVE_LIST_INDEX);

	const PxU32 newSize = mActiveBodies.size() - 1;

	// Sort: kinematic before dynamic
	if(removedIndex < mActiveKinematicBodyCount)	// PT: same as 'body.isKinematic()' but without accessing the Core data
	{
		PX_ASSERT(mActiveKinematicBodyCount);
		PX_ASSERT(body.isKinematic());
		const PxU32 swapIndex = --mActiveKinematicBodyCount;
		if(newSize != swapIndex				// PT: equal if the array only contains kinematics
			&& removedIndex < swapIndex)	// PT: i.e. "if we don't remove the last kinematic"
		{
			BodyCore* swapBody = mActiveBodies[swapIndex];
			swapBody->getSim()->setActiveListIndex(removedIndex);
			mActiveBodies[removedIndex] = swapBody;
			removedIndex = swapIndex;
		}
	}

	if(removedIndex!=newSize)
	{
		Sc::BodyCore* lastBody = mActiveBodies[newSize];
		mActiveBodies[removedIndex] = lastBody;
		lastBody->getSim()->setActiveListIndex(removedIndex);
	}
	mActiveBodies.forceSize_Unsafe(newSize);
}

///////////////////////////////////////////////////////////////////////////////////////////////////////////////////////////////////////////////////////////////////////////////////////////////////////

void Sc::Scene::swapInActiveBodyList(BodySim& body)
{
	const PxU32 activeListIndex = body.getActiveListIndex();
	PX_ASSERT(activeListIndex < SC_NOT_IN_ACTIVE_LIST_INDEX);

	PxU32 swapIndex;
	PxU32 newActiveKinematicBodyCount;
	if(activeListIndex < mActiveKinematicBodyCount)
	{
		// kinematic -> dynamic
		PX_ASSERT(!body.isKinematic());  // the corresponding flag gets switched before this call
		PX_ASSERT(mActiveKinematicBodyCount > 0);  // there has to be at least one kinematic body

		swapIndex = mActiveKinematicBodyCount - 1;
		newActiveKinematicBodyCount = swapIndex;
	}
	else
	{
		// dynamic -> kinematic
		PX_ASSERT(body.isKinematic());  // the corresponding flag gets switched before this call
		PX_ASSERT(mActiveKinematicBodyCount < mActiveBodies.size());  // there has to be at least one dynamic body

		swapIndex = mActiveKinematicBodyCount;
		newActiveKinematicBodyCount = swapIndex + 1;
	}

	BodyCore*& swapBodyRef = mActiveBodies[swapIndex];
	body.setActiveListIndex(swapIndex);
	BodyCore* swapBody = swapBodyRef;
	swapBodyRef = &body.getBodyCore();

	swapBody->getSim()->setActiveListIndex(activeListIndex);
	mActiveBodies[activeListIndex] = swapBody;

	mActiveKinematicBodyCount = newActiveKinematicBodyCount;
}

///////////////////////////////////////////////////////////////////////////////////////////////////////////////////////////////////////////////////////////////////////////////////////////////////////

void Sc::Scene::registerInteraction(Interaction* interaction, bool active)
{
	const InteractionType::Enum type = interaction->getType();
	const PxU32 sceneArrayIndex = mInteractions[type].size();
	interaction->setInteractionId(sceneArrayIndex);
	if(mInteractions[type].capacity()==0)
		mInteractions[type].reserve(64);

	mInteractions[type].pushBack(interaction);
	if (active)
	{
		if (sceneArrayIndex > mActiveInteractionCount[type])
			swapInteractionArrayIndices(sceneArrayIndex, mActiveInteractionCount[type], type);
		mActiveInteractionCount[type]++;
	}
}

///////////////////////////////////////////////////////////////////////////////////////////////////////////////////////////////////////////////////////////////////////////////////////////////////////

void Sc::Scene::unregisterInteraction(Interaction* interaction)
{
	const InteractionType::Enum type = interaction->getType();
	const PxU32 sceneArrayIndex = interaction->getInteractionId();
	mInteractions[type].replaceWithLast(sceneArrayIndex);
	interaction->setInteractionId(PX_INVALID_INTERACTION_SCENE_ID);
	if (sceneArrayIndex<mInteractions[type].size()) // The removed interaction was the last one, do not reset its sceneArrayIndex
		mInteractions[type][sceneArrayIndex]->setInteractionId(sceneArrayIndex);
	if (sceneArrayIndex<mActiveInteractionCount[type])
	{
		mActiveInteractionCount[type]--;
		if (mActiveInteractionCount[type]<mInteractions[type].size())
			swapInteractionArrayIndices(sceneArrayIndex, mActiveInteractionCount[type], type);
	}
}

///////////////////////////////////////////////////////////////////////////////////////////////////////////////////////////////////////////////////////////////////////////////////////////////////////

void Sc::Scene::swapInteractionArrayIndices(PxU32 id1, PxU32 id2, InteractionType::Enum type)
{
	Ps::Array<Interaction*>& interArray = mInteractions[type];
	Interaction* interaction1 = interArray[id1];
	Interaction* interaction2 = interArray[id2];
	interArray[id1] = interaction2;
	interArray[id2] = interaction1;
	interaction1->setInteractionId(id2);
	interaction2->setInteractionId(id1);
}

///////////////////////////////////////////////////////////////////////////////////////////////////////////////////////////////////////////////////////////////////////////////////////////////////////

void Sc::Scene::notifyInteractionActivated(Interaction* interaction)
{
	PX_ASSERT((interaction->getType() == InteractionType::eOVERLAP) || (interaction->getType() == InteractionType::eTRIGGER));
	PX_ASSERT(interaction->readInteractionFlag(InteractionFlag::eIS_ACTIVE));
	PX_ASSERT(interaction->getInteractionId() != PX_INVALID_INTERACTION_SCENE_ID);

	const InteractionType::Enum type = interaction->getType();

	PX_ASSERT(interaction->getInteractionId() >= mActiveInteractionCount[type]);
	
	if (mActiveInteractionCount[type] < mInteractions[type].size())
		swapInteractionArrayIndices(mActiveInteractionCount[type], interaction->getInteractionId(), type);
	mActiveInteractionCount[type]++;
}

///////////////////////////////////////////////////////////////////////////////////////////////////////////////////////////////////////////////////////////////////////////////////////////////////////

void Sc::Scene::notifyInteractionDeactivated(Interaction* interaction)
{
	PX_ASSERT((interaction->getType() == InteractionType::eOVERLAP) || (interaction->getType() == InteractionType::eTRIGGER));
	PX_ASSERT(!interaction->readInteractionFlag(InteractionFlag::eIS_ACTIVE));
	PX_ASSERT(interaction->getInteractionId() != PX_INVALID_INTERACTION_SCENE_ID);

	const InteractionType::Enum type = interaction->getType();
	PX_ASSERT(interaction->getInteractionId() < mActiveInteractionCount[type]);

	if (mActiveInteractionCount[type] > 1)
		swapInteractionArrayIndices(mActiveInteractionCount[type]-1, interaction->getInteractionId(), type);
	mActiveInteractionCount[type]--;
}

///////////////////////////////////////////////////////////////////////////////////////////////////////////////////////////////////////////////////////////////////////////////////////////////////////

void** Sc::Scene::allocatePointerBlock(PxU32 size)
{
	PX_ASSERT(size>32 || size == 32 || size == 16 || size == 8);
	void* ptr;
	if(size==8)
		ptr = mPointerBlock8Pool.construct();
	else if(size == 16)
		ptr = mPointerBlock16Pool.construct();
	else if(size == 32)
		ptr = mPointerBlock32Pool.construct();
	else
		ptr = PX_ALLOC(size * sizeof(void*), "void*");

	return reinterpret_cast<void**>(ptr);
}

///////////////////////////////////////////////////////////////////////////////////////////////////////////////////////////////////////////////////////////////////////////////////////////////////////

void Sc::Scene::deallocatePointerBlock(void** block, PxU32 size)
{
	PX_ASSERT(size>32 || size == 32 || size == 16 || size == 8);
	if(size==8)
		mPointerBlock8Pool.destroy(reinterpret_cast<PointerBlock8*>(block));
	else if(size == 16)
		mPointerBlock16Pool.destroy(reinterpret_cast<PointerBlock16*>(block));
	else if(size == 32)
		mPointerBlock32Pool.destroy(reinterpret_cast<PointerBlock32*>(block));
	else
		return PX_FREE(block);
}

///////////////////////////////////////////////////////////////////////////////////////////////////////////////////////////////////////////////////////////////////////////////////////////////////////

PxBroadPhaseType::Enum Sc::Scene::getBroadPhaseType() const
{
	Bp::BroadPhase* bp = mAABBManager->getBroadPhase();
	return bp->getType();
}

bool Sc::Scene::getBroadPhaseCaps(PxBroadPhaseCaps& caps) const
{
	Bp::BroadPhase* bp = mAABBManager->getBroadPhase();
	return bp->getCaps(caps);
}

PxU32 Sc::Scene::getNbBroadPhaseRegions() const
{
	Bp::BroadPhase* bp = mAABBManager->getBroadPhase();
	return bp->getNbRegions();
}

PxU32 Sc::Scene::getBroadPhaseRegions(PxBroadPhaseRegionInfo* userBuffer, PxU32 bufferSize, PxU32 startIndex) const
{
	Bp::BroadPhase* bp = mAABBManager->getBroadPhase();
	return bp->getRegions(userBuffer, bufferSize, startIndex);
}

PxU32 Sc::Scene::addBroadPhaseRegion(const PxBroadPhaseRegion& region, bool populateRegion)
{
	Bp::BroadPhase* bp = mAABBManager->getBroadPhase();
	return bp->addRegion(region, populateRegion);
}

bool Sc::Scene::removeBroadPhaseRegion(PxU32 handle)
{
	Bp::BroadPhase* bp = mAABBManager->getBroadPhase();
	return bp->removeRegion(handle);
}

void** Sc::Scene::getOutOfBoundsAggregates()
{
	PxU32 dummy;
	return mAABBManager->getOutOfBoundsAggregates(dummy);
}

PxU32 Sc::Scene::getNbOutOfBoundsAggregates()
{
	PxU32 val;
	mAABBManager->getOutOfBoundsAggregates(val);
	return val;
}

void Sc::Scene::clearOutOfBoundsAggregates()
{
	mAABBManager->clearOutOfBoundsAggregates();
}

///////////////////////////////////////////////////////////////////////////////////////////////////////////////////////////////////////////////////////////////////////////////////////////////////////

void Sc::Scene::setFilterShaderData(const void* data, PxU32 dataSize)
{
	PX_UNUSED(sFilterShaderDataMemAllocId);

	if (data)
	{
		PX_ASSERT(dataSize > 0);

		void* buffer;

		if (dataSize <= mFilterShaderDataCapacity)
			buffer = mFilterShaderData;
		else
		{
			buffer = PX_ALLOC(dataSize, sFilterShaderDataMemAllocId);
			if (buffer)
			{
				mFilterShaderDataCapacity = dataSize;
				if (mFilterShaderData)
					PX_FREE(mFilterShaderData);
			}
			else
			{
				Ps::getFoundation().error(PxErrorCode::eOUT_OF_MEMORY, __FILE__, __LINE__, "Failed to allocate memory for filter shader data!");
				return;
			}
		}

		PxMemCopy(buffer, data, dataSize);
		mFilterShaderData = buffer;
		mFilterShaderDataSize = dataSize;
	}
	else
	{
		PX_ASSERT(dataSize == 0);

		if (mFilterShaderData)
			PX_FREE_AND_RESET(mFilterShaderData);
		mFilterShaderDataSize = 0;
		mFilterShaderDataCapacity = 0;
	}
}

///////////////////////////////////////////////////////////////////////////////////////////////////////////////////////////////////////////////////////////////////////////////////////////////////////

Cm::RenderBuffer& Sc::Scene::getRenderBuffer()
{
	return mLLContext->getRenderBuffer();
}

void Sc::Scene::prepareCollide()
{
	mReportShapePairTimeStamp++;	// deleted actors/shapes should get separate pair entries in contact reports
	mContactReportsNeedPostSolverVelocity = false;

	mRemovedShapeCountAtSimStart = mShapeIDTracker->getDeletedIDCount();

	getRenderBuffer().clear();

	///clear broken constraint list:
	clearBrokenConstraintBuffer();

	updateFromVisualizationParameters();

#if PX_USE_PARTICLE_SYSTEM_API
	// Build list of enabled particle systems
	mEnabledParticleSystems.clear();
	mEnabledParticleSystems.reserve(mParticleSystems.size());
	ParticleSystemCore* const* pSystems = mParticleSystems.getEntries();
	for(PxU32 i=0; i < mParticleSystems.size(); i++)
	{
		ParticleSystemCore* ps = pSystems[i];
		if (ps->getFlags() & PxParticleBaseFlag::eENABLED)
		{
			mEnabledParticleSystems.pushBack(ps->getSim());
		}
	}
#endif	// PX_USE_PARTICLE_SYSTEM_API

	visualizeStartStep();
	
#ifdef DUMP_PROFILER
	dumpProfiler(this);
#endif

	PxcClearContactCacheStats();
}

void Sc::Scene::simulate(PxReal timeStep, PxBaseTask* continuation)
{
	if(timeStep != 0.f)
	{
		mDt = timeStep;
		mOneOverDt = 0.0f < mDt ? 1.0f/mDt : 0.0f;

		prepareCollide();
		stepSetupCollide(); 

		mAdvanceStep.setContinuation(continuation);
		mCollideStep.setContinuation(&mAdvanceStep);

		mAdvanceStep.removeReference();
		mCollideStep.removeReference();
	}
}

void Sc::Scene::advance(PxReal timeStep, PxBaseTask* continuation)
{
	if(timeStep != 0.0f)
	{
		mDt = timeStep;
		mOneOverDt = 0.0f < mDt ? 1.0f/mDt : 0.0f;

		stepSetupSolve(); 
		
		mAdvanceStep.setContinuation(continuation);
		mAdvanceStep.removeReference();
	}
}

void Sc::Scene::setBounceThresholdVelocity(const PxReal t)
{
	mDynamicsContext->setBounceThreshold(-t);
}

PxReal Sc::Scene::getBounceThresholdVelocity() const
{
	return -mDynamicsContext->getBounceThreshold();
}

void Sc::Scene::collide(PxReal timeStep, PxBaseTask* continuation)
{
	mDt = timeStep;

	prepareCollide();
	stepSetupCollide();

	mLLContext->beginUpdate();

	mCollideStep.setContinuation(continuation);
	mCollideStep.removeReference();
}

void Sc::Scene::setFrictionType(PxFrictionType::Enum model)
{
	mDynamicsContext->setFrictionType(model);
}

PxFrictionType::Enum Sc::Scene::getFrictionType() const
{
	return mDynamicsContext->getFrictionType();
}

void Sc::Scene::setPCM(bool enabled)
{
	mLLContext->setPCM(enabled);
}

void Sc::Scene::setContactCache(bool enabled)
{
	mLLContext->setContactCache(enabled);
}

void Sc::Scene::endSimulation()
{
	// Handle user contact filtering
	// Note: Do this before the contact callbacks get fired since the filter callback might
	//       trigger contact reports (touch lost due to re-filtering)

	PxsContactManagerOutputIterator outputs = mLLContext->getNphaseImplementationContext()->getContactManagerOutputs();

	mNPhaseCore->fireCustomFilteringCallbacks(outputs, mPublicFlags & PxSceneFlag::eADAPTIVE_FORCE);

	mNPhaseCore->preparePersistentContactEventListForNextFrame();

	endStep();	// - Update time stamps

	PxcDisplayContactCacheStats();
}

void Sc::Scene::flush(bool sendPendingReports)
{
	if (sendPendingReports)
	{
		fireQueuedContactCallbacks(true);
		mNPhaseCore->clearContactReportStream();
		mNPhaseCore->clearContactReportActorPairs(true);

		fireTriggerCallbacks();
	}
	else
	{
		mNPhaseCore->clearContactReportActorPairs(true);  // To clear the actor pair set
	}
	postReportsCleanup();
	mNPhaseCore->freeContactReportStreamMemory();

	mTriggerBufferAPI.reset();
	mTriggerBufferExtraData->reset();

	clearBrokenConstraintBuffer();
	mBrokenConstraints.reset();

	clearSleepWakeBodies();  //!!! If we send out these reports on flush then this would not be necessary

	mClients.shrink();

	mShapeIDTracker->reset();
	mRigidIDTracker->reset();

	processLostTouchPairs();  // Processes the lost touch bodies
	PX_ASSERT(mLostTouchPairs.size() == 0);
	mLostTouchPairs.reset();
	// Does not seem worth deleting the bitmap for the lost touch pair list

	mActiveBodies.shrink();

	for(PxU32 i=0; i < InteractionType::eTRACKED_IN_SCENE_COUNT; i++)
	{
		mInteractions[i].shrink();
	}

	//!!! TODO: look into retrieving memory from the NPhaseCore & Broadphase class (all the pools in there etc.)

#if PX_USE_PARTICLE_SYSTEM_API
	mEnabledParticleSystems.reset();
#endif

	mLLContext->getNpMemBlockPool().releaseUnusedBlocks();
}

// User callbacks

void Sc::Scene::setSimulationEventCallback(PxSimulationEventCallback* callback, PxClientID client)
{
	PX_ASSERT(client < mClients.size());
	PxSimulationEventCallback*& current = mClients[client]->simulationEventCallback;
	if (!current && callback)
	{
		// if there was no callback before, the sleeping bodies have to be prepared for potential notification events (no shortcut possible anymore)
		BodyCore* const* sleepingBodies = mSleepBodies.getEntries();
		for(PxU32 i=0; i < mSleepBodies.size(); i++)
			sleepingBodies[i]->getSim()->raiseInternalFlag(BodySim::BF_SLEEP_NOTIFY);
	}

	current = callback;
}

PxSimulationEventCallback* Sc::Scene::getSimulationEventCallback(PxClientID client) const
{
	PX_ASSERT(client < mClients.size());
	return mClients[client]->simulationEventCallback;
}

void Sc::Scene::setContactModifyCallback(PxContactModifyCallback* callback)
{
	mLLContext->setContactModifyCallback(callback);
}

PxContactModifyCallback* Sc::Scene::getContactModifyCallback() const
{
	return mLLContext->getContactModifyCallback();
}

void Sc::Scene::setCCDContactModifyCallback(PxCCDContactModifyCallback* callback)
{
	mCCDContext->setCCDContactModifyCallback(callback);
}

PxCCDContactModifyCallback* Sc::Scene::getCCDContactModifyCallback() const
{
	return mCCDContext->getCCDContactModifyCallback();
}

void Sc::Scene::setCCDMaxPasses(PxU32 ccdMaxPasses)
{
	mCCDContext->setCCDMaxPasses(ccdMaxPasses);
}

PxU32 Sc::Scene::getCCDMaxPasses() const
{
	return mCCDContext->getCCDMaxPasses();
}

void Sc::Scene::setBroadPhaseCallback(PxBroadPhaseCallback* callback, PxClientID client)
{
	PX_ASSERT(client < mClients.size());
	mClients[client]->broadPhaseCallback = callback;
}

PxBroadPhaseCallback* Sc::Scene::getBroadPhaseCallback(PxClientID client) const
{
	PX_ASSERT(client < mClients.size());
	return mClients[client]->broadPhaseCallback;
}

void Sc::Scene::removeBody(BodySim& body)	//this also notifies any connected joints!
{
	ConstraintGroupNode* node = body.getConstraintGroup();
	if (node)
	{
		//invalidate the constraint group:
		//this adds all constraints of the group to the dirty list such that groups get re-generated next frame
		getProjectionManager().invalidateGroup(*node, NULL);
	}

	BodyCore& core = body.getBodyCore();

	// Remove from sleepBodies array
	mSleepBodies.erase(&core);
	PX_ASSERT(!mSleepBodies.contains(&core));

	// Remove from wokeBodies array
	mWokeBodies.erase(&core);
	PX_ASSERT(!mWokeBodies.contains(&core));

	if (body.isActive() && (core.getFlags() & PxRigidBodyFlag::eENABLE_POSE_INTEGRATION_PREVIEW))
		removeFromPosePreviewList(body);
	else
		PX_ASSERT(!isInPosePreviewList(body));

	markReleasedBodyIDForLostTouch(body.getID());
}

void Sc::Scene::addConstraint(ConstraintCore& constraint, RigidCore* body0, RigidCore* body1)
{
	ConstraintSim* sim = mConstraintSimPool->construct(constraint, body0, body1, *this);
	PX_UNUSED(sim);

	mConstraints.insert(&constraint);
}

void Sc::Scene::removeConstraint(ConstraintCore& constraint)
{
	ConstraintSim* cSim = constraint.getSim();

	if (cSim)
	{
		BodySim* b = cSim->getAnyBody();
		ConstraintGroupNode* n = b->getConstraintGroup();
		
		if (n)
			getProjectionManager().invalidateGroup(*n, cSim);
		mConstraintSimPool->destroy(cSim);
	}

	mConstraints.erase(&constraint);
}

void Sc::Scene::addArticulation(ArticulationCore& articulation, BodyCore& root)
{
	ArticulationSim* sim = PX_NEW(ArticulationSim)(articulation, *this, root);

	if (sim && (sim->getLowLevelArticulation() == NULL))
	{
		PX_DELETE(sim);
		return;
	}
	mArticulations.insert(&articulation);
}

void Sc::Scene::removeArticulation(ArticulationCore& articulation)
{
	ArticulationSim* a = articulation.getSim();
	if (a)
		PX_DELETE(a);
	mArticulations.erase(&articulation);
}

void Sc::Scene::addArticulationJoint(ArticulationJointCore& joint, BodyCore& parent, BodyCore& child)
{
	ArticulationJointSim* sim = PX_NEW(ArticulationJointSim)(joint, *parent.getSim(), *child.getSim());
	PX_UNUSED(sim);
}

void Sc::Scene::removeArticulationJoint(ArticulationJointCore& joint)
{
	if (joint.getSim())
		PX_DELETE(joint.getSim());
}

void Sc::Scene::addBrokenConstraint(Sc::ConstraintCore* c)
{
	PX_ASSERT(mBrokenConstraints.find(c) == mBrokenConstraints.end());
	mBrokenConstraints.pushBack(c);
}

void Sc::Scene::addActiveBreakableConstraint(Sc::ConstraintSim* c, Sc::ConstraintInteraction* ci)
{
	PX_ASSERT(ci && ci->readInteractionFlag(InteractionFlag::eIS_ACTIVE));
	PX_UNUSED(ci);
	PX_ASSERT(!mActiveBreakableConstraints.contains(c));
	PX_ASSERT(!c->isBroken());
	mActiveBreakableConstraints.insert(c);
	c->setFlag(ConstraintSim::eCHECK_MAX_FORCE_EXCEEDED);
}

void Sc::Scene::removeActiveBreakableConstraint(Sc::ConstraintSim* c)
{
	const bool exists = mActiveBreakableConstraints.erase(c);
	PX_ASSERT(exists);
	PX_UNUSED(exists);
	c->clearFlag(ConstraintSim::eCHECK_MAX_FORCE_EXCEEDED);
}

void* Sc::Scene::allocateConstraintBlock(PxU32 size)
{
	if(size<=128)
		return mMemBlock128Pool.construct();
	else if(size<=256)
		return mMemBlock256Pool.construct();
	else  if(size<=384)
		return mMemBlock384Pool.construct();
	else
		return PX_ALLOC(size, "ConstraintBlock");
}

void Sc::Scene::deallocateConstraintBlock(void* ptr, PxU32 size)
{
	if(size<=128)
		mMemBlock128Pool.destroy(reinterpret_cast<MemBlock128*>(ptr));
	else if(size<=256)
		mMemBlock256Pool.destroy(reinterpret_cast<MemBlock256*>(ptr));
	else  if(size<=384)
		mMemBlock384Pool.destroy(reinterpret_cast<MemBlock384*>(ptr));
	else
		PX_FREE(ptr);
}

PxBaseTask& Sc::Scene::scheduleCloth(PxBaseTask& continuation, bool afterBroadPhase)
{
#if PX_USE_CLOTH_API
	if(*mClothSolvers)
	{
		bool hasCollision = false;
		ClothCore* const* clothList = mCloths.getEntries();
		for (PxU32 i = 0; !hasCollision && i < mCloths.size(); ++i)
			hasCollision |= bool(clothList[i]->getClothFlags() & PxClothFlag::eSCENE_COLLISION);
		
		if(hasCollision == afterBroadPhase)
		{
			// if no cloth uses scene collision, kick off cloth processing task
			PxBaseTask* solverTask = &mClothSolvers[0]->simulate(mDt, continuation);
			mClothPreprocessing.setContinuation(solverTask);
			solverTask->removeReference();
			return mClothPreprocessing;
		}
	}

	continuation.addReference();
	
#else // PX_USE_CLOTH_API
PX_UNUSED(continuation);
PX_UNUSED(afterBroadPhase);
#endif
	return continuation;
}

void Sc::Scene::scheduleClothGpu(PxBaseTask& continuation)
{
#if PX_USE_CLOTH_API
	for(PxU32 i=1; i<mNumClothSolvers; ++i)
	{
		if(!mClothSolvers[i])
			continue;

		// if there was a CUDA error last fame then we switch   
		// all cloth instances to Sw and destroy the GpuSolver 
		if (mClothSolvers[i]->hasError())
		{
			shdfnd::getFoundation().error(PxErrorCode::eDEBUG_WARNING, 
				__FILE__, __LINE__, "GPU cloth pipeline failed, switching to software");

			PxClothFlags maskSolver = ~PxClothFlag::Enum(i);
			ClothCore* const* clothList = mCloths.getEntries();
			for (PxU32 j = 0; j < mCloths.size(); ++j)
				clothList[j]->setClothFlags(clothList[j]->getClothFlags() & maskSolver);

			PX_DELETE_AND_RESET(mClothSolvers[i]);
			mClothTasks[i] = NULL;
		}
		else
		{
			mClothTasks[i] = &mClothSolvers[i]->simulate(mDt, continuation);
		}

		PX_ASSERT(*mClothSolvers); // make sure cpu cloth is scheduled if gpu cloth is
	}

#else
	PX_UNUSED(continuation);
#endif // PX_USE_CLOTH_API
}

PxBaseTask& Sc::Scene::scheduleParticleShapeGeneration(PxBaseTask& broadPhaseDependent, PxBaseTask& dynamicsCpuDependent)
{
	mParticlePostShapeGen.addDependent(broadPhaseDependent);
	mParticlePostShapeGen.addDependent(dynamicsCpuDependent);
	mParticlePostShapeGen.removeReference();

#if PX_USE_PARTICLE_SYSTEM_API
	if (mEnabledParticleSystems.size() > 0)
	{	
		PxBaseTask& task = Sc::ParticleSystemSim::scheduleShapeGeneration(*mParticleContext, mEnabledParticleSystems, mParticlePostShapeGen);
		mParticlePostShapeGen.removeReference();
		return task;
	}
#endif

	return mParticlePostShapeGen;
}

PxBaseTask& Sc::Scene::scheduleParticleDynamicsCpu(PxBaseTask& continuation)
{
#if PX_USE_PARTICLE_SYSTEM_API
	if (mEnabledParticleSystems.size() > 0)
	{	
		return Sc::ParticleSystemSim::scheduleDynamicsCpu(*mParticleContext, mEnabledParticleSystems, continuation);
	}
#endif

	continuation.addReference();
	return continuation;
}

PxBaseTask& Sc::Scene::scheduleParticleCollisionPrep(PxBaseTask& collisionCpuDependent,
	PxBaseTask& gpuDependent)
{
	mParticlePostCollPrep.addDependent(collisionCpuDependent);
	mParticlePostCollPrep.addDependent(gpuDependent);
	mParticlePostCollPrep.removeReference();

#if PX_USE_PARTICLE_SYSTEM_API
	if (mEnabledParticleSystems.size() > 0)
	{
		PxBaseTask& task = Sc::ParticleSystemSim::scheduleCollisionPrep(*mParticleContext, mEnabledParticleSystems, mParticlePostCollPrep);
		mParticlePostCollPrep.removeReference();
		return task;
	}
#endif

	return mParticlePostCollPrep;
}

PxBaseTask& Sc::Scene::scheduleParticleCollisionCpu(PxBaseTask& continuation)
{
#if PX_USE_PARTICLE_SYSTEM_API
	if (mEnabledParticleSystems.size() > 0)
	{
		return Sc::ParticleSystemSim::scheduleCollisionCpu(*mParticleContext, mEnabledParticleSystems, continuation);
	}
#endif

	continuation.addReference();
	return continuation;
}

PxBaseTask& Sc::Scene::scheduleParticleGpu(PxBaseTask& continuation)
{
#if PX_USE_PARTICLE_SYSTEM_API && PX_SUPPORT_GPU_PHYSX
	if (mEnabledParticleSystems.size() > 0)
	{
		return Sc::ParticleSystemSim::schedulePipelineGpu(*mParticleContext, mEnabledParticleSystems, continuation);
	}
#endif

	continuation.addReference();
	return continuation;
}

//int testAxisConstraint(Sc::Scene& scene);
//int testCasts(Shape* shape);
//int testCasts(Shape& shape);

/*-------------------------------*\
| Adam's explanation of the RB solver:
| This is a novel idea of mine, 
| a combination of ideas on
| Milenkovic's Optimization
| Based Animation, and Trinkle's 
| time stepping schemes.
|
| A time step goes like this:
|
| Taking no substeps:
| 0) Compute contact points.
| 1) Update external forces. This may include friction.
| 2) Integrate external forces to current velocities.
| 3) Solve for impulses at contacts which will prevent 
|	interpenetration at next timestep given some 
|	velocity integration scheme.
| 4) Use the integration scheme on velocity to
|	reach the next state. Here we should not have any
|   interpenetration at the old contacts, but perhaps
|	at new contacts. If interpenetrating at new contacts,
|	just add these to the contact list; no need to repeat
|	the time step, because the scheme will get rid of the
|	penetration by the next step.
|
|
| Advantages:
| + Large steps, LOD realism.
| + very simple.
|
\*-------------------------------*/

void Sc::Scene::advanceStep(PxBaseTask* continuation)
{
	PX_PROFILE_ZONE("Sim.solveQueueTasks", getContextId());

	if (mDt != 0.0f)
	{
		mFinalizationPhase.addDependent(*continuation);
		mFinalizationPhase.removeReference();

		if (mPublicFlags & PxSceneFlag::eENABLE_CCD)
		{
			mUpdateCCDMultiPass.setContinuation(&mFinalizationPhase);
			mAfterIntegration.setContinuation(&mUpdateCCDMultiPass);
			mUpdateCCDMultiPass.removeReference();
		}
		else
		{
			mAfterIntegration.setContinuation(&mFinalizationPhase);
		}

		mPostSolver.setContinuation(&mAfterIntegration);
		PxBaseTask& clothTask = scheduleCloth(mPostSolver, true);
		mUpdateSimulationController.setContinuation(&clothTask);
		mUpdateDynamics.setContinuation(&mUpdateSimulationController);
		mUpdateBodiesAndShapes.setContinuation(&mUpdateDynamics);
		mSolver.setContinuation(&mUpdateBodiesAndShapes);
		mPostIslandGen.setContinuation(&mSolver);
		mIslandGen.setContinuation(&mPostIslandGen);
		mPostNarrowPhase.addDependent(mIslandGen);
		mPostNarrowPhase.removeReference();

		mSecondPassNarrowPhase.setContinuation(&mPostNarrowPhase);

		mFinalizationPhase.removeReference();
		mAfterIntegration.removeReference();
		mPostSolver.removeReference();
		clothTask.removeReference();
		mUpdateSimulationController.removeReference();
		mUpdateDynamics.removeReference();
		mUpdateBodiesAndShapes.removeReference();
		mSolver.removeReference();
		mPostIslandGen.removeReference();
		mIslandGen.removeReference();
		mPostNarrowPhase.removeReference();
		mSecondPassNarrowPhase.removeReference();
	}
}

//void Sc::Scene::advanceStep(PxBaseTask* continuation)
//{
//	PX_PROFILE_ZONE("Sim.solveQueueTasks", getContextId());
//
//	if(mDt!=0.0f)
//	{
//		mFinalizationPhase.addDependent(*continuation);
//		mFinalizationPhase.removeReference();
//
//		if(mPublicFlags & PxSceneFlag::eENABLE_CCD)
//		{
//			mUpdateCCDMultiPass.setContinuation(&mFinalizationPhase);
//			mAfterIntegration.setContinuation(&mUpdateCCDMultiPass);
//			mUpdateCCDMultiPass.removeReference();
//		}
//		else
//		{
//			mAfterIntegration.setContinuation(&mFinalizationPhase);
//		}
//
//		mPostSolver.setContinuation(&mAfterIntegration);
//		PxBaseTask& clothTask = scheduleCloth(mPostSolver, true);
//		mUpdateSimulationController.setContinuation(&clothTask);
//		mUpdateDynamics.setContinuation(&mUpdateSimulationController);
//		mSolver.setContinuation(&mUpdateDynamics);
//		mProcessTriggerInteractions.setContinuation(&mSolver);
//		mPostIslandGen.setContinuation(&mProcessTriggerInteractions);
//		mIslandGen.setContinuation(&mPostIslandGen);
//
//		mFinalizationPhase.removeReference();
//		mAfterIntegration.removeReference();
//		mPostSolver.removeReference();
//		clothTask.removeReference();
//		mUpdateSimulationController.removeReference();
//		mUpdateDynamics.removeReference();
//		mSolver.removeReference();
//		mProcessTriggerInteractions.removeReference();
//		mPostIslandGen.removeReference();
//		mIslandGen.removeReference();
//	}
//}

/*-------------------------------*\
| For generating a task graph of the runtime task 
| execution have a look at the DOT_LOG define and
| https://wiki.nvidia.com/engwiki/index.php/PhysX/sdk/InternalDoc_Example_TaskGraph
|
| A method for understanding the code used to schedule tasks 
| is to read from the bottom to the top.
| Functions like Task& taskA = scheduleTask(taskB, taskC)
| can be read as "taskB and taskC depend on taskA"
\*-------------------------------*/

void Sc::Scene::collideStep(PxBaseTask* continuation)
{
	PX_PROFILE_ZONE("Sim.collideQueueTasks", getContextId());
	PX_PROFILE_START_CROSSTHREAD("Basic.collision", getContextId());

	mStats->simStart();
	mLLContext->beginUpdate();

	prepareParticleSystems();

	mPostNarrowPhase.setTaskManager(*continuation->getTaskManager());
	mPostNarrowPhase.addReference();

	mFinalizationPhase.setTaskManager(*continuation->getTaskManager());
	mFinalizationPhase.addReference();

	mRigidBodyNarrowPhase.setContinuation(continuation);
	mPreRigidBodyNarrowPhase.setContinuation(&mRigidBodyNarrowPhase);

	scheduleClothGpu(mFinalizationPhase);
	PxBaseTask& clothTask = scheduleCloth(mFinalizationPhase, false);
	clothTask.removeReference();

	mRigidBodyNarrowPhase.removeReference();
	mPreRigidBodyNarrowPhase.removeReference();
}

void Sc::Scene::clothPreprocessing(PxBaseTask* /*continuation*/)
{
#if PX_USE_CLOTH_API
	ClothCore* const* clothList = mCloths.getEntries();
	for (PxU32 i = 0; i < mCloths.size(); ++i)
		clothList[i]->getSim()->startStep();

	for(PxU32 i=0; i<mNumClothSolvers; ++i)
	{
		if (mClothTasks[i])
			mClothTasks[i]->removeReference();
	}
#endif
}

void Sc::Scene::broadPhase(PxBaseTask* continuation)
{
	PX_PROFILE_START_CROSSTHREAD("Basic.broadPhase", getContextId());

#if PX_USE_CLOTH_API
		ClothCore* const* clothList = mCloths.getEntries();
		for (PxU32 i = 0; i < mCloths.size(); ++i)
			clothList[i]->getSim()->updateBounds();
#endif

	const PxU32 numCpuTasks = continuation->getTaskManager()->getCpuDispatcher()->getWorkerCount();
	mAABBManager->updateAABBsAndBP(numCpuTasks, mLLContext->getTaskPool(), &mLLContext->getScratchAllocator(), mHasContactDistanceChanged, continuation, &mRigidBodyNPhaseUnlock);
}

void Sc::Scene::postBroadPhase(PxBaseTask* continuation)
{
	PX_PROFILE_START_CROSSTHREAD("Basic.postBroadPhase", getContextId());

	//Notify narrow phase that broad phase has completed
	mLLContext->getNphaseImplementationContext()->postBroadPhaseUpdateContactManager();
	mAABBManager->postBroadPhase(continuation, &mRigidBodyNPhaseUnlock);

	mAABBManager->getChangedAABBMgActorHandleMap().clear();
	
	// - Finishes broadphase update
	// - Adds new interactions (and thereby contact managers if needed)
	finishBroadPhase(0, continuation); 
} 

void Sc::Scene::postBroadPhaseStage2(PxBaseTask* continuation)
{
	//Release unused Cms back to the pool (later, this needs to be done in a thread-safe way from multiple worker threads
	mIslandInsertion.setContinuation(continuation);
	mRegisterContactManagers.setContinuation(continuation);
	mRegisterInteractions.setContinuation(continuation);
	mRegisterSceneInteractions.setContinuation(continuation);
	mIslandInsertion.removeReference();
	mRegisterContactManagers.removeReference();
	mRegisterInteractions.removeReference();
	mRegisterSceneInteractions.removeReference();

	{
		PX_PROFILE_ZONE("Sim.processNewOverlaps.release", getContextId());
		for (PxU32 a = 0; a < mPreallocatedContactManagers.size(); ++a)
		{
			if ((reinterpret_cast<size_t>(mPreallocatedContactManagers[a]) & 1) == 0)
				mLLContext->getContactManagerPool().put(mPreallocatedContactManagers[a]);
		}

		for (PxU32 a = 0; a < mPreallocatedShapeInteractions.size(); ++a)
		{
			if ((reinterpret_cast<size_t>(mPreallocatedShapeInteractions[a]) & 1) == 0)
				mNPhaseCore->mShapeInteractionPool.deallocate(mPreallocatedShapeInteractions[a]);
		}

		for (PxU32 a = 0; a < mPreallocatedInteractionMarkers.size(); ++a)
		{
			if ((reinterpret_cast<size_t>(mPreallocatedInteractionMarkers[a]) & 1) == 0)
				mNPhaseCore->mInteractionMarkerPool.deallocate(mPreallocatedInteractionMarkers[a]);
		}
	}
}

void Sc::Scene::postBroadPhaseStage3(PxBaseTask* /*continuation*/)
{
	finishBroadPhaseStage2(0);

	PX_PROFILE_STOP_CROSSTHREAD("Basic.postBroadPhase", getContextId());
	PX_PROFILE_STOP_CROSSTHREAD("Basic.broadPhase", getContextId());
}

class DirtyShapeUpdatesTask : public Cm::Task
{
public:
	static const PxU32 MaxShapes = 256;

	PxsTransformCache& mCache;
	Bp::BoundsArray& mBoundsArray;
	Sc::ShapeSim* mShapes[MaxShapes];
	PxU32 mNbShapes;

	DirtyShapeUpdatesTask(PxU64 contextID, PxsTransformCache& cache, Bp::BoundsArray& boundsArray) : 
		Cm::Task	(contextID),
		mCache		(cache),
		mBoundsArray(boundsArray),
		mNbShapes	(0)
	{
	}

	virtual void runInternal() 
	{
		for (PxU32 a = 0; a < mNbShapes; ++a)
		{
			mShapes[a]->updateCached(mCache, mBoundsArray);
		}
	}

	virtual const char* getName() const { return "DirtyShapeUpdatesTask";  }

private:
	PX_NOCOPY(DirtyShapeUpdatesTask)
};

class SpeculativeCCDContactDistanceUpdateTask : public Cm::Task
{
public:
	static const PxU32 MaxBodies = 128;
	PxReal* mContactDistances;
	PxReal mDt;
	Sc::BodySim* mBodySims[MaxBodies];
	PxU32 mNbBodies;

	Bp::BoundsArray& mBoundsArray;

	SpeculativeCCDContactDistanceUpdateTask(PxU64 contextID, PxReal* contactDistances, const PxReal dt, Bp::BoundsArray& boundsArray) :
		Cm::Task			(contextID),
		mContactDistances	(contactDistances),
		mDt					(dt),
		mNbBodies			(0),
		mBoundsArray		(boundsArray)
	{
	}

	virtual void runInternal()
	{
		for (PxU32 a = 0; a < mNbBodies; ++a)
		{
			mBodySims[a]->updateContactDistance(mContactDistances, mDt, mBoundsArray);
		}
	}

	virtual const char* getName() const { return "SpeculativeCCDContactDistanceUpdateTask"; }

private:
	PX_NOCOPY(SpeculativeCCDContactDistanceUpdateTask)
};

class SpeculativeCCDContactDistanceArticulationUpdateTask : public Cm::Task
{
public:
	PxReal* mContactDistances;
	PxReal mDt;
	Sc::ArticulationSim* mArticulation;
	Bp::BoundsArray& mBoundsArray;

	SpeculativeCCDContactDistanceArticulationUpdateTask(PxU64 contextID, PxReal* contactDistances, const PxReal dt, Bp::BoundsArray& boundsArray) :
		Cm::Task			(contextID),
		mContactDistances	(contactDistances),
		mDt					(dt),
		mBoundsArray		(boundsArray)
	{
	}

	virtual void runInternal()
	{
		mArticulation->updateContactDistance(mContactDistances, mDt, mBoundsArray);
	}

	virtual const char* getName() const { return "SpeculativeCCDContactDistanceArticulationUpdateTask"; }

private:
	PX_NOCOPY(SpeculativeCCDContactDistanceArticulationUpdateTask)
};


void Sc::Scene::preRigidBodyNarrowPhase(PxBaseTask* continuation)
{
	PX_PROFILE_ZONE("Scene.preNarrowPhase", getContextId());
	
	PxU32 index;

	Cm::FlushPool& pool = mLLContext->getTaskPool();

	//calculate contact distance for speculative CCD shapes
	Cm::BitMap::Iterator speculativeCCDIter(mSpeculativeCCDRigidBodyBitMap);

	SpeculativeCCDContactDistanceUpdateTask* ccdTask = PX_PLACEMENT_NEW(pool.allocate(sizeof(SpeculativeCCDContactDistanceUpdateTask)), SpeculativeCCDContactDistanceUpdateTask)(getContextId(), mContactDistance->begin(), mDt, *mBoundsArray);

	IG::IslandSim& islandSim = mSimpleIslandManager->getAccurateIslandSim();

	const size_t bodyOffset = PX_OFFSET_OF_RT(Sc::BodySim, getLowLevelBody());

	bool hasContactDistanceChanged = mHasContactDistanceChanged;
	while ((index = speculativeCCDIter.getNext()) != Cm::BitMap::Iterator::DONE)
	{
		PxsRigidBody* rigidBody = islandSim.getRigidBody(IG::NodeIndex(index));
		Sc::BodySim* bodySim = reinterpret_cast<Sc::BodySim*>(reinterpret_cast<PxU8*>(rigidBody)-bodyOffset);
		if (bodySim)
		{
			hasContactDistanceChanged = true;
			ccdTask->mBodySims[ccdTask->mNbBodies++] = bodySim;

			if (ccdTask->mNbBodies == SpeculativeCCDContactDistanceUpdateTask::MaxBodies)
			{
				ccdTask->setContinuation(continuation);
				ccdTask->removeReference();
				ccdTask = PX_PLACEMENT_NEW(pool.allocate(sizeof(SpeculativeCCDContactDistanceUpdateTask)), SpeculativeCCDContactDistanceUpdateTask)(getContextId(), mContactDistance->begin(), mDt, *mBoundsArray);
			}
		}
	}

	if (ccdTask->mNbBodies != 0)
	{
		ccdTask->setContinuation(continuation);
		ccdTask->removeReference();
	}

	//calculate contact distance for articulation links
	SpeculativeCCDContactDistanceArticulationUpdateTask* articulationUpdateTask = NULL;

	Cm::BitMap::Iterator articulateCCDIter(mSpeculativeCDDArticulationBitMap);
	while ((index = articulateCCDIter.getNext()) != Cm::BitMap::Iterator::DONE)
	{
		Sc::ArticulationSim* articulationSim = islandSim.getLLArticulation(IG::NodeIndex(index))->getArticulationSim();
		if (articulationSim)
		{
			hasContactDistanceChanged = true;
			articulationUpdateTask = PX_PLACEMENT_NEW(pool.allocate(sizeof(SpeculativeCCDContactDistanceArticulationUpdateTask)), SpeculativeCCDContactDistanceArticulationUpdateTask)(getContextId(), mContactDistance->begin(), mDt, *mBoundsArray);
			articulationUpdateTask->mArticulation = articulationSim;
			articulationUpdateTask->setContinuation(continuation);
			articulationUpdateTask->removeReference();
		}
	}

	mHasContactDistanceChanged = hasContactDistanceChanged;
	
	//Process dirty shapeSims...
	Cm::BitMap::Iterator dirtyShapeIter(mDirtyShapeSimMap);

	Cm::BitMapPinned& changedMap = mAABBManager->getChangedAABBMgActorHandleMap();

	PxsTransformCache& cache = mLLContext->getTransformCache();
	Bp::BoundsArray& boundsArray = mAABBManager->getBoundsArray();

	DirtyShapeUpdatesTask* task = PX_PLACEMENT_NEW(pool.allocate(sizeof(DirtyShapeUpdatesTask)), DirtyShapeUpdatesTask)(getContextId(), cache, boundsArray);

	bool hasDirtyShapes = false;
	while ((index = dirtyShapeIter.getNext()) != Cm::BitMap::Iterator::DONE)
	{
		Sc::ShapeSim* shapeSim = reinterpret_cast<Sc::ShapeSim*>(mAABBManager->getUserData(index));
		if (shapeSim)
		{
			hasDirtyShapes = true;
			changedMap.growAndSet(index);
			task->mShapes[task->mNbShapes++] = shapeSim;
			if (task->mNbShapes == DirtyShapeUpdatesTask::MaxShapes)
			{
				task->setContinuation(continuation);
				task->removeReference();
				task = PX_PLACEMENT_NEW(pool.allocate(sizeof(DirtyShapeUpdatesTask)), DirtyShapeUpdatesTask)(getContextId(), cache, boundsArray);
			}
		}
	}

	if (hasDirtyShapes)
	{
		//Setting the boundsArray and transform cache as dirty so that they get DMAd to GPU if GPU dynamics and BP are being used respectively.
		//These bits are no longer set when we update the cached state for actors due to an optimization avoiding setting these dirty bits multiple times.
		getBoundsArray().setChangedState();
		getLowLevelContext()->getTransformCache().setChangedState();
	}

	if (task->mNbShapes != 0)
	{
		task->setContinuation(continuation);
		task->removeReference();
	}

	mDirtyShapeSimMap.clear();
}

void Sc::Scene::rigidBodyNarrowPhase(PxBaseTask* continuation)
{
	PX_PROFILE_START_CROSSTHREAD("Basic.narrowPhase", getContextId());

	mCCDPass = 0;

	mPostBroadPhase3.addDependent(*continuation);
	mPostBroadPhase2.setContinuation(&mPostBroadPhase3);
	mPostBroadPhase.setContinuation(&mPostBroadPhase2);
	mBroadPhase.setContinuation(&mPostBroadPhase);
	mRigidBodyNPhaseUnlock.setContinuation(continuation);
	mRigidBodyNPhaseUnlock.addReference();
	
	mLLContext->resetThreadContexts();


	if (hasParticleSystems())
	{
		PxBaseTask& particleGpuTask = scheduleParticleGpu(mFinalizationPhase);
		PxBaseTask& particleCollisionCpuTask = scheduleParticleCollisionCpu(mPostNarrowPhase);
		PxBaseTask& particleCollisionPrepTask = scheduleParticleCollisionPrep(particleCollisionCpuTask, particleGpuTask);
		PxBaseTask& particleDynamicsCpuTask = scheduleParticleDynamicsCpu(particleCollisionCpuTask);
		PxBaseTask& particleShapeGenTask = scheduleParticleShapeGeneration(mBroadPhase, particleDynamicsCpuTask);

		mPostBroadPhase3.addDependent(particleCollisionPrepTask);
		mPostBroadPhase3.removeReference();

		particleGpuTask.removeReference();
		particleCollisionCpuTask.removeReference();
		particleCollisionPrepTask.removeReference();
		particleDynamicsCpuTask.removeReference();
		particleShapeGenTask.removeReference();
	}

#if PX_SUPPORT_GPU_PHYSX
	//workaround to prevent premature launching of gpu launch task (needs to happen after gpu particles and gpu cloth have been scheduled) 
	PxGpuDispatcher* gpuDispatcher = getTaskManager().getGpuDispatcher();
	if (gpuDispatcher)
	{
		gpuDispatcher->getPreLaunchTask().removeReference();
	}
#endif

	mLLContext->updateContactManager(mDt, mBoundsArray->hasChanged(), mHasContactDistanceChanged, continuation, &mRigidBodyNPhaseUnlock); // Starts update of contact managers

	mPostBroadPhase3.removeReference();
	mPostBroadPhase2.removeReference();
	mPostBroadPhase.removeReference();
	mBroadPhase.removeReference();
}

void Sc::Scene::unblockNarrowPhase(PxBaseTask*)
{
	this->mLLContext->getNphaseImplementationContext()->startNarrowPhaseTasks();
}

void Sc::Scene::postNarrowPhase(PxBaseTask* /*continuation*/)
{
	mHasContactDistanceChanged = false;
	mLLContext->fetchUpdateContactManager(); //Sync on contact gen results!


#if PX_USE_PARTICLE_SYSTEM_API
	if(hasParticleSystems())
	{
		mParticleContext->getBodyTransformVaultFast().update();
	}
#endif

	releaseConstraints(false);

	PX_PROFILE_STOP_CROSSTHREAD("Basic.narrowPhase", getContextId());
	PX_PROFILE_STOP_CROSSTHREAD("Basic.collision", getContextId());
}

void Sc::Scene::particlePostShapeGen(PxBaseTask* /*continuation*/)
{
#if PX_USE_PARTICLE_SYSTEM_API
	for (PxU32 i = 0; i < mEnabledParticleSystems.size(); ++i)
		mEnabledParticleSystems[i]->processShapesUpdate();
#endif
}

void Sc::Scene::fetchPatchEvents(PxBaseTask*)
{
	PxU32 foundPatchCount, lostPatchCount;

	{
		PX_PROFILE_ZONE("Sim.preIslandGen.managerPatchEvents", getContextId());
		mLLContext->getManagerPatchEventCount(foundPatchCount, lostPatchCount);

		mFoundPatchManagers.forceSize_Unsafe(0);
		mFoundPatchManagers.resizeUninitialized(foundPatchCount);

		mLostPatchManagers.forceSize_Unsafe(0);
		mLostPatchManagers.resizeUninitialized(lostPatchCount);

		mLLContext->fillManagerPatchChangedEvents(mFoundPatchManagers.begin(), foundPatchCount, mLostPatchManagers.begin(), lostPatchCount);

		mFoundPatchManagers.forceSize_Unsafe(foundPatchCount);
		mLostPatchManagers.forceSize_Unsafe(lostPatchCount);
	}
}

void Sc::Scene::processNarrowPhaseTouchEvents()
{
	PxsContext* context = mLLContext;

	{
		PX_PROFILE_ZONE("Sim.preIslandGen", getContextId());

		// Update touch states from LL
		PxU32 newTouchCount, lostTouchCount;
		PxU32 ccdTouchCount = 0;
		{
			PX_PROFILE_ZONE("Sim.preIslandGen.managerTouchEvents", getContextId());
			context->getManagerTouchEventCount(reinterpret_cast<PxI32*>(&newTouchCount), reinterpret_cast<PxI32*>(&lostTouchCount), NULL);
			//PX_ALLOCA(newTouches, PxvContactManagerTouchEvent, newTouchCount);
			//PX_ALLOCA(lostTouches, PxvContactManagerTouchEvent, lostTouchCount);

			mTouchFoundEvents.forceSize_Unsafe(0);
			mTouchFoundEvents.reserve(newTouchCount);
			mTouchFoundEvents.forceSize_Unsafe(newTouchCount);

			mTouchLostEvents.forceSize_Unsafe(0);
			mTouchLostEvents.reserve(lostTouchCount);
			mTouchLostEvents.forceSize_Unsafe(lostTouchCount);

			{
				context->fillManagerTouchEvents(mTouchFoundEvents.begin(), reinterpret_cast<PxI32&>(newTouchCount), mTouchLostEvents.begin(),
					reinterpret_cast<PxI32&>(lostTouchCount), NULL, reinterpret_cast<PxI32&>(ccdTouchCount));

				mTouchFoundEvents.forceSize_Unsafe(newTouchCount);
				mTouchLostEvents.forceSize_Unsafe(lostTouchCount);
			}
		}

		context->getSimStats().mNbNewTouches = newTouchCount;
		context->getSimStats().mNbLostTouches = lostTouchCount;
	}
}

class InteractionNewTouchTask : public Cm::Task
{
	PxvContactManagerTouchEvent* mEvents;
	const PxU32 mNbEvents;
	PxsContactManagerOutputIterator mOutputs;
	const bool mUseAdaptiveForce;

public:
	InteractionNewTouchTask(PxU64 contextID, PxvContactManagerTouchEvent* events, PxU32 nbEvents, PxsContactManagerOutputIterator& outputs, bool useAdaptiveForce) :
		Cm::Task			(contextID),
		mEvents				(events),
		mNbEvents			(nbEvents),
		mOutputs			(outputs),
		mUseAdaptiveForce	(useAdaptiveForce)
	{
	}

	virtual const char* getName() const
	{
		return "InteractionNewTouchTask";
	}
	
	void hackInContinuation(PxBaseTask* cont)
	{
		PX_ASSERT(mCont == NULL);
		mCont = cont;
		if (mCont)
			mCont->addReference();
	}

	virtual void runInternal()
	{
		for (PxU32 i = 0; i < mNbEvents; ++i)
		{
			Sc::ShapeInteraction* si = reinterpret_cast<Sc::ShapeInteraction*>(mEvents[i].userData);
			PX_ASSERT(si);
			si->managerNewTouch(0, true, mOutputs, mUseAdaptiveForce);
		}
	}
private:
	PX_NOCOPY(InteractionNewTouchTask)
};

void Sc::Scene::processNarrowPhaseTouchEventsStage2(PxBaseTask* continuation)
{
	PxsContactManagerOutputIterator outputs = mLLContext->getNphaseImplementationContext()->getContactManagerOutputs();

	bool useAdaptiveForce = mPublicFlags & PxSceneFlag::eADAPTIVE_FORCE;

	//Cm::FlushPool& flushPool = mLLContext->getTaskPool();

	PxU32 newTouchCount = mTouchFoundEvents.size();

	{
		const PxU32 nbPerTask = 256;
		PX_PROFILE_ZONE("Sim.preIslandGen.newTouches", getContextId());

		InteractionNewTouchTask* prevTask = NULL;

		//for (PxU32 i = 0; i < newTouchCount; ++i)
		for (PxU32 i = 0; i < newTouchCount; i+= nbPerTask)
		{
			const PxU32 nbToProcess = PxMin(newTouchCount - i, nbPerTask);

			for (PxU32 a = 0; a < nbToProcess; ++a)
			{
				ShapeInteraction* si = reinterpret_cast<ShapeInteraction*>(mTouchFoundEvents[i + a].userData);
				PX_ASSERT(si);
				mNPhaseCore->managerNewTouch(*si, 0, true, outputs);
				si->managerNewTouch(0, true, outputs, useAdaptiveForce);
			}

			//InteractionNewTouchTask* task = PX_PLACEMENT_NEW(flushPool.allocate(sizeof(InteractionNewTouchTask)), InteractionNewTouchTask)(mTouchFoundEvents.begin() + i, nbToProcess, outputs);
			////task->setContinuation(continuation);
			//task->setContinuation(*continuation->getTaskManager(), NULL);
			//if (prevTask)
			//{
			//	prevTask->hackInContinuation(task);
			//	prevTask->removeReference();
			//}

			//prevTask = task;

			//task->removeReference();
		}

		if (prevTask)
		{
			prevTask->hackInContinuation(continuation);
			prevTask->removeReference();
		}
	}

	/*{
		PX_PROFILE_ZONE("Sim.preIslandGen.newTouchesInteraction", getContextId());
		for (PxU32 i = 0; i < newTouchCount; ++i)
		{
			ShapeInteraction* si = reinterpret_cast<ShapeInteraction*>(mTouchFoundEvents[i].userData);
			PX_ASSERT(si);
			si->managerNewTouch(0, true, outputs);
		}
	}*/
	
}

void Sc::Scene::setEdgesConnected(PxBaseTask*)
{
	{
		PxU32 newTouchCount = mTouchFoundEvents.size();
		PX_PROFILE_ZONE("Sim.preIslandGen.islandTouches", getContextId());
		{
			PX_PROFILE_ZONE("Sim.preIslandGen.setEdgesConnected", getContextId());
			for (PxU32 i = 0; i < newTouchCount; ++i)
			{
				ShapeInteraction* si = reinterpret_cast<ShapeInteraction*>(mTouchFoundEvents[i].userData);
				if (!si->readFlag(ShapeInteraction::CONTACTS_RESPONSE_DISABLED))
				{
					mSimpleIslandManager->setEdgeConnected(si->getEdgeIndex());
				}
			}
		}

		mSimpleIslandManager->secondPassIslandGen();

		wakeObjectsUp(ActorSim::AS_PART_OF_ISLAND_GEN);
	}
}

void Sc::Scene::processNarrowPhaseLostTouchEventsIslands(PxBaseTask*)
{
	{
		PX_PROFILE_ZONE("Sc::Scene.islandLostTouches", getContextId());
		for (PxU32 i = 0; i < mTouchLostEvents.size(); ++i)
		{
			ShapeInteraction* si = reinterpret_cast<ShapeInteraction*>(mTouchLostEvents[i].userData);
			mSimpleIslandManager->setEdgeDisconnected(si->getEdgeIndex());
		}
	}
}

void Sc::Scene::processNarrowPhaseLostTouchEvents(PxBaseTask*)
{
	{
		PX_PROFILE_ZONE("Sc::Scene.processNarrowPhaseLostTouchEvents", getContextId());
		PxsContactManagerOutputIterator outputs = this->mLLContext->getNphaseImplementationContext()->getContactManagerOutputs();
		bool useAdaptiveForce = mPublicFlags & PxSceneFlag::eADAPTIVE_FORCE;
		for (PxU32 i = 0; i < mTouchLostEvents.size(); ++i)
		{
			ShapeInteraction* si = reinterpret_cast<ShapeInteraction*>(mTouchLostEvents[i].userData);
			PX_ASSERT(si);
			if (si->managerLostTouch(0, true, outputs, useAdaptiveForce) && !si->readFlag(ShapeInteraction::CONTACTS_RESPONSE_DISABLED))
				addToLostTouchList(si->getShape0().getBodySim(), si->getShape1().getBodySim());
		}
	}
}

void Sc::Scene::processLostSolverPatches(PxBaseTask* /*continuation*/)
{
	PxsContactManagerOutputIterator outputs = mLLContext->getNphaseImplementationContext()->getContactManagerOutputs();
	mDynamicsContext->processLostPatches(*mSimpleIslandManager, mLostPatchManagers.begin(), mLostPatchManagers.size(), outputs);
}

void Sc::Scene::islandGen(PxBaseTask* continuation)
{
	PX_PROFILE_START_CROSSTHREAD("Basic.rigidBodySolver", getContextId());

	//mLLContext->runModifiableContactManagers(); //KS - moved here so that we can get up-to-date touch found/lost events in IG

	mProcessLostPatchesTask.setContinuation(&mUpdateDynamics);
	mFetchPatchEventsTask.setContinuation(&mProcessLostPatchesTask);
	mProcessLostPatchesTask.removeReference();
	mFetchPatchEventsTask.removeReference();
	processNarrowPhaseTouchEvents();

	mSetEdgesConnectedTask.setContinuation(continuation);
	mSetEdgesConnectedTask.removeReference();

	processNarrowPhaseTouchEventsStage2(continuation);	
}

PX_FORCE_INLINE void Sc::Scene::putObjectsToSleep(PxU32 infoFlag)
{
	const IG::IslandSim& islandSim = mSimpleIslandManager->getAccurateIslandSim();

	//Set to sleep all bodies that were in awake islands that have just been put to sleep.
	const PxU32 nbBodiesToSleep = islandSim.getNbNodesToDeactivate(IG::Node::eRIGID_BODY_TYPE);
	const IG::NodeIndex*const bodyIndices = islandSim.getNodesToDeactivate(IG::Node::eRIGID_BODY_TYPE);

	for(PxU32 i=0;i<nbBodiesToSleep;i++)
	{
		PxsRigidBody* rigidBody = islandSim.getRigidBody(bodyIndices[i]);
		if (rigidBody && !islandSim.getNode(bodyIndices[i]).isActive())
		{
			Sc::BodySim* bodySim = reinterpret_cast<BodySim*>(reinterpret_cast<PxU8*>(rigidBody) - Sc::BodySim::getRigidBodyOffset());
			bodySim->setActive(false, infoFlag);
		}
	}

	const PxU32 nbArticulationsToSleep = islandSim.getNbNodesToDeactivate(IG::Node::eARTICULATION_TYPE);
	const IG::NodeIndex*const articIndices = islandSim.getNodesToDeactivate(IG::Node::eARTICULATION_TYPE);

	for(PxU32 i=0;i<nbArticulationsToSleep;i++)
	{
		Sc::ArticulationSim* articSim = islandSim.getLLArticulation(articIndices[i])->getArticulationSim();
		if (articSim && !islandSim.getNode(articIndices[i]).isActive())
			articSim->setActive(false, infoFlag);
	}
}

PX_FORCE_INLINE void Sc::Scene::putInteractionsToSleep(PxU32 infoFlag)
{
	const IG::IslandSim& islandSim = mSimpleIslandManager->getSpeculativeIslandSim();

	//KS - only deactivate contact managers based on speculative state to trigger contact gen. When the actors were deactivated based on accurate state
	//joints should have been deactivated.

	{
		PxU32 nbDeactivatingEdges = islandSim.getNbDeactivatingEdges(IG::Edge::eCONTACT_MANAGER);
		const IG::EdgeIndex* deactivatingEdgeIds = islandSim.getDeactivatingEdges(IG::Edge::eCONTACT_MANAGER);

		for (PxU32 i = 0; i < nbDeactivatingEdges; ++i)
		{
			Sc::Interaction* interaction = mSimpleIslandManager->getInteraction(deactivatingEdgeIds[i]);

			if (interaction && interaction->readInteractionFlag(InteractionFlag::eIS_ACTIVE))
			{
				if (!islandSim.getEdge(deactivatingEdgeIds[i]).isActive())
				{
					const bool proceed = interaction->onDeactivate(infoFlag);
					if (proceed && (interaction->getType() < InteractionType::eTRACKED_IN_SCENE_COUNT))
						notifyInteractionDeactivated(interaction);
				}
			}
		}
	}
}

PX_FORCE_INLINE void Sc::Scene::wakeObjectsUp(PxU32 infoFlag)
{
	//Wake up all bodies that were in sleeping islands that have just been hit by a moving object.

	const IG::IslandSim& islandSim = mSimpleIslandManager->getAccurateIslandSim();

	const PxU32 nbBodiesToWake = islandSim.getNbNodesToActivate(IG::Node::eRIGID_BODY_TYPE);
	const IG::NodeIndex*const bodyIndices = islandSim.getNodesToActivate(IG::Node::eRIGID_BODY_TYPE);

	for(PxU32 i=0;i<nbBodiesToWake;i++)
	{
		PxsRigidBody* rigidBody = islandSim.getRigidBody(bodyIndices[i]);
		if (rigidBody && islandSim.getNode(bodyIndices[i]).isActive())
		{
			Sc::BodySim* bodySim = reinterpret_cast<Sc::BodySim*>(reinterpret_cast<PxU8*>(rigidBody) - Sc::BodySim::getRigidBodyOffset());
			bodySim->setActive(true, infoFlag);
		}
	}

	const PxU32 nbArticulationsToWake = islandSim.getNbNodesToActivate(IG::Node::eARTICULATION_TYPE);
	const IG::NodeIndex*const articIndices = islandSim.getNodesToActivate(IG::Node::eARTICULATION_TYPE);

	for(PxU32 i=0;i<nbArticulationsToWake;i++)
	{
		Sc::ArticulationSim* articSim = islandSim.getLLArticulation(articIndices[i])->getArticulationSim();
		if (articSim && islandSim.getNode(articIndices[i]).isActive())
			articSim->setActive(true, infoFlag);
	}
}

PX_FORCE_INLINE void Sc::Scene::wakeInteractions(PxU32 /*infoFlag*/)
{
	PX_PROFILE_ZONE("ScScene.wakeInteractions", getContextId());
	const IG::IslandSim& speculativeSim = mSimpleIslandManager->getSpeculativeIslandSim();

	//KS - only wake contact managers based on speculative state to trigger contact gen. Waking actors based on accurate state
	//should activate and joints.
	{
		PxU32 nbActivatingEdges = speculativeSim.getNbActivatedEdges(IG::Edge::eCONTACT_MANAGER);
		const IG::EdgeIndex* activatingEdges = speculativeSim.getActivatedEdges(IG::Edge::eCONTACT_MANAGER);

		for (PxU32 i = 0; i < nbActivatingEdges; ++i)
		{
			Sc::Interaction* interaction = mSimpleIslandManager->getInteraction(activatingEdges[i]);

			if (interaction && !interaction->readInteractionFlag(InteractionFlag::eIS_ACTIVE))
			{
				if (speculativeSim.getEdge(activatingEdges[i]).isActive())
				{
					const bool proceed = interaction->onActivate(NULL);
					if (proceed && (interaction->getType() < InteractionType::eTRACKED_IN_SCENE_COUNT))
						notifyInteractionActivated(interaction);
				}
			}
		}
	}
}

void Sc::Scene::postIslandGen(PxBaseTask* continuationTask)
{
	{
		PX_PROFILE_ZONE("Sim.postIslandGen", getContextId());

		// - Performs collision detection for trigger interactions
		{			
			mNPhaseCore->processTriggerInteractions(continuationTask);
		}
	}
}

void Sc::Scene::solver(PxBaseTask* continuation)
{
	PX_PROFILE_STOP_CROSSTHREAD("Basic.narrowPhase", getContextId());
	PX_PROFILE_START_CROSSTHREAD("Basic.rigidBodySolver", getContextId());
	//Update forces per body in parallel. This can overlap with the other work in this phase.
	beforeSolver(continuation);

	PX_PROFILE_ZONE("Sim.postNarrowPhaseSecondPass", getContextId());
	//Narrowphase is completely finished so the streams can be swapped.
	mLLContext->swapStreams();
}

void Sc::Scene::updateBodiesAndShapes(PxBaseTask* continuation)
{
	PX_UNUSED(continuation);
	//dma bodies and shapes data to gpu
	mSimulationController->updateBodiesAndShapes(continuation, !physx::gUnifiedHeightfieldCollision);
}

Cm::FlushPool* Sc::Scene::getFlushPool()
{
	return &mLLContext->getTaskPool();
}

void Sc::Scene::postThirdPassIslandGen(PxBaseTask* /*continuation*/)
{
	putObjectsToSleep(ActorSim::AS_PART_OF_ISLAND_GEN);
	putInteractionsToSleep(ActorSim::AS_PART_OF_ISLAND_GEN);

	PxsContactManagerOutputIterator outputs = this->mLLContext->getNphaseImplementationContext()->getContactManagerOutputs();
	mNPhaseCore->processPersistentContactEvents(outputs);
}

void Sc::Scene::processLostContacts(PxBaseTask* continuation)
{
	mProcessNarrowPhaseLostTouchTasks.setContinuation(continuation);
	mProcessNarrowPhaseLostTouchTasks.removeReference();

	//mLostTouchReportsTask.setContinuation(&mProcessLostContactsTask3);
	mProcessNPLostTouchEvents.setContinuation(continuation);
	mProcessNPLostTouchEvents.removeReference();

	{
		PX_PROFILE_ZONE("Sim.findInteractionsPtrs", getContextId());

		Bp::SimpleAABBManager* aabbMgr = mAABBManager;
		PxU32 destroyedOverlapCount;
		Bp::AABBOverlap* PX_RESTRICT p = aabbMgr->getDestroyedOverlaps(Bp::VolumeBuckets::eSHAPE, destroyedOverlapCount);
		while (destroyedOverlapCount--)
		{
			ElementSim* volume0 = reinterpret_cast<ElementSim*>(p->mUserData0);
			ElementSim* volume1 = reinterpret_cast<ElementSim*>(p->mUserData1);
			Sc::ElementSimInteraction* interaction = mNPhaseCore->onOverlapRemovedStage1(volume0, volume1);
			p->mUserData = interaction;
			p++;
		}
	}
}

void Sc::Scene::lostTouchReports(PxBaseTask*)
{
	{
		PX_PROFILE_ZONE("Sim.lostTouchReports", getContextId());
		PxsContactManagerOutputIterator outputs = mLLContext->getNphaseImplementationContext()->getContactManagerOutputs();

		bool useAdaptiveForce = mPublicFlags & PxSceneFlag::eADAPTIVE_FORCE;

		Bp::SimpleAABBManager* aabbMgr = mAABBManager;
		PxU32 destroyedOverlapCount;

		{
			const Bp::AABBOverlap* PX_RESTRICT p = aabbMgr->getDestroyedOverlaps(Bp::VolumeBuckets::eSHAPE, destroyedOverlapCount);
			while (destroyedOverlapCount--)
			{
				if (p->mUserData)
				{
					Sc::ElementSimInteraction* elemInteraction = reinterpret_cast<Sc::ElementSimInteraction*>(p->mUserData);
					if (elemInteraction->getType() == Sc::InteractionType::eOVERLAP)
						mNPhaseCore->lostTouchReports(static_cast<Sc::ShapeInteraction*>(elemInteraction), PxU32(PairReleaseFlag::eWAKE_ON_LOST_TOUCH), 0, outputs, useAdaptiveForce);
				}
				p++;
			}
		}
	}
}

void Sc::Scene::unregisterInteractions(PxBaseTask*)
{
	{
		PX_PROFILE_ZONE("Sim.unregisterInteractions", getContextId());

		Bp::SimpleAABBManager* aabbMgr = mAABBManager;
		PxU32 destroyedOverlapCount;

		{
			const Bp::AABBOverlap* PX_RESTRICT p = aabbMgr->getDestroyedOverlaps(Bp::VolumeBuckets::eSHAPE, destroyedOverlapCount);
			while (destroyedOverlapCount--)
			{
				if (p->mUserData)
				{
					Sc::ElementSimInteraction* elemInteraction = reinterpret_cast<Sc::ElementSimInteraction*>(p->mUserData);
					if (elemInteraction->getType() == Sc::InteractionType::eOVERLAP || elemInteraction->getType() == Sc::InteractionType::eMARKER)
					{
						unregisterInteraction(elemInteraction);
						mNPhaseCore->unregisterInteraction(elemInteraction);
					}
				}
				p++;
			}
		}
	}
}

void Sc::Scene::destroyManagers(PxBaseTask*)
{
	{
		PX_PROFILE_ZONE("Sim.destroyManagers", getContextId());

		mPostThirdPassIslandGenTask.setContinuation(mProcessLostContactsTask3.getContinuation());

		mSimpleIslandManager->thirdPassIslandGen(&mPostThirdPassIslandGenTask);

		Bp::SimpleAABBManager* aabbMgr = mAABBManager;
		PxU32 destroyedOverlapCount;
		const Bp::AABBOverlap* PX_RESTRICT p = aabbMgr->getDestroyedOverlaps(Bp::VolumeBuckets::eSHAPE, destroyedOverlapCount);
		while (destroyedOverlapCount--)
		{
			if (p->mUserData)
			{
				Sc::ElementSimInteraction* elemInteraction = reinterpret_cast<Sc::ElementSimInteraction*>(p->mUserData);
				if (elemInteraction->getType() == Sc::InteractionType::eOVERLAP)
				{
					Sc::ShapeInteraction* si = static_cast<Sc::ShapeInteraction*>(elemInteraction);
					if (si->getContactManager())
						si->destroyManager();
				}
			}
			p++;
		}
	}
}

void Sc::Scene::processLostContacts2(PxBaseTask* continuation)
{
	mDestroyManagersTask.setContinuation(continuation);
	mLostTouchReportsTask.setContinuation(&mDestroyManagersTask);
	mLostTouchReportsTask.removeReference();
	

	mUnregisterInteractionsTask.setContinuation(continuation);
	mUnregisterInteractionsTask.removeReference();
	
	{
		PX_PROFILE_ZONE("Sim.clearIslandData", getContextId());
		//		PxsContactManagerOutputIterator outputs = mLLContext->getNphaseImplementationContext()->getContactManagerOutputs();

		Bp::SimpleAABBManager* aabbMgr = mAABBManager;
		PxU32 destroyedOverlapCount;
		{
			Bp::AABBOverlap* PX_RESTRICT p = aabbMgr->getDestroyedOverlaps(Bp::VolumeBuckets::eSHAPE, destroyedOverlapCount);
			while (destroyedOverlapCount--)
			{
				Sc::ElementSimInteraction* pair = reinterpret_cast<Sc::ElementSimInteraction*>(p->mUserData);
				if (pair)
				{
					if (pair->getType() == InteractionType::eOVERLAP)
					{
						ShapeInteraction* si = static_cast<ShapeInteraction*>(pair);
						si->clearIslandGenData();
					}
				}
				p++;
			}
		}
	}

	mDestroyManagersTask.removeReference();
}

void Sc::Scene::processLostContacts3(PxBaseTask* /*continuation*/)
{
	{
		PX_PROFILE_ZONE("Sim.processLostOverlapsStage2", getContextId());

		bool useAdaptiveForce = mPublicFlags & PxSceneFlag::eADAPTIVE_FORCE;
		PxsContactManagerOutputIterator outputs = mLLContext->getNphaseImplementationContext()->getContactManagerOutputs();

		Bp::SimpleAABBManager* aabbMgr = mAABBManager;
		PxU32 destroyedOverlapCount;

		{
			const Bp::AABBOverlap* PX_RESTRICT p = aabbMgr->getDestroyedOverlaps(Bp::VolumeBuckets::eSHAPE, destroyedOverlapCount);
			while (destroyedOverlapCount--)
			{
				ElementSim* volume0 = reinterpret_cast<ElementSim*>(p->mUserData0);
				ElementSim* volume1 = reinterpret_cast<ElementSim*>(p->mUserData1);

				mNPhaseCore->onOverlapRemoved(volume0, volume1, false, p->mUserData, outputs, useAdaptiveForce);
				p++;
			}
		}
		for (PxU32 i = Bp::VolumeBuckets::ePARTICLE; i < Bp::VolumeBuckets::eCOUNT; ++i)
		{
			const Bp::AABBOverlap* PX_RESTRICT p = aabbMgr->getDestroyedOverlaps(i, destroyedOverlapCount);
			while (destroyedOverlapCount--)
			{
				ElementSim* volume0 = reinterpret_cast<ElementSim*>(p->mUserData0);
				ElementSim* volume1 = reinterpret_cast<ElementSim*>(p->mUserData1);

				mNPhaseCore->onOverlapRemoved(volume0, volume1, false, NULL, outputs, useAdaptiveForce);
				p++;
			}
		}

		aabbMgr->getBroadPhase()->deletePairs();
		aabbMgr->freeBuffers();
	}

	mPostThirdPassIslandGenTask.removeReference();
}

//This is called after solver finish
void Sc::Scene::updateSimulationController(PxBaseTask* continuation)
{
	PX_PROFILE_ZONE("Sim.updateSimulationController", getContextId());
	//for pxgdynamicscontext: copy solver body data to body core 
	mDynamicsContext->updateBodyCore(continuation);

	PxsTransformCache& cache = getLowLevelContext()->getTransformCache();
	Bp::BoundsArray& boundArray = getBoundsArray();
	
	Cm::BitMapPinned& changedAABBMgrActorHandles = mAABBManager->getChangedAABBMgActorHandleMap();
	//changedAABBMgrActorHandles.resizeAndClear(getElementIDPool().getMaxID());

	mSimulationController->gpuDmabackData(cache, boundArray, changedAABBMgrActorHandles);
	//mSimulationController->update(cache, boundArray, changedAABBMgrActorHandles);
}

void Sc::Scene::updateDynamics(PxBaseTask* continuation)
{
	mProcessLostContactsTask3.setContinuation(continuation);
	mProcessLostContactsTask2.setContinuation(&mProcessLostContactsTask3);
	mProcessLostContactsTask.setContinuation(&mProcessLostContactsTask2);

	////dma bodies and shapes data to gpu
	//mSimulationController->updateBodiesAndShapes();

	mLLContext->getNpMemBlockPool().acquireConstraintMemory();

	PX_PROFILE_START_CROSSTHREAD("Basic.dynamics", getContextId());
	PxU32 maxPatchCount = mLLContext->getMaxPatchCount();

	PxsContactManagerOutputIterator outputs = mLLContext->getNphaseImplementationContext()->getContactManagerOutputs();

	PxsContactManagerOutput* cmOutputBase = mLLContext->getNphaseImplementationContext()->getGPUContactManagerOutputBase();

	Cm::BitMapPinned& changedAABBMgrActorHandles = mAABBManager->getChangedAABBMgActorHandleMap();
	changedAABBMgrActorHandles.resizeAndClear(getElementIDPool().getMaxID());

	mDynamicsContext->update(*mSimpleIslandManager, continuation, &mProcessLostContactsTask,
		mFoundPatchManagers.begin(), mFoundPatchManagers.size(), mLostPatchManagers.begin(), mLostPatchManagers.size(),
		maxPatchCount, outputs, cmOutputBase, mDt, mGravity, changedAABBMgrActorHandles.getWordCount());

	mSimpleIslandManager->clearDestroyedEdges();

	mProcessLostContactsTask3.removeReference();
	mProcessLostContactsTask2.removeReference();
	mProcessLostContactsTask.removeReference();
}

void Sc::Scene::updateCCDMultiPass(PxBaseTask* parentContinuation)
{
	getCcdBodies().forceSize_Unsafe(mSimulationControllerCallback->getNbCcdBodies());
	
	// second run of the broadphase for making sure objects we have integrated did not tunnel.
	if(mPublicFlags & PxSceneFlag::eENABLE_CCD)
	{
		if (mContactReportsNeedPostSolverVelocity)
		{
			// the CCD code will overwrite the post solver body velocities, hence, we need to extract the info
			// first if any CCD enabled pair requested it.
			collectPostSolverVelocitiesBeforeCCD();
		}

		//We use 2 CCD task chains to be able to chain together an arbitrary number of ccd passes
		if(mPostCCDPass.size() != 2)
		{
			mPostCCDPass.clear();
			mUpdateCCDSinglePass.clear();
			mCCDBroadPhase.clear();
			mCCDBroadPhaseAABB.clear();
			mPostCCDPass.reserve(2);
			mUpdateCCDSinglePass.reserve(2);
			mUpdateCCDSinglePass2.reserve(2);
			mUpdateCCDSinglePass3.reserve(2);
			mCCDBroadPhase.reserve(2);
			mCCDBroadPhaseAABB.reserve(2);
			for (int j = 0; j < 2; j++)
			{
				mPostCCDPass.pushBack(Cm::DelegateTask<Sc::Scene, &Sc::Scene::postCCDPass>(getContextId(), this, "ScScene.postCCDPass"));
				mUpdateCCDSinglePass.pushBack(Cm::DelegateTask<Sc::Scene, &Sc::Scene::updateCCDSinglePass>(getContextId(), this, "ScScene.updateCCDSinglePass"));
				mUpdateCCDSinglePass2.pushBack(Cm::DelegateTask<Sc::Scene, &Sc::Scene::updateCCDSinglePassStage2>(getContextId(), this, "ScScene.updateCCDSinglePassStage2"));
				mUpdateCCDSinglePass3.pushBack(Cm::DelegateTask<Sc::Scene, &Sc::Scene::updateCCDSinglePassStage3>(getContextId(), this, "ScScene.updateCCDSinglePassStage3"));
				mCCDBroadPhase.pushBack(Cm::DelegateTask<Sc::Scene, &Sc::Scene::ccdBroadPhase>(getContextId(), this, "ScScene.ccdBroadPhase"));
				mCCDBroadPhaseAABB.pushBack(Cm::DelegateTask<Sc::Scene, &Sc::Scene::ccdBroadPhaseAABB>(getContextId(), this, "ScScene.ccdBroadPhaseAABB"));
			}
		}

		//reset thread context in a place we know all tasks possibly accessing it, are in sync with. (see US6664)
		mLLContext->resetThreadContexts();

		mCCDContext->updateCCDBegin();

		mCCDBroadPhase[0].setContinuation(parentContinuation);
		mCCDBroadPhaseAABB[0].setContinuation(&mCCDBroadPhase[0]);
		mCCDBroadPhase[0].removeReference();
		mCCDBroadPhaseAABB[0].removeReference();
	}
}

class UpdateCCDBoundsTask : public Cm::Task
{

	Sc::BodySim** mBodySims;
	PxU32 mNbToProcess;
	PxI32* mNumFastMovingShapes;

public:

	static const PxU32 MaxPerTask = 256;

	UpdateCCDBoundsTask(PxU64 contextID, Sc::BodySim** bodySims, PxU32 nbToProcess, PxI32* numFastMovingShapes) :
		Cm::Task			(contextID),
		mBodySims			(bodySims), 
		mNbToProcess		(nbToProcess),
		mNumFastMovingShapes(numFastMovingShapes)
	{
	}

	virtual const char* getName() const { return "UpdateCCDBoundsTask";}

	virtual void runInternal()
	{
		PxU32 activeShapes = 0;
		for (PxU32 i = 0; i < mNbToProcess; i++)
		{
			Sc::ShapeSim* sim;

			PxU32 isFastMoving = 0;
			Sc::BodySim& bodySim = *mBodySims[i];
			for (Sc::ShapeIterator iterator(bodySim); (sim = iterator.getNext()) != NULL;)
			{
				if (sim->getFlags()&PxU32(PxShapeFlag::eSIMULATION_SHAPE | PxShapeFlag::eTRIGGER_SHAPE))
				{
					Ps::IntBool fastMovingShape = sim->updateSweptBounds();
					activeShapes += fastMovingShape;

					isFastMoving = isFastMoving | fastMovingShape;
				}
			}

			bodySim.getLowLevelBody().getCore().isFastMoving = PxU16(isFastMoving);
		}

		Ps::atomicAdd(mNumFastMovingShapes, PxI32(activeShapes));
	}
};

void Sc::Scene::ccdBroadPhaseAABB(PxBaseTask* continuation)
{
	PX_PROFILE_START_CROSSTHREAD("Sim.ccdBroadPhaseComplete", getContextId());
	PX_PROFILE_ZONE("Sim.ccdBroadPhaseAABB", getContextId());
	PX_UNUSED(continuation);

	PxU32 currentPass = mCCDContext->getCurrentCCDPass();

	Cm::FlushPool& flushPool = mLLContext->getTaskPool();

	mNumFastMovingShapes = 0;

	//If we are on the 1st pass or we had some sweep hits previous CCD pass, we need to run CCD again
	if( currentPass == 0 || mCCDContext->getNumSweepHits())
	{
		for (PxU32 i = 0; i < mCcdBodies.size(); i+= UpdateCCDBoundsTask::MaxPerTask)
		{
			const PxU32 nbToProcess = PxMin(UpdateCCDBoundsTask::MaxPerTask, mCcdBodies.size() - i);
			UpdateCCDBoundsTask* task = PX_PLACEMENT_NEW(flushPool.allocate(sizeof(UpdateCCDBoundsTask)), UpdateCCDBoundsTask)(getContextId(), &mCcdBodies[i], nbToProcess, &mNumFastMovingShapes);
			task->setContinuation(continuation);
			task->removeReference();
		}
	}
}

void Sc::Scene::ccdBroadPhase(PxBaseTask* continuation)
{
	PX_PROFILE_ZONE("Sim.ccdBroadPhase", getContextId());

	PxU32 currentPass = mCCDContext->getCurrentCCDPass();
	const PxU32 ccdMaxPasses = mCCDContext->getCCDMaxPasses();
	mCCDPass = currentPass+1;

	//If we are on the 1st pass or we had some sweep hits previous CCD pass, we need to run CCD again
	if( (currentPass == 0 || mCCDContext->getNumSweepHits()) && mNumFastMovingShapes != 0)
	{
		const PxU32 currIndex = currentPass & 1;
		const PxU32 nextIndex = 1 - currIndex;
		//Initialize the CCD task chain unless this is the final pass
		if(currentPass != (ccdMaxPasses - 1))
		{
			mCCDBroadPhase[nextIndex].setContinuation(continuation);
			mCCDBroadPhaseAABB[nextIndex].setContinuation(&mCCDBroadPhase[nextIndex]);
		}
		mPostCCDPass[currIndex].setContinuation(currentPass == ccdMaxPasses-1 ? continuation : &mCCDBroadPhaseAABB[nextIndex]);
		mUpdateCCDSinglePass3[currIndex].setContinuation(&mPostCCDPass[currIndex]);
		mUpdateCCDSinglePass2[currIndex].setContinuation(&mUpdateCCDSinglePass3[currIndex]);
		mUpdateCCDSinglePass[currIndex].setContinuation(&mUpdateCCDSinglePass2[currIndex]);

		//Do the actual broad phase
		PxBaseTask* continuationTask = &mUpdateCCDSinglePass[currIndex];
		const PxU32 numCpuTasks = continuationTask->getTaskManager()->getCpuDispatcher()->getWorkerCount();
		
		mAABBManager->updateAABBsAndBP(numCpuTasks, mLLContext->getTaskPool(), &mLLContext->getScratchAllocator(), false, continuationTask, NULL);

		//Allow the CCD task chain to continue
		mPostCCDPass[currIndex].removeReference();
		mUpdateCCDSinglePass3[currIndex].removeReference();
		mUpdateCCDSinglePass2[currIndex].removeReference();
		mUpdateCCDSinglePass[currIndex].removeReference();
		if(currentPass != (ccdMaxPasses - 1))
		{
			mCCDBroadPhase[nextIndex].removeReference();
			mCCDBroadPhaseAABB[nextIndex].removeReference();
		}
	}
	else if (currentPass == 0)
	{
		PX_PROFILE_STOP_CROSSTHREAD("Sim.ccdBroadPhaseComplete", getContextId());
		mCCDContext->resetContactManagers();
	}
}

void Sc::Scene::updateCCDSinglePass(PxBaseTask* continuation)
{
	PX_PROFILE_ZONE("Sim.updateCCDSinglePass", getContextId());
	mReportShapePairTimeStamp++;  // This will makes sure that new report pairs will get created instead of re-using the existing ones.

	mAABBManager->postBroadPhase(continuation, NULL);
	const PxU32 currentPass = mCCDContext->getCurrentCCDPass() + 1;  // 0 is reserved for discrete collision phase
	finishBroadPhase(currentPass, continuation);
	
	if (currentPass == 1)		// reset the handle map so we only update CCD objects from here on
	{
		Cm::BitMapPinned& changedAABBMgrActorHandles = mAABBManager->getChangedAABBMgActorHandleMap();
		//changedAABBMgrActorHandles.clear();
		for (PxU32 i = 0; i < mCcdBodies.size();i++)
		{
			Sc::ShapeSim* sim;
			for (Sc::ShapeIterator iterator(*mCcdBodies[i]); (sim = iterator.getNext()) != NULL;)
			{
				if (sim->getFlags()&PxU32(PxShapeFlag::eSIMULATION_SHAPE | PxShapeFlag::eTRIGGER_SHAPE))	// TODO: need trigger shape here?
					changedAABBMgrActorHandles.growAndSet(sim->getElementID());
			}
		}
	}
}

void Sc::Scene::updateCCDSinglePassStage2(PxBaseTask* continuation)
{
	PX_PROFILE_ZONE("Sim.updateCCDSinglePassStage2", getContextId());
	postBroadPhaseStage2(continuation);
}

void Sc::Scene::updateCCDSinglePassStage3(PxBaseTask* continuation)
{
	PX_PROFILE_ZONE("Sim.updateCCDSinglePassStage3", getContextId());
	mReportShapePairTimeStamp++;  // This will makes sure that new report pairs will get created instead of re-using the existing ones.

	const PxU32 currentPass = mCCDContext->getCurrentCCDPass() + 1;  // 0 is reserved for discrete collision phase
	finishBroadPhaseStage2(currentPass);
	PX_PROFILE_STOP_CROSSTHREAD("Sim.ccdBroadPhaseComplete", getContextId());

	//reset thread context in a place we know all tasks possibly accessing it, are in sync with. (see US6664)
	mLLContext->resetThreadContexts();

	mCCDContext->updateCCD(mDt, continuation, (mPublicFlags & PxSceneFlag::eDISABLE_CCD_RESWEEP), mNumFastMovingShapes);
}

void Sc::Scene::integrateKinematicPose()
{
	PX_PROFILE_ZONE("Sim.integrateKinematicPose", getContextId());

	PxU32 nbKinematics = getActiveKinematicBodiesCount();
	BodyCore*const* kinematics = getActiveKinematicBodies();
	BodyCore*const* kineEnd = kinematics + nbKinematics;
	BodyCore*const* kinePrefetch = kinematics + 16;

	for(PxU32 i = 0; i < nbKinematics; ++i)
	{
		if(kinePrefetch < kineEnd)
		{
			Ps::prefetch(*kinePrefetch, 1024);
			kinePrefetch++;
		}

		BodyCore* b = kinematics[i];
		BodySim* sim = b->getSim();
		PX_ASSERT(sim->isKinematic());
		PX_ASSERT(sim->isActive());

		sim->updateKinematicPose();
	}
}

void Sc::Scene::updateKinematicCached()
{
	PX_PROFILE_ZONE("Sim.integrateKinematicPose", getContextId());

	PxU32 nbKinematics = getActiveKinematicBodiesCount();
	BodyCore*const* kinematics = getActiveKinematicBodies();
	BodyCore*const* kineEnd = kinematics + nbKinematics;
	BodyCore*const* kinePrefetch = kinematics + 16;

	for(PxU32 i = 0; i < nbKinematics; ++i)
	{
		if(kinePrefetch < kineEnd)
		{
			Ps::prefetch(*kinePrefetch, 1024);
			kinePrefetch++;
		}

		BodyCore* b = kinematics[i];
		BodySim* sim = b->getSim();
		PX_ASSERT(sim->isKinematic());
		PX_ASSERT(sim->isActive());

		Cm::BitMapPinned& changedAABBMgrActorHandles = mAABBManager->getChangedAABBMgActorHandleMap();
		sim->updateCached(&changedAABBMgrActorHandles);
		mSimulationController->addDynamic(&sim->getLowLevelBody(), sim->getNodeIndex().index());
	}
}

class ConstraintProjectionTask : public Cm::Task
{
private:
	ConstraintProjectionTask& operator = (const ConstraintProjectionTask&);

public:
	ConstraintProjectionTask(Sc::ConstraintGroupNode* const* projectionRoots, PxU32 projectionRootCount, Ps::Array<Sc::BodySim*>& projectedBodies, PxsContext* llContext) :
		Cm::Task			(llContext->getContextId()),
		mProjectionRoots	(projectionRoots),
		mProjectionRootCount(projectionRootCount),
		mProjectedBodies	(projectedBodies),
		mLLContext			(llContext)
	{
	}

	virtual void runInternal()
	{
		PxcNpThreadContext* context = mLLContext->getNpThreadContext();
		Ps::Array<Sc::BodySim*>& tempArray = context->mBodySimPool;
		tempArray.forceSize_Unsafe(0);
		for(PxU32 i=0; i < mProjectionRootCount; i++)
		{
			PX_ASSERT(mProjectionRoots[i]->hasProjectionTreeRoot());  // else, it must not be in the projection root list
			Sc::ConstraintGroupNode::projectPose(*mProjectionRoots[i], tempArray);
			mProjectionRoots[i]->clearFlag(Sc::ConstraintGroupNode::eIN_PROJECTION_PASS_LIST);
		}

		if (tempArray.size() > 0)
		{
			mLLContext->getLock().lock();
			for (PxU32 a = 0; a < tempArray.size(); ++a)
				mProjectedBodies.pushBack(tempArray[a]);
			mLLContext->getLock().unlock();
		}

		mLLContext->putNpThreadContext(context);
	}

	virtual const char* getName() const
	{
		return "ScScene.constraintProjectionWork";
	}

public:
	static const PxU32 sProjectingConstraintsPerTask = 256;  // just a guideline, will not match exactly most of the time

private:
	Sc::ConstraintGroupNode* const* mProjectionRoots;
	const PxU32 mProjectionRootCount;
	Ps::Array<Sc::BodySim*>& mProjectedBodies;
	PxsContext* mLLContext;
};

void Sc::Scene::constraintProjection(PxBaseTask* continuation)
{
	PxU32 constraintGroupRootCount = 0;
	//BodyCore*const* activeBodies = getActiveBodiesArray();
	//PxU32 activeBodyCount = getNumActiveBodies();
	IG::IslandSim& islandSim = mSimpleIslandManager->getAccurateIslandSim();
	PxU32 activeBodyCount = islandSim.getNbActiveNodes(IG::Node::eRIGID_BODY_TYPE);
	const IG::NodeIndex* activeNodeIds = islandSim.getActiveNodes(IG::Node::eRIGID_BODY_TYPE);

	PX_ASSERT(!mTmpConstraintGroupRootBuffer);
	PxU32 index = 0;

	const PxU32 rigidBodyOffset = Sc::BodySim::getRigidBodyOffset();

	if(activeBodyCount)
	{
		mTmpConstraintGroupRootBuffer = reinterpret_cast<ConstraintGroupNode**>(mLLContext->getScratchAllocator().alloc(sizeof(ConstraintGroupNode*) * activeBodyCount, true));
		if(mTmpConstraintGroupRootBuffer)
		{
			while(activeBodyCount--)
			{
				PxsRigidBody* rBody = islandSim.getRigidBody(activeNodeIds[index++]);

				Sc::BodySim* sim = reinterpret_cast<Sc::BodySim*>(reinterpret_cast<PxU8*>(rBody) - rigidBodyOffset);
				//This move to PxgPostSolveWorkerTask for the gpu dynamic
				//bodySim->sleepCheck(mDt, mOneOverDt, mEnableStabilization);

				if(sim->getConstraintGroup())
				{
					ConstraintGroupNode& root = sim->getConstraintGroup()->getRoot();
					if(!root.readFlag(ConstraintGroupNode::eIN_PROJECTION_PASS_LIST) && root.hasProjectionTreeRoot())
					{
						mTmpConstraintGroupRootBuffer[constraintGroupRootCount++] = &root;
						root.raiseFlag(ConstraintGroupNode::eIN_PROJECTION_PASS_LIST);
					}
				}
			}

			Cm::FlushPool& flushPool = mLLContext->getTaskPool();

			PxU32 constraintsToProjectCount = 0;
			PxU32 startIndex = 0;
			for(PxU32 i=0; i < constraintGroupRootCount; i++)
			{
				ConstraintGroupNode* root = mTmpConstraintGroupRootBuffer[i];

				constraintsToProjectCount += root->getProjectionCountHint();  // for load balancing
				if (constraintsToProjectCount >= ConstraintProjectionTask::sProjectingConstraintsPerTask)
				{
					ConstraintProjectionTask* task = PX_PLACEMENT_NEW(flushPool.allocate(sizeof(ConstraintProjectionTask)), 
																		ConstraintProjectionTask(mTmpConstraintGroupRootBuffer + startIndex, i - startIndex + 1, mProjectedBodies, mLLContext));
					task->setContinuation(continuation);
					task->removeReference();

					constraintsToProjectCount = 0;
					startIndex = i + 1;
				}
			}

			if (constraintsToProjectCount)
			{
				PX_ASSERT(startIndex < constraintGroupRootCount);

				ConstraintProjectionTask* task = PX_PLACEMENT_NEW(flushPool.allocate(sizeof(ConstraintProjectionTask)), 
																	ConstraintProjectionTask(mTmpConstraintGroupRootBuffer + startIndex, constraintGroupRootCount - startIndex, mProjectedBodies, mLLContext));
				task->setContinuation(continuation);
				task->removeReference();
			}
		}
		else
		{
			getFoundation().getErrorCallback().reportError(PxErrorCode::eOUT_OF_MEMORY, "List for collecting constraint projection roots could not be allocated. No projection will take place.", __FILE__, __LINE__);
		}
	}
}

void Sc::Scene::postSolver(PxBaseTask* continuation)
{
	PxcNpMemBlockPool& blockPool = mLLContext->getNpMemBlockPool();

	//Merge...
	mDynamicsContext->mergeResults();
	blockPool.releaseConstraintMemory();
	//Swap friction!
	blockPool.swapFrictionStreams();

	mCcdBodies.clear();
	mProjectedBodies.clear();

#if PX_ENABLE_SIM_STATS
	mLLContext->getSimStats().mPeakConstraintBlockAllocations = blockPool.getPeakConstraintBlockCount();
#endif

	integrateKinematicPose();

	if (mConstraints.size())	// conservative (the real criteria would be to check for any active constraint with projection enabled which is only known
								// once islands have been woken up)
	{
		//note that there might be a dependency to integrateKinematicPose(), so we can't start it earlier

		mConstraintProjection.setContinuation(continuation);
		mConstraintProjection.removeReference();
	}

	//afterIntegration(continuation);
}

void Sc::Scene::postCCDPass(PxBaseTask* /*continuation*/)
{
	// - Performs sleep check
	// - Updates touch flags

	PxU32 currentPass = mCCDContext->getCurrentCCDPass();
	PX_ASSERT(currentPass > 0); // to make sure changes to the CCD pass counting get noticed. For contact reports, 0 means discrete collision phase.

	int newTouchCount, lostTouchCount, ccdTouchCount;
	mLLContext->getManagerTouchEventCount(&newTouchCount, &lostTouchCount, &ccdTouchCount);
	PX_ALLOCA(newTouches, PxvContactManagerTouchEvent, newTouchCount);
	PX_ALLOCA(lostTouches, PxvContactManagerTouchEvent, lostTouchCount);
	PX_ALLOCA(ccdTouches, PxvContactManagerTouchEvent, ccdTouchCount);

	PxsContactManagerOutputIterator outputs = mLLContext->getNphaseImplementationContext()->getContactManagerOutputs();

	bool useAdaptiveForce = mPublicFlags & PxSceneFlag::eADAPTIVE_FORCE;

	// Note: For contact notifications it is important that the new touch pairs get processed before the lost touch pairs.
	//       This allows to know for sure if a pair of actors lost all touch (see eACTOR_PAIR_LOST_TOUCH).
	mLLContext->fillManagerTouchEvents(newTouches, newTouchCount, lostTouches, lostTouchCount, ccdTouches, ccdTouchCount);
	for(PxI32 i=0; i<newTouchCount; ++i)
	{
		ShapeInteraction* si = reinterpret_cast<ShapeInteraction*>(newTouches[i].userData);
		PX_ASSERT(si);
		mNPhaseCore->managerNewTouch(*si, currentPass, true, outputs);
		si->managerNewTouch(currentPass, true, outputs, useAdaptiveForce);
		if (!si->readFlag(ShapeInteraction::CONTACTS_RESPONSE_DISABLED))
		{
			mSimpleIslandManager->setEdgeConnected(si->getEdgeIndex());
		}
	}
	for(PxI32 i=0; i<lostTouchCount; ++i)
	{
		ShapeInteraction* si = reinterpret_cast<ShapeInteraction*>(lostTouches[i].userData);
		PX_ASSERT(si);
		if (si->managerLostTouch(currentPass, true, outputs, useAdaptiveForce) && !si->readFlag(ShapeInteraction::CONTACTS_RESPONSE_DISABLED))
			addToLostTouchList(si->getShape0().getBodySim(), si->getShape1().getBodySim());

		mSimpleIslandManager->setEdgeDisconnected(si->getEdgeIndex());
	}
	for(PxI32 i=0; i<ccdTouchCount; ++i)
	{
		ShapeInteraction* si = reinterpret_cast<ShapeInteraction*>(ccdTouches[i].userData);
		PX_ASSERT(si);
		si->sendCCDRetouch(currentPass, outputs);
	}
	checkForceThresholdContactEvents(currentPass);
	{
		Cm::BitMapPinned& changedAABBMgrActorHandles = mAABBManager->getChangedAABBMgActorHandleMap();

		for (PxU32 i = 0, s = mCcdBodies.size(); i < s; i++)
		{
			BodySim*const body = mCcdBodies[i];
			if(i+8 < s)
				Ps::prefetch(mCcdBodies[i+8], 512);

			PX_ASSERT(body->getBody2World().p.isFinite());
			PX_ASSERT(body->getBody2World().q.isFinite());

			body->updateCached(&changedAABBMgrActorHandles);
		}

		ArticulationCore* const* articList = mArticulations.getEntries();
		for(PxU32 i=0;i<mArticulations.size();i++)
		{
			articList[i]->getSim()->updateCached(&changedAABBMgrActorHandles);
		}
	}
}

void Sc::Scene::finalizationPhase(PxBaseTask* /*continuation*/)
{
	PX_PROFILE_ZONE("Sim.sceneFinalization", getContextId());

	if (mCCDContext)
	{
		//KS - force simulation controller to update any bodies updated by the CCD. When running GPU simulation, this would be required
		//to ensure that cached body states are updated
		const PxU32 nbUpdatedBodies = mCCDContext->getNumUpdatedBodies();
		PxsRigidBody*const* updatedBodies = mCCDContext->getUpdatedBodies();

		const PxU32 rigidBodyOffset = Sc::BodySim::getRigidBodyOffset();			

		for (PxU32 a = 0; a < nbUpdatedBodies; ++a)
		{
			Sc::BodySim* bodySim = reinterpret_cast<Sc::BodySim*>(reinterpret_cast<PxU8*>(updatedBodies[a]) - rigidBodyOffset);
			mSimulationController->addDynamic(updatedBodies[a], bodySim->getNodeIndex().index());
		}

		mCCDContext->clearUpdatedBodies();
	}

	if (mTmpConstraintGroupRootBuffer)
	{
		mLLContext->getScratchAllocator().free(mTmpConstraintGroupRootBuffer);
		mTmpConstraintGroupRootBuffer = NULL;
	}

	fireOnAdvanceCallback();  // placed here because it needs to be done after sleep check and afrer potential CCD passes

	checkConstraintBreakage(); // Performs breakage tests on breakable constraints

	PX_PROFILE_STOP_CROSSTHREAD("Basic.rigidBodySolver", getContextId());

	//KS - process deleted elementIDs now - before GPU particles releases elements, causing issues
	mElementIDPool->processPendingReleases();
	mElementIDPool->clearDeletedIDMap();

	// Finish particleSystem simulation step
	// - Apply forces to rigid bodies (two-way interaction)
	// - Update particle id management structures
	// - Update packet bounds
	finishParticleSystems();

	visualizeEndStep();

	mTaskPool.clear();

	mReportShapePairTimeStamp++;	// important to do this before fetchResults() is called to make sure that delayed deleted actors/shapes get
									// separate pair entries in contact reports
}

void Sc::Scene::postReportsCleanup()
{
	mShapeIDTracker->processPendingReleases();
	mShapeIDTracker->clearDeletedIDMap();

	mRigidIDTracker->processPendingReleases();
	mRigidIDTracker->clearDeletedIDMap();

	mConstraintIDTracker->processPendingReleases();
	mConstraintIDTracker->clearDeletedIDMap();
}

void Sc::Scene::syncSceneQueryBounds(SqBoundsSync& sync, SqRefFinder& finder)
{
	mSqBoundsManager->syncBounds(sync, finder, mBoundsArray->begin(), getContextId());
}

// Let the particle systems do some preparations before doing the "real" stuff.
// - Creation / deletion of particles
// - Particle update
// ...
void Sc::Scene::prepareParticleSystems()
{
#if PX_USE_PARTICLE_SYSTEM_API
	for(PxU32 i=0; i < mEnabledParticleSystems.size(); i++)
	{
		mEnabledParticleSystems[i]->startStep();
	}
#endif
}

// Do some postprocessing on particle systems.
void Sc::Scene::finishParticleSystems()
{
#if PX_USE_PARTICLE_SYSTEM_API
	for(PxU32 i=0; i < mEnabledParticleSystems.size(); i++)
	{
		mEnabledParticleSystems[i]->endStep();
	}
#endif
}

void Sc::Scene::kinematicsSetup()
{
	const PxU32 nbKinematics = getActiveKinematicBodiesCount();
	BodyCore*const* kinematics = getActiveKinematicBodies();
	BodyCore*const* kineEnd = kinematics + nbKinematics;
	BodyCore*const* kinePrefetch = kinematics + 16;
	for(PxU32 i = 0; i < nbKinematics; ++i)
	{
		if(kinePrefetch < kineEnd)
		{
			Ps::prefetch(*kinePrefetch, 1024);
			kinePrefetch++;
		}

		BodyCore* b = kinematics[i];
		PX_ASSERT(b->getSim()->isKinematic());
		PX_ASSERT(b->getSim()->isActive());

		b->getSim()->calculateKinematicVelocity(mOneOverDt);
	}
}

//stepSetup is called in solve, but not collide
void Sc::Scene::stepSetupSolve()
{
	PX_PROFILE_ZONE("Sim.stepSetupSolve", getContextId());

	kinematicsSetup();
}

void Sc::Scene::stepSetupCollide()
{
	PX_PROFILE_ZONE("Sim.stepSetupCollide", getContextId());

	//KS - todo - get this working!!!!!!!!!!!!!!!!!
	{
		PX_PROFILE_ZONE("Sim.projectionTreeUpdates", getContextId());
		mProjectionManager->processPendingUpdates(mLLContext->getScratchAllocator());
	}

	kinematicsSetup();
	PxsContactManagerOutputIterator outputs = mLLContext->getNphaseImplementationContext()->getContactManagerOutputs();
	// Update all dirty interactions
	mNPhaseCore->updateDirtyInteractions(outputs, mPublicFlags & PxSceneFlag::eADAPTIVE_FORCE);
	mInternalFlags &= ~(SceneInternalFlag::eSCENE_SIP_STATES_DIRTY_DOMINANCE | SceneInternalFlag::eSCENE_SIP_STATES_DIRTY_VISUALIZATION);
}

void Sc::Scene::processLostTouchPairs()
{
	PX_PROFILE_ZONE("Sc::Scene::processLostTouchPairs", getContextId());
	for (PxU32 i=0; i<mLostTouchPairs.size(); ++i)
	{
		// If one has been deleted, we wake the other one
		const Ps::IntBool deletedBody1 = mLostTouchPairsDeletedBodyIDs.boundedTest(mLostTouchPairs[i].body1ID);
		const Ps::IntBool deletedBody2 = mLostTouchPairsDeletedBodyIDs.boundedTest(mLostTouchPairs[i].body2ID);
		if (deletedBody1 || deletedBody2)
		{
			if (!deletedBody1) 
				mLostTouchPairs[i].body1->internalWakeUp();
			if (!deletedBody2) 
				mLostTouchPairs[i].body2->internalWakeUp();
			continue;
		}

		// If both are sleeping, we let them sleep
		// (for example, two sleeping objects touch and the user teleports one (without waking it up))
		if (!mLostTouchPairs[i].body1->isActive() &&
			!mLostTouchPairs[i].body2->isActive())
		{
			continue;
		}

		// If only one has fallen asleep, we wake them both
		if (!mLostTouchPairs[i].body1->isActive() ||
			!mLostTouchPairs[i].body2->isActive())
		{
			mLostTouchPairs[i].body1->internalWakeUp();
			mLostTouchPairs[i].body2->internalWakeUp();
		}
	}

	mLostTouchPairs.clear();
	mLostTouchPairsDeletedBodyIDs.clear();
}

class ScBeforeSolverTask :  public Cm::Task
{
public:
	static const PxU32 MaxBodiesPerTask = 256;
	IG::NodeIndex				mBodies[MaxBodiesPerTask];
	PxU32						mNumBodies;
	const PxReal				mDt;
	IG::SimpleIslandManager*	mIslandManager;
	PxsSimulationController*	mSimulationController;
	PxU64						mContextID;
	bool						mSimUsesAdaptiveForce;

public:

	ScBeforeSolverTask(PxReal dt, IG::SimpleIslandManager* islandManager, PxsSimulationController* simulationController, PxU64 contextID, bool simUsesAdaptiveForce) : 
		Cm::Task				(contextID),
		mDt						(dt),
		mIslandManager			(islandManager),
		mSimulationController	(simulationController),
		mContextID				(contextID),
		mSimUsesAdaptiveForce	(simUsesAdaptiveForce)
	{
	}

	virtual void runInternal()
	{
		PX_PROFILE_ZONE("Sim.ScBeforeSolverTask", mContextID);
		const IG::IslandSim& islandSim = mIslandManager->getAccurateIslandSim();
		const PxU32 rigidBodyOffset = Sc::BodySim::getRigidBodyOffset();

		PxsRigidBody* updatedBodySims[MaxBodiesPerTask];
		PxU32 updatedBodyNodeIndices[MaxBodiesPerTask];
		PxU32 nbUpdatedBodySims = 0;

		for(PxU32 i = 0; i < mNumBodies; i++)
		{
			IG::NodeIndex index = mBodies[i];
			if(islandSim.getActiveNodeIndex(index) != IG_INVALID_NODE)
			{
				if (islandSim.getNode(index).mType == IG::Node::eRIGID_BODY_TYPE)
				{
					PxsRigidBody* body = islandSim.getRigidBody(index);
					Sc::BodySim* bodySim = reinterpret_cast<Sc::BodySim*>(reinterpret_cast<PxU8*>(body) - rigidBodyOffset);
					bodySim->updateForces(mDt, updatedBodySims, updatedBodyNodeIndices, nbUpdatedBodySims, NULL, mSimUsesAdaptiveForce);
				}
			}
		}

		if(nbUpdatedBodySims)
			mSimulationController->updateBodies(updatedBodySims, updatedBodyNodeIndices, nbUpdatedBodySims);
	}

	virtual const char* getName() const
	{
		return "ScScene.beforeSolver";
	}

private:
	ScBeforeSolverTask& operator = (const ScBeforeSolverTask&);
};

void Sc::Scene::beforeSolver(PxBaseTask* continuation)
{
	PX_PROFILE_ZONE("Sim.updateForces", getContextId());

	ArticulationCore* const* articList = mArticulations.getEntries();
	for(PxU32 i=0;i<mArticulations.size();i++)
		articList[i]->getSim()->checkResize();

	// Note: For contact notifications it is important that force threshold checks are done after new/lost touches have been processed
	//       because pairs might get added to the list processed below

	// Atoms that passed contact force threshold
	ThresholdStream& thresholdStream = mDynamicsContext->getThresholdStream();
	thresholdStream.clear();

	const IG::IslandSim& islandSim = mSimpleIslandManager->getAccurateIslandSim();

	const PxU32 nbActiveBodies = islandSim.getNbActiveNodes(IG::Node::eRIGID_BODY_TYPE);

	mNumDeactivatingNodes[IG::Node::eRIGID_BODY_TYPE] = 0;//islandSim.getNbNodesToDeactivate(IG::Node::eRIGID_BODY_TYPE);
	mNumDeactivatingNodes[IG::Node::eARTICULATION_TYPE] = 0;//islandSim.getNbNodesToDeactivate(IG::Node::eARTICULATION_TYPE);

	const PxU32 MaxBodiesPerTask = ScBeforeSolverTask::MaxBodiesPerTask;

	Cm::FlushPool& flushPool = mLLContext->getTaskPool();

	mSimulationController->reserve(nbActiveBodies);

	Cm::BitMap::Iterator iter(mVelocityModifyMap);

	bool simUsesAdaptiveForce = mPublicFlags & PxSceneFlag::eADAPTIVE_FORCE;

	for (PxU32 i = iter.getNext(); i != Cm::BitMap::Iterator::DONE; /*i = iter.getNext()*/)
	{
		ScBeforeSolverTask* task = PX_PLACEMENT_NEW(flushPool.allocate(sizeof(ScBeforeSolverTask)), ScBeforeSolverTask(mDt, mSimpleIslandManager, mSimulationController, getContextId(), simUsesAdaptiveForce));
		PxU32 count = 0;
		for(; count < MaxBodiesPerTask && i != Cm::BitMap::Iterator::DONE; count++, i = iter.getNext())
		{
			task->mBodies[count] = IG::NodeIndex(i);
		}
		task->mNumBodies = count;
		task->setContinuation(continuation);
		task->removeReference();
	}

	//KS - wipe the changed map
	mVelocityModifyMap.clear();

	const PxU32 nbActiveArticulations = islandSim.getNbActiveNodes(IG::Node::eARTICULATION_TYPE);
	const IG::NodeIndex* const articIndices = islandSim.getActiveNodes(IG::Node::eARTICULATION_TYPE);
	
	for(PxU32 a = 0; a < nbActiveArticulations; ++a)
	{
		ArticulationSim* PX_RESTRICT articSim= islandSim.getLLArticulation(articIndices[a])->getArticulationSim();
		articSim->updateForces(mDt, simUsesAdaptiveForce);
		articSim->saveLastCCDTransform();
	}

	mBodyGravityDirty = false;
}

///////////////////////////////////////////////////////////////////////////////////////////////////////////////////////////////////////////////////////////////////////////////////////////////////////

class UpdatProjectedPoseTask : public Cm::Task
{
	Sc::BodySim** mProjectedBodies;
	PxU32 mNbBodiesToProcess;

public:
	UpdatProjectedPoseTask(PxU64 contextID, Sc::BodySim** projectedBodies, PxU32 nbBodiesToProcess) :
		Cm::Task			(contextID),
		mProjectedBodies	(projectedBodies),
		mNbBodiesToProcess	(nbBodiesToProcess)
	{
	}

	virtual void runInternal()
	{
		for (PxU32 a = 0; a < mNbBodiesToProcess; ++a)
		{
			mProjectedBodies[a]->updateCached(NULL);
		}
	}

	virtual const char* getName() const
	{
		return "ScScene.UpdatProjectedPoseTask";
	}
};

void Sc::Scene::afterIntegration(PxBaseTask* continuation)
{		
	mLLContext->getTransformCache().resetChangedState(); //Reset the changed state. If anything outside of the GPU kernels updates any shape's transforms, this will be raised again
	getBoundsArray().resetChangedState();

	PxsTransformCache& cache = getLowLevelContext()->getTransformCache();
	Bp::BoundsArray& boundArray = getBoundsArray();

	{
		PX_PROFILE_ZONE("AfterIntegration::lockStage", getContextId());
		mLLContext->getLock().lock();
		

		mSimulationController->udpateScBodyAndShapeSim(cache, boundArray, continuation);

		const IG::IslandSim& islandSim = mSimpleIslandManager->getAccurateIslandSim();

		const PxU32 rigidBodyOffset = Sc::BodySim::getRigidBodyOffset();

		const PxU32 numBodiesToDeactivate = islandSim.getNbNodesToDeactivate(IG::Node::eRIGID_BODY_TYPE);

		const IG::NodeIndex*const deactivatingIndices = islandSim.getNodesToDeactivate(IG::Node::eRIGID_BODY_TYPE);

		PxU32 previousNumBodiesToDeactivate = mNumDeactivatingNodes[IG::Node::eRIGID_BODY_TYPE];

		{
			Cm::BitMapPinned& changedAABBMgrActorHandles = mAABBManager->getChangedAABBMgActorHandleMap();
			PX_PROFILE_ZONE("AfterIntegration::deactivateStage", getContextId());
			for (PxU32 i = previousNumBodiesToDeactivate; i < numBodiesToDeactivate; i++)
			{
				PxsRigidBody* rigid = islandSim.getRigidBody(deactivatingIndices[i]);
				Sc::BodySim* bodySim = reinterpret_cast<Sc::BodySim*>(reinterpret_cast<PxU8*>(rigid) - rigidBodyOffset);
				//we need to set the rigid body back to the previous pose for the deactivated objects. This emulates the previous behavior where island gen ran before the solver, ensuring
				//that bodies that should be deactivated this frame never reach the solver. We now run the solver in parallel with island gen, so objects that should be deactivated this frame
				//still reach the solver and are integrated. However, on the frame when they should be deactivated, we roll back to their state at the beginning of the frame to ensure that the
				//user perceives the same behavior as before.

				PxsBodyCore& bodyCore = bodySim->getBodyCore().getCore();

				//if(!islandSim.getNode(bodySim->getNodeIndex()).isActive())
				rigid->setPose(rigid->getLastCCDTransform());


				bodySim->updateCached(&changedAABBMgrActorHandles);
				mSimulationController->addDynamic(rigid, bodySim->getNodeIndex().index());

				//solver is running in parallel with IG(so solver might solving the body which IG identify as deactivatedNodes). After we moved sleepCheck into the solver after integration, sleepChecks
				//might have processed bodies that are now considered deactivated. This could have resulted in either freezing or unfreezing one of these bodies this frame, so we need to process those
				//events to ensure that the SqManager's bounds arrays are consistently maintained. Also, we need to clear the frame flags for these bodies.

				if (rigid->isFreezeThisFrame())
					bodySim->freezeTransforms(&mAABBManager->getChangedAABBMgActorHandleMap());
				/*else if(bodyCore.isUnfreezeThisFrame())
					bodySim->createSqBounds();*/

				//PX_ASSERT(bodyCore.wakeCounter == 0.f);
				//KS - the IG deactivates bodies in parallel with the solver. It appears that under certain circumstances, the solver's integration (which performs
				//sleep checks) could decide that the body is no longer a candidate for sleeping on the same frame that the island gen decides to deactivate the island
				//that the body is contained in. This is a rare occurrence but the behavior we want to emulate is that of IG running before solver so we should therefore
				//permit the IG to make the authoritative decision over whether the body should be active or inactive.
				bodyCore.wakeCounter = 0.f;
				bodyCore.linearVelocity = PxVec3(0);
				bodyCore.angularVelocity = PxVec3(0);

				rigid->clearAllFrameFlags();

				/*Sc::ShapeSim* sim;
				for (Sc::ShapeIterator iterator(*bodySim); (sim = iterator.getNext()) != NULL;)
				{
					if (sim->isInBroadPhase())
						changedAABBMgrActorHandles.growAndSet(sim->getElementID());
				}*/
			}
		}

		const PxU32 maxBodiesPerTask = 256;

		Cm::FlushPool& flushPool = mLLContext->getTaskPool();

		{
			PX_PROFILE_ZONE("AfterIntegration::dispatchTasks", getContextId());
			for (PxU32 a = 0; a < mProjectedBodies.size(); a += maxBodiesPerTask)
			{
				UpdatProjectedPoseTask* task =
					PX_PLACEMENT_NEW(flushPool.allocate(sizeof(UpdatProjectedPoseTask)), UpdatProjectedPoseTask)(getContextId(), &mProjectedBodies[a], PxMin(maxBodiesPerTask, mProjectedBodies.size() - a));
				task->setContinuation(continuation);
				task->removeReference();
			}
		}

		{
			Cm::BitMapPinned& changedAABBMgrActorHandles = mAABBManager->getChangedAABBMgActorHandleMap();
			PX_PROFILE_ZONE("AfterIntegration::growAndSet", getContextId());
			for (PxU32 a = 0; a < mProjectedBodies.size(); ++a)
			{
				if (!mProjectedBodies[a]->isFrozen())
				{
					Sc::ShapeSim* sim;
					for (Sc::ShapeIterator iterator(*mProjectedBodies[a]); (sim = iterator.getNext()) != NULL;)
					{
						if (sim->isInBroadPhase())
							changedAABBMgrActorHandles.growAndSet(sim->getElementID());
					}
				}
			}
		}
		{
			PX_PROFILE_ZONE("AfterIntegration::managerAndDynamic", getContextId());
			const PxU32 unrollSize = 256;
			for (PxU32 a = 0; a < mProjectedBodies.size(); a += unrollSize)
			{
				PxsRigidBody* tempBodies[unrollSize];
				PxU32 nodeIds[unrollSize];
				const PxU32 nbToProcess = PxMin(unrollSize, mProjectedBodies.size() - a);
				for (PxU32 i = 0; i < nbToProcess; ++i)
				{
					tempBodies[i] = &mProjectedBodies[a + i]->getLowLevelBody();
					nodeIds[i] = mProjectedBodies[a + i]->getNodeIndex().index();
				}
				//KS - it seems that grabbing the CUDA context/releasing it is expensive so we should minimize how
				//frequently we do that. Batch processing like this helps
				mSimulationController->addDynamics(tempBodies, nodeIds, nbToProcess);
			}
		}

		updateKinematicCached();

		mLLContext->getLock().unlock();
	}

	if(mArticulations.size())
	{
		mLLContext->getLock().lock();
		Cm::BitMapPinned& changedAABBMgrActorHandles = mAABBManager->getChangedAABBMgActorHandleMap();
		ArticulationCore* const* articList = mArticulations.getEntries();

		Sc::BodySim* ccdBodySims[DY_ARTICULATION_MAX_SIZE];

		for(PxU32 i=0;i<mArticulations.size();i++)
		{
			Sc::ArticulationSim* articSim = articList[i]->getSim();
			articSim->sleepCheck(mDt);
			articSim->updateCached(&changedAABBMgrActorHandles);

			//KS - check links for CCD flags and add to mCcdBodies list if required....
			PxU32 nbIdx = articSim->getCCDLinks(ccdBodySims);

			for (PxU32 a = 0; a < nbIdx; ++a)
			{
				mCcdBodies.pushBack(ccdBodySims[a]);
			}


		}
		mLLContext->getLock().unlock();
	}

	PX_PROFILE_STOP_CROSSTHREAD("Basic.dynamics", getContextId());

	checkForceThresholdContactEvents(0); 		
}

void Sc::Scene::checkForceThresholdContactEvents(const PxU32 ccdPass)
{
	PX_PROFILE_ZONE("Sim.checkForceThresholdContactEvents", getContextId());

	// Note: For contact notifications it is important that force threshold checks are done after new/lost touches have been processed
	//       because pairs might get added to the list processed below

	// Bodies that passed contact force threshold

	PxsContactManagerOutputIterator outputs = mLLContext->getNphaseImplementationContext()->getContactManagerOutputs();

	ThresholdStream& thresholdStream = mDynamicsContext->getForceChangedThresholdStream();

	const PxU32 nbThresholdElements = thresholdStream.size();

	for (PxU32 i = 0; i< nbThresholdElements; ++i)
	{
		ThresholdStreamElement& elem = thresholdStream[i];
		ShapeInteraction* si = elem.shapeInteraction;

		//If there is a shapeInteraction and the shapeInteraction points to a contactManager (i.e. the CM was not destroyed in parallel with the solver)
		if (si != NULL)
		{
			PxU32 pairFlags = si->getPairFlags();
			if (pairFlags & ShapeInteraction::CONTACT_FORCE_THRESHOLD_PAIRS)
			{
				si->swapAndClearForceThresholdExceeded();

				if (elem.accumulatedForce > elem.threshold * mDt)
				{
					si->raiseFlag(ShapeInteraction::FORCE_THRESHOLD_EXCEEDED_NOW);

					PX_ASSERT(si->hasTouch());

					//If the accumulatedForce is large than the threshold in the current frame and the accumulatedForce is less than the threshold in the previous frame, 
					//and the user request notify for found event, we will raise eNOTIFY_THRESHOLD_FORCE_FOUND
					if ((!si->readFlag(ShapeInteraction::FORCE_THRESHOLD_EXCEEDED_BEFORE)) && (pairFlags & PxPairFlag::eNOTIFY_THRESHOLD_FORCE_FOUND))
					{
						si->processUserNotification(PxPairFlag::eNOTIFY_THRESHOLD_FORCE_FOUND, 0, false, ccdPass, false, outputs);
					}
					else if (si->readFlag(ShapeInteraction::FORCE_THRESHOLD_EXCEEDED_BEFORE) && (pairFlags & PxPairFlag::eNOTIFY_THRESHOLD_FORCE_PERSISTS))
					{
						si->processUserNotification(PxPairFlag::eNOTIFY_THRESHOLD_FORCE_PERSISTS, 0, false, ccdPass, false, outputs);
					}
				}
				else
				{
					//If the accumulatedForce is less than the threshold in the current frame and the accumulatedForce is large than the threshold in the previous frame, 
					//and the user request notify for found event, we will raise eNOTIFY_THRESHOLD_FORCE_LOST
					if (si->readFlag(ShapeInteraction::FORCE_THRESHOLD_EXCEEDED_BEFORE) && (pairFlags & PxPairFlag::eNOTIFY_THRESHOLD_FORCE_LOST))
					{
						si->processUserNotification(PxPairFlag::eNOTIFY_THRESHOLD_FORCE_LOST, 0, false, ccdPass, false, outputs);
					}
				}
			}
		}
	}
}

void Sc::Scene::endStep()
{
	mTimeStamp++;
//  INVALID_SLEEP_COUNTER is 0xffffffff. Therefore the last bit is masked. Look at Body::isForcedToSleep() for example.
//	if(timeStamp==PX_INVALID_U32)	timeStamp = 0;	// Reserve INVALID_ID for something else
	mTimeStamp &= 0x7fffffff;

	mReportShapePairTimeStamp++;  // to make sure that deleted shapes/actors after fetchResults() create new report pairs
}

void Sc::Scene::resizeReleasedBodyIDMaps(PxU32 maxActors, PxU32 numActors)
{ 
	mLostTouchPairsDeletedBodyIDs.resize(maxActors);
	mRigidIDTracker->resizeDeletedIDMap(maxActors,numActors); 
	mShapeIDTracker->resizeDeletedIDMap(maxActors,numActors);
}

/**
Render objects before simulation starts
*/
void Sc::Scene::visualizeStartStep()
{
	PX_PROFILE_ZONE("Sim.visualizeStartStep", getContextId());

#if PX_ENABLE_DEBUG_VISUALIZATION
	if(!getVisualizationScale())
	{
		// make sure visualization inside simulate was skipped
		PX_ASSERT(getRenderBuffer().empty()); 
		return; // early out if visualization scale is 0
	}

	Cm::RenderOutput out(getRenderBuffer());

	if(getVisualizationParameter(PxVisualizationParameter::eCOLLISION_COMPOUNDS))
		mAABBManager->visualize(out);

	// Visualize joints
	Sc::ConstraintCore*const * constraints = mConstraints.getEntries();
	for(PxU32 i=0, size = mConstraints.size();i<size; i++)
		constraints[i]->getSim()->visualize(getRenderBuffer());

	PxsContactManagerOutputIterator outputs = mLLContext->getNphaseImplementationContext()->getContactManagerOutputs();

	mNPhaseCore->visualize(out, outputs);

	#if PX_USE_PARTICLE_SYSTEM_API
	ParticleSystemCore* const* partList = mParticleSystems.getEntries();
	for(PxU32 i=0; i < mParticleSystems.size(); i++)
		partList[i]->getSim()->visualizeStartStep(out);
	#endif	// PX_USE_PARTICLE_SYSTEM_API
#endif
}

/**
Render objects after simulation finished. Use this for data that is only available after simulation.
*/
void Sc::Scene::visualizeEndStep()
{
	PX_PROFILE_ZONE("Sim.visualizeEndStep", getContextId());

#if PX_ENABLE_DEBUG_VISUALIZATION
	if(!getVisualizationScale())
	{
		// make sure any visualization before was skipped
		PX_ASSERT(getRenderBuffer().empty()); 
		return; // early out if visualization scale is 0
	}

	Cm::RenderOutput out(getRenderBuffer());

#if PX_USE_PARTICLE_SYSTEM_API
	ParticleSystemCore* const* partList = mParticleSystems.getEntries();
	for(PxU32 i=0; i < mParticleSystems.size(); i++)
		partList[i]->getSim()->visualizeEndStep(out);
#endif	// PX_USE_PARTICLE_SYSTEM_API
#endif
}

void Sc::Scene::collectPostSolverVelocitiesBeforeCCD()
{
	if (mContactReportsNeedPostSolverVelocity)
	{
		ActorPairReport*const* actorPairs = mNPhaseCore->getContactReportActorPairs();
		PxU32 nbActorPairs = mNPhaseCore->getNbContactReportActorPairs();
		for(PxU32 i=0; i < nbActorPairs; i++)
		{
			if (i < (nbActorPairs - 1))
				Ps::prefetchLine(actorPairs[i+1]);

			ActorPairReport* aPair = actorPairs[i];

			ContactStreamManager& cs = aPair->getContactStreamManager();

			PxU32 streamManagerFlag = cs.getFlags();
			if(streamManagerFlag & ContactStreamManagerFlag::eINVALID_STREAM)
				continue;

			PxU8* stream = mNPhaseCore->getContactReportPairData(cs.bufferIndex);
			
			if(i + 1 < nbActorPairs)
				Ps::prefetch(&(actorPairs[i+1]->getContactStreamManager()));

			if (!cs.extraDataSize)
				continue;
			else if (streamManagerFlag & ContactStreamManagerFlag::eNEEDS_POST_SOLVER_VELOCITY)
				cs.setContactReportPostSolverVelocity(stream, aPair->getActorA(), aPair->getActorB());
		}
	}
}

void Sc::Scene::finalizeContactStreamAndCreateHeader(PxContactPairHeader& header, const ActorPairReport& aPair, ContactStreamManager& cs, PxU32 removedShapeTestMask)
{
	PxU8* stream = mNPhaseCore->getContactReportPairData(cs.bufferIndex);
	PxU32 streamManagerFlag = cs.getFlags();
	ContactShapePair* contactPairs = cs.getShapePairs(stream);
	const PxU16 nbShapePairs = cs.currentPairCount;
	PX_ASSERT(nbShapePairs > 0);

	if (streamManagerFlag & removedShapeTestMask)
	{
		// At least one shape of this actor pair has been deleted. Need to traverse the contact buffer,
		// find the pairs which contain deleted shapes and set the flags accordingly.

		ContactStreamManager::convertDeletedShapesInContactStream(contactPairs, nbShapePairs, getShapeIDTracker());
	}
	PX_ASSERT(contactPairs);

	ObjectIDTracker& RigidIDTracker = getRigidIDTracker();
	header.actors[0] = static_cast<PxRigidActor*>(aPair.getPxActorA());
	header.actors[1] = static_cast<PxRigidActor*>(aPair.getPxActorB());
	PxU16 headerFlags = 0;
	if (RigidIDTracker.isDeletedID(aPair.getActorAID()))
		headerFlags |= PxContactPairHeaderFlag::eREMOVED_ACTOR_0;
	if (RigidIDTracker.isDeletedID(aPair.getActorBID()))
		headerFlags |= PxContactPairHeaderFlag::eREMOVED_ACTOR_1;
	header.flags = PxContactPairHeaderFlags(headerFlags);
	header.pairs = reinterpret_cast<PxContactPair*>(contactPairs);
	header.nbPairs = nbShapePairs;

	PxU16 extraDataSize = cs.extraDataSize;
	if (!extraDataSize)
		header.extraDataStream = NULL;
	else
	{
		PX_ASSERT(extraDataSize >= sizeof(ContactStreamHeader));
		extraDataSize -= sizeof(ContactStreamHeader);
		header.extraDataStream = stream + sizeof(ContactStreamHeader);

		if (streamManagerFlag & ContactStreamManagerFlag::eNEEDS_POST_SOLVER_VELOCITY)
		{
			PX_ASSERT(!(headerFlags & Ps::to16(PxContactPairHeaderFlag::eREMOVED_ACTOR_0 | PxContactPairHeaderFlag::eREMOVED_ACTOR_1)));
			cs.setContactReportPostSolverVelocity(stream, aPair.getActorA(), aPair.getActorB());
		}
	}
	header.extraDataStreamSize = extraDataSize;
}

const Ps::Array<PxContactPairHeader>& Sc::Scene::getQueuedContactPairHeaders()
{
	// if buffered shape removals occured, then the criteria for testing the contact stream for events with removed shape pointers needs to be more strict.
	PX_ASSERT(mRemovedShapeCountAtSimStart <= mShapeIDTracker->getDeletedIDCount());
	bool reducedTestForRemovedShapes = mRemovedShapeCountAtSimStart == mShapeIDTracker->getDeletedIDCount();
	const PxU32 removedShapeTestMask = PxU32((reducedTestForRemovedShapes ? ContactStreamManagerFlag::eTEST_FOR_REMOVED_SHAPES : (ContactStreamManagerFlag::eTEST_FOR_REMOVED_SHAPES | ContactStreamManagerFlag::eHAS_PAIRS_THAT_LOST_TOUCH)));

	ActorPairReport*const* actorPairs = mNPhaseCore->getContactReportActorPairs();
	PxU32 nbActorPairs = mNPhaseCore->getNbContactReportActorPairs();
	mQueuedContactPairHeaders.reserve(nbActorPairs);
	mQueuedContactPairHeaders.clear();

	for (PxU32 i = 0; i < nbActorPairs; i++)
	{
		if (i < (nbActorPairs - 1))
			Ps::prefetchLine(actorPairs[i + 1]);

		ActorPairReport* aPair = actorPairs[i];
		ContactStreamManager& cs = aPair->getContactStreamManager();
		if (cs.getFlags() & ContactStreamManagerFlag::eINVALID_STREAM)
			continue;

		if (i + 1 < nbActorPairs)
			Ps::prefetch(&(actorPairs[i + 1]->getContactStreamManager()));

		PxContactPairHeader &pairHeader = mQueuedContactPairHeaders.insert();
		finalizeContactStreamAndCreateHeader(pairHeader, *aPair, cs, removedShapeTestMask);

		cs.maxPairCount = cs.currentPairCount;
		cs.setMaxExtraDataSize(cs.extraDataSize);
	}

	return mQueuedContactPairHeaders;
}

/*
Threading: called in the context of the user thread, but only after the physics thread has finished its run
*/
void Sc::Scene::fireQueuedContactCallbacks(bool asPartOfFlush)
{
	//if(contactNotifyCallback) //TODO: not sure if this is a key optimization, but to do something like this, we'd have to check if there are ANY contact reports set for any client.
	{
		// if buffered shape removals occured, then the criteria for testing the contact stream for events with removed shape pointers needs to be more strict.
		PX_ASSERT(asPartOfFlush || (mRemovedShapeCountAtSimStart <= mShapeIDTracker->getDeletedIDCount()));
		bool reducedTestForRemovedShapes = asPartOfFlush || (mRemovedShapeCountAtSimStart == mShapeIDTracker->getDeletedIDCount());
		const PxU32 removedShapeTestMask = PxU32(reducedTestForRemovedShapes ? ContactStreamManagerFlag::eTEST_FOR_REMOVED_SHAPES : (ContactStreamManagerFlag::eTEST_FOR_REMOVED_SHAPES | ContactStreamManagerFlag::eHAS_PAIRS_THAT_LOST_TOUCH));

		ActorPairReport*const* actorPairs = mNPhaseCore->getContactReportActorPairs();
		PxU32 nbActorPairs = mNPhaseCore->getNbContactReportActorPairs();
		for(PxU32 i=0; i < nbActorPairs; i++)
		{
			if (i < (nbActorPairs - 1))
				Ps::prefetchLine(actorPairs[i+1]);

			ActorPairReport* aPair = actorPairs[i];
			ContactStreamManager& cs = aPair->getContactStreamManager();
			if (cs.getFlags() & ContactStreamManagerFlag::eINVALID_STREAM)
				continue;
			
			if (i + 1 < nbActorPairs)
				Ps::prefetch(&(actorPairs[i+1]->getContactStreamManager()));

			PxContactPairHeader pairHeader;
			finalizeContactStreamAndCreateHeader(pairHeader, *aPair, cs, removedShapeTestMask);

			//multiclient support:
			PxClientID clientActor0 = aPair->getActorAClientID();
			PxClientID clientActor1 = aPair->getActorBClientID();

			PxU8 actor0ClientBehaviorFlags = aPair->getActorAClientBehavior();
			PxU8 actor1ClientBehaviorFlags = aPair->getActorBClientBehavior();

			if (mClients[clientActor0]->simulationEventCallback &&
				(
				(clientActor0 == clientActor1)	//easy common case: the same client owns both shapes
				|| (	//else actor1 has a different owner -- see if we can still send this pair to the client of actor0:
					(mClients[clientActor0]->behaviorFlags & PxClientBehaviorFlag::eREPORT_FOREIGN_OBJECTS_TO_CONTACT_NOTIFY)//this client accepts foreign objects
					&& (actor1ClientBehaviorFlags & PxActorClientBehaviorFlag::eREPORT_TO_FOREIGN_CLIENTS_CONTACT_NOTIFY)//this actor can be sent to foreign client
					)
				))
				mClients[clientActor0]->simulationEventCallback->onContact(pairHeader, pairHeader.pairs, pairHeader.nbPairs);

			if (
				(clientActor0 != clientActor1)	//don't call the same client twice
				&& mClients[clientActor1]->simulationEventCallback
				&& (mClients[clientActor1]->behaviorFlags & PxClientBehaviorFlag::eREPORT_FOREIGN_OBJECTS_TO_CONTACT_NOTIFY)//this client accepts foreign objects
				&& (actor0ClientBehaviorFlags & PxActorClientBehaviorFlag::eREPORT_TO_FOREIGN_CLIENTS_CONTACT_NOTIFY)//this actor can be sent to foreign client
				)
				mClients[clientActor1]->simulationEventCallback->onContact(pairHeader, pairHeader.pairs, pairHeader.nbPairs);

			// estimates for next frame
			cs.maxPairCount = cs.currentPairCount;
			cs.setMaxExtraDataSize(cs.extraDataSize);
		}
	}
}

PX_FORCE_INLINE void markDeletedShapes(Sc::ObjectIDTracker& idTracker, Sc::TriggerPairExtraData& tped, PxTriggerPair& pair)
{
	PxTriggerPairFlags::InternalType flags = 0;
	if (idTracker.isDeletedID(tped.shape0ID))
		flags |= PxTriggerPairFlag::eREMOVED_SHAPE_TRIGGER;
	if (idTracker.isDeletedID(tped.shape1ID))
		flags |= PxTriggerPairFlag::eREMOVED_SHAPE_OTHER;

	pair.flags = PxTriggerPairFlags(flags);
}

void Sc::Scene::fireTriggerCallbacks()
{
	// triggers
	const PxU32 nbTriggerPairs = mTriggerBufferAPI.size();
	PX_ASSERT(nbTriggerPairs == mTriggerBufferExtraData->size());
	if(nbTriggerPairs) 
	{
		// cases to take into account:
		// - no simulation/trigger shape has been removed -> no need to test shape references for removed shapes
		// - simulation/trigger shapes have been removed but only while the simulation was not running -> only test the events that have 
		//   a marker for removed shapes set
		// - simulation/trigger shapes have been removed while the simulation was running -> need to test all events (see explanation
		//   below)
		//
		// If buffered shape removals occured, then all trigger events need to be tested for removed shape pointers.
		// An optimization like in the contact report case is not applicable here because trigger interactions do not
		// have a reference to their reported events. It can happen that a trigger overlap found event is created but
		// a shape of that pair gets removed while the simulation is running. When processing the lost touch from the 
		// shape removal, no link to the overlap found event is possible and thus it can not be marked as dirty.
		const bool hasRemovedShapes = mShapeIDTracker->getDeletedIDCount() > 0;
		const bool forceTestsForRemovedShapes = (mRemovedShapeCountAtSimStart < mShapeIDTracker->getDeletedIDCount());

		if((mClients.size() == 1) && mClients[0]->simulationEventCallback)  // Simple and probably more common case
		{
			if (!hasRemovedShapes)
				mClients[0]->simulationEventCallback->onTrigger(mTriggerBufferAPI.begin(), nbTriggerPairs);
			else
			{
				for(PxU32 i = 0; i < nbTriggerPairs; i++)
				{
					PxTriggerPair& triggerPair = mTriggerBufferAPI[i];

					if (forceTestsForRemovedShapes || (PxTriggerPairFlags::InternalType(triggerPair.flags) & TriggerPairFlag::eTEST_FOR_REMOVED_SHAPES))
						markDeletedShapes(*mShapeIDTracker, (*mTriggerBufferExtraData)[i], triggerPair);
				}

				mClients[0]->simulationEventCallback->onTrigger(mTriggerBufferAPI.begin(), nbTriggerPairs);
			}
		}
		else
		{
			PxU32 activeClients[(PX_MAX_CLIENTS+7)/8];
			PxMemSet(activeClients, 0, (PX_MAX_CLIENTS+7)/8);

			PxU16 activeClientLimit = 0;

			PxU32 nbValidPairs = 0;
			for(PxU32 i = 0; i < nbTriggerPairs; i++)
			{
				Sc::TriggerPairExtraData& tped = (*mTriggerBufferExtraData)[nbValidPairs];

				const PxU32 client0Broadcasting = PxU32(tped.actor0ClientBehavior & PxActorClientBehaviorFlag::eREPORT_TO_FOREIGN_CLIENTS_TRIGGER_NOTIFY);
				const PxU32 client1Broadcasting = PxU32(tped.actor1ClientBehavior & PxActorClientBehaviorFlag::eREPORT_TO_FOREIGN_CLIENTS_TRIGGER_NOTIFY);

				const PxU32 client0Listening = getClientBehaviorFlags(tped.client0ID) & PxClientBehaviorFlag::eREPORT_FOREIGN_OBJECTS_TO_TRIGGER_NOTIFY;
				const PxU32 client1Listening = getClientBehaviorFlags(tped.client1ID) & PxClientBehaviorFlag::eREPORT_FOREIGN_OBJECTS_TO_TRIGGER_NOTIFY;

				const bool reportTo0 = mClients[tped.client0ID]->simulationEventCallback && (tped.client0ID == tped.client1ID || (client0Listening && client1Broadcasting));
				const bool reportTo1 = mClients[tped.client1ID]->simulationEventCallback && (tped.client0ID != tped.client1ID && (client0Broadcasting && client1Listening));

				if(reportTo0 || reportTo1)
				{
					PxTriggerPair& triggerPair = mTriggerBufferAPI[nbValidPairs];

					if (forceTestsForRemovedShapes || (PxTriggerPairFlags::InternalType(triggerPair.flags) & TriggerPairFlag::eTEST_FOR_REMOVED_SHAPES))
						markDeletedShapes(*mShapeIDTracker, (*mTriggerBufferExtraData)[nbValidPairs], triggerPair);

					if(reportTo0)
					{
						activeClients[tped.client0ID>>3] |= 1<<(tped.client0ID&7);
						activeClientLimit = PxMax<PxU16>(PxU16(tped.client0ID+1), activeClientLimit);
					}
					else
						tped.client0ID = PX_MAX_CLIENTS;

					if(reportTo1)
					{
						activeClients[tped.client1ID>>3] |= 1<<(tped.client1ID&7);
						activeClientLimit = PxMax<PxU16>(PxU16(tped.client1ID+1), activeClientLimit);
					}
					else
						tped.client1ID = PX_MAX_CLIENTS;

					nbValidPairs++;
				}
				else
				{
					mTriggerBufferAPI.replaceWithLast(nbValidPairs);
					mTriggerBufferExtraData->replaceWithLast(nbValidPairs);
				}
			}

			Ps::InlineArray<PxTriggerPair, 32, Ps::TempAllocator> perClientArray;
			for(PxU32 i=0; i < activeClientLimit; i++)
			{
				if(!(activeClients[i>>3]&(1<<(i&7))))
					continue;
				perClientArray.clear();
				perClientArray.reserve(nbValidPairs);
				for(PxU32 j=0; j < nbValidPairs; j++)
				{
					if((*mTriggerBufferExtraData)[j].client0ID == i || (*mTriggerBufferExtraData)[j].client1ID == i)
						perClientArray.pushBack(mTriggerBufferAPI[j]);
				}

				mClients[i]->simulationEventCallback->onTrigger(perClientArray.begin(), perClientArray.size());
			}
		}
	}

	// PT: clear the buffer **even when there's no simulationEventCallback**.
	mTriggerBufferAPI.clear();
	mTriggerBufferExtraData->clear();
}

namespace
{
	struct BrokenConstraintReportData
	{
		BrokenConstraintReportData(PxConstraint* c, void* externalRef, PxU32 typeID, PxU16 i0, PxU16 i1): constraintInfo(c, externalRef, typeID), client0(i0), client1(i1) {}
		PxConstraintInfo constraintInfo;
		PxU16 client0;
		PxU16 client1;
	};
}

static const PxU16 NO_CLIENT = 0xffff;
static const PxActorClientBehaviorFlags ACTOR_BROADCASTING = PxActorClientBehaviorFlag::eREPORT_TO_FOREIGN_CLIENTS_CONSTRAINT_BREAK_NOTIFY;
static const PxClientBehaviorFlags CLIENT_LISTENING = PxClientBehaviorFlag::eREPORT_FOREIGN_OBJECTS_TO_CONSTRAINT_BREAK_NOTIFY;
void Sc::Scene::fireBrokenConstraintCallbacks()
{
	PxU32 count = mBrokenConstraints.size();
	Ps::InlineArray<BrokenConstraintReportData, 32, Ps::TempAllocator> notifyArray;
	notifyArray.reserve(count);

	PxU32 activeClients[(PX_MAX_CLIENTS+7)/8];
	PxMemSet(activeClients, 0, (PX_MAX_CLIENTS+7)/8);

	PxU16 activeClientLimit = 0;

	for(PxU32 i=0;i<count;i++)
	{
		Sc::ConstraintCore* c = mBrokenConstraints[i];

		Sc::RigidCore* mActors[2];
		if (c->getSim())  // the constraint might have been removed while the simulation was running
		{
			mActors[0] = (&c->getSim()->getRigid(0) != mStaticAnchor) ? &c->getSim()->getRigid(0).getRigidCore() : NULL;
			mActors[1] = (&c->getSim()->getRigid(1) != mStaticAnchor) ? &c->getSim()->getRigid(1).getRigidCore() : NULL;

			PxClientID clientID0 = mActors[0] ? mActors[0]->getOwnerClient() : PX_DEFAULT_CLIENT,
					   clientID1 = mActors[1] ? mActors[1]->getOwnerClient() : PX_DEFAULT_CLIENT;
			
			PxActorClientBehaviorFlags client0Broadcasting = mActors[0] ? mActors[0]->getClientBehaviorFlags() & ACTOR_BROADCASTING : PxActorClientBehaviorFlags(0);
			PxActorClientBehaviorFlags client1Broadcasting = mActors[1] ? mActors[1]->getClientBehaviorFlags() & ACTOR_BROADCASTING : PxActorClientBehaviorFlags(0);

			PxClientBehaviorFlags client0Listening = getClientBehaviorFlags(clientID0) & CLIENT_LISTENING;
			PxClientBehaviorFlags client1Listening = getClientBehaviorFlags(clientID1) & CLIENT_LISTENING;

			bool reportTo0 = mClients[clientID0]->simulationEventCallback && (clientID0 == clientID1 || (client0Listening && client1Broadcasting));
			bool reportTo1 = mClients[clientID1]->simulationEventCallback && (clientID0 != clientID1 && client0Broadcasting && client1Listening);

			if(reportTo0 || reportTo1)
			{
				PxU32 typeID = 0xffffffff;
				void* externalRef = c->getPxConnector()->getExternalReference(typeID);
				PX_CHECK_MSG(typeID != 0xffffffff, "onConstraintBreak: Invalid constraint type ID.");

				BrokenConstraintReportData d(c->getPxConstraint(), externalRef, typeID, reportTo0 ? PxU16(clientID0) : NO_CLIENT, PxU16(reportTo1) ? PxU16(clientID1) : NO_CLIENT);
				notifyArray.pushBack(d);
				if(reportTo0)
				{
					activeClients[clientID0>>3] |= 1<<(clientID0&7);
					activeClientLimit = PxMax<PxU16>(PxU16(clientID0+1), activeClientLimit);
				}

				if(reportTo1)
				{
					activeClients[clientID1>>3] |= 1<<(clientID1&7);
					activeClientLimit = PxMax<PxU16>(PxU16(clientID1+1), activeClientLimit);
				}
			}
		}
	}

	Ps::InlineArray<PxConstraintInfo, 32, Ps::TempAllocator> perClientArray;
	for(PxU32 i=0;i<activeClientLimit;i++)
	{
		if(!(activeClients[i>>3]&(1<<(i&7))))
			continue;
		perClientArray.clear();
		perClientArray.reserve(notifyArray.size());
		for(PxU32 j=0;j<notifyArray.size();j++)
		{
			if(notifyArray[j].client0 == i || notifyArray[j].client1 == i)
				perClientArray.pushBack(notifyArray[j].constraintInfo);
		}

		mClients[i]->simulationEventCallback->onConstraintBreak(perClientArray.begin(), perClientArray.size());
	}
}

/*
Threading: called in the context of the user thread, but only after the physics thread has finished its run
*/
void Sc::Scene::fireCallbacksPostSync()
{
	//Temp-data
	PxActor** actors = NULL;

	//
	// Fire sleep & woken callbacks
	//

	// used to be
	//if (simulationEventCallback)
	//...
	//comment from AM: TODO: not sure if this is a key optimization, but to do something like this, we'd have to check if there are ANY contact reports set for any client.
	//
	{
		// A body should be either in the sleep or the woken list. If it is in both, remove it from the list it was
		// least recently added to.

		if (!mSleepBodyListValid)
			cleanUpSleepBodies();

		if (!mWokeBodyListValid)
			cleanUpWokenBodies();

		// allocate temporary data
		PxU32 nbSleep = mSleepBodies.size();
		PxU32 nbWoken = mWokeBodies.size();
		PxU32 arrSize = PxMax(nbSleep, nbWoken);
		actors = arrSize ? reinterpret_cast<PxActor**>(PX_ALLOC_TEMP(arrSize*sizeof(PxActor*), "PxActor*")) : NULL;

		if ((nbSleep > 0) && actors)
		{
			PxU32 destSlot = 0;
			PxClientID prevClient = PxClientID(-1);
			BodyCore* const* sleepingBodies = mSleepBodies.getEntries();
			for(PxU32 i=0; i < nbSleep; i++)
			{
				BodyCore* body = sleepingBodies[i];
				if (prevClient != body->getOwnerClient())
				{
					prevClient = body->getOwnerClient();
					//send off stuff buffered so far, then reset list:
					if(mClients[prevClient]->simulationEventCallback && destSlot)
						mClients[prevClient]->simulationEventCallback->onSleep(actors, destSlot);
					destSlot = 0;
				}
				if (body->getActorFlags() & PxActorFlag::eSEND_SLEEP_NOTIFIES)
					actors[destSlot++] = body->getPxActor();
			}

			if(mClients[prevClient]->simulationEventCallback && destSlot)
				mClients[prevClient]->simulationEventCallback->onSleep(actors, destSlot);

			//if (PX_DBG_IS_CONNECTED())
			//{
			//	for (PxU32 i = 0; i < nbSleep; ++i)
			//	{
			//		BodyCore* body = mSleepBodies[i];
			//		PX_ASSERT(body->getActorType() == PxActorType::eRIGID_DYNAMIC);
			//	}
			//}
		}

		// do the same thing for bodies that have just woken up

		if ((nbWoken > 0) && actors)
		{
			PxU32 destSlot = 0;
			PxClientID prevClient = PxClientID(-1);
			BodyCore* const* wokenBodies = mWokeBodies.getEntries();
			for(PxU32 i=0; i < nbWoken; i++)
			{
				BodyCore* body = wokenBodies[i];
				if (prevClient != body->getOwnerClient())
				{
					prevClient = body->getOwnerClient();
					//send off stuff buffered so far, then reset list:
					if(mClients[prevClient]->simulationEventCallback && destSlot)
						mClients[prevClient]->simulationEventCallback->onWake(actors, destSlot);
					destSlot = 0;
				}
				if (body->getActorFlags() & PxActorFlag::eSEND_SLEEP_NOTIFIES)
					actors[destSlot++] = body->getPxActor();
			}

			if(mClients[prevClient]->simulationEventCallback && destSlot)
				mClients[prevClient]->simulationEventCallback->onWake(actors, destSlot);

			//if (PX_DBG_IS_CONNECTED())
			//{
			//	for (PxU32 i = 0; i < nbWoken; ++i)
			//	{
			//		BodyCore* body = mWokeBodies[i];
			//		PX_ASSERT(actors[i]->getType() == PxActorType::eRIGID_DYNAMIC);
			//	}
			//}
		}

		clearSleepWakeBodies();
	}

	PX_FREE_AND_RESET(actors);
}

void Sc::Scene::prepareOutOfBoundsCallbacks()
{
	PxU32 nbOut0;
	void** outObjects = mAABBManager->getOutOfBoundsObjects(nbOut0);

	mOutOfBoundsIDs.clear();
	for(PxU32 i=0;i<nbOut0;i++)
	{
		ElementSim* volume = reinterpret_cast<ElementSim*>(outObjects[i]);

		Sc::ShapeSim* sim = static_cast<Sc::ShapeSim*>(volume);
		PxU32 id = sim->getID();
		mOutOfBoundsIDs.pushBack(id);
	}
}

bool Sc::Scene::fireOutOfBoundsCallbacks()
{
	bool outputWarning = false;
	const Ps::Array<Client*>& clients = mClients;

	// Actors
	{
		PxU32 nbOut0;
		void** outObjects = mAABBManager->getOutOfBoundsObjects(nbOut0);

		const ObjectIDTracker& tracker = getShapeIDTracker();

		for(PxU32 i=0;i<nbOut0;i++)
		{
			ElementSim* volume = reinterpret_cast<ElementSim*>(outObjects[i]);

			Sc::ShapeSim* sim = static_cast<Sc::ShapeSim*>(volume);
			if(tracker.isDeletedID(mOutOfBoundsIDs[i]))
				continue;

			ActorSim& actor = volume->getActor();
			RigidSim& rigidSim = static_cast<RigidSim&>(actor);
			PxActor* pxActor = rigidSim.getPxActor();

			const PxClientID clientID = pxActor->getOwnerClient();
			PX_ASSERT(clients[clientID]);
			PxBroadPhaseCallback* cb = clients[clientID]->broadPhaseCallback;
			if(cb)
			{
				PxShape* px = sim->getPxShape();
				cb->onObjectOutOfBounds(*px, *pxActor);
			}
			else
			{
				outputWarning = true;
			}
		}
		mAABBManager->clearOutOfBoundsObjects();
	}

	return outputWarning;
}

PX_FORCE_INLINE void addToPosePreviewBuffer(Sc::Client& cl, const Sc::BodySim& b)
{
	PxsBodyCore& c = b.getBodyCore().getCore();

	if(!b.isFrozen())
	{
		cl.posePreviewBodies.pushBack(static_cast<const PxRigidBody*>(b.getPxActor()));
		cl.posePreviewBuffer.pushBack(c.body2World * c.getBody2Actor().getInverse());
	}
}

void Sc::Scene::fireOnAdvanceCallback()
{
	const PxU32 nbPosePreviews = mPosePreviewBodies.size();
	if (nbPosePreviews)
	{
		const BodySim*const* PX_RESTRICT posePreviewBodies = mPosePreviewBodies.getEntries();

		Client** PX_RESTRICT clients = mClients.begin();
		const PxU32 numClients = mClients.size();

		for(PxU32 i=0; i < numClients; i++)
		{
			if (clients[i]->simulationEventCallback)
			{
				clients[i]->posePreviewBodies.clear();
				clients[i]->posePreviewBodies.reserve(nbPosePreviews);

				clients[i]->posePreviewBuffer.clear();
				clients[i]->posePreviewBuffer.reserve(nbPosePreviews);
			}
		}
		
		if((numClients == 1) && clients[0]->simulationEventCallback)  // Simple and probably more common case
		{
			Client& cl = *clients[0];
			
			for(PxU32 i=0; i < nbPosePreviews; i++)
			{
				const BodySim& b = *posePreviewBodies[i];
				addToPosePreviewBuffer(cl, b);
			}

			const PxU32 bodyCount = cl.posePreviewBodies.size();
			if (bodyCount)
				cl.simulationEventCallback->onAdvance(cl.posePreviewBodies.begin(), cl.posePreviewBuffer.begin(), bodyCount);
		}
		else
		{
			for(PxU32 i=0; i < nbPosePreviews; i++)
			{
				const BodySim& b = *posePreviewBodies[i];
				Client& cl = *clients[b.getBodyCore().getOwnerClient()];
				if (cl.simulationEventCallback)
					addToPosePreviewBuffer(cl, b);
			}

			for(PxU32 i=0; i < numClients; i++)
			{
				Client& cl = *clients[i];
				const PxU32 bodyCount = cl.posePreviewBodies.size();
				if (bodyCount)
				{
					PX_ASSERT(cl.simulationEventCallback);
					cl.simulationEventCallback->onAdvance(cl.posePreviewBodies.begin(), cl.posePreviewBuffer.begin(), bodyCount);
				}
			}
		}
	}
}

void Sc::Scene::postCallbacksPreSync()
{
	// clear contact stream data
	mNPhaseCore->clearContactReportStream();
	mNPhaseCore->clearContactReportActorPairs(false);

	// Put/prepare kinematics to/for sleep and invalidate target pose
	// note: this needs to get done after the contact callbacks because
	//       the target might get read there.
	//
	PxU32 nbKinematics = getActiveKinematicBodiesCount();
	BodyCore*const* kinematics = getActiveKinematicBodies();
	BodyCore*const* kineEnd = kinematics + nbKinematics;
	BodyCore*const* kinePrefetch = kinematics + 16;
	while(nbKinematics--)
	{
		if(kinePrefetch < kineEnd)
		{
			Ps::prefetchLine(*kinePrefetch);
			kinePrefetch++;
		}

		BodyCore* b = kinematics[nbKinematics];
		PX_ASSERT(b->getSim()->isKinematic());
		PX_ASSERT(b->getSim()->isActive());

		b->getSim()->deactivateKinematic();
		b->invalidateKinematicTarget();
	}

	releaseConstraints(true); //release constraint blocks at the end of the frame, so user can retrieve the blocks
}

void Sc::Scene::setNbContactDataBlocks(PxU32 numBlocks)
{
	mLLContext->getNpMemBlockPool().setBlockCount(numBlocks);
}

PxU32 Sc::Scene::getNbContactDataBlocksUsed() const
{
	return mLLContext->getNpMemBlockPool().getUsedBlockCount();
}

PxU32 Sc::Scene::getMaxNbContactDataBlocksUsed() const
{
	return mLLContext->getNpMemBlockPool().getMaxUsedBlockCount();
}

PxU32 Sc::Scene::getMaxNbConstraintDataBlocksUsed() const
{
	return mLLContext->getNpMemBlockPool().getPeakConstraintBlockCount();
}

void Sc::Scene::setScratchBlock(void* addr, PxU32 size)
{
	return mLLContext->setScratchBlock(addr, size);
}

void Sc::Scene::checkConstraintBreakage()
{
	PX_PROFILE_ZONE("Sim.checkConstraintBreakage", getContextId());

	PxU32 count = mActiveBreakableConstraints.size();
	ConstraintSim* const* constraints = mActiveBreakableConstraints.getEntries(); 
	while(count)
	{
		count--;
		constraints[count]->checkMaxForceExceeded();  // start from the back because broken constraints get removed from the list
	}
}

void Sc::Scene::getStats(PxSimulationStatistics& s) const
{
	mStats->readOut(s, mLLContext->getSimStats());
	s.nbStaticBodies = mNbRigidStatics;
	s.nbDynamicBodies = mNbRigidDynamics;
	s.nbArticulations = mArticulations.size(); 

	s.nbAggregates = mAABBManager->getNbActiveAggregates();
	for(PxU32 i=0; i<PxGeometryType::eGEOMETRY_COUNT; i++)
		s.nbShapes[i] = mNbGeometries[i];
}

void Sc::Scene::addShapes(void *const* shapes, PxU32 nbShapes, size_t ptrOffset, RigidSim& bodySim, PxBounds3* outBounds)
{
	for(PxU32 i=0;i<nbShapes;i++)
	{
		ShapeCore& sc = *reinterpret_cast<ShapeCore*>(reinterpret_cast<size_t>(shapes[i])+ptrOffset);
	
		//PxBounds3* target = uninflatedBounds ? uninflatedBounds + i : uninflatedBounds;
		//mShapeSimPool->construct(sim, sc, llBody, target);

		ShapeSim* shapeSim = mShapeSimPool->construct(bodySim, sc);
		mNbGeometries[sc.getGeometryType()]++;

		mSimulationController->addShape(&shapeSim->getLLShapeSim(), shapeSim->getID());

		if (outBounds)
			outBounds[i] = mBoundsArray->getBounds(shapeSim->getElementID());

		mLLContext->getNphaseImplementationContext()->registerShape(sc.getCore());
	}
}

void Sc::Scene::removeShapes(Sc::RigidSim& sim, Ps::InlineArray<Sc::ShapeSim*, 64>& shapesBuffer , Ps::InlineArray<const Sc::ShapeCore*,64>& removedShapes, bool wakeOnLostTouch)
{
	// DS: usual faff with deleting while iterating through an opaque iterator
	Sc::ShapeIterator iterator(sim);
	
	ShapeSim* s;
	while((s = iterator.getNext())!=NULL)
	{
		// can do two 2x the allocs in the worst case, but actors with >64 shapes are not common
		shapesBuffer.pushBack(s);
		removedShapes.pushBack(&s->getCore());
	}

	for(PxU32 i=0;i<shapesBuffer.size();i++)
		removeShape(*shapesBuffer[i], wakeOnLostTouch);
}

void Sc::Scene::addStatic(StaticCore& ro, void*const *shapes, PxU32 nbShapes, size_t shapePtrOffset, PxBounds3* uninflatedBounds)
{
	PX_ASSERT(ro.getActorCoreType() == PxActorType::eRIGID_STATIC);

	// sim objects do all the necessary work of adding themselves to broad phase,
	// activation, registering with the interaction system, etc

	StaticSim* sim = mStaticSimPool->construct(*this, ro);
	
	mNbRigidStatics++;
	addShapes(shapes, nbShapes, shapePtrOffset, *sim, uninflatedBounds);
}

void Sc::Scene::prefetchForRemove(const StaticCore& core) const
{
	StaticSim* sim = core.getSim();
	if(sim)
	{
		Ps::prefetch(sim,sizeof(Sc::StaticSim));
		Ps::prefetch(sim->getElements_(),sizeof(Sc::ElementSim));
	}
}

void Sc::Scene::prefetchForRemove(const BodyCore& core) const
{
	BodySim *sim = core.getSim();	
	if(sim)
	{
		Ps::prefetch(sim,sizeof(Sc::BodySim));
		Ps::prefetch(sim->getElements_(),sizeof(Sc::ElementSim));
	}
}

void Sc::Scene::removeStatic(StaticCore& ro, Ps::InlineArray<const Sc::ShapeCore*,64>& removedShapes, bool wakeOnLostTouch)
{
	PX_ASSERT(ro.getActorCoreType() == PxActorType::eRIGID_STATIC);

	StaticSim* sim = ro.getSim();
	if(sim)
	{
		if(mBatchRemoveState)
		{
			removeShapes(*sim, mBatchRemoveState->bufferedShapes ,removedShapes, wakeOnLostTouch);
		}
		else
		{
			Ps::InlineArray<Sc::ShapeSim*, 64>  shapesBuffer;
			removeShapes(*sim, shapesBuffer ,removedShapes, wakeOnLostTouch);
		}		
		mStaticSimPool->destroy(static_cast<Sc::StaticSim*>(ro.getSim()));
		mNbRigidStatics--;
	}
}

void Sc::Scene::addBody(BodyCore& body, void*const *shapes, PxU32 nbShapes, size_t shapePtrOffset, PxBounds3* outBounds)
{
	// sim objects do all the necessary work of adding themselves to broad phase,
	// activation, registering with the interaction system, etc

	BodySim* sim = mBodySimPool->construct(*this, body);
	if (sim->getLowLevelBody().mCore->mFlags & PxRigidBodyFlag::eENABLE_SPECULATIVE_CCD)
	{
		if (sim->isArticulationLink())
		{
			if (sim->getNodeIndex().isValid())
				mSpeculativeCDDArticulationBitMap.growAndSet(sim->getNodeIndex().index());
		}
		else
			mSpeculativeCCDRigidBodyBitMap.growAndSet(sim->getNodeIndex().index());
	}
	mSimulationController->addDynamic(&sim->getLowLevelBody(), sim->getNodeIndex().index());
	mNbRigidDynamics++;
	addShapes(shapes, nbShapes, shapePtrOffset, *sim, outBounds);
}

void Sc::Scene::removeBody(BodyCore& body, Ps::InlineArray<const Sc::ShapeCore*,64>& removedShapes, bool wakeOnLostTouch)
{
	BodySim *sim = body.getSim();	
	if(sim)
	{
		if(mBatchRemoveState)
		{
			removeShapes(*sim, mBatchRemoveState->bufferedShapes ,removedShapes, wakeOnLostTouch);
		}
		else
		{
			Ps::InlineArray<Sc::ShapeSim*, 64>  shapesBuffer;
			removeShapes(*sim,shapesBuffer, removedShapes, wakeOnLostTouch);
		}

		if (!sim->isArticulationLink())
		{
			//clear bit map
			if (sim->getLowLevelBody().mCore->mFlags & PxRigidBodyFlag::eENABLE_SPECULATIVE_CCD)
				mSpeculativeCCDRigidBodyBitMap.reset(sim->getNodeIndex().index());
		}
		mBodySimPool->destroy(sim);
		mNbRigidDynamics--;
	}
}

void Sc::Scene::addShape(RigidSim& owner, ShapeCore& shapeCore, PxBounds3* uninflatedBounds)
{
	ShapeSim* sim = mShapeSimPool->construct(owner, shapeCore);
	mNbGeometries[shapeCore.getGeometryType()]++;

	//register shape
	mSimulationController->addShape(&sim->getLLShapeSim(), sim->getID());
	if (uninflatedBounds)
		*uninflatedBounds = mBoundsArray->getBounds(sim->getElementID());
	registerShapeInNphase(shapeCore);
}

void Sc::Scene::removeShape(ShapeSim& shape, bool wakeOnLostTouch)
{
	//BodySim* body = shape.getBodySim();
	//if(body)
	//	body->postShapeDetach();
	
	unregisterShapeFromNphase(shape.getCore());

	mSimulationController->removeShape(shape.getID());

	mNbGeometries[shape.getCore().getGeometryType()]--;
	shape.removeFromBroadPhase(wakeOnLostTouch);
	mShapeSimPool->destroy(&shape);
}

void Sc::Scene::registerShapeInNphase(const ShapeCore& shape)
{
	mLLContext->getNphaseImplementationContext()->registerShape(shape.getCore());
}

void Sc::Scene::unregisterShapeFromNphase(const ShapeCore& shape)
{
	mLLContext->getNphaseImplementationContext()->unregisterShape(shape.getCore());
}

void Sc::Scene::notifyNphaseOnUpdateShapeMaterial(const ShapeCore& shapeCore)
{
	mLLContext->getNphaseImplementationContext()->updateShapeMaterial(shapeCore.getCore());
}

void Sc::Scene::startBatchInsertion(BatchInsertionState&state)
{
	state.shapeSim = mShapeSimPool->allocateAndPrefetch();
	state.staticSim = mStaticSimPool->allocateAndPrefetch();
	state.bodySim = mBodySimPool->allocateAndPrefetch();														   
}

void Sc::Scene::addShapes(void *const* shapes, PxU32 nbShapes, size_t ptrOffset, RigidSim& rigidSim, ShapeSim*& prefetchedShapeSim, PxBounds3* outBounds)
{
	for(PxU32 i=0;i<nbShapes;i++)
	{
		if(i+1<nbShapes)
			Ps::prefetch(shapes[i+1], PxU32(ptrOffset+sizeof(Sc::ShapeCore)));
		ShapeSim* nextShapeSim = mShapeSimPool->allocateAndPrefetch();
		const ShapeCore& sc = *Ps::pointerOffset<const ShapeCore*>(shapes[i], ptrdiff_t(ptrOffset));
		new(prefetchedShapeSim) ShapeSim(rigidSim, sc);
		outBounds[i] = mBoundsArray->getBounds(prefetchedShapeSim->getElementID());

		mSimulationController->addShape(&prefetchedShapeSim->getLLShapeSim(), prefetchedShapeSim->getID());
		prefetchedShapeSim = nextShapeSim;
		mNbGeometries[sc.getGeometryType()]++;

		
		mLLContext->getNphaseImplementationContext()->registerShape(sc.getCore());
	}	
}

void Sc::Scene::addStatic(PxActor* actor, BatchInsertionState& s, PxBounds3* outBounds)
{
	// static core has been prefetched by caller
	Sc::StaticSim* sim = s.staticSim;		// static core has been prefetched by the caller

	const Cm::PtrTable* shapeTable = Ps::pointerOffset<const Cm::PtrTable*>(actor, s.staticShapeTableOffset);
	void*const* shapes = shapeTable->getPtrs();
	if(shapeTable->getCount())
		Ps::prefetch(shapes[0],PxU32(s.shapeOffset+sizeof(Sc::ShapeCore)));

	mStaticSimPool->construct(sim, *this, *Ps::pointerOffset<Sc::StaticCore*>(actor, s.staticActorOffset));
	s.staticSim = mStaticSimPool->allocateAndPrefetch();

	addShapes(shapes, shapeTable->getCount(), size_t(s.shapeOffset), *sim, s.shapeSim, outBounds);
	mNbRigidStatics++;
}

void Sc::Scene::addBody(PxActor* actor, BatchInsertionState& s, PxBounds3* outBounds)
{
	Sc::BodySim* sim = s.bodySim;		// body core has been prefetched by the caller

	const Cm::PtrTable* shapeTable = Ps::pointerOffset<const Cm::PtrTable*>(actor, s.dynamicShapeTableOffset);
	void*const* shapes = shapeTable->getPtrs();
	if(shapeTable->getCount())
		Ps::prefetch(shapes[0], PxU32(s.shapeOffset+sizeof(Sc::ShapeCore)));

	mBodySimPool->construct(sim, *this, *Ps::pointerOffset<Sc::BodyCore*>(actor, s.dynamicActorOffset));
	s.bodySim = mBodySimPool->allocateAndPrefetch();

	if (sim->isArticulationLink())
	{
		if (sim->getLowLevelBody().mCore->mFlags & PxRigidBodyFlag::eENABLE_SPECULATIVE_CCD)
			mSpeculativeCDDArticulationBitMap.growAndSet(sim->getNodeIndex().index());
	}
	else
	{
		if (sim->getLowLevelBody().mCore->mFlags & PxRigidBodyFlag::eENABLE_SPECULATIVE_CCD)
			mSpeculativeCCDRigidBodyBitMap.growAndSet(sim->getNodeIndex().index());
	}

	mSimulationController->addDynamic(&sim->getLowLevelBody(), sim->getNodeIndex().index());

	addShapes(shapes, shapeTable->getCount(), size_t(s.shapeOffset), *sim, s.shapeSim, outBounds);
	mNbRigidDynamics++;
}

void Sc::Scene::finishBatchInsertion(BatchInsertionState& state)
{
	// a little bit lazy - we could deal with the last one in the batch specially to avoid overallocating by one.
	
	mStaticSimPool->releasePreallocated(static_cast<Sc::StaticSim*>(state.staticSim));	
	mBodySimPool->releasePreallocated(static_cast<Sc::BodySim*>(state.bodySim));
	mShapeSimPool->releasePreallocated(state.shapeSim);
}

void Sc::Scene::initContactsIterator(ContactIterator& contactIterator, PxsContactManagerOutputIterator& outputs)
{
	outputs = mLLContext->getNphaseImplementationContext()->getContactManagerOutputs();
	Interaction** first = mInteractions[Sc::InteractionType::eOVERLAP].begin();
	contactIterator = ContactIterator(first, first + mActiveInteractionCount[Sc::InteractionType::eOVERLAP], outputs);
}

void Sc::Scene::setDominanceGroupPair(PxDominanceGroup group1, PxDominanceGroup group2, const PxDominanceGroupPair& dominance)
{
	struct {
		void operator()(PxU32& bits, PxDominanceGroup shift, PxReal weight)
		{
			if(weight != PxReal(0))
				bits |=  (PxU32(1) << shift);
			else 
				bits &= ~(PxU32(1) << shift);
		}
	} bitsetter;

	bitsetter(mDominanceBitMatrix[group1], group2, dominance.dominance0);
	bitsetter(mDominanceBitMatrix[group2], group1, dominance.dominance1);

	mInternalFlags |= SceneInternalFlag::eSCENE_SIP_STATES_DIRTY_DOMINANCE;		//force an update on all interactions on matrix change -- very expensive but we have no choice!!
}

PxDominanceGroupPair Sc::Scene::getDominanceGroupPair(PxDominanceGroup group1, PxDominanceGroup group2) const
{
	PxU8 dom0 = PxU8((mDominanceBitMatrix[group1]>>group2) & 0x1 ? 1u : 0u);
	PxU8 dom1 = PxU8((mDominanceBitMatrix[group2]>>group1) & 0x1 ? 1u : 0u);
	return PxDominanceGroupPair(dom0, dom1);
}

void Sc::Scene::setCreateContactReports(bool s)		
{ 
	if(mLLContext)
		mLLContext->setCreateContactStream(s); 
}

void Sc::Scene::setSolverBatchSize(PxU32 solverBatchSize)
{
	mDynamicsContext->setSolverBatchSize(solverBatchSize);
}

PxU32 Sc::Scene::getSolverBatchSize() const
{
	return mDynamicsContext->getSolverBatchSize();
}

void Sc::Scene::setVisualizationParameter(PxVisualizationParameter::Enum param, PxReal value)
{
	mVisualizationParameterChanged = true;

	PX_ASSERT(mLLContext->getVisualizationParameter(PxVisualizationParameter::eSCALE) == mVisualizationScale); // Safety check because the scale is duplicated for performance reasons

	mLLContext->setVisualizationParameter(param, value);

	if (param == PxVisualizationParameter::eSCALE)
		mVisualizationScale = value;
}

PxReal Sc::Scene::getVisualizationParameter(PxVisualizationParameter::Enum param) const
{
	PX_ASSERT(mLLContext->getVisualizationParameter(PxVisualizationParameter::eSCALE) == mVisualizationScale); // Safety check because the scale is duplicated for performance reasons

	return mLLContext->getVisualizationParameter(param);
}

void Sc::Scene::setVisualizationCullingBox(const PxBounds3& box)
{
	mLLContext->setVisualizationCullingBox(box);
}

const PxBounds3& Sc::Scene::getVisualizationCullingBox() const
{
	return mLLContext->getVisualizationCullingBox();
}

PxReal Sc::Scene::getFrictionOffsetThreshold() const
{
	return mDynamicsContext->getFrictionOffsetThreshold();
}

PxU32 Sc::Scene::getDefaultContactReportStreamBufferSize() const
{
	return mNPhaseCore->getDefaultContactReportStreamBufferSize();
}

PX_DEPRECATED static PX_FORCE_INLINE void buildActiveTransform(Sc::BodyCore*const PX_RESTRICT body, Sc::Client** PX_RESTRICT clients, const PxU32 numClients)
{
	if(!body->isFrozen())
	{
		PxRigidActor* ra = static_cast<PxRigidActor*>(body->getPxActor());
		PX_ASSERT(ra != NULL);

		PxActiveTransform activeTransform;

		activeTransform.actor = ra;
		activeTransform.userData = ra->userData;
		activeTransform.actor2World = ra->getGlobalPose();

		PxClientID client = body->getOwnerClient();
		PX_ASSERT(client < numClients);
		PX_UNUSED(numClients);

		const PxU32 clientActiveTransformsSize = clients[client]->activeTransforms.size();
		clients[client]->activeTransforms.pushBack(activeTransform);
		Ps::prefetchLine(reinterpret_cast<void*>((reinterpret_cast<size_t>(clients[client]->activeTransforms.begin() + clientActiveTransformsSize + 1) + 128) & ~127)); 
	}
}

PX_DEPRECATED void Sc::Scene::buildActiveTransforms()
{
	PxU32 numActiveBodies;
	BodyCore*const* PX_RESTRICT activeBodies;
	if (!(getPublicFlags() & PxSceneFlag::eEXCLUDE_KINEMATICS_FROM_ACTIVE_ACTORS))
	{
		numActiveBodies = getNumActiveBodies();
		activeBodies = getActiveBodiesArray();
	}
	else
	{
		numActiveBodies = getActiveDynamicBodiesCount();
		activeBodies = getActiveDynamicBodies();
	}

	Client** PX_RESTRICT clients = mClients.begin();
	const PxU32 numClients = mClients.size();

	Ps::prefetchLine(activeBodies);

	for (PxU32 i = 0; i < numClients; i++)
	{
		clients[i]->activeTransforms.clear();
		Ps::prefetchLine(reinterpret_cast<void*>((reinterpret_cast<size_t>(mClients[i]->activeTransforms.begin()) + 0)  & ~127)); 
		Ps::prefetchLine(reinterpret_cast<void*>((reinterpret_cast<size_t>(mClients[i]->activeTransforms.begin()) + 128) & ~127)); 
	}

	const PxU32 numActiveBodies32 = numActiveBodies & ~31;

	for(PxU32 i=0;i<numActiveBodies32;i+=32)
	{
		Ps::prefetchLine(activeBodies+32);

		for(PxU32 j=0;j<32;j++)
		{
			// handle case where numActiveBodies is a multiple of 32
			// and we need to avoid reading one past end of the array
			if (i+j < numActiveBodies-1)
				Ps::prefetchLine(activeBodies[i+j+1]);

			buildActiveTransform(activeBodies[i+j],clients,numClients);
		}
	}

	for(PxU32 i=numActiveBodies32;i<numActiveBodies;i++)
	{
		if (i < numActiveBodies-1)
			Ps::prefetchLine(activeBodies[i+1]);

		buildActiveTransform(activeBodies[i],clients,numClients);
	}
}

PX_DEPRECATED PxActiveTransform* Sc::Scene::getActiveTransforms(PxU32& nbTransformsOut, PxClientID client)
{
	PX_ASSERT(client < mClients.size());

	const PxU32 nb = mClients[client]->activeTransforms.size();
	nbTransformsOut = nb;
	if(!nb)
		return NULL;

	return mClients[client]->activeTransforms.begin();
}

void Sc::Scene::buildActiveActors()
{
	PxU32 numActiveBodies;
	BodyCore*const* PX_RESTRICT activeBodies;
	if (!(getPublicFlags() & PxSceneFlag::eEXCLUDE_KINEMATICS_FROM_ACTIVE_ACTORS))
	{
		numActiveBodies = getNumActiveBodies();
		activeBodies = getActiveBodiesArray();
	}
	else
	{
		numActiveBodies = getActiveDynamicBodiesCount();
		activeBodies = getActiveDynamicBodies();
	}

	Client** PX_RESTRICT clients = mClients.begin();
	const PxU32 numClients = mClients.size();

	for (PxU32 i = 0; i < numClients; i++)
		clients[i]->activeActors.clear();

	for(PxU32 i=0; i<numActiveBodies; i++)
	{
		if(!activeBodies[i]->isFrozen())
		{
			PxRigidActor* ra = static_cast<PxRigidActor*>(activeBodies[i]->getPxActor());
			PX_ASSERT(ra != NULL);

			const PxClientID client = activeBodies[i]->getOwnerClient();
			PX_ASSERT(client < numClients);
			PX_UNUSED(numClients);

			clients[client]->activeActors.pushBack(ra);
		}
	}
}

PxActor** Sc::Scene::getActiveActors(PxU32& nbActorsOut, PxClientID client)
{
	PX_ASSERT(client < mClients.size());

	nbActorsOut = mClients[client]->activeActors.size();
	
	if(nbActorsOut == 0)
	{
		return NULL;
	}
	return mClients[client]->activeActors.begin();
}

void Sc::Scene::reserveTriggerReportBufferSpace(const PxU32 pairCount, PxTriggerPair*& triggerPairBuffer, TriggerPairExtraData*& triggerPairExtraBuffer)
{
	const PxU32 oldSize = mTriggerBufferAPI.size();
	const PxU32 newSize = oldSize + pairCount;
	const PxU32 newCapacity = PxU32(newSize * 1.5f);
	mTriggerBufferAPI.reserve(newCapacity);
	mTriggerBufferAPI.forceSize_Unsafe(newSize);
	triggerPairBuffer = mTriggerBufferAPI.begin() + oldSize;

	PX_ASSERT(oldSize == mTriggerBufferExtraData->size());
	mTriggerBufferExtraData->reserve(newCapacity);
	mTriggerBufferExtraData->forceSize_Unsafe(newSize);
	triggerPairExtraBuffer = mTriggerBufferExtraData->begin() + oldSize;
}

PxClientID Sc::Scene::createClient()
{
	mClients.pushBack(PX_NEW(Client)());
	return PxClientID(mClients.size()-1);
}

void Sc::Scene::setClientBehaviorFlags(PxClientID client, PxClientBehaviorFlags clientBehaviorFlags)
{
	PX_ASSERT(client < mClients.size());
	mClients[client]->behaviorFlags = clientBehaviorFlags;
}

PxClientBehaviorFlags Sc::Scene::getClientBehaviorFlags(PxClientID client) const
{
	PX_ASSERT(client < mClients.size());
	return mClients[client]->behaviorFlags;
}

#if PX_USE_CLOTH_API

void Sc::Scene::setClothInterCollisionDistance(PxF32 distance)
{
	PX_ASSERT(*mClothSolvers);
	for(PxU32 i=0; i<mNumClothSolvers; ++i)
	{
		if(mClothSolvers[i])
			mClothSolvers[i]->setInterCollisionDistance(distance);
	}
}

PxF32 Sc::Scene::getClothInterCollisionDistance() const
{
	PX_ASSERT(*mClothSolvers);
	return mClothSolvers[0]->getInterCollisionDistance();
}

void Sc::Scene::setClothInterCollisionStiffness(PxF32 stiffness)
{
	PX_ASSERT(*mClothSolvers);
	for(PxU32 i=0; i<mNumClothSolvers; ++i)
	{
		if(mClothSolvers[i])
			mClothSolvers[i]->setInterCollisionStiffness(stiffness);
	}
}

PxF32 Sc::Scene::getClothInterCollisionStiffness() const
{
	PX_ASSERT(*mClothSolvers);
	return mClothSolvers[0]->getInterCollisionStiffness();
}

void Sc::Scene::setClothInterCollisionNbIterations(PxU32 nbIterations)
{
	PX_ASSERT(*mClothSolvers);
	for(PxU32 i=0; i<mNumClothSolvers; ++i)
	{
		if(mClothSolvers[i])
			mClothSolvers[i]->setInterCollisionNbIterations(nbIterations);
	}
}

PxU32 Sc::Scene::getClothInterCollisionNbIterations() const
{
	PX_ASSERT(*mClothSolvers);
	return mClothSolvers[0]->getInterCollisionNbIterations();
}

#endif // #if PX_USE_CLOTH_API

void Sc::Scene::clearSleepWakeBodies(void)
{
	// Clear sleep/woken marker flags
	BodyCore* const* sleepingBodies = mSleepBodies.getEntries();
	for(PxU32 i=0; i < mSleepBodies.size(); i++)
	{
		BodySim* body = sleepingBodies[i]->getSim();

		PX_ASSERT(!body->readInternalFlag(BodySim::BF_WAKEUP_NOTIFY));
		body->clearInternalFlag(BodySim::BF_SLEEP_NOTIFY);

		// A body can be in both lists depending on the sequence of events
		body->clearInternalFlag(BodySim::BF_IS_IN_SLEEP_LIST);
        body->clearInternalFlag(BodySim::BF_IS_IN_WAKEUP_LIST);
	}

	BodyCore* const* wokenBodies = mWokeBodies.getEntries();
	for(PxU32 i=0; i < mWokeBodies.size(); i++)
	{
		BodySim* body = wokenBodies[i]->getSim();

		PX_ASSERT(!body->readInternalFlag(BodySim::BF_SLEEP_NOTIFY));
		body->clearInternalFlag(BodySim::BF_WAKEUP_NOTIFY);

		// A body can be in both lists depending on the sequence of events
		body->clearInternalFlag(BodySim::BF_IS_IN_SLEEP_LIST);
        body->clearInternalFlag(BodySim::BF_IS_IN_WAKEUP_LIST);
	}

	mSleepBodies.clear();
	mWokeBodies.clear();
	mWokeBodyListValid = true;
	mSleepBodyListValid = true;
}

void Sc::Scene::onBodySleep(BodySim* body)
{
	//temp: TODO: Add support for other clients
	PxSimulationEventCallback* simulationEventCallback = mClients[PX_DEFAULT_CLIENT]->simulationEventCallback;

	if (simulationEventCallback)
	{
		if (body->readInternalFlag(BodySim::BF_WAKEUP_NOTIFY))
		{
			PX_ASSERT(!body->readInternalFlag(BodySim::BF_SLEEP_NOTIFY));

			// Body is in the list of woken bodies, hence, mark this list as dirty such that it gets cleaned up before
			// being sent to the user
			body->clearInternalFlag(BodySim::BF_WAKEUP_NOTIFY);
			mWokeBodyListValid = false;
		}

		body->raiseInternalFlag(BodySim::BF_SLEEP_NOTIFY);

		// Avoid multiple insertion (the user can do multiple transitions between asleep and awake)
		if (!body->readInternalFlag(BodySim::BF_IS_IN_SLEEP_LIST))
		{
			PX_ASSERT(!mSleepBodies.contains(&body->getBodyCore()));
			mSleepBodies.insert(&body->getBodyCore());
			body->raiseInternalFlag(BodySim::BF_IS_IN_SLEEP_LIST);
		}
	}
	else
	{
		// even if no sleep events are requested, we still need to track the objects which were put to sleep because
		// for those we need to sync the buffered state (strictly speaking this only applies to sleep changes that are 
		// triggered by the simulation and not the user but we do not distinguish here)
		if (!body->readInternalFlag(BodySim::BF_IS_IN_SLEEP_LIST))
			mSleepBodies.insert(&body->getBodyCore());
		body->raiseInternalFlag(BodySim::BF_IS_IN_SLEEP_LIST);
	}
}

void Sc::Scene::onBodyWakeUp(BodySim* body)
{
	//temp: TODO: Add support for other clients
	PxSimulationEventCallback* simulationEventCallback = mClients[PX_DEFAULT_CLIENT]->simulationEventCallback;

	if (!simulationEventCallback)
		return;

	if (body->readInternalFlag(BodySim::BF_SLEEP_NOTIFY))
	{
		PX_ASSERT(!body->readInternalFlag(BodySim::BF_WAKEUP_NOTIFY));

		// Body is in the list of sleeping bodies, hence, mark this list as dirty such it gets cleaned up before
		// being sent to the user
		body->clearInternalFlag(BodySim::BF_SLEEP_NOTIFY);
		mSleepBodyListValid = false;
	}

	body->raiseInternalFlag(BodySim::BF_WAKEUP_NOTIFY);

	// Avoid multiple insertion (the user can do multiple transitions between asleep and awake)
	if (!body->readInternalFlag(BodySim::BF_IS_IN_WAKEUP_LIST))
	{
		PX_ASSERT(!mWokeBodies.contains(&body->getBodyCore()));
		mWokeBodies.insert(&body->getBodyCore());
		body->raiseInternalFlag(BodySim::BF_IS_IN_WAKEUP_LIST);
	}
}

PX_INLINE void Sc::Scene::cleanUpSleepBodies()
{
	BodyCore* const* bodyArray = mSleepBodies.getEntries();
	PxU32 bodyCount = mSleepBodies.size();

	IG::IslandSim& islandSim = mSimpleIslandManager->getAccurateIslandSim();

	while (bodyCount--)
	{
		BodySim* body = bodyArray[bodyCount]->getSim();

		if (body->readInternalFlag(static_cast<BodySim::InternalFlags>(BodySim::BF_WAKEUP_NOTIFY)))
		{
			body->clearInternalFlag(static_cast<BodySim::InternalFlags>(BodySim::BF_IS_IN_WAKEUP_LIST));
			mSleepBodies.erase(bodyArray[bodyCount]);
		}
		else if (islandSim.getNode(body->getNodeIndex()).isActive())
		{
			//This body is still active in the island simulation, so the request to deactivate the actor by the application must have failed. Recover by undoing this
			mSleepBodies.erase(bodyArray[bodyCount]);
			body->internalWakeUp();

		}
	}

	mSleepBodyListValid = true;
}

PX_INLINE void Sc::Scene::cleanUpWokenBodies()
{
	cleanUpSleepOrWokenBodies(mWokeBodies, BodySim::BF_SLEEP_NOTIFY, mWokeBodyListValid);
}

PX_INLINE void Sc::Scene::cleanUpSleepOrWokenBodies(Ps::CoalescedHashSet<BodyCore*>& bodyList, PxU32 removeFlag, bool& validMarker)
{
	// With our current logic it can happen that a body is added to the sleep as well as the woken body list in the
	// same frame.
	//
	// Examples:
	// - Kinematic is created (added to woken list) but has not target (-> deactivation -> added to sleep list)
	// - Dynamic is created (added to woken list) but is forced to sleep by user (-> deactivation -> added to sleep list)
	//
	// This code traverses the sleep/woken body list and removes bodies which have been initially added to the given
	// list but do not belong to it anymore.

	BodyCore* const* bodyArray = bodyList.getEntries();
	PxU32 bodyCount = bodyList.size();
	while (bodyCount--)
	{
		BodySim* body = bodyArray[bodyCount]->getSim();

		if (body->readInternalFlag(static_cast<BodySim::InternalFlags>(removeFlag)))
			bodyList.erase(bodyArray[bodyCount]);
	}

	validMarker = true;
}

void Sc::Scene::releaseConstraints(bool endOfScene)
{
	PX_ASSERT(mLLContext);

	if(getStabilizationEnabled())
	{
		//If stabilization is enabled, we're caching contacts for next frame
		if(!endOfScene)
		{
			//So we only clear memory (flip buffers) when not at the end-of-scene.
			//This means we clear after narrow phase completed so we can 
			//release the previous frame's contact buffers before we enter the solve phase.
			mLLContext->getNpMemBlockPool().releaseContacts();
		}
	}
	else if(endOfScene)
	{
		//We now have a double-buffered pool of mem blocks so we must
		//release both pools (which actually triggers the memory used this 
		//frame to be released 
		mLLContext->getNpMemBlockPool().releaseContacts();
		mLLContext->getNpMemBlockPool().releaseContacts();
	}
}

PX_INLINE void Sc::Scene::clearBrokenConstraintBuffer()
{
	mBrokenConstraints.clear();
}

void Sc::Scene::updateFromVisualizationParameters()
{
	if (!mVisualizationParameterChanged) 		// All up to date
		return;

	// Update SIPs if visualization is enabled
	if (getVisualizationParameter(PxVisualizationParameter::eCONTACT_POINT) || getVisualizationParameter(PxVisualizationParameter::eCONTACT_NORMAL) || 
		getVisualizationParameter(PxVisualizationParameter::eCONTACT_ERROR) || getVisualizationParameter(PxVisualizationParameter::eCONTACT_FORCE))
		mInternalFlags |= SceneInternalFlag::eSCENE_SIP_STATES_DIRTY_VISUALIZATION;

	mVisualizationParameterChanged = false;
}

void Sc::Scene::addToLostTouchList(BodySim* body1, BodySim* body2)
{
	PX_ASSERT(body1 != 0);
	PX_ASSERT(body2 != 0);
	SimpleBodyPair p = { body1, body2, body1->getID(), body2->getID() };
	mLostTouchPairs.pushBack(p);
}

void Sc::Scene::initDominanceMatrix()
{
	//init all dominance pairs such that:
	//if g1 == g2, then (1.0f, 1.0f) is returned
	//if g1 <  g2, then (0.0f, 1.0f) is returned
	//if g1 >  g2, then (1.0f, 0.0f) is returned

	PxU32 mask = ~PxU32(1);
	for (unsigned i = 0; i < PX_MAX_DOMINANCE_GROUP; ++i, mask <<= 1)
		mDominanceBitMatrix[i] = ~mask;
}

Articulation* Sc::Scene::createLLArticulation(Sc::ArticulationSim* sim)
{
	return mLLArticulationPool->construct(sim);
}

void Sc::Scene::destroyLLArticulation(Articulation& articulation)
{
	mLLArticulationPool->destroy(&articulation);
}

#if PX_USE_PARTICLE_SYSTEM_API

void Sc::Scene::addParticleSystem(ParticleSystemCore& ps)
{
	// sim objects do all the necessary work of adding themselves to broad phase,
	// activation, registering with the interaction system, etc

	ParticleSystemSim* psSim = PX_NEW(ParticleSystemSim)(*this, ps);

	if (!psSim)
	{
		getFoundation().error(PxErrorCode::eINTERNAL_ERROR, __FILE__, __LINE__, "PxScene::addParticleSystem() failed.");
		return;
	}

	PX_ASSERT(ps.getSim());
	
	mParticleSystems.insert(&ps);
}

void Sc::Scene::removeParticleSystem(ParticleSystemCore& ps, bool isRelease)
{
	const bool exists = mParticleSystems.erase(&ps);
	PX_ASSERT(exists);
	PX_UNUSED(exists);
	ps.getSim()->release(isRelease);
}

PxU32 Sc::Scene::getNbParticleSystems() const
{
	return mParticleSystems.size();
}

Sc::ParticleSystemCore* const* Sc::Scene::getParticleSystems()
{
	return mParticleSystems.getEntries();
}
#endif	// PX_USE_PARTICLE_SYSTEM_API

bool Sc::Scene::hasParticleSystems() const
{
#if PX_USE_PARTICLE_SYSTEM_API
	return !mEnabledParticleSystems.empty();
#else
	return false;
#endif
}

PxSceneGpu* Sc::Scene::getSceneGpu(bool createIfNeeded)
{
#if PX_USE_PARTICLE_SYSTEM_API && PX_SUPPORT_GPU_PHYSX
	if (mParticleContext)
	{
		if(createIfNeeded)
			return mParticleContext->createOrGetSceneGpu();
		else
			return mParticleContext->getSceneGpuFast();
	}
	return NULL;
#else
	{
		PX_UNUSED(createIfNeeded);
		return NULL;
	}
#endif
}

#if PX_USE_CLOTH_API

bool Sc::Scene::addCloth(ClothCore& clothCore)
{
	// sim objects do all the necessary work of adding themselves to broad phase,
	// activation, registering with the interaction system, etc

	cloth::Cloth* cloth = clothCore.getLowLevelCloth();
	PxU32 type = clothCore.getClothFlags() & PxClothFlag::eCUDA;
	PX_ASSERT(type < mNumClothSolvers);

	if(type)
	{
		if(cloth::Cloth* clone = mClothSolvers[type] ? mClothFactories[type]->clone(*cloth) : NULL)
		{
			clothCore.switchCloth(cloth = clone);
		}
		else
		{
			// clone failed, warn and fallback to CPU
			getFoundation().error(PxErrorCode::eDEBUG_WARNING, __FILE__, __LINE__, 
				"GPU cloth creation failed. Falling back to CPU implementation.");

			clothCore.setClothFlags(clothCore.getClothFlags() & ~PxClothFlag::Enum(type));
			type = 0;
		}
	}

	mClothSolvers[type]->addCloth(cloth);
	mCloths.insert(&clothCore);

	PX_NEW(ClothSim)(*this, clothCore);

	return true; // always returns true, remove return value
}

void Sc::Scene::removeCloth(ClothCore& clothCore)
{
	const bool exists = mCloths.erase(&clothCore);
	PX_ASSERT(exists);
	PX_UNUSED(exists);

	clothCore.getSim()->clearCollisionShapes();

	cloth::Cloth* cloth = clothCore.getLowLevelCloth();
	PxU32 type = cloth->getFactory().getPlatform();

	// platform and cloth flag need to match for the above to work
	PX_COMPILE_TIME_ASSERT(PxU32(cloth::Factory::CUDA) == PxU32(PxClothFlag::eCUDA));

	mClothSolvers[type]->removeCloth(cloth);

	if(type)
		clothCore.switchCloth(mClothFactories[0]->clone(*cloth));

	PX_DELETE(clothCore.getSim());
}

void Sc::Scene::createClothSolver()
{
	if(*mClothSolvers) 
		return; // already called before

	if(Sc::Physics::getInstance().hasLowLevelClothFactory())
		mClothFactories[0] = &Sc::Physics::getInstance().getLowLevelClothFactory();

	if (mTaskManager && mTaskManager->getGpuDispatcher())
	{
#if PX_SUPPORT_GPU_PHYSX
		mClothFactories[PxClothFlag::eCUDA] = PxvGetPhysXGpu(true)->createClothFactory(
			cloth::Factory::CUDA, mTaskManager->getGpuDispatcher()->getCudaContextManager());
#endif
	}

	for(PxU32 i=0; i<mNumClothSolvers; ++i)
	{
		if(mClothFactories[i])
			mClothSolvers[i] = mClothFactories[i]->createSolver(mTaskManager);
		if(mClothSolvers[i])
			mClothSolvers[i]->setInterCollisionFilter(Sc::DefaultClothInterCollisionFilter);
	}
}

#endif // PX_USE_CLOTH_API

bool Sc::Scene::hasCloths() const
{
#if PX_USE_CLOTH_API
	return (mCloths.size() > 0);
#else
	return false;
#endif
}

PxU32 Sc::Scene::getNbArticulations() const
{
	return mArticulations.size();
}

Sc::ArticulationCore* const* Sc::Scene::getArticulations() 
{
	return mArticulations.getEntries();
}

PxU32 Sc::Scene::getNbConstraints() const
{
	return mConstraints.size();
}

Sc::ConstraintCore*const * Sc::Scene::getConstraints() 
{
	return mConstraints.getEntries();
}

// PX_AGGREGATE
PxU32 Sc::Scene::createAggregate(void* userData, bool selfCollisions)
{
	const physx::Bp::BoundsIndex index = getElementIDPool().createID();
	mBoundsArray->initEntry(index);
	return mAABBManager->createAggregate(index, userData, selfCollisions);
}

void Sc::Scene::deleteAggregate(PxU32 id)
{
	const physx::Bp::BoundsIndex index = mAABBManager->destroyAggregate(id);
	getElementIDPool().releaseID(index);
}

//~PX_AGGREGATE
void Sc::Scene::shiftOrigin(const PxVec3& shift)
{
	//
	// adjust low level context
	//
	mLLContext->shiftOrigin(shift);

	// adjust bounds array
	//
	mBoundsArray->shiftOrigin(shift);

	//
	// adjust broadphase
	//
	mAABBManager->shiftOrigin(shift);

	//
	// adjust active transforms
	//
	Client** PX_RESTRICT clients = mClients.begin();
	const PxU32 numClients = mClients.size();
	const PxU32 prefetchLookAhead = 6;  // fits more or less into 2x128 byte prefetches

	for (PxU32 c = 0; c < numClients; c++)
	{
		PxActiveTransform* activeTransform = clients[c]->activeTransforms.begin();
		const PxU32 activeTransformCount = clients[c]->activeTransforms.size();

		PxU32 batchIterCount = activeTransformCount / prefetchLookAhead;
		
		PxU32 idx = 0;
		PxU8* prefetchPtr = reinterpret_cast<PxU8*>(activeTransform) + 256;
		for(PxU32 i=0; i < batchIterCount; i++)
		{
			Ps::prefetchLine(prefetchPtr);
			Ps::prefetchLine(prefetchPtr + 128);

			for(PxU32 j=idx; j < (idx + prefetchLookAhead); j++)
			{
				activeTransform[j].actor2World.p -= shift;
			}

			idx += prefetchLookAhead;
			prefetchPtr += 256;
		}
		// process remaining objects
		for(PxU32 i=idx; i < activeTransformCount; i++)
		{
			activeTransform[i].actor2World.p -= shift;
		}
	}

	//
	// adjust constraints
	//
	ConstraintCore*const * constraints = mConstraints.getEntries();
	for(PxU32 i=0, size = mConstraints.size(); i < size; i++)
	{
		constraints[i]->getPxConnector()->onOriginShift(shift);
	}

	//
	// adjust cloth
	//
#if PX_USE_CLOTH_API
	ClothCore* const* clothList = mCloths.getEntries();
	for(PxU32 i=0; i < mCloths.size(); i++)
	{
		clothList[i]->onOriginShift(shift);
	}
#endif

	//
	// adjust particles
	//
#if PX_USE_PARTICLE_SYSTEM_API
	PxU32 count = mParticleSystems.size();
	ParticleSystemCore* const* partList = mParticleSystems.getEntries();
	for(PxU32 i=0; i < count; i++)
	{
		ParticleSystemCore* ps = partList[i];
		ps->getSim()->release(false);
		ps->onOriginShift(shift);
		ParticleSystemSim* psSim = PX_NEW(ParticleSystemSim)(*this, *ps);
		if (!psSim)
		{
			getFoundation().error(PxErrorCode::eINTERNAL_ERROR, __FILE__, __LINE__, "PxScene::shiftOrigin() failed for particle system.");
		}
		PX_ASSERT(ps->getSim());
	}
#endif
}

///////////////////////////////////////////////////////////////////////////////

void Sc::Scene::islandInsertion(PxBaseTask* /*continuation*/)
{
	{
		PX_PROFILE_ZONE("Sim.processNewOverlaps.islandInsertion", getContextId());

		const PxU32 nbShapeIdxCreated = mPreallocatedShapeInteractions.size();
		for (PxU32 a = 0; a < nbShapeIdxCreated; ++a)
		{
			size_t address = reinterpret_cast<size_t>(mPreallocatedShapeInteractions[a]);
			if (address & 1)
			{
				ShapeInteraction* interaction = reinterpret_cast<ShapeInteraction*>(address&size_t(~1));

				PxsContactManager* contactManager = const_cast<PxsContactManager*>(interaction->getContactManager());

				Sc::BodySim* bs0 = interaction->getShape0().getBodySim();
				Sc::BodySim* bs1 = interaction->getShape1().getBodySim();

				IG::NodeIndex nodeIndexB;
				if (bs1)
					nodeIndexB = bs1->getNodeIndex();

				IG::EdgeIndex edgeIdx = mSimpleIslandManager->addContactManager(contactManager, bs0->getNodeIndex(), nodeIndexB, interaction);
				interaction->mEdgeIndex = edgeIdx;

				if (contactManager)
					contactManager->getWorkUnit().mEdgeIndex = edgeIdx;
			}
		}

		// - Wakes actors that lost touch if appropriate
		processLostTouchPairs();

		if(mCCDPass == 0)
		{
			mSimpleIslandManager->firstPassIslandGen();
		}
	}
}

void Sc::Scene::registerContactManagers(PxBaseTask* /*continuation*/)
{
	{
		PxvNphaseImplementationContext* nphaseContext = mLLContext->getNphaseImplementationContext();
		PX_PROFILE_ZONE("Sim.processNewOverlaps.registerCms", getContextId());
		//nphaseContext->registerContactManagers(mPreallocatedContactManagers.begin(), mPreallocatedContactManagers.size(), mLLContext->getContactManagerPool().getMaxUsedIndex());
		const PxU32 nbCmsCreated = mPreallocatedContactManagers.size();
		for (PxU32 a = 0; a < nbCmsCreated; ++a)
		{
			size_t address = reinterpret_cast<size_t>(mPreallocatedContactManagers[a]);
			if (address & 1)
			{
				PxsContactManager* cm = reinterpret_cast<PxsContactManager*>(address&size_t(~1));
				nphaseContext->registerContactManager(cm, 0, 0);
			}
		}

	}
}

void Sc::Scene::registerInteractions(PxBaseTask* /*continuation*/)
{
	{
		PX_PROFILE_ZONE("Sim.processNewOverlaps.registerInteractions", getContextId());
		const PxU32 nbShapeIdxCreated = mPreallocatedShapeInteractions.size();
		for (PxU32 a = 0; a < nbShapeIdxCreated; ++a)
		{
			size_t address = reinterpret_cast<size_t>(mPreallocatedShapeInteractions[a]);
			if (address & 1)
			{
				ShapeInteraction* interaction = reinterpret_cast<ShapeInteraction*>(address&size_t(~1));

				Sc::BodySim* bs0 = interaction->getShape0().getBodySim();
				Sc::BodySim* bs1 = interaction->getShape1().getBodySim();

				bs0->registerInteraction(interaction);
				bs0->registerCountedInteraction();

				interaction->getActor1().registerInteraction(interaction);

				if (bs1)
					bs1->registerCountedInteraction();
			}
		}

		const PxU32 nbMarkersCreated = mPreallocatedInteractionMarkers.size();
		for (PxU32 a = 0; a < nbMarkersCreated; ++a)
		{
			size_t address = reinterpret_cast<size_t>(mPreallocatedInteractionMarkers[a]);
			if (address & 1)
			{
				ElementInteractionMarker* interaction = reinterpret_cast<ElementInteractionMarker*>(address&size_t(~1));
				interaction->registerInActors(NULL);
			}
		}
	}
}

void Sc::Scene::registerSceneInteractions(PxBaseTask* /*continuation*/)
{
	PX_PROFILE_ZONE("Sim.processNewOverlaps.registerInteractionsScene", getContextId());
	const PxU32 nbShapeIdxCreated = mPreallocatedShapeInteractions.size();
	for (PxU32 a = 0; a < nbShapeIdxCreated; ++a)
	{
		size_t address = reinterpret_cast<size_t>(mPreallocatedShapeInteractions[a]);
		if (address & 1)
		{
			ShapeInteraction* interaction = reinterpret_cast<ShapeInteraction*>(address&size_t(~1));
			registerInteraction(interaction, interaction->getContactManager() != NULL);
			mNPhaseCore->registerInteraction(interaction);

			const PxsContactManager* cm = interaction->getContactManager();
			if (cm != NULL)
			{
				mLLContext->setActiveContactManager(cm);
			}
		}
	}

	const PxU32 nbInteractionMarkers = mPreallocatedInteractionMarkers.size();
	for (PxU32 a = 0; a < nbInteractionMarkers; ++a)
	{
		size_t address = reinterpret_cast<size_t>(mPreallocatedInteractionMarkers[a]);
		if (address & 1)
		{
			ElementInteractionMarker* interaction = reinterpret_cast<ElementInteractionMarker*>(address&size_t(~1));
			registerInteraction(interaction, false);
			mNPhaseCore->registerInteraction(interaction);
		}
	}
}

class OverlapFilterTask : public Cm::Task
{
public:
	static const PxU32 MaxPairs = 512;
	Sc::NPhaseCore* mNPhaseCore;
	const Bp::AABBOverlap* PX_RESTRICT mPairs;

	Bp::BroadPhasePair* mBpPairs;
	PxU32 mNbToProcess;

	PxU32 mKeepMap[MaxPairs/32];
	PxU32 mCallbackMap[MaxPairs/32];

	PxFilterInfo* mFinfo;

	PxU32 mNbToKeep;
	PxU32 mNbToSuppress;
	PxU32 mNbToCallback;

	OverlapFilterTask(PxU64 contextID, Sc::NPhaseCore* nPhaseCore, PxFilterInfo* fInfo, const Bp::AABBOverlap* PX_RESTRICT pairs, Bp::BroadPhasePair* bpPairs, const PxU32 nbToProcess) :
		Cm::Task		(contextID),
		mNPhaseCore		(nPhaseCore),
		mPairs			(pairs),
		mBpPairs		(bpPairs),
		mNbToProcess	(nbToProcess),
		mFinfo			(fInfo),
		mNbToKeep		(0),
		mNbToSuppress	(0),
		mNbToCallback	(0)
	{
		PxMemZero(mKeepMap, sizeof(mKeepMap));
		PxMemZero(mCallbackMap, sizeof(mCallbackMap));
	}

	virtual void runInternal()
	{
		for(PxU32 a = 0; a < mNbToProcess; ++a)
		{
			const Bp::AABBOverlap& pair = mPairs[a];
			Sc::ElementSim* e0 = reinterpret_cast<Sc::ElementSim*>(pair.mUserData0);
			Sc::ElementSim* e1 = reinterpret_cast<Sc::ElementSim*>(pair.mUserData1);

			Bp::BroadPhasePair* thisPair = NULL;
			if(pair.mPairHandle != BP_INVALID_BP_HANDLE && mBpPairs != NULL)
				thisPair = &mBpPairs[pair.mPairHandle];

			const PxFilterInfo finfo = mNPhaseCore->onOverlapFilter(e0, e1, thisPair);

			mFinfo[a] = finfo;

			if(!(finfo.filterFlags & PxFilterFlag::eKILL))
			{
				if ((finfo.filterFlags & PxFilterFlag::eCALLBACK) == true)
				{
					mCallbackMap[a / 32] |= (1 << (a & 31));
					mNbToCallback++;
				}
				else
				{
					if ((finfo.filterFlags & PxFilterFlag::eSUPPRESS) == false)
						mNbToKeep++;
					else
						mNbToSuppress++;
					mKeepMap[a / 32] |= (1 << (a & 31));
				}
			}
		}
	}

	virtual const char* getName() const { return "OverlapFilterTask"; }
};

class OnOverlapCreatedTask : public Cm::Task
{
public:
	Sc::NPhaseCore* mNPhaseCore;
	const Bp::AABBOverlap* PX_RESTRICT mPairs;
	const PxFilterInfo* mFinfo;
	PxsContactManager** mContactManagers;
	Sc::ShapeInteraction** mShapeInteractions;
	Sc::ElementInteractionMarker** mInteractionMarkers;
	Bp::BroadPhasePair* mBpPairs;
	PxU32 mNbToProcess;


	OnOverlapCreatedTask(PxU64 contextID, Sc::NPhaseCore* nPhaseCore, const Bp::AABBOverlap* PX_RESTRICT pairs, const PxFilterInfo* fInfo, PxsContactManager** contactManagers, Sc::ShapeInteraction** shapeInteractions, Sc::ElementInteractionMarker** interactionMarkers,
		Bp::BroadPhasePair* bpPairs, PxU32 nbToProcess) :
		Cm::Task			(contextID),
		mNPhaseCore			(nPhaseCore),
		mPairs				(pairs),
		mFinfo				(fInfo),
		mContactManagers	(contactManagers),
		mShapeInteractions	(shapeInteractions),
		mInteractionMarkers	(interactionMarkers),
		mBpPairs			(bpPairs),
		mNbToProcess		(nbToProcess)
	{
	}

	virtual void runInternal()
	{
		PxsContactManager** currentCm = mContactManagers;
		Sc::ShapeInteraction** currentSI = mShapeInteractions;
		Sc::ElementInteractionMarker** currentEI = mInteractionMarkers;

		for(PxU32 a = 0; a < mNbToProcess; ++a)
		{
			const Bp::AABBOverlap& pair = mPairs[a];
			Sc::ShapeSim* s0 = reinterpret_cast<Sc::ShapeSim*>(pair.mUserData1);
			Sc::ShapeSim* s1 = reinterpret_cast<Sc::ShapeSim*>(pair.mUserData0);
				
			Bp::BroadPhasePair* thisPair = NULL;
			if(pair.mPairHandle != BP_INVALID_BP_HANDLE && mBpPairs != NULL)
				thisPair = &mBpPairs[pair.mPairHandle];

			Sc::ElementSimInteraction* interaction = mNPhaseCore->createRbElementInteraction(mFinfo[a], *s0, *s1, *currentCm, *currentSI, *currentEI, 0);

			if(thisPair)
				thisPair->mUserData = interaction;

			if(interaction)
			{
				if (interaction->getType() == Sc::InteractionType::eOVERLAP)
				{
					*currentSI = reinterpret_cast<Sc::ShapeInteraction*>(reinterpret_cast<size_t>(*currentSI) | 1);
					currentSI++;

					if (static_cast<Sc::ShapeInteraction*>(interaction)->getContactManager())
					{
						*currentCm = reinterpret_cast<PxsContactManager*>(reinterpret_cast<size_t>(*currentCm) | 1);
						currentCm++;
					}
				}
				else if(interaction->getType() == Sc::InteractionType::eMARKER)
				{
					*currentEI = reinterpret_cast<Sc::ElementInteractionMarker*>(reinterpret_cast<size_t>(*currentEI) | 1);
					currentEI++;
				}
			}
		}

	}

	virtual const char* getName() const { return "OnOverlapCreatedTask"; }
};

void Sc::Scene::preallocateContactManagers(PxBaseTask* continuation)
{
	//Iterate over all filter tasks and work out how many pairs we need...

	PxU32 createdOverlapCount = 0;

	PxU32 totalCreatedPairs = 0;
	PxU32 totalSuppressPairs = 0;

	PxU32 overlapCount;
	Bp::AABBOverlap* PX_RESTRICT p = mAABBManager->getCreatedOverlaps(Bp::VolumeBuckets::eSHAPE, overlapCount);
	PxFilterInfo* fInfo = mFilterInfo.begin();
	PxU32 currentReadIdx = 0;

	for(PxU32 a = 0; a < mOverlapFilterTasks.size(); ++a)
	{
		OverlapFilterTask* task = mOverlapFilterTasks[a];
		
		if (task->mNbToCallback)
		{
			//Iterate and process callbacks. Refilter then increment the results, setting the appropriate settings

			for (PxU32 w = 0; w < (OverlapFilterTask::MaxPairs / 32); ++w)
			{
				for (PxU32 b = task->mCallbackMap[w]; b; b &= b - 1)
				{
					const PxU32 index = (w << 5) + Ps::lowestSetBit(b);
					const Bp::AABBOverlap& pair = task->mPairs[index];
					Sc::ShapeSim* s0 = reinterpret_cast<Sc::ShapeSim*>(pair.mUserData0);
					Sc::ShapeSim* s1 = reinterpret_cast<Sc::ShapeSim*>(pair.mUserData1);

					const PxFilterInfo finfo = mNPhaseCore->filterRbCollisionPairSecondStage(*s0, *s1, s0->getBodySim(), s1->getBodySim(), INVALID_FILTER_PAIR_INDEX, true);

					task->mFinfo[index] = finfo;

					if (!(finfo.filterFlags & PxFilterFlag::eKILL))
					{
						if ((finfo.filterFlags & PxFilterFlag::eSUPPRESS) == false)
							task->mNbToKeep++;
						else
							task->mNbToSuppress++;
						task->mKeepMap[index / 32] |= (1 << (index & 31));
					}
				}
			}
		}

		totalCreatedPairs += task->mNbToKeep;
		totalSuppressPairs += task->mNbToSuppress;

	}

	{
		//We allocate at least 1 element in this array to ensure that the onOverlapCreated functions don't go bang!
		mPreallocatedContactManagers.reserve(totalCreatedPairs+1);
		mPreallocatedShapeInteractions.reserve(totalCreatedPairs+1);
		mPreallocatedInteractionMarkers.reserve(totalSuppressPairs+1);

		mPreallocatedContactManagers.forceSize_Unsafe(totalCreatedPairs);
		mPreallocatedShapeInteractions.forceSize_Unsafe(totalCreatedPairs);
		mPreallocatedInteractionMarkers.forceSize_Unsafe(totalSuppressPairs);
				
	}

	const PxU32 nbPairsPerTask = 256;
	PxsContactManager** cms = mPreallocatedContactManagers.begin();
	Sc::ShapeInteraction** shapeInter = mPreallocatedShapeInteractions.begin();
	Sc::ElementInteractionMarker** markerIter = mPreallocatedInteractionMarkers.begin();

	Bp::BroadPhasePair* bpPairs = mAABBManager->getBroadPhase()->getBroadPhasePairs();

	Cm::FlushPool& flushPool = mLLContext->getTaskPool();

	OnOverlapCreatedTask* createTask = PX_PLACEMENT_NEW(flushPool.allocate(sizeof(OnOverlapCreatedTask)), OnOverlapCreatedTask)(getContextId(), mNPhaseCore, p,
			fInfo, cms, shapeInter, markerIter, bpPairs, 0);

	PxU32 batchSize = 0;
	PxU32 suppressedStartIdx = 0;
	PxU32 createdStartIdx = 0;
	PxU32 suppressedCurrIdx = 0;
	PxU32 createdCurrIdx = 0;

	for(PxU32 a = 0; a < mOverlapFilterTasks.size(); ++a)
	{
		OverlapFilterTask* task = mOverlapFilterTasks[a];

		for(PxU32 w = 0; w < (OverlapFilterTask::MaxPairs/32); ++w)
		{
			for(PxU32 b = task->mKeepMap[w]; b; b &= b-1)
			{
				const PxU32 index = (w<<5) + Ps::lowestSetBit(b);

				if(createdOverlapCount < (index + currentReadIdx))
				{
					p[createdOverlapCount] = task->mPairs[index];
					fInfo[createdOverlapCount] = task->mFinfo[index];
				}
				createdOverlapCount++;
				batchSize++;
			}
		}

		suppressedCurrIdx += task->mNbToSuppress;
		createdCurrIdx += task->mNbToKeep;

		if(batchSize >= nbPairsPerTask)
		{

			const PxU32 nbToCreate = createdCurrIdx - createdStartIdx;
			const PxU32 nbToSuppress = suppressedCurrIdx - suppressedStartIdx;

			mLLContext->getContactManagerPool().preallocate(nbToCreate, cms + createdStartIdx);
			for (PxU32 i = 0; i < nbToCreate; ++i)
				shapeInter[createdStartIdx + i] = mNPhaseCore->mShapeInteractionPool.allocate();
			for (PxU32 i = 0; i < nbToSuppress; ++i)
				markerIter[suppressedStartIdx + i] = mNPhaseCore->mInteractionMarkerPool.allocate();
				
			createdStartIdx = createdCurrIdx;
			suppressedStartIdx = suppressedCurrIdx;

			createTask->mNbToProcess = batchSize;
			createTask->setContinuation(continuation);
			createTask->removeReference();

		

			createTask = PX_PLACEMENT_NEW(flushPool.allocate(sizeof(OnOverlapCreatedTask)), OnOverlapCreatedTask)(getContextId(), mNPhaseCore, p + createdOverlapCount,
				fInfo + createdOverlapCount, cms + createdStartIdx, shapeInter + createdStartIdx, markerIter + suppressedStartIdx, bpPairs, 0);

			batchSize = 0;
		}
		currentReadIdx += OverlapFilterTask::MaxPairs;
	}

	if(batchSize > 0)
	{
		const PxU32 nbToCreate = createdCurrIdx - createdStartIdx;
		const PxU32 nbToSuppress = suppressedCurrIdx - suppressedStartIdx;

		mLLContext->getContactManagerPool().preallocate(nbToCreate, cms + createdStartIdx);
		for (PxU32 i = 0; i < nbToCreate; ++i)
			shapeInter[createdStartIdx + i] = mNPhaseCore->mShapeInteractionPool.allocate();
		for (PxU32 i = 0; i < nbToSuppress; ++i)
			markerIter[suppressedStartIdx + i] = mNPhaseCore->mInteractionMarkerPool.allocate();
				
		createdStartIdx = createdCurrIdx;
		suppressedStartIdx = suppressedCurrIdx;

		createTask->mNbToProcess = batchSize;
		createTask->setContinuation(continuation);
		createTask->removeReference();
	}
}

void Sc::Scene::finishBroadPhase(PxU32 ccdPass, PxBaseTask* continuation)
{
	PX_UNUSED(continuation);
	PX_PROFILE_ZONE("Sc::Scene::finishBroadPhase", getContextId());

	Bp::SimpleAABBManager* aabbMgr = mAABBManager;
	Bp::BroadPhasePair* bpPairs = aabbMgr->getBroadPhase()->getBroadPhasePairs();

	{
		PX_PROFILE_ZONE("Sim.processNewOverlaps", getContextId());

		{
			//KS - these functions call "registerInActors", while OverlapFilterTask reads the list of interactions
			//in an actor. This could lead to a race condition and a crash if they occur at the same time, so we 
			//serialize these operations
			PX_PROFILE_ZONE("Sim.processNewOverlaps.createOverlapsNoShapeInteractions", getContextId());
			for (PxU32 i = Bp::VolumeBuckets::ePARTICLE; i < Bp::VolumeBuckets::eCOUNT; ++i)
			{

				PxU32 createdOverlapCount;
				const Bp::AABBOverlap* PX_RESTRICT p = aabbMgr->getCreatedOverlaps(i, createdOverlapCount);


				mLLContext->getSimStats().mNbNewPairs += createdOverlapCount;
				mNPhaseCore->onOverlapCreated(p, createdOverlapCount, ccdPass, bpPairs);
			}
		}

		{
			
			PxU32 createdOverlapCount;
			const Bp::AABBOverlap* PX_RESTRICT p = aabbMgr->getCreatedOverlaps(Bp::VolumeBuckets::eSHAPE, createdOverlapCount);
			{
				//We allocate at least 1 element in this array to ensure that the onOverlapCreated functions don't go bang!
				mPreallocatedContactManagers.reserve(1);
				mPreallocatedShapeInteractions.reserve(1);
				mPreallocatedInteractionMarkers.reserve(1);

				mPreallocatedContactManagers.forceSize_Unsafe(1);
				mPreallocatedShapeInteractions.forceSize_Unsafe(1);
				mPreallocatedInteractionMarkers.forceSize_Unsafe(1);
				
			}

			mLLContext->getSimStats().mNbNewPairs += createdOverlapCount;

			mPreallocateContactManagers.setContinuation(continuation);
			Cm::FlushPool& flushPool = mLLContext->getTaskPool();

			mOverlapFilterTasks.clear();
			mFilterInfo.forceSize_Unsafe(0);
			mFilterInfo.reserve(createdOverlapCount);
			mFilterInfo.forceSize_Unsafe(createdOverlapCount);
			const PxU32 nbPairsPerTask = OverlapFilterTask::MaxPairs;
			for (PxU32 a = 0; a < createdOverlapCount; a += nbPairsPerTask)
			{
				PxU32 nbToProcess = PxMin(createdOverlapCount - a, nbPairsPerTask);
				OverlapFilterTask* task = PX_PLACEMENT_NEW(flushPool.allocate(sizeof(OverlapFilterTask)), OverlapFilterTask)(getContextId(), mNPhaseCore, mFilterInfo.begin() + a, 
					p + a, bpPairs, nbToProcess);

				task->setContinuation(&mPreallocateContactManagers);
				task->removeReference();
				mOverlapFilterTasks.pushBack(task);
			}
		}

		mPreallocateContactManagers.removeReference();
<<<<<<< HEAD

			
=======
>>>>>>> f30f9b45
	}	
}

void Sc::Scene::finishBroadPhaseStage2(const PxU32 ccdPass)
{
	PX_PROFILE_ZONE("Sc::Scene::finishBroadPhase2", getContextId());

	Bp::SimpleAABBManager* aabbMgr = mAABBManager;
	//Bp::BroadPhasePair* bpPairs = aabbMgr->getBroadPhase()->getBroadPhasePairs();

	for (PxU32 i = 0; i < Bp::VolumeBuckets::eCOUNT; ++i)
	{
		PxU32 destroyedOverlapCount;
		aabbMgr->getDestroyedOverlaps(i, destroyedOverlapCount);
		mLLContext->getSimStats().mNbLostPairs += destroyedOverlapCount;
		
	}

	//KS - we need to defer processing lost overlaps until later!
	if (ccdPass)
	{
		PX_PROFILE_ZONE("Sim.processLostOverlaps", getContextId());
		PxsContactManagerOutputIterator outputs = mLLContext->getNphaseImplementationContext()->getContactManagerOutputs();

		bool useAdaptiveForce = mPublicFlags & PxSceneFlag::eADAPTIVE_FORCE;

		PxU32 destroyedOverlapCount;

		{
			Bp::AABBOverlap* PX_RESTRICT p = aabbMgr->getDestroyedOverlaps(Bp::VolumeBuckets::eSHAPE, destroyedOverlapCount);

			while (destroyedOverlapCount--)
			{
				ElementSim* volume0 = reinterpret_cast<ElementSim*>(p->mUserData0);
				ElementSim* volume1 = reinterpret_cast<ElementSim*>(p->mUserData1);

				//KS - this is a bit ugly. We split the "onOverlapRemoved" for shape interactions to parallelize it and that means
				//that we have to call each of the individual stages of the remove here.

				//First, we have to get the interaction pointer...
				Sc::ElementSimInteraction* interaction = mNPhaseCore->onOverlapRemovedStage1(volume0, volume1);
				p->mUserData = interaction;
				if (interaction)
				{
					if (interaction->getType() == Sc::InteractionType::eOVERLAP || interaction->getType() == Sc::InteractionType::eMARKER)
					{
						//If it's a standard "overlap" interaction, we have to send a lost touch report, unregister it, and destroy its manager and island gen data.
						if (interaction->getType() == Sc::InteractionType::eOVERLAP)
						{
							Sc::ShapeInteraction* si = static_cast<Sc::ShapeInteraction*>(interaction);
							mNPhaseCore->lostTouchReports(si, PxU32(PairReleaseFlag::eWAKE_ON_LOST_TOUCH), 0, outputs, useAdaptiveForce);
							si->destroyManager();
							si->clearIslandGenData();
						}

						unregisterInteraction(interaction);
						mNPhaseCore->unregisterInteraction(interaction);
					}


					//Then call "onOverlapRemoved" to actually free the interaction
					mNPhaseCore->onOverlapRemoved(volume0, volume1, ccdPass, interaction, outputs, useAdaptiveForce);
				}
				p++;
			}
		}
		for (PxU32 i = Bp::VolumeBuckets::ePARTICLE; i < Bp::VolumeBuckets::eCOUNT; ++i)
		{
			Bp::AABBOverlap* PX_RESTRICT p = aabbMgr->getDestroyedOverlaps(i, destroyedOverlapCount);

			while (destroyedOverlapCount--)
			{
				ElementSim* volume0 = reinterpret_cast<ElementSim*>(p->mUserData0);
				ElementSim* volume1 = reinterpret_cast<ElementSim*>(p->mUserData1);

				p->mUserData = NULL;

				//KS - this is a bit ugly. 
				mNPhaseCore->onOverlapRemoved(volume0, volume1, ccdPass, NULL, outputs, useAdaptiveForce);
				p++;
			}
		}
	}

	// - Wakes actors that lost touch if appropriate
	processLostTouchPairs();

	if (ccdPass)
	{
		aabbMgr->getBroadPhase()->deletePairs();

		aabbMgr->freeBuffers();
	}
}

void Sc::Scene::secondPassNarrowPhase(PxBaseTask* /*continuation*/)
{
	{
		PX_PROFILE_ZONE("Sim.postIslandGen", getContextId());
		mSimpleIslandManager->additionalSpeculativeActivation();
		wakeInteractions(ActorSim::AS_PART_OF_ISLAND_GEN);
	}
	mLLContext->secondPassUpdateContactManager(mDt, &mPostNarrowPhase); // Starts update of contact managers
}

//~BROADPHASE

void Sc::Scene::registerMaterialInNP(const PxsMaterialCore& materialCore)
{
	mLLContext->getNphaseImplementationContext()->registerMaterial(materialCore);
}

void Sc::Scene::updateMaterialInNP(const PxsMaterialCore& materialCore)
{
	mLLContext->getNphaseImplementationContext()->updateMaterial(materialCore);
}

void Sc::Scene::unregisterMaterialInNP(const PxsMaterialCore& materialCore)
{
	mLLContext->getNphaseImplementationContext()->unregisterMaterial(materialCore);
}<|MERGE_RESOLUTION|>--- conflicted
+++ resolved
@@ -6525,11 +6525,6 @@
 		}
 
 		mPreallocateContactManagers.removeReference();
-<<<<<<< HEAD
-
-			
-=======
->>>>>>> f30f9b45
 	}	
 }
 
