--- conflicted
+++ resolved
@@ -15,24 +15,14 @@
 
 		PublicIncludePaths.Add(LibraryPath + "include");
 
-<<<<<<< HEAD
-        if (Target.Platform == UnrealTargetPlatform.Android)
-        {
-=======
 		if (Target.Platform == UnrealTargetPlatform.Android)
 		{
->>>>>>> a23640a2
 			// Register Plugin Language
 			string PluginPath = Utils.MakePathRelativeTo(ModuleDirectory, Target.RelativeEnginePath);
 			AdditionalPropertiesForReceipt.Add("AndroidPlugin", Path.Combine(PluginPath, "ResonanceAudio_APL.xml"));
 
-<<<<<<< HEAD
-            PublicLibraryPaths.Add(LibraryPath + "lib/android/armv7/");
-            PublicLibraryPaths.Add(LibraryPath + "lib/android/arm64/");
-=======
 			PublicLibraryPaths.Add(LibraryPath + "lib/android/arm7/");
 			PublicLibraryPaths.Add(LibraryPath + "lib/android/arm64/");
->>>>>>> a23640a2
 
 			PublicAdditionalLibraries.Add("vraudio");
 		}
@@ -41,44 +31,6 @@
 			string PluginPath = Utils.MakePathRelativeTo(ModuleDirectory, Target.RelativeEnginePath);
 			AdditionalPropertiesForReceipt.Add("LuminPlugin", Path.Combine(PluginPath, "Lumin/ResonanceAudio_LPL.xml"));
 
-<<<<<<< HEAD
-            string SharedObjectName = "libvraudio.so";
-            PublicDelayLoadDLLs.Add(SharedObjectName);
-            RuntimeDependencies.Add(LibraryPath + SharedObjectName);
-        }
-        else if (Target.Platform == UnrealTargetPlatform.Mac)
-        {
-            LibraryPath += "lib/darwin/";
-            PublicLibraryPaths.Add(LibraryPath);
-
-            string DylibName = "libvraudio.dylib";
-            PublicDelayLoadDLLs.Add(LibraryPath + DylibName);
-            RuntimeDependencies.Add(LibraryPath + DylibName);
-        }
-        else if (Target.Platform == UnrealTargetPlatform.Win32)
-        {
-            LibraryPath += "lib/win_x86/";
-            PublicLibraryPaths.Add(LibraryPath);
-
-            string DllName = "vraudio.dll";
-            PublicDelayLoadDLLs.Add(DllName);
-            RuntimeDependencies.Add(LibraryPath + DllName);
-        }
-        else if (Target.Platform == UnrealTargetPlatform.Win64)
-        {
-            LibraryPath += "lib/win_x64/";
-            PublicLibraryPaths.Add(LibraryPath);
-
-            string DllName = "vraudio.dll";
-            PublicDelayLoadDLLs.Add(DllName);
-            RuntimeDependencies.Add(LibraryPath + DllName);
-        }
-        else
-        {
-            throw new System.Exception(System.String.Format("Unsupported platform {0}", Target.Platform.ToString()));
-        }
-    }
-=======
 			PublicLibraryPaths.Add(LibraryPath + "lib/android/arm64/");
 
 			PublicAdditionalLibraries.Add("vraudio");
@@ -130,5 +82,4 @@
 			throw new System.Exception(System.String.Format("Unsupported platform {0}", Target.Platform.ToString()));
 		}
 	}
->>>>>>> a23640a2
 }