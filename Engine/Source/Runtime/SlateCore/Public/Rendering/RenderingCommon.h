// Copyright 1998-2016 Epic Games, Inc. All Rights Reserved.

#pragma once

#include "PopupMethodReply.h"

struct FVector2D;
class FSlateRect;
enum class EPopupMethod : uint8;

#define SLATE_PRE_MULTIPLY 1
#define SLATE_USE_32BIT_INDICES !PLATFORM_USES_ES2

#if SLATE_USE_32BIT_INDICES
typedef uint32 SlateIndex;
#else
typedef uint16 SlateIndex;
#endif

/**
 * Draw primitive types                   
 */
namespace ESlateDrawPrimitive
{
	typedef uint8 Type;

	const Type LineList = 0;
	const Type TriangleList = 1;
};

/**
 * Shader types. NOTE: mirrored in the shader file   
 * If you add a type here you must also implement the proper shader type (TSlateElementPS).  See SlateShaders.h
 */
namespace ESlateShader
{
	typedef uint8 Type;
	/** The default shader type.  Simple texture lookup */
	const Type Default = 0;
	/** Border shader */
	const Type Border = 1;
	/** Font shader, same as default except uses an alpha only texture */
	const Type Font = 2;
	/** Line segment shader. For drawing anti-aliased lines */
	const Type LineSegment = 3;
	/** For completely customized materials.  Makes no assumptions on use*/
	const Type Custom = 4;
};

/**
 * Effects that can be applied to elements when rendered.
 * Note: New effects added should be in bit mask form
 * If you add a type here you must also implement the proper shader type (TSlateElementPS).  See SlateShaders.h
 */
namespace ESlateDrawEffect
{
	typedef uint8 Type;
	/** No effect applied */
	const Type None					= 0;
	/** Draw the element with a disabled effect */
	const Type DisabledEffect		= 1 << 0;
	/** Advanced: Don't read from texture alpha channel */
	const Type IgnoreTextureAlpha	= 1 << 1;
	/** Advanced: Draw the element with no blending */
	const Type NoBlending			= 1 << 2;
	/** Advanced: Blend using pre-multiplied alpha. Ignored if NoBlending is set. */
	const Type PreMultipliedAlpha	= 1 << 3;
	/** Advanced: No gamma correction should be done */
	const Type NoGamma				= 1 << 4;
};


/** Flags for drawing a batch */
namespace ESlateBatchDrawFlag
{
	typedef uint8 Type;
	/** No draw flags */
	const Type None					= 0;
	/** Draw the element with no blending */
	const Type NoBlending			= 1 << 0;
	/** Blend using pre-multiplied alpha. Ignored if NoBlending is set. */
	const Type PreMultipliedAlpha	= 1 << 1;
	/** No gamma correction should be done */
	const Type NoGamma				= 1 << 2;
	/** Draw the element as wireframe */
	const Type Wireframe			= 1 << 3;
	/** The element should be tiled horizontally */
	const Type TileU				= 1 << 4;
	/** The element should be tiled vertically */
	const Type TileV				= 1 << 5;
};

namespace ESlateLineJoinType
{
	enum Type
	{
		// Joins line segments with a sharp edge (miter)
		Sharp =	0,
		// Simply stitches together line segments
		Simple = 1,
	};
};

/**
 * Stores a rectangle that has been transformed by an arbitrary render transform. 
 * We provide a ctor that does the work common to slate drawing, but you could technically 
 * create this any way you want.
 */
struct SLATECORE_API FSlateRotatedRect
{
	/** Default ctor. */
	FSlateRotatedRect();
	/** Construct a rotated rect from a given aligned rect. */
	explicit FSlateRotatedRect(const FSlateRect& AlignedRect);
	/** Per-element constructor. */
	FSlateRotatedRect(const FVector2D& InTopLeft, const FVector2D& InExtentX, const FVector2D& InExtentY);
	/** transformed Top-left corner. */
	FVector2D TopLeft;
	/** transformed X extent (right-left). */
	FVector2D ExtentX;
	/** transformed Y extent (bottom-top). */
	FVector2D ExtentY;

	/** Convert to a bounding, aligned rect. */
	FSlateRect ToBoundingRect() const;
	/** Point-in-rect test. */
	bool IsUnderLocation(const FVector2D& Location) const;
};

/**
 * Transforms a rect by the given transform.
 */
template <typename TransformType>
FSlateRotatedRect TransformRect(const TransformType& Transform, const FSlateRotatedRect& Rect)
{
	return FSlateRotatedRect
	(
		TransformPoint(Transform, Rect.TopLeft),
		TransformVector(Transform, Rect.ExtentX),
		TransformVector(Transform, Rect.ExtentY)
	);
}

typedef FSlateRotatedRect FSlateRotatedClipRectType;

/** 
 * A struct which defines a basic vertex seen by the Slate vertex buffers and shaders
 */
struct SLATECORE_API FSlateVertex
{
	/** Texture coordinates.  The first 2 are in xy and the 2nd are in zw */
	float TexCoords[4]; 

	/** Texture coordinates used as pass through to materials for custom texturing. */
	float MaterialTexCoords[2];

	/** Position of the vertex in window space */
	float Position[2];

	/** clip center/extents in render window space (window space with render transforms applied) */
	FSlateRotatedClipRectType ClipRect;

	/** Vertex color */
	FColor Color;
	
	FSlateVertex();
	FSlateVertex( const FSlateRenderTransform& RenderTransform, const FVector2D& InLocalPosition, const FVector2D& InTexCoord, const FVector2D& InTexCoord2, const FColor& InColor, const FSlateRotatedClipRectType& InClipRect );
	FSlateVertex( const FSlateRenderTransform& RenderTransform, const FVector2D& InLocalPosition, const FVector2D& InTexCoord, const FColor& InColor, const FSlateRotatedClipRectType& InClipRect );
	FSlateVertex( const FSlateRenderTransform& RenderTransform, const FVector2D& InLocalPosition, const FVector4& InTexCoords, const FVector2D& InMaterialTexCoords, const FColor& InColor, const FSlateRotatedClipRectType& InClipRect );
};

template<> struct TIsPODType<FSlateVertex> { enum { Value = true }; };

/** Stores an aligned rect as shorts. */
struct FShortRect
{
	FShortRect() : Left(0), Top(0), Right(0), Bottom(0) {}
	FShortRect(uint16 InLeft, uint16 InTop, uint16 InRight, uint16 InBottom) : Left(InLeft), Top(InTop), Right(InRight), Bottom(InBottom) {}
	explicit FShortRect(const FSlateRect& Rect) : Left((uint16)Rect.Left), Top((uint16)Rect.Top), Right((uint16)Rect.Right), Bottom((uint16)Rect.Bottom) {}
	bool operator==(const FShortRect& RHS) const { return Left == RHS.Left && Top == RHS.Top && Right == RHS.Right && Bottom == RHS.Bottom; }
	bool operator!=(const FShortRect& RHS) const { return !(*this == RHS); }
	bool DoesIntersect( const FShortRect& B ) const
	{
		const bool bDoNotOverlap =
			B.Right < Left || Right < B.Left ||
			B.Bottom < Top || Bottom < B.Top;

		return ! bDoNotOverlap;
	}

	uint16 Left;
	uint16 Top;
	uint16 Right;
	uint16 Bottom;
};

/**
 * Viewport implementation interface that is used by SViewport when it needs to draw and processes input.                   
 */
class ISlateViewport
{
public:
	virtual ~ISlateViewport() {}

	/**
	 * Called by Slate when the viewport widget is drawn
	 * Implementers of this interface can use this method to perform custom
	 * per draw functionality.  This is only called if the widget is visible
	 *
	 * @param AllottedGeometry	The geometry of the viewport widget
	 */
	virtual void OnDrawViewport( const FGeometry& AllottedGeometry, const FSlateRect& MyClippingRect, class FSlateWindowElementList& OutDrawElements, int32 LayerId, const FWidgetStyle& InWidgetStyle, bool bParentEnabled ) { }
	
	/**
	 * Returns the size of the viewport                   
	 */
	virtual FIntPoint GetSize() const = 0;

	/**
	 * Returns a slate texture used to draw the rendered viewport in Slate.                   
	 */
	virtual class FSlateShaderResource* GetViewportRenderTargetTexture() const = 0;

	/**
	 * Does the texture returned by GetViewportRenderTargetTexture only have an alpha channel?
	 */
	virtual bool IsViewportTextureAlphaOnly() const
	{
		return false;
	}

	/**
	 * Performs any ticking necessary by this handle                   
	 */
	virtual void Tick(const FGeometry& AllottedGeometry, double InCurrentTime, float DeltaTime )
	{
	}

	/**
	 * Returns true if the viewport should be vsynced.
	 */
	virtual bool RequiresVsync() const = 0;

	/**
	 * Whether the viewport contents should be scaled or not. Defaults to true.
	 */
	virtual bool AllowScaling() const
	{
		return true;
	}

	/**
	 * Called when Slate needs to know what the mouse cursor should be.
	 * 
	 * @return FCursorReply::Unhandled() if the event is not handled; FCursorReply::Cursor() otherwise.
	 */
	virtual FCursorReply OnCursorQuery( const FGeometry& MyGeometry, const FPointerEvent& CursorEvent )
	{
		return FCursorReply::Unhandled();
	}

	/**
	 * After OnCursorQuery has specified a cursor type the system asks each widget under the mouse to map that cursor to a widget. This event is bubbled.
	 * 
	 * @return TOptional<TSharedRef<SWidget>>() if you don't have a mapping otherwise return the Widget to show.
	 */
	virtual TOptional<TSharedRef<SWidget>> OnMapCursor(const FCursorReply& CursorReply)
	{
		return TOptional<TSharedRef<SWidget>>();
	}

	/**
	 *	Returns whether the software cursor is currently visible
	 */
	virtual bool IsSoftwareCursorVisible() const
	{
		return false;
	}

	/**
	 *	Returns the current position of the software cursor
	 */
	virtual FVector2D GetSoftwareCursorPosition() const
	{
		return FVector2D::ZeroVector;
	}

	/**
	 * Called by Slate when a mouse button is pressed inside the viewport
	 *
	 * @param MyGeometry	Information about the location and size of the viewport
	 * @param MouseEvent	Information about the mouse event
	 *
	 * @return Whether the event was handled along with possible requests for the system to take action.
	 */
	virtual FReply OnMouseButtonDown( const FGeometry& MyGeometry, const FPointerEvent& MouseEvent )
	{
		return FReply::Unhandled();
	}

	/**
	 * Called by Slate when a mouse button is released inside the viewport
	 *
	 * @param MyGeometry	Information about the location and size of the viewport
	 * @param MouseEvent	Information about the mouse event
	 *
	 * @return Whether the event was handled along with possible requests for the system to take action.
	 */
	virtual FReply OnMouseButtonUp( const FGeometry& MyGeometry, const FPointerEvent& MouseEvent )
	{
		return FReply::Unhandled();
	}


	virtual void OnMouseEnter( const FGeometry& MyGeometry, const FPointerEvent& MouseEvent )
	{

	}

	virtual void OnMouseLeave( const FPointerEvent& MouseEvent )
	{
		
	}

	/**
	 * Called by Slate when a mouse button is released inside the viewport
	 *
	 * @param MyGeometry	Information about the location and size of the viewport
	 * @param MouseEvent	Information about the mouse event
	 *
	 * @return Whether the event was handled along with possible requests for the system to take action.
	 */
	virtual FReply OnMouseMove( const FGeometry& MyGeometry, const FPointerEvent& MouseEvent )
	{
		return FReply::Unhandled();
	}

	/**
	 * Called by Slate when the mouse wheel is used inside the viewport
	 *
	 * @param MyGeometry	Information about the location and size of the viewport
	 * @param MouseEvent	Information about the mouse event
	 *
	 * @return Whether the event was handled along with possible requests for the system to take action.
	 */
	virtual FReply OnMouseWheel( const FGeometry& MyGeometry, const FPointerEvent& MouseEvent )
	{
		return FReply::Unhandled();
	}

	/**
	 * Called by Slate when the mouse wheel is used inside the viewport
	 *
	 * @param MyGeometry	Information about the location and size of the viewport
	 * @param MouseEvent	Information about the mouse event
	 *
	 * @return Whether the event was handled along with possible requests for the system to take action.
	 */
	virtual FReply OnMouseButtonDoubleClick( const FGeometry& InMyGeometry, const FPointerEvent& InMouseEvent )
	{
		return FReply::Unhandled();
	}

	/**
	 * Called by Slate when a key is pressed inside the viewport
	 *
	 * @param MyGeometry	Information about the location and size of the viewport
	 * @param MouseEvent	Information about the key event
	 *
	 * @return Whether the event was handled along with possible requests for the system to take action.
	 */
	virtual FReply OnKeyDown( const FGeometry& MyGeometry, const FKeyEvent& InKeyEvent )
	{
		return FReply::Unhandled();
	}

	/**
	 * Called by Slate when a key is released inside the viewport
	 *
	 * @param MyGeometry	Information about the location and size of the viewport
	 * @param MouseEvent	Information about the key event
	 *
	 * @return Whether the event was handled along with possible requests for the system to take action.
	 */
	virtual FReply OnKeyUp( const FGeometry& MyGeometry, const FKeyEvent& InKeyEvent )
	{
		return FReply::Unhandled();
	}

	/**
	 * Called when an analog value changes on a button that supports analog
	 *
	 * @param MyGeometry The Geometry of the widget receiving the event
	 * @param InAnalogInputEvent Analog input event
	 * @return Returns whether the event was handled, along with other possible actions
	 */
	virtual FReply OnAnalogValueChanged( const FGeometry& MyGeometry, const FAnalogInputEvent& InAnalogInputEvent )
	{
		return FReply::Unhandled();
	}

	/**
	 * Called by Slate when a character key is pressed while the viewport has focus
	 *
	 * @param MyGeometry	Information about the location and size of the viewport
	 * @param MouseEvent	Information about the character that was pressed
	 *
	 * @return Whether the event was handled along with possible requests for the system to take action.
	 */
	virtual FReply OnKeyChar( const FGeometry& MyGeometry, const FCharacterEvent& InCharacterEvent )
	{
		return FReply::Unhandled();
	}

	/**
	 * Called when the viewport gains keyboard focus.  
	 *
	 * @param InFocusEvent	Information about what caused the viewport to gain focus
	 */
	virtual FReply OnFocusReceived( const FFocusEvent& InFocusEvent )
	{
		return FReply::Unhandled();
	}

	/**
	 * Called when a touchpad touch is started (finger down)
	 * 
	 * @param ControllerEvent	The controller event generated
	 */
	virtual FReply OnTouchStarted( const FGeometry& MyGeometry, const FPointerEvent& InTouchEvent )
	{
		return FReply::Unhandled();
	}

	/**
	 * Called when a touchpad touch is moved  (finger moved)
	 * 
	 * @param ControllerEvent	The controller event generated
	 */
	virtual FReply OnTouchMoved( const FGeometry& MyGeometry, const FPointerEvent& InTouchEvent )
	{
		return FReply::Unhandled();
	}

	/**
	 * Called when a touchpad touch is ended (finger lifted)
	 * 
	 * @param ControllerEvent	The controller event generated
	 */
	virtual FReply OnTouchEnded( const FGeometry& MyGeometry, const FPointerEvent& InTouchEvent )
	{
		return FReply::Unhandled();
	}

	/**
	 * Called on a touchpad gesture event
	 *
	 * @param InGestureEvent	The touch event generated
	 */
	virtual FReply OnTouchGesture( const FGeometry& MyGeometry, const FPointerEvent& InGestureEvent )
	{
		return FReply::Unhandled();
	}
	
	/**
	 * Called when motion is detected (controller or device)
	 * e.g. Someone tilts or shakes their controller.
	 * 
	 * @param InMotionEvent	The motion event generated
	 */
	virtual FReply OnMotionDetected( const FGeometry& MyGeometry, const FMotionEvent& InMotionEvent )
	{
		return FReply::Unhandled();
	}

	/**
	 * Called to determine if we should render the focus brush.
	 *
	 * @param InFocusCause	The cause of focus
	 */
	virtual TOptional<bool> OnQueryShowFocus(const EFocusCause InFocusCause) const
	{
		return TOptional<bool>();
	}

	/**
	 * Called after all input for this frame is processed.
	 */
	virtual void OnFinishedPointerInput()
	{
	}

	/**
	 * Called to figure out whether we can make new windows for popups within this viewport.
	 * Making windows allows us to have popups that go outside the parent window, but cannot
	 * be used in fullscreen and do not have per-pixel alpha.
	 */
	virtual FPopupMethodReply OnQueryPopupMethod() const
	{
		return FPopupMethodReply::Unhandled();
	}

	/**
	 * Called when navigation is requested
	 * e.g. Left Joystick, Direction Pad, Arrow Keys can generate navigation events.
	 * 
	 * @param InNavigationEvent	The navigation event generated
	 */
	virtual FNavigationReply OnNavigation( const FGeometry& MyGeometry, const FNavigationEvent& InNavigationEvent )
	{
		return FNavigationReply::Stop();
	}

	/**
	 * Called when the viewport loses keyboard focus.  
	 *
	 * @param InFocusEvent	Information about what caused the viewport to lose focus
	 */
	virtual void OnFocusLost( const FFocusEvent& InFocusEvent )
	{
	}

	/**
	 * Called when the viewports top level window is being closed
	 */
	virtual void OnViewportClosed()
	{
	}

	/**
<<<<<<< HEAD
=======
	 * Called when the viewports top level window is being closed
	 */
	virtual TWeakPtr<SWidget> GetWidget()
	{
		return nullptr;
	}

	/**
>>>>>>> e58dcb1b
	 * Called when the viewports top level window is being Activated
	 */
	virtual FReply OnViewportActivated(const FWindowActivateEvent& InActivateEvent)
	{
		return FReply::Unhandled();
	}

	/**
	 * Called when the viewports top level window is being Deactivated
	 */
	virtual void OnViewportDeactivated(const FWindowActivateEvent& InActivateEvent)
	{
	}
};

/**
 * An interface for a custom slate drawing element
 * Implementers of this interface are expected to handle destroying this interface properly when a separate 
 * rendering thread may have access to it. (I.E this cannot be destroyed from a different thread if the rendering thread is using it)
 */
class ICustomSlateElement
{
public:
	virtual ~ICustomSlateElement() {}

	/** 
	 * Called from the rendering thread when it is time to render the element
	 *
	 * @param RenderTarget	handle to the platform specific render target implementation.  Note this is already bound by Slate initially 
	 */
	virtual void DrawRenderThread(class FRHICommandListImmediate& RHICmdList, const void* RenderTarget) = 0;
};

/**
 * Represents a per instance data buffer for a custom Slate mesh element.
 * Use FSlateInstanceBufferUpdate to update the per-instance data.
 *  e.g.
 *    TSharedRef<FSlateInstanceBufferUpdate> NewUpdate = InstanceBuffer.BeginUpdate();
 *     NewUpdate.GetData().Add( FVector4(1,1,1,1) )
 *     FSlateInstanceBufferUpdate::CommitUpdate(NewUpdate);
 */
class ISlateUpdatableInstanceBuffer
{
public:
	virtual ~ISlateUpdatableInstanceBuffer(){};
	friend class FSlateInstanceBufferUpdate;

   /**
	* Use this method to begin a new update to this instance of the buffer:
	*/
	virtual TSharedPtr<class FSlateInstanceBufferUpdate> BeginUpdate() = 0;

	/** How many instances should we draw? */
	virtual uint32 GetNumInstances() const = 0;

private:
	friend class FSlateInstanceBufferUpdate;

	/** Updates rendering data for the GPU */
	virtual void UpdateRenderingData(int32 NumInstancesToUse) = 0;

	/** @return an array of instance data that is safe to populate (e.g not in use by the renderer) */
	virtual TArray<FVector4>& GetBufferData() = 0;
};

/** Represents an update to the per-instance buffer. */
class FSlateInstanceBufferUpdate
{
public:
	/** Access the per-instance data for modiciation */
	FORCEINLINE TArray<FVector4>& GetData(){ return Data; }
	
	/** Send an update to the render thread */
	static void CommitUpdate(TSharedPtr<FSlateInstanceBufferUpdate>& UpdateToCommit)
	{
		ensure(UpdateToCommit.GetSharedReferenceCount() == 1);
		UpdateToCommit->CommitUpdate_Internal();
		UpdateToCommit.Reset();
	}

	~FSlateInstanceBufferUpdate()
	{
		if (!bWasCommitted)
		{
			CommitUpdate_Internal();
		}
	}

private:
	friend class FSlateUpdatableInstanceBuffer;
	FSlateInstanceBufferUpdate(ISlateUpdatableInstanceBuffer& InBuffer)
		: Buffer(InBuffer)
		, Data(InBuffer.GetBufferData())
		, InstanceCount(0)
		, bWasCommitted(false)
	{
	}

	void CommitUpdate_Internal()
	{
		Buffer.UpdateRenderingData(Data.Num());
		bWasCommitted = true;
	}

	ISlateUpdatableInstanceBuffer& Buffer;
	TArray<FVector4>& Data;
	uint32 InstanceCount;
	bool bWasCommitted;
};<|MERGE_RESOLUTION|>--- conflicted
+++ resolved
@@ -528,8 +528,6 @@
 	}
 
 	/**
-<<<<<<< HEAD
-=======
 	 * Called when the viewports top level window is being closed
 	 */
 	virtual TWeakPtr<SWidget> GetWidget()
@@ -538,7 +536,6 @@
 	}
 
 	/**
->>>>>>> e58dcb1b
 	 * Called when the viewports top level window is being Activated
 	 */
 	virtual FReply OnViewportActivated(const FWindowActivateEvent& InActivateEvent)
