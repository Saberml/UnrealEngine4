--- conflicted
+++ resolved
@@ -72,11 +72,7 @@
 	, bUseBorderlessWindow(false)
 	, bStartInVR(false)
 	, bStartInAR_DEPRECATED(false)
-<<<<<<< HEAD
-	, bSupportAR(false)
-=======
 	, bSupportAR_DEPRECATED(false)
->>>>>>> a23640a2
 	, bAllowWindowResize(true)
 	, bAllowClose(true)
 	, bAllowMaximize(true)
