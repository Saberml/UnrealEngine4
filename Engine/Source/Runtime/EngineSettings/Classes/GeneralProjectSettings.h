// Copyright 1998-2016 Epic Games, Inc. All Rights Reserved.

#pragma once

#include "GeneralProjectSettings.generated.h"


UCLASS(config=Game, defaultconfig)
class ENGINESETTINGS_API UGeneralProjectSettings
	: public UObject
{
	GENERATED_UCLASS_BODY()

	/** The name of the company (author, provider) that created the project. */
	UPROPERTY(config, EditAnywhere, Category=Publisher)
	FString CompanyName;

	/** The distinguished name of the company (author, provider) that created the project. */
	UPROPERTY(config, EditAnywhere, Category=Publisher)
	FString CompanyDistinguishedName;

	/** The project's copyright and/or trademark notices. */
	UPROPERTY(config, EditAnywhere, Category=Legal)
	FString CopyrightNotice;

	/** The project's description text. */
	UPROPERTY(config, EditAnywhere, Category=About)
	FString Description;

	/** The project's homepage URL. */
	UPROPERTY(config, EditAnywhere, Category=Publisher)
	FString Homepage;

	/** The project's licensing terms. */
	UPROPERTY(config, EditAnywhere, Category=Legal)
	FString LicensingTerms;

	/** The project's privacy policy. */
	UPROPERTY(config, EditAnywhere, Category=Legal)
	FString PrivacyPolicy;

	/** The project's unique identifier. */
	UPROPERTY(config, EditAnywhere, Category=About)
	FGuid ProjectID;

	/** The project's name. */
	UPROPERTY(config, EditAnywhere, Category=About)
	FString ProjectName;

	/** The project's version number. */
	UPROPERTY(config, EditAnywhere, Category=About)
	FString ProjectVersion;

	/** The project's support contact information. */
	UPROPERTY(config, EditAnywhere, Category=Publisher)
	FString SupportContact;

	/** The project's title as displayed on the window title bar (can include the tokens {GameName}, {PlatformArchitecture}, or {RHIName}, which will be replaced with the specified text) */
	UPROPERTY(config, EditAnywhere, Category=Displayed)
	FText ProjectDisplayedTitle;

	/** Additional data to be displayed on the window title bar in non-shipping configurations (can include the tokens {GameName}, {PlatformArchitecture}, or {RHIName}, which will be replaced with the specified text) */
	UPROPERTY(config, EditAnywhere, Category=Displayed)
	FText ProjectDebugTitleInfo;

	/** Should the game's window preserve its aspect ratio when resized by user. */
	UPROPERTY(config, EditAnywhere, Category = Settings)
	bool bShouldWindowPreserveAspectRatio;

<<<<<<< HEAD
	/** Should the game attempt to start in VR, regardless of whether -vr was set on the commandline */
	UPROPERTY(config, EditAnywhere, Category = Settings)
	bool bStartInVR;
=======
	/** Should the game use a borderless Slate window instead of a window with system title bar and border */
	UPROPERTY(config, EditAnywhere, Category = Settings)
	bool bUseBorderlessWindow;

	/** Should the game attempt to start in VR, regardless of whether -vr was set on the commandline */
	UPROPERTY(config, EditAnywhere, Category = Settings)
	bool bStartInVR;
	
	UPROPERTY(config, EditAnywhere, Category = Settings)
	bool bAllowWindowResize;

	UPROPERTY(config, EditAnywhere, Category = Settings)
	bool bAllowClose;

	UPROPERTY(config, EditAnywhere, Category = Settings)
	bool bAllowMaximize;

	UPROPERTY(config, EditAnywhere, Category = Settings)
	bool bAllowMinimize;
>>>>>>> 92a3597a
};<|MERGE_RESOLUTION|>--- conflicted
+++ resolved
@@ -67,11 +67,6 @@
 	UPROPERTY(config, EditAnywhere, Category = Settings)
 	bool bShouldWindowPreserveAspectRatio;
 
-<<<<<<< HEAD
-	/** Should the game attempt to start in VR, regardless of whether -vr was set on the commandline */
-	UPROPERTY(config, EditAnywhere, Category = Settings)
-	bool bStartInVR;
-=======
 	/** Should the game use a borderless Slate window instead of a window with system title bar and border */
 	UPROPERTY(config, EditAnywhere, Category = Settings)
 	bool bUseBorderlessWindow;
@@ -91,5 +86,4 @@
 
 	UPROPERTY(config, EditAnywhere, Category = Settings)
 	bool bAllowMinimize;
->>>>>>> 92a3597a
 };