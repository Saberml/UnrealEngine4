// Copyright 1998-2018 Epic Games, Inc. All Rights Reserved.

#include "Misc/MediaTextureResource.h"
#include "MediaAssetsPrivate.h"

#include "DeviceProfiles/DeviceProfile.h"
#include "DeviceProfiles/DeviceProfileManager.h"
#include "ExternalTexture.h"
#include "IMediaPlayer.h"
#include "IMediaSamples.h"
#include "IMediaTextureSample.h"
#include "MediaPlayerFacade.h"
#include "MediaSampleSource.h"
#include "MediaShaders.h"
#include "PipelineStateCache.h"
#include "SceneUtils.h"
#include "Shader.h"
#include "StaticBoundShaderState.h"
#include "RenderUtils.h"
#include "RHIStaticStates.h"
#include "ExternalTexture.h"

#include "MediaTexture.h"


#define MEDIATEXTURERESOURCE_TRACE_RENDER 0


/** Time spent in media player facade closing media. */
DECLARE_CYCLE_STAT(TEXT("MediaAssets MediaTextureResource Render"), STAT_MediaAssets_MediaTextureResourceRender, STATGROUP_Media);



/* Local helpers
 *****************************************************************************/

namespace MediaTextureResource
{
	/**
	 * Get the pixel format for a given sample.
	 *
	 * @param Sample The sample.
	 * @return The sample's pixel format.
	 */
	EPixelFormat GetPixelFormat(const TSharedPtr<IMediaTextureSample, ESPMode::ThreadSafe>& Sample)
	{
		switch (Sample->GetFormat())
		{
		case EMediaTextureSampleFormat::CharAYUV:
		case EMediaTextureSampleFormat::CharBGRA:
		case EMediaTextureSampleFormat::CharBMP:
		case EMediaTextureSampleFormat::CharUYVY:
		case EMediaTextureSampleFormat::CharYUY2:
		case EMediaTextureSampleFormat::CharYVYU:
			return PF_B8G8R8A8;

		case EMediaTextureSampleFormat::CharNV12:
		case EMediaTextureSampleFormat::CharNV21:
			return PF_G8;

		case EMediaTextureSampleFormat::FloatRGB:
			return PF_FloatRGB;

		case EMediaTextureSampleFormat::FloatRGBA:
			return PF_FloatRGBA;

		default:
			return PF_Unknown;
		}
	}


	/**
	 * Check whether the given sample requires a conversion shader.
	 *
	 * @param Sample The sample to check.
	 * @param SrgbOutput Whether the output is expected in sRGB color space.
	 * @return true if conversion is required, false otherwise.
	 * @see RequiresOutputResource
	 */
	bool RequiresConversion(const TSharedPtr<IMediaTextureSample, ESPMode::ThreadSafe>& Sample, bool SrgbOutput)
	{
		// If the output color space is expected to be sRGB, but the
		// sample is not, a color space conversion on the GPU is required.

		if (Sample->IsOutputSrgb() != SrgbOutput)
		{
			return true;
		}

		// If the output dimensions are not the same as the sample's
		// dimensions, a resizing conversion on the GPU is required.

		if (Sample->GetDim() != Sample->GetOutputDim())
		{
			return true;
		}

		// Only the following pixel formats are supported natively.
		// All other formats require a conversion on the GPU.

		const EMediaTextureSampleFormat Format = Sample->GetFormat();

		return ((Format != EMediaTextureSampleFormat::CharBGRA) &&
				(Format != EMediaTextureSampleFormat::FloatRGB) &&
				(Format != EMediaTextureSampleFormat::FloatRGBA));
	}


	/**
	 * Check whether the given sample requires an sRGB texture.
	 *
	 * @param Sample The sample to check.
	 * @return true if an sRGB texture is required, false otherwise.
	 */
	bool RequiresSrgbTexture(const TSharedPtr<IMediaTextureSample, ESPMode::ThreadSafe>& Sample)
	{
		if (!Sample->IsOutputSrgb())
		{
			return false;
		}

		const EMediaTextureSampleFormat Format = Sample->GetFormat();

		return ((Format == EMediaTextureSampleFormat::CharBGRA) ||
				(Format == EMediaTextureSampleFormat::CharBMP) ||
				(Format == EMediaTextureSampleFormat::FloatRGB) ||
				(Format == EMediaTextureSampleFormat::FloatRGBA));
	}
}


/* FMediaTextureResource structors
 *****************************************************************************/

FMediaTextureResource::FMediaTextureResource(UMediaTexture& InOwner, FIntPoint& InOwnerDim, SIZE_T& InOwnerSize, FLinearColor InClearColor, FGuid InTextureGuid)
	: Cleared(false)
	, CurrentClearColor(InClearColor)
	, InitialTextureGuid(InTextureGuid)
	, Owner(InOwner)
	, OwnerDim(InOwnerDim)
	, OwnerSize(InOwnerSize)
{ }


/* FMediaTextureResource interface
 *****************************************************************************/

void FMediaTextureResource::Render(const FRenderParams& Params)
{
	check(IsInRenderingThread());

<<<<<<< HEAD
//	SCOPE_CYCLE_COUNTER(STAT_MediaAssets_MediaTextureResourceRender);
=======
	SCOPE_CYCLE_COUNTER(STAT_MediaAssets_MediaTextureResourceRender);
>>>>>>> a23640a2

	FLinearColor Rotation(1, 0, 0, 1);
	FLinearColor Offset(0, 0, 0, 0);

	TSharedPtr<FMediaTextureSampleSource, ESPMode::ThreadSafe> SampleSource = Params.SampleSource.Pin();

	if (SampleSource.IsValid())
	{
		// get the most current sample to be rendered
		TSharedPtr<IMediaTextureSample, ESPMode::ThreadSafe> Sample;
		bool UseSample = false;
		
		while (SampleSource->Peek(Sample) && Sample.IsValid())
		{
			const FTimespan StartTime = Sample->GetTime();
			const FTimespan EndTime = StartTime + Sample->GetDuration();

			if ((Params.Rate >= 0.0f) && (Params.Time < StartTime))
			{
				break; // future sample (forward play)
			}

			if ((Params.Rate <= 0.0f) && (Params.Time >= EndTime))
			{
				break; // future sample (reverse play)
			}

			UseSample = SampleSource->Dequeue(Sample);

#if MEDIATEXTURERESOURCE_TRACE_RENDER
			if (!UseSample && Sample.IsValid())
			{
				UE_LOG(LogMediaAssets, VeryVerbose, TEXT("TextureResource %p: Sample with time %s got flushed at time %s"),
					this,
					*Sample->GetTime().ToString(TEXT("%h:%m:%s.%t")),
					*Params.Time.ToString(TEXT("%h:%m:%s.%t"))
				);
			}
#endif
		}

		if (UseSample)
		{
			// render the sample
			if (Sample->GetOutputDim().GetMin() <= 0)
			{
#if MEDIATEXTURERESOURCE_TRACE_RENDER
				UE_LOG(LogMediaAssets, VeryVerbose, TEXT("TextureResource %p: Corrupt sample with time %s at time %s"),
					this,
					*Sample->GetTime().ToString(TEXT("%h:%m:%s.%t")),
					*Params.Time.ToString(TEXT("%h:%m:%s.%t"))
				);
#endif

				ClearTexture(FLinearColor::Red, Params.SrgbOutput); // mark corrupt sample
			}
			else if (MediaTextureResource::RequiresConversion(Sample, Params.SrgbOutput))
			{
#if MEDIATEXTURERESOURCE_TRACE_RENDER
				UE_LOG(LogMediaAssets, VeryVerbose, TEXT("TextureResource %p: Converting sample with time %s at time %s"),
					this,
					*Sample->GetTime().ToString(TEXT("%h:%m:%s.%t")),
					*Params.Time.ToString(TEXT("%h:%m:%s.%t"))
				);
#endif

				ConvertSample(Sample, Params.ClearColor, Params.SrgbOutput);
			}
			else
			{
#if MEDIATEXTURERESOURCE_TRACE_RENDER
				UE_LOG(LogMediaAssets, VeryVerbose, TEXT("TextureResource %p: Copying sample with time %s at time %s"),
					this,
					*Sample->GetTime().ToString(TEXT("%h:%m:%s.%t")),
					*Params.Time.ToString(TEXT("%h:%m:%s.%t"))
				);
#endif

				CopySample(Sample, Params.ClearColor, Params.SrgbOutput);
			}

			Rotation = Sample->GetScaleRotation();
			Offset = Sample->GetOffset();
		}
#if MEDIATEXTURERESOURCE_TRACE_RENDER
		else if (Sample.IsValid())
		{
			UE_LOG(LogMediaAssets, VeryVerbose, TEXT("TextureResource %p: Sample with time %s cannot be used at time %s"),
				this,
				*Sample->GetTime().ToString(TEXT("%h:%m:%s.%t")),
				*Params.Time.ToString(TEXT("%h:%m:%s.%t"))
			);
		}
		else
		{
			UE_LOG(LogMediaAssets, VeryVerbose, TEXT("TextureResource %p: No valid sample available at time %s"),
				this,
				*Params.Time.ToString(TEXT("%h:%m:%s.%t"))
			);
		}
#endif
	}
	else if (Params.CanClear)
	{
		if (!Cleared || (Params.ClearColor != CurrentClearColor))
		{
<<<<<<< HEAD
			#if MEDIATEXTURERESOURCE_TRACE_RENDER
				UE_LOG(LogMediaAssets, VeryVerbose, TEXT("TextureResource %p: Clearing texture at time %s"), this, *Params.Time.ToString());
			#endif
=======
#if MEDIATEXTURERESOURCE_TRACE_RENDER
			UE_LOG(LogMediaAssets, VeryVerbose, TEXT("TextureResource %p: Clearing texture at time %s"),
				this,
				*Params.Time.ToString(TEXT("%h:%m:%s.%t"))
			);
#endif
>>>>>>> a23640a2

			ClearTexture(Params.ClearColor, Params.SrgbOutput);
		}
	}

	// update external texture registration
	if (!GSupportsImageExternal)
	{
		if (Params.CurrentGuid.IsValid())
		{
			FTextureRHIRef VideoTexture = (FTextureRHIRef)Owner.TextureReference.TextureReferenceRHI;
			FExternalTextureRegistry::Get().RegisterExternalTexture(Params.CurrentGuid, VideoTexture, SamplerStateRHI, Rotation, Offset);
		}

		if (Params.PreviousGuid.IsValid() && (Params.PreviousGuid != Params.CurrentGuid))
		{
			FExternalTextureRegistry::Get().UnregisterExternalTexture(Params.PreviousGuid);
		}
	}
}


/* FRenderTarget interface
 *****************************************************************************/

FIntPoint FMediaTextureResource::GetSizeXY() const
{
	return FIntPoint(Owner.GetWidth(), Owner.GetHeight());
}


/* FTextureResource interface
 *****************************************************************************/

FString FMediaTextureResource::GetFriendlyName() const
{
	return Owner.GetPathName();
}


uint32 FMediaTextureResource::GetSizeX() const
{
	return Owner.GetWidth();
}


uint32 FMediaTextureResource::GetSizeY() const
{
	return Owner.GetHeight();
}


void FMediaTextureResource::InitDynamicRHI()
{
	// create the sampler state
	FSamplerStateInitializerRHI SamplerStateInitializer(
		(ESamplerFilter)UDeviceProfileManager::Get().GetActiveProfile()->GetTextureLODSettings()->GetSamplerFilter(&Owner),
		(Owner.AddressX == TA_Wrap) ? AM_Wrap : ((Owner.AddressX == TA_Clamp) ? AM_Clamp : AM_Mirror),
		(Owner.AddressY == TA_Wrap) ? AM_Wrap : ((Owner.AddressY == TA_Clamp) ? AM_Clamp : AM_Mirror),
		AM_Wrap
	);

	SamplerStateRHI = RHICreateSamplerState(SamplerStateInitializer);

	// Note: set up default texture, or we can get sampler bind errors on render
	// we can't leave here without having a valid bindable resource for some RHIs.

	ClearTexture(CurrentClearColor, Owner.SRGB);

	// Make sure init has done it's job - we can't leave here without valid bindable resources for some RHI's
	check(TextureRHI.IsValid());
	check(RenderTargetTextureRHI.IsValid());
	check(OutputTarget.IsValid());

	if (!GSupportsImageExternal)
	{
		FTextureRHIRef VideoTexture = (FTextureRHIRef)Owner.TextureReference.TextureReferenceRHI;
		FExternalTextureRegistry::Get().RegisterExternalTexture(InitialTextureGuid, VideoTexture, SamplerStateRHI);
	}
}


void FMediaTextureResource::ReleaseDynamicRHI()
{
	Cleared = false;

	InputTarget.SafeRelease();
	OutputTarget.SafeRelease();
	RenderTargetTextureRHI.SafeRelease();
	TextureRHI.SafeRelease();

	UpdateTextureReference(nullptr);
}


/* FMediaTextureResource implementation
 *****************************************************************************/

void FMediaTextureResource::ClearTexture(const FLinearColor& ClearColor, bool SrgbOutput)
{
	// create output render target if we don't have one yet
	const uint32 OutputCreateFlags = TexCreate_Dynamic | (SrgbOutput ? TexCreate_SRGB : 0);

	if ((ClearColor != CurrentClearColor) || !OutputTarget.IsValid() || ((OutputTarget->GetFlags() & OutputCreateFlags) != OutputCreateFlags))
	{
		FRHIResourceCreateInfo CreateInfo = {
			FClearValueBinding(ClearColor)
		};

		TRefCountPtr<FRHITexture2D> DummyTexture2DRHI;

		RHICreateTargetableShaderResource2D(
			2,
			2,
			PF_B8G8R8A8,
			1,
			OutputCreateFlags,
			TexCreate_RenderTargetable,
			false,
			CreateInfo,
			OutputTarget,
			DummyTexture2DRHI
		);

		CurrentClearColor = ClearColor;
		UpdateResourceSize();
	}

	if (RenderTargetTextureRHI != OutputTarget)
	{
		UpdateTextureReference(OutputTarget);
	}

	// draw the clear color
	FRHICommandListImmediate& CommandList = FRHICommandListExecutor::GetImmediateCommandList();
	{
		FRHIRenderTargetView View = FRHIRenderTargetView(RenderTargetTextureRHI, ERenderTargetLoadAction::EClear);
		FRHISetRenderTargetsInfo Info(1, &View, FRHIDepthRenderTargetView());
		CommandList.SetRenderTargetsAndClear(Info);
		CommandList.SetViewport(0, 0, 0.0f, RenderTargetTextureRHI->GetSizeX(), RenderTargetTextureRHI->GetSizeY(), 1.0f);
		CommandList.TransitionResource(EResourceTransitionAccess::EReadable, RenderTargetTextureRHI);
	}

	Cleared = true;
}


void FMediaTextureResource::ConvertSample(const TSharedPtr<IMediaTextureSample, ESPMode::ThreadSafe>& Sample, const FLinearColor& ClearColor, bool SrgbOutput)
{
	const EPixelFormat PixelFormat = MediaTextureResource::GetPixelFormat(Sample);

	// get input texture
	FRHITexture2D* InputTexture = nullptr;
	{
		// If the sample already provides a texture resource, we simply use that
		// as the input texture. If the sample only provides raw data, then we
		// create our own input render target and copy the data into it.

		FRHITexture* SampleTexture = Sample->GetTexture();
		FRHITexture2D* SampleTexture2D = (SampleTexture != nullptr) ? SampleTexture->GetTexture2D() : nullptr;

		if (SampleTexture2D != nullptr)
		{
			InputTexture = SampleTexture2D;

			InputTarget.SafeRelease();
			UpdateResourceSize();
		}
		else
		{
			const bool SrgbTexture = MediaTextureResource::RequiresSrgbTexture(Sample);
			const uint32 InputCreateFlags = TexCreate_Dynamic | (SrgbTexture ? TexCreate_SRGB : 0);
			const FIntPoint SampleDim = Sample->GetDim();

			// create a new input render target if necessary
			if (!InputTarget.IsValid() || (InputTarget->GetSizeXY() != SampleDim) || (InputTarget->GetFormat() != PixelFormat) || ((InputTarget->GetFlags() & InputCreateFlags) != InputCreateFlags))
			{
				TRefCountPtr<FRHITexture2D> DummyTexture2DRHI;
				FRHIResourceCreateInfo CreateInfo;

				RHICreateTargetableShaderResource2D(
					SampleDim.X,
					SampleDim.Y,
					PixelFormat,
					1,
					InputCreateFlags,
					TexCreate_RenderTargetable,
					false,
					CreateInfo,
					InputTarget,
					DummyTexture2DRHI
				);

				UpdateResourceSize();
			}

			// copy sample data to input render target
			FUpdateTextureRegion2D Region(0, 0, 0, 0, SampleDim.X, SampleDim.Y);
			RHIUpdateTexture2D(InputTarget, 0, Region, Sample->GetStride(), (uint8*)Sample->GetBuffer());

			InputTexture = InputTarget;
		}
	}

	// create output render target if necessary
	const uint32 OutputCreateFlags = TexCreate_Dynamic | (SrgbOutput ? TexCreate_SRGB : 0);
	const FIntPoint OutputDim = Sample->GetOutputDim();

	if ((ClearColor != CurrentClearColor) || !OutputTarget.IsValid() || (OutputTarget->GetSizeXY() != OutputDim) || (OutputTarget->GetFormat() != PF_B8G8R8A8) || ((OutputTarget->GetFlags() & OutputCreateFlags) != OutputCreateFlags))
	{
		TRefCountPtr<FRHITexture2D> DummyTexture2DRHI;
		
		FRHIResourceCreateInfo CreateInfo = {
			FClearValueBinding(ClearColor)
		};

		RHICreateTargetableShaderResource2D(
			OutputDim.X,
			OutputDim.Y,
			PF_B8G8R8A8,
			1,
			OutputCreateFlags,
			TexCreate_RenderTargetable,
			false,
			CreateInfo,
			OutputTarget,
			DummyTexture2DRHI
		);

		CurrentClearColor = ClearColor;
		UpdateResourceSize();
	}

	if (RenderTargetTextureRHI != OutputTarget)
	{
		UpdateTextureReference(OutputTarget);
	}

	// perform the conversion
	FRHICommandListImmediate& CommandList = FRHICommandListExecutor::GetImmediateCommandList();
	{
		SCOPED_DRAW_EVENT(CommandList, MediaTextureConvertResource);

		FGraphicsPipelineStateInitializer GraphicsPSOInit;
		FRHITexture* RenderTarget = RenderTargetTextureRHI.GetReference();
		SetRenderTargets(CommandList, 1, &RenderTarget, nullptr, ESimpleRenderTargetMode::EExistingColorAndDepth, FExclusiveDepthStencil::DepthNop_StencilNop);

		CommandList.ApplyCachedRenderTargets(GraphicsPSOInit);
		CommandList.SetViewport(0, 0, 0.0f, OutputDim.X, OutputDim.Y, 1.0f);

		GraphicsPSOInit.DepthStencilState = TStaticDepthStencilState<false, CF_Always>::GetRHI();
		GraphicsPSOInit.RasterizerState = TStaticRasterizerState<>::GetRHI();
		GraphicsPSOInit.BlendState = TStaticBlendStateWriteMask<CW_RGBA, CW_NONE, CW_NONE, CW_NONE, CW_NONE, CW_NONE, CW_NONE, CW_NONE>::GetRHI();
		GraphicsPSOInit.PrimitiveType = PT_TriangleStrip;

		// configure media shaders
		auto ShaderMap = GetGlobalShaderMap(GMaxRHIFeatureLevel);
		TShaderMapRef<FMediaShadersVS> VertexShader(ShaderMap);

		GraphicsPSOInit.BoundShaderState.VertexDeclarationRHI = GMediaVertexDeclaration.VertexDeclarationRHI;
		GraphicsPSOInit.BoundShaderState.VertexShaderRHI = GETSAFERHISHADER_VERTEX(*VertexShader);

		switch (Sample->GetFormat())
		{
		case EMediaTextureSampleFormat::CharAYUV:
		{
			TShaderMapRef<FAYUVConvertPS> ConvertShader(ShaderMap);
			GraphicsPSOInit.BoundShaderState.PixelShaderRHI = GETSAFERHISHADER_PIXEL(*ConvertShader);
			SetGraphicsPipelineState(CommandList, GraphicsPSOInit);
			ConvertShader->SetParameters(CommandList, InputTexture, MediaShaders::YuvToSrgbDefault, Sample->IsOutputSrgb());
		}
		break;

		case EMediaTextureSampleFormat::CharBMP:
		{
			TShaderMapRef<FBMPConvertPS> ConvertShader(ShaderMap);
			GraphicsPSOInit.BoundShaderState.PixelShaderRHI = GETSAFERHISHADER_PIXEL(*ConvertShader);
			SetGraphicsPipelineState(CommandList, GraphicsPSOInit);
			ConvertShader->SetParameters(CommandList, InputTexture, OutputDim, Sample->IsOutputSrgb() && !SrgbOutput);
		}
		break;

		case EMediaTextureSampleFormat::CharNV12:
		{
			TShaderMapRef<FNV12ConvertPS> ConvertShader(ShaderMap);
			GraphicsPSOInit.BoundShaderState.PixelShaderRHI = GETSAFERHISHADER_PIXEL(*ConvertShader);
			SetGraphicsPipelineState(CommandList, GraphicsPSOInit);
			ConvertShader->SetParameters(CommandList, InputTexture, OutputDim, MediaShaders::YuvToSrgbDefault, Sample->IsOutputSrgb());
		}
		break;

		case EMediaTextureSampleFormat::CharNV21:
		{
			TShaderMapRef<FNV21ConvertPS> ConvertShader(ShaderMap);
			GraphicsPSOInit.BoundShaderState.PixelShaderRHI = GETSAFERHISHADER_PIXEL(*ConvertShader);
			SetGraphicsPipelineState(CommandList, GraphicsPSOInit);
			ConvertShader->SetParameters(CommandList, InputTexture, OutputDim, MediaShaders::YuvToSrgbDefault, Sample->IsOutputSrgb());
		}
		break;

		case EMediaTextureSampleFormat::CharUYVY:
		{
			TShaderMapRef<FUYVYConvertPS> ConvertShader(ShaderMap);
			GraphicsPSOInit.BoundShaderState.PixelShaderRHI = GETSAFERHISHADER_PIXEL(*ConvertShader);
			SetGraphicsPipelineState(CommandList, GraphicsPSOInit);
			ConvertShader->SetParameters(CommandList, InputTexture, MediaShaders::YuvToSrgbDefault, Sample->IsOutputSrgb());
		}
		break;

		case EMediaTextureSampleFormat::CharYUY2:
		{
			TShaderMapRef<FYUY2ConvertPS> ConvertShader(ShaderMap);
			GraphicsPSOInit.BoundShaderState.PixelShaderRHI = GETSAFERHISHADER_PIXEL(*ConvertShader);
			SetGraphicsPipelineState(CommandList, GraphicsPSOInit);
			ConvertShader->SetParameters(CommandList, InputTexture, OutputDim, MediaShaders::YuvToSrgbDefault, Sample->IsOutputSrgb());
		}
		break;

		case EMediaTextureSampleFormat::CharYVYU:
		{
			TShaderMapRef<FYVYUConvertPS> ConvertShader(ShaderMap);
			GraphicsPSOInit.BoundShaderState.PixelShaderRHI = GETSAFERHISHADER_PIXEL(*ConvertShader);
			SetGraphicsPipelineState(CommandList, GraphicsPSOInit);
			ConvertShader->SetParameters(CommandList, InputTexture, MediaShaders::YuvToSrgbDefault, Sample->IsOutputSrgb());
		}
		break;

		case EMediaTextureSampleFormat::CharBGRA:
		case EMediaTextureSampleFormat::FloatRGB:
		case EMediaTextureSampleFormat::FloatRGBA:
		{
			TShaderMapRef<FRGBConvertPS> ConvertShader(ShaderMap);
			GraphicsPSOInit.BoundShaderState.PixelShaderRHI = GETSAFERHISHADER_PIXEL(*ConvertShader);
			SetGraphicsPipelineState(CommandList, GraphicsPSOInit);
			ConvertShader->SetParameters(CommandList, InputTexture, OutputDim);
		}
		break;

		default:
			return; // unsupported format
		}

		// draw full size quad into render target
		FMediaElementVertex Vertices[4];
		{
			Vertices[0].Position.Set(-1.0f, 1.0f, 1.0f, 1.0f);
			Vertices[0].TextureCoordinate.Set(0.0f, 0.0f);
			Vertices[1].Position.Set(1.0f, 1.0f, 1.0f, 1.0f);
			Vertices[1].TextureCoordinate.Set(1.0f, 0.0f);
			Vertices[2].Position.Set(-1.0f, -1.0f, 1.0f, 1.0f);
			Vertices[2].TextureCoordinate.Set(0.0f, 1.0f);
			Vertices[3].Position.Set(1.0f, -1.0f, 1.0f, 1.0f);
			Vertices[3].TextureCoordinate.Set(1.0f, 1.0f);
		}

		CommandList.SetViewport(0, 0, 0.0f, OutputDim.X, OutputDim.Y, 1.0f);
		DrawPrimitiveUP(CommandList, PT_TriangleStrip, 2, Vertices, sizeof(Vertices[0]));
		CommandList.TransitionResource(EResourceTransitionAccess::EReadable, RenderTargetTextureRHI);
	}

	Cleared = false;
}


void FMediaTextureResource::CopySample(const TSharedPtr<IMediaTextureSample, ESPMode::ThreadSafe>& Sample, const FLinearColor& ClearColor, bool SrgbOutput)
{
	FRHITexture* SampleTexture = Sample->GetTexture();
	FRHITexture2D* SampleTexture2D = (SampleTexture != nullptr) ? SampleTexture->GetTexture2D() : nullptr;

	// If the sample already provides a texture resource, we simply use that
	// as the output render target. If the sample only provides raw data, then
	// we create our own output render target and copy the data into it.

	if (SampleTexture2D != nullptr)
	{
		// use sample's texture as the new render target.
		if (TextureRHI != SampleTexture2D)
		{
			UpdateTextureReference(SampleTexture2D);

			OutputTarget.SafeRelease();
			UpdateResourceSize();
		}
	}
	else
	{
		// create a new output render target if necessary
		const uint32 OutputCreateFlags = TexCreate_Dynamic | (SrgbOutput ? TexCreate_SRGB : 0);
		const EPixelFormat SampleFormat = MediaTextureResource::GetPixelFormat(Sample);
		const FIntPoint SampleDim = Sample->GetDim();

		if ((ClearColor != CurrentClearColor) || !OutputTarget.IsValid() || (OutputTarget->GetSizeXY() != SampleDim) || (OutputTarget->GetFormat() != SampleFormat) || ((OutputTarget->GetFlags() & OutputCreateFlags) != OutputCreateFlags))
		{
			TRefCountPtr<FRHITexture2D> DummyTexture2DRHI;

			FRHIResourceCreateInfo CreateInfo = {
				FClearValueBinding(ClearColor)
			};

			RHICreateTargetableShaderResource2D(
				SampleDim.X,
				SampleDim.Y,
				SampleFormat,
				1,
				OutputCreateFlags,
				TexCreate_RenderTargetable,
				false,
				CreateInfo,
				OutputTarget,
				DummyTexture2DRHI
			);

			CurrentClearColor = ClearColor;
			UpdateResourceSize();
		}

		if (RenderTargetTextureRHI != OutputTarget)
		{
			UpdateTextureReference(OutputTarget);
		}

		// copy sample data to output render target
		FUpdateTextureRegion2D Region(0, 0, 0, 0, SampleDim.X, SampleDim.Y);
		RHIUpdateTexture2D(RenderTargetTextureRHI.GetReference(), 0, Region, Sample->GetStride(), (uint8*)Sample->GetBuffer());
	}

	Cleared = false;
}


void FMediaTextureResource::UpdateResourceSize()
{
	SIZE_T ResourceSize = 0;

	if (InputTarget.IsValid())
	{
		ResourceSize += CalcTextureSize(InputTarget->GetSizeX(), InputTarget->GetSizeY(), InputTarget->GetFormat(), 1);
	}

	if (OutputTarget.IsValid())
	{
		ResourceSize += CalcTextureSize(OutputTarget->GetSizeX(), OutputTarget->GetSizeY(), OutputTarget->GetFormat(), 1);
	}

	OwnerSize = ResourceSize;
}


void FMediaTextureResource::UpdateTextureReference(FRHITexture2D* NewTexture)
{
	TextureRHI = NewTexture;
	RenderTargetTextureRHI = NewTexture;

	RHIUpdateTextureReference(Owner.TextureReference.TextureReferenceRHI, NewTexture);

	if (RenderTargetTextureRHI != nullptr)
	{
		OwnerDim = FIntPoint(RenderTargetTextureRHI->GetSizeX(), RenderTargetTextureRHI->GetSizeY());
	}
	else
	{
		OwnerDim = FIntPoint::ZeroValue;
	}
}<|MERGE_RESOLUTION|>--- conflicted
+++ resolved
@@ -150,11 +150,7 @@
 {
 	check(IsInRenderingThread());
 
-<<<<<<< HEAD
-//	SCOPE_CYCLE_COUNTER(STAT_MediaAssets_MediaTextureResourceRender);
-=======
 	SCOPE_CYCLE_COUNTER(STAT_MediaAssets_MediaTextureResourceRender);
->>>>>>> a23640a2
 
 	FLinearColor Rotation(1, 0, 0, 1);
 	FLinearColor Offset(0, 0, 0, 0);
@@ -261,18 +257,12 @@
 	{
 		if (!Cleared || (Params.ClearColor != CurrentClearColor))
 		{
-<<<<<<< HEAD
-			#if MEDIATEXTURERESOURCE_TRACE_RENDER
-				UE_LOG(LogMediaAssets, VeryVerbose, TEXT("TextureResource %p: Clearing texture at time %s"), this, *Params.Time.ToString());
-			#endif
-=======
 #if MEDIATEXTURERESOURCE_TRACE_RENDER
 			UE_LOG(LogMediaAssets, VeryVerbose, TEXT("TextureResource %p: Clearing texture at time %s"),
 				this,
 				*Params.Time.ToString(TEXT("%h:%m:%s.%t"))
 			);
 #endif
->>>>>>> a23640a2
 
 			ClearTexture(Params.ClearColor, Params.SrgbOutput);
 		}
