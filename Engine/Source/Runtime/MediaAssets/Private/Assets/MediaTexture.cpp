// Copyright 1998-2016 Epic Games, Inc. All Rights Reserved.

#include "MediaAssetsPCH.h"
#include "MediaTexture.h"
#include "MediaTextureResource.h"


/* UMediaTexture structors
 *****************************************************************************/

UMediaTexture::UMediaTexture(const FObjectInitializer& ObjectInitializer)
	: Super(ObjectInitializer)
	, AddressX(TA_Clamp)
	, AddressY(TA_Clamp)
	, ClearColor(FLinearColor::Black)
	, SinkDimensions(FIntPoint(1, 1))
	, SinkFormat(EMediaTextureSinkFormat::CharBGRA)
	, SinkMode(EMediaTextureSinkMode::Unbuffered)
{
	NeverStream = true;
}


<<<<<<< HEAD
/* FTickerObjectBase interface
 *****************************************************************************/

bool UMediaTexture::Tick(float DeltaTime)
{
	if (HasAnyFlags(RF_BeginDestroyed))
	{
		return false;
	}

	// process deferred tasks
	TFunction<void()> Task;

	while (GameThreadTasks.Dequeue(Task))
	{
		Task();
	}

	return true;
}


=======
>>>>>>> 92a3597a
/* IMediaTextureSink interface
 *****************************************************************************/

void* UMediaTexture::AcquireTextureSinkBuffer()
{
	FScopeLock Lock(&CriticalSection);

	return (Resource != nullptr) ? ((FMediaTextureResource*)Resource)->AcquireBuffer() : nullptr;
}


void UMediaTexture::DisplayTextureSinkBuffer(FTimespan /*Time*/)
{
	FScopeLock Lock(&CriticalSection);

	if (Resource != nullptr)
	{
		((FMediaTextureResource*)Resource)->DisplayBuffer();
	}
}


FIntPoint UMediaTexture::GetTextureSinkDimensions() const
{
	FScopeLock Lock(&CriticalSection);

	return (Resource != nullptr) ? ((FMediaTextureResource*)Resource)->GetSizeXY() : FIntPoint::ZeroValue;
}


EMediaTextureSinkFormat UMediaTexture::GetTextureSinkFormat() const
{
	return SinkFormat;
}


EMediaTextureSinkMode UMediaTexture::GetTextureSinkMode() const
{
	return SinkMode;
}


FRHITexture* UMediaTexture::GetTextureSinkTexture()
{
	FScopeLock Lock(&CriticalSection);

	return (Resource != nullptr) ? ((FMediaTextureResource*)Resource)->GetTexture() : nullptr;
}


bool UMediaTexture::InitializeTextureSink(FIntPoint Dimensions, EMediaTextureSinkFormat Format, EMediaTextureSinkMode Mode)
{
	UE_LOG(LogMediaAssets, Verbose, TEXT("MediaTexture initializing sink with %i x %i pixels %s."), Dimensions.X, Dimensions.Y, (Mode == EMediaTextureSinkMode::Buffered) ? TEXT("Buffered") : TEXT("Unbuffered"));

	SinkDimensions = Dimensions;
	SinkFormat = Format;
	SinkMode = Mode;

	FScopeLock Lock(&CriticalSection);

	if (Resource == nullptr)
	{
		return false;
	}

	((FMediaTextureResource*)Resource)->InitializeBuffer(Dimensions, Format, Mode);

	return true;
}


void UMediaTexture::ReleaseTextureSinkBuffer()
{
	FScopeLock Lock(&CriticalSection);

	if (Resource != nullptr)
	{
		((FMediaTextureResource*)Resource)->ReleaseBuffer();
	}
}


void UMediaTexture::ShutdownTextureSink()
{
	UE_LOG(LogMediaAssets, Verbose, TEXT("MediaTexture shutting down sink."));

	if (ClearColor.A == 0.0f)
	{
		return;
	}

	// reset to 1x1 clear color
	SinkDimensions = FIntPoint(1, 1);
	SinkFormat = EMediaTextureSinkFormat::CharBGRA;
	SinkMode = EMediaTextureSinkMode::Unbuffered;

	FScopeLock Lock(&CriticalSection);

	if (Resource != nullptr)
	{
		((FMediaTextureResource*)Resource)->InitializeBuffer(SinkDimensions, SinkFormat, SinkMode);
	}
}


bool UMediaTexture::SupportsTextureSinkFormat(EMediaTextureSinkFormat Format) const
{
	return true; // all formats are supported
}


void UMediaTexture::UpdateTextureSinkBuffer(const uint8* Data, uint32 Pitch)
{
	FScopeLock Lock(&CriticalSection);

	if (Resource != nullptr)
	{
		((FMediaTextureResource*)Resource)->UpdateBuffer(Data, Pitch);
	}
}


void UMediaTexture::UpdateTextureSinkResource(FRHITexture* RenderTarget, FRHITexture* ShaderResource)
{
	FScopeLock Lock(&CriticalSection);

	if (Resource != nullptr)
	{
		((FMediaTextureResource*)Resource)->UpdateTextures(RenderTarget, ShaderResource);
	}
}


/* UTexture interface
 *****************************************************************************/

FTextureResource* UMediaTexture::CreateResource()
{
	return new FMediaTextureResource(*this, ClearColor, SinkDimensions, SinkFormat, SinkMode);
}


EMaterialValueType UMediaTexture::GetMaterialType()
{
	return MCT_Texture2D;
}


float UMediaTexture::GetSurfaceWidth() const
{
	return (Resource != nullptr) ? Resource->GetSizeX() : 0.0f;
}


float UMediaTexture::GetSurfaceHeight() const
{
	return (Resource != nullptr) ? Resource->GetSizeY() : 0.0f;
}


void UMediaTexture::UpdateResource()
{
	FScopeLock Lock(&CriticalSection);

	Super::UpdateResource();
}


/* UObject interface
 *****************************************************************************/

void UMediaTexture::BeginDestroy()
{
	Super::BeginDestroy();

	BeginDestroyEvent.Broadcast(*this);
}


FString UMediaTexture::GetDesc()
{
	return FString::Printf(TEXT("%dx%d [%s]"), GetSurfaceWidth(),  GetSurfaceHeight(), GPixelFormats[PF_B8G8R8A8].Name);
}


void UMediaTexture::GetResourceSizeEx(FResourceSizeEx& CumulativeResourceSize)
{
	Super::GetResourceSizeEx(CumulativeResourceSize);

	if (Resource)
	{
		((FMediaTextureResource*)Resource)->GetResourceSizeEx(CumulativeResourceSize);
	}
}


#if WITH_EDITOR

void UMediaTexture::PostEditChangeProperty(FPropertyChangedEvent& PropertyChangedEvent)
{
	const FName PropertyName = (PropertyChangedEvent.Property != nullptr)
		? PropertyChangedEvent.Property->GetFName()
		: NAME_None;

	if ((PropertyName == GET_MEMBER_NAME_CHECKED(UMediaTexture, ClearColor)) &&
		(PropertyChangedEvent.ChangeType != EPropertyChangeType::ValueSet))
	{
		UObject::PostEditChangeProperty(PropertyChangedEvent);
	}
	else
	{
		Super::PostEditChangeProperty(PropertyChangedEvent);
	}
}


void UMediaTexture::PreEditChange(UProperty* PropertyAboutToChange)
{
	Super::PreEditChange(PropertyAboutToChange);

	FlushRenderingCommands();
}

#endif // WITH_EDITOR<|MERGE_RESOLUTION|>--- conflicted
+++ resolved
@@ -21,31 +21,6 @@
 }
 
 
-<<<<<<< HEAD
-/* FTickerObjectBase interface
- *****************************************************************************/
-
-bool UMediaTexture::Tick(float DeltaTime)
-{
-	if (HasAnyFlags(RF_BeginDestroyed))
-	{
-		return false;
-	}
-
-	// process deferred tasks
-	TFunction<void()> Task;
-
-	while (GameThreadTasks.Dequeue(Task))
-	{
-		Task();
-	}
-
-	return true;
-}
-
-
-=======
->>>>>>> 92a3597a
 /* IMediaTextureSink interface
  *****************************************************************************/
 
