--- conflicted
+++ resolved
@@ -237,11 +237,7 @@
 
 		FSlateApplication& SlateApp = FSlateApplication::Get();
 		// Continue to wait until the user calls finish (if enabled) or when loading completes or the minimum enforced time (if any) has been reached.
-<<<<<<< HEAD
-		while ( !bUserCalledFinish && ( (!bEnforceMinimumTime && !IsMovieStreamingFinished() && !bAutoCompleteWhenLoadingCompletes ) || ( bEnforceMinimumTime &&  (FPlatformTime::Seconds() - LastPlayTime) < LoadingScreenAttributes.MinimumLoadingScreenDisplayTime ) ) )
-=======
 		while ( (bWaitForManualStop && !bUserCalledFinish) || (!bUserCalledFinish && ((!bEnforceMinimumTime && !IsMovieStreamingFinished() && !bAutoCompleteWhenLoadingCompletes) || (bEnforceMinimumTime && (FPlatformTime::Seconds() - LastPlayTime) < LoadingScreenAttributes.MinimumLoadingScreenDisplayTime))))
->>>>>>> c4bdcca8
 		{
 			if (FSlateApplication::IsInitialized())
 			{
