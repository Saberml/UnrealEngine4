--- conflicted
+++ resolved
@@ -213,11 +213,7 @@
 
 	LoadingScreenAttributes = FLoadingScreenAttributes();
 
-<<<<<<< HEAD
-	if ( SyncMechanism )
-=======
 	if( SyncMechanism )
->>>>>>> e58dcb1b
 	{
 		SyncMechanism->DestroySlateThread();
 		FScopeLock SyncMechanismLock(&SyncMechanismCriticalSection);
@@ -419,11 +415,7 @@
 	if (LoadingScreenWindowPtr.IsValid() && RendererPtr.IsValid() && !IsLoadingFinished())
 	{
 		FScopeLock SyncMechanismLock(&SyncMechanismCriticalSection);
-<<<<<<< HEAD
-		if (!IsLoadingFinished() && SyncMechanism)
-=======
 		if(SyncMechanism)
->>>>>>> e58dcb1b
 		{
 			if(SyncMechanism->IsSlateDrawPassEnqueued())
 			{
