--- conflicted
+++ resolved
@@ -248,8 +248,6 @@
 {
 }
 
-<<<<<<< HEAD
-=======
 void FAndroidMisc::PlatformTearDown()
 {
 #if STATS
@@ -261,7 +259,6 @@
 #endif
 }
 
->>>>>>> f30f9b45
 void FAndroidMisc::PlatformHandleSplashScreen(bool ShowSplashScreen)
 {
 	if (!ShowSplashScreen)
@@ -1876,8 +1873,6 @@
 	OnReInitWindowCallback = InOnReInitWindowCallback;
 }
 
-<<<<<<< HEAD
-=======
 FString FAndroidMisc::GetCPUVendor()
 {	
 	return DeviceMake;
@@ -1894,7 +1889,6 @@
 	out_OSSubVersionLabel = AndroidVersion;
 }
 
->>>>>>> f30f9b45
 FString FAndroidMisc::GetOSVersion()
 {
 	return GetAndroidVersion();
