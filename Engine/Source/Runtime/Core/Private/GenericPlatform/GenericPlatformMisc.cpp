// Copyright 1998-2016 Epic Games, Inc. All Rights Reserved.

#include "CorePrivatePCH.h"
#include "MallocAnsi.h"
#include "GenericApplication.h"
#include "GenericPlatformChunkInstall.h"
#include "HAL/FileManagerGeneric.h"
#include "ModuleManager.h"
#include "VarargsHelper.h"
#include "SecureHash.h"
#include "ExceptionHandling.h"
#include "Containers/Map.h"
#include "GenericPlatformCrashContext.h"

#include "UProjectInfo.h"

#if UE_ENABLE_ICU
	#include <unicode/locid.h>
#endif

DEFINE_LOG_CATEGORY_STATIC(LogGenericPlatformMisc, Log, All);

/** Holds an override path if a program has special needs */
FString OverrideGameDir;


/* EBuildConfigurations interface
 *****************************************************************************/

namespace EBuildConfigurations
{
	EBuildConfigurations::Type FromString( const FString& Configuration )
	{
		if (FCString::Strcmp(*Configuration, TEXT("Debug")) == 0)
		{
			return Debug;
		}
		else if (FCString::Strcmp(*Configuration, TEXT("DebugGame")) == 0)
		{
			return DebugGame;
		}
		else if (FCString::Strcmp(*Configuration, TEXT("Development")) == 0)
		{
			return Development;
		}
		else if (FCString::Strcmp(*Configuration, TEXT("Shipping")) == 0)
		{
			return Shipping;
		}
		else if(FCString::Strcmp(*Configuration, TEXT("Test")) == 0)
		{
			return Test;
		}

		return Unknown;
	}

	const TCHAR* ToString( EBuildConfigurations::Type Configuration )
	{
		switch (Configuration)
		{
			case Debug:
				return TEXT("Debug");

			case DebugGame:
				return TEXT("DebugGame");

			case Development:
				return TEXT("Development");

			case Shipping:
				return TEXT("Shipping");

			case Test:
				return TEXT("Test");

			default:
				return TEXT("Unknown");
		}
	}

	FText ToText( EBuildConfigurations::Type Configuration )
	{
		switch (Configuration)
		{
		case Debug:
			return NSLOCTEXT("UnrealBuildConfigurations", "DebugName", "Debug");

		case DebugGame:
			return NSLOCTEXT("UnrealBuildConfigurations", "DebugGameName", "DebugGame");

		case Development:
			return NSLOCTEXT("UnrealBuildConfigurations", "DevelopmentName", "Development");

		case Shipping:
			return NSLOCTEXT("UnrealBuildConfigurations", "ShippingName", "Shipping");

		case Test:
			return NSLOCTEXT("UnrealBuildConfigurations", "TestName", "Test");

		default:
			return NSLOCTEXT("UnrealBuildConfigurations", "UnknownName", "Unknown");
		}
	}
}


/* EBuildConfigurations interface
 *****************************************************************************/

namespace EBuildTargets
{
	EBuildTargets::Type FromString( const FString& Target )
	{
		if (FCString::Strcmp(*Target, TEXT("Editor")) == 0)
		{
			return Editor;
		}
		else if (FCString::Strcmp(*Target, TEXT("Game")) == 0)
		{
			return Game;
		}
		else if (FCString::Strcmp(*Target, TEXT("Server")) == 0)
		{
			return Server;
		}

		return Unknown;
	}

	const TCHAR* ToString( EBuildTargets::Type Target )
	{
		switch (Target)
		{
			case Editor:
				return TEXT("Editor");

			case Game:
				return TEXT("Game");

			case Server:
				return TEXT("Server");

			default:
				return TEXT("Unknown");
		}
	}
}

FString FSHA256Signature::ToString() const
{
	FString LocalHashStr;
	for (int Idx = 0; Idx < 32; Idx++)
	{
		LocalHashStr += FString::Printf(TEXT("%02x"), Signature[Idx]);
	}
	return LocalHashStr;
}

/* FGenericPlatformMisc interface
 *****************************************************************************/

#if !UE_BUILD_SHIPPING
	bool FGenericPlatformMisc::bShouldPromptForRemoteDebugging = false;
	bool FGenericPlatformMisc::bPromptForRemoteDebugOnEnsure = false;
#endif	//#if !UE_BUILD_SHIPPING


GenericApplication* FGenericPlatformMisc::CreateApplication()
{
	return new GenericApplication( nullptr );
}

void FGenericPlatformMisc::SetEnvironmentVar(const TCHAR* VariableName, const TCHAR* Value)
{
	UE_LOG(LogGenericPlatformMisc, Error, TEXT("SetEnvironmentVar not implemented for this platform: %s = %s"), VariableName, Value);
}

const TCHAR* FGenericPlatformMisc::GetPathVarDelimiter()
{
	return TEXT(";");
}

TArray<uint8> FGenericPlatformMisc::GetMacAddress()
{
	return TArray<uint8>();
}

FString FGenericPlatformMisc::GetMacAddressString()
{
	TArray<uint8> MacAddr = FPlatformMisc::GetMacAddress();
	FString Result;
	for (TArray<uint8>::TConstIterator it(MacAddr);it;++it)
	{
		Result += FString::Printf(TEXT("%02x"),*it);
	}
	return Result;
}

FString FGenericPlatformMisc::GetHashedMacAddressString()
{
	return FMD5::HashAnsiString(*FPlatformMisc::GetMacAddressString());
}

FString FGenericPlatformMisc::GetUniqueDeviceId()
{
	return FPlatformMisc::GetHashedMacAddressString();
}

void FGenericPlatformMisc::SubmitErrorReport( const TCHAR* InErrorHist, EErrorReportMode::Type InMode )
{
	if ((!FPlatformMisc::IsDebuggerPresent() || GAlwaysReportCrash) && !FParse::Param(FCommandLine::Get(), TEXT("CrashForUAT")))
	{
		if ( GUseCrashReportClient )
		{
			int32 FromCommandLine = 0;
			FParse::Value( FCommandLine::Get(), TEXT("AutomatedPerfTesting="), FromCommandLine );
			if (FApp::IsUnattended() && FromCommandLine != 0 && FParse::Param(FCommandLine::Get(), TEXT("KillAllPopUpBlockingWindows")))
			{
				UE_LOG(LogGenericPlatformMisc, Error, TEXT("This platform does not implement KillAllPopUpBlockingWindows"));
			}
		}
		else
		{
			UE_LOG(LogGenericPlatformMisc, Error, TEXT("This platform cannot submit a crash report. Report was:\n%s"), InErrorHist);
		}
	}
}


FString FGenericPlatformMisc::GetCPUVendor()
{
	// Not implemented cross-platform. Each platform may or may not choose to implement this.
	return FString( TEXT( "GenericCPUVendor" ) );
}

FString FGenericPlatformMisc::GetCPUBrand()
{
	// Not implemented cross-platform. Each platform may or may not choose to implement this.
	return FString( TEXT( "GenericCPUBrand" ) );
}


FString FGenericPlatformMisc::GetPrimaryGPUBrand()
{
	// Not implemented cross-platform. Each platform may or may not choose to implement this.
	return FString( TEXT( "GenericGPUBrand" ) );
}

void FGenericPlatformMisc::GetOSVersions( FString& out_OSVersionLabel, FString& out_OSSubVersionLabel )
{
	// Not implemented cross-platform. Each platform may or may not choose to implement this.
	out_OSVersionLabel = FString( TEXT( "GenericOSVersionLabel" ) );
	out_OSSubVersionLabel = FString( TEXT( "GenericOSSubVersionLabel" ) );
}


bool FGenericPlatformMisc::GetDiskTotalAndFreeSpace( const FString& InPath, uint64& TotalNumberOfBytes, uint64& NumberOfFreeBytes )
{
	// Not implemented cross-platform. Each platform may or may not choose to implement this.
	TotalNumberOfBytes = 0;
	NumberOfFreeBytes = 0;
	return false;
}


void FGenericPlatformMisc::MemoryBarrier()
{
}

void FGenericPlatformMisc::HandleIOFailure( const TCHAR* Filename )
{
	UE_LOG(LogGenericPlatformMisc, Fatal,TEXT("I/O failure operating on '%s'"), Filename ? Filename : TEXT("Unknown file"));
}

void FGenericPlatformMisc::RaiseException(uint32 ExceptionCode)
{
	/** This is the last place to gather memory stats before exception. */
	FGenericCrashContext::CrashMemoryStats = FPlatformMemory::GetStats();

#if HACK_HEADER_GENERATOR && !PLATFORM_EXCEPTIONS_DISABLED
	// We want Unreal Header Tool to throw an exception but in normal runtime code 
	// we don't support exception handling
	throw(ExceptionCode);
#else	
	*((uint32*)3) = ExceptionCode;
#endif
}

bool FGenericPlatformMisc::SetStoredValue(const FString& InStoreId, const FString& InSectionName, const FString& InKeyName, const FString& InValue)
{
	check(!InStoreId.IsEmpty());
	check(!InSectionName.IsEmpty());
	check(!InKeyName.IsEmpty());

	// This assumes that FPlatformProcess::ApplicationSettingsDir() returns a user-specific directory; it doesn't on Windows, but Windows overrides this behavior to use the registry
	const FString ConfigPath = FString(FPlatformProcess::ApplicationSettingsDir()) / InStoreId / FString(TEXT("KeyValueStore.ini"));
		
	FConfigFile ConfigFile;
	ConfigFile.Read(ConfigPath);

	FConfigSection& Section = ConfigFile.FindOrAdd(InSectionName);

	FString& KeyValue = Section.FindOrAdd(*InKeyName);
	KeyValue = InValue;

	ConfigFile.Dirty = true;
	return ConfigFile.Write(ConfigPath);
}

bool FGenericPlatformMisc::GetStoredValue(const FString& InStoreId, const FString& InSectionName, const FString& InKeyName, FString& OutValue)
{
	check(!InStoreId.IsEmpty());
	check(!InSectionName.IsEmpty());
	check(!InKeyName.IsEmpty());

	// This assumes that FPlatformProcess::ApplicationSettingsDir() returns a user-specific directory; it doesn't on Windows, but Windows overrides this behavior to use the registry
	const FString ConfigPath = FString(FPlatformProcess::ApplicationSettingsDir()) / InStoreId / FString(TEXT("KeyValueStore.ini"));
		
	FConfigFile ConfigFile;
	ConfigFile.Read(ConfigPath);

	const FConfigSection* const Section = ConfigFile.Find(InSectionName);
	if(Section)
	{
		const FString* const KeyValue = Section->Find(*InKeyName);
		if(KeyValue)
		{
			OutValue = *KeyValue;
			return true;
		}
	}

	return false;
}

bool FGenericPlatformMisc::DeleteStoredValue(const FString& InStoreId, const FString& InSectionName, const FString& InKeyName)
{	
	check(!InStoreId.IsEmpty());
	check(!InSectionName.IsEmpty());
	check(!InKeyName.IsEmpty());

	// This assumes that FPlatformProcess::ApplicationSettingsDir() returns a user-specific directory; it doesn't on Windows, but Windows overrides this behavior to use the registry
	const FString ConfigPath = FString(FPlatformProcess::ApplicationSettingsDir()) / InStoreId / FString(TEXT("KeyValueStore.ini"));

	FConfigFile ConfigFile;
	ConfigFile.Read(ConfigPath);

	FConfigSection* const Section = ConfigFile.Find(InSectionName);
	if (Section)
	{
		int32 RemovedNum = Section->Remove(*InKeyName);

		ConfigFile.Dirty = true;
		return ConfigFile.Write(ConfigPath) && RemovedNum == 1;
	}

	return false;
}

void FGenericPlatformMisc::LowLevelOutputDebugString( const TCHAR *Message )
{
	FPlatformMisc::LocalPrint( Message );
}

void FGenericPlatformMisc::LowLevelOutputDebugStringf(const TCHAR *Fmt, ... )
{
	GROWABLE_LOGF(
		FPlatformMisc::LowLevelOutputDebugString( Buffer );
	);
}

void FGenericPlatformMisc::SetUTF8Output()
{
	// assume that UTF-8 is possible by default anyway
}

void FGenericPlatformMisc::LocalPrint( const TCHAR* Str )
{
#if PLATFORM_USE_LS_SPEC_FOR_WIDECHAR
	printf("%ls", Str);
#else
	printf("%s", Str);
#endif
}

void FGenericPlatformMisc::RequestMinimize()
{
}

void FGenericPlatformMisc::RequestExit( bool Force )
{
	UE_LOG(LogGenericPlatformMisc, Log,  TEXT("FPlatformMisc::RequestExit(%i)"), Force );
	if( Force )
	{
		// Force immediate exit.
		// Dangerous because config code isn't flushed, global destructors aren't called, etc.
		// Suppress abort message and MS reports.
		abort();
	}
	else
	{
		// Tell the platform specific code we want to exit cleanly from the main loop.
		GIsRequestingExit = 1;
	}
}

const TCHAR* FGenericPlatformMisc::GetSystemErrorMessage(TCHAR* OutBuffer, int32 BufferCount, int32 Error)
{
	const TCHAR* Message = TEXT("No system errors available on this platform.");
	check(OutBuffer && BufferCount > 80);
	Error = 0;
	FCString::Strcpy(OutBuffer, BufferCount - 1, Message);
	return OutBuffer;
}

void FGenericPlatformMisc::ClipboardCopy(const TCHAR* Str)
{

}
void FGenericPlatformMisc:: ClipboardPaste(class FString& Dest)
{
	Dest = FString();
}

void FGenericPlatformMisc::CreateGuid(FGuid& Guid)
{
	static uint16 IncrementCounter = 0; 

	int32 Year = 0, Month = 0, DayOfWeek = 0, Day = 0, Hour = 0, Min = 0, Sec = 0, MSec = 0; // Use real time for baseline uniqueness
	uint32 SequentialBits = static_cast<uint32>(IncrementCounter++); // Add sequential bits to ensure sequentially generated guids are unique even if Cycles is wrong
	uint32 RandBits = FMath::Rand() & 0xFFFF; // Add randomness to improve uniqueness across machines

	FPlatformTime::SystemTime(Year, Month, DayOfWeek, Day, Hour, Min, Sec, MSec);

	Guid = FGuid(RandBits | (SequentialBits << 16), Day | (Hour << 8) | (Month << 16) | (Sec << 24), MSec | (Min << 16), Year ^ FPlatformTime::Cycles());
}

EAppReturnType::Type FGenericPlatformMisc::MessageBoxExt( EAppMsgType::Type MsgType, const TCHAR* Text, const TCHAR* Caption )
{
	if (GWarn)
	{
		UE_LOG(LogGenericPlatformMisc, Warning, TEXT("Cannot display dialog box on this platform: %s : %s"), Caption, Text);
	}

	switch(MsgType)
	{
	case EAppMsgType::Ok:
		return EAppReturnType::Ok; // Ok
	case EAppMsgType::YesNo:
		return EAppReturnType::No; // No
	case EAppMsgType::OkCancel:
		return EAppReturnType::Cancel; // Cancel
	case EAppMsgType::YesNoCancel:
		return EAppReturnType::Cancel; // Cancel
	case EAppMsgType::CancelRetryContinue:
		return EAppReturnType::Cancel; // Cancel
	case EAppMsgType::YesNoYesAllNoAll:
		return EAppReturnType::No; // No
	case EAppMsgType::YesNoYesAllNoAllCancel:
		return EAppReturnType::Yes; // Yes
	default:
		check(0);
	}
	return EAppReturnType::Cancel; // Cancel
}

const TCHAR* FGenericPlatformMisc::RootDir()
{
	static FString Path;
	if (Path.Len() == 0)
	{
		FString TempPath = FPaths::EngineDir();
		int32 chopPos = TempPath.Find(TEXT("/Engine"));
		if (chopPos != INDEX_NONE)
		{
			TempPath = TempPath.Left(chopPos + 1);
			TempPath = FPaths::ConvertRelativePathToFull(TempPath);
			Path = TempPath;
		}
		else
		{
			Path = FPlatformProcess::BaseDir();

			// if the path ends in a separator, remove it
			if( Path.Right(1)==TEXT("/") )
			{
				Path = Path.LeftChop( 1 );
			}

			// keep going until we've removed Binaries
#if IS_MONOLITHIC && !IS_PROGRAM
			int32 pos = Path.Find(*FString::Printf(TEXT("/%s/Binaries"), FApp::GetGameName()));
#else
			int32 pos = Path.Find(TEXT("/Engine/Binaries"), ESearchCase::IgnoreCase);
#endif
			if ( pos != INDEX_NONE )
			{
				Path = Path.Left(pos + 1);
			}
			else
			{
				pos = Path.Find(TEXT("/../Binaries"), ESearchCase::IgnoreCase);
				if ( pos != INDEX_NONE )
				{
					Path = Path.Left(pos + 1) + TEXT("../../");
				}
				else
				{
					while( Path.Len() && Path.Right(1)!=TEXT("/") )
					{
						Path = Path.LeftChop( 1 );
					}
				}

			}
		}
	}
	return *Path;
}

const TCHAR* FGenericPlatformMisc::EngineDir()
{
	static FString EngineDirectory = TEXT("");
	if (EngineDirectory.Len() == 0)
	{
		// See if we are a root-level project
		FString DefaultEngineDir = TEXT("../../../Engine/");
#if PLATFORM_DESKTOP
		FPlatformProcess::SetCurrentWorkingDirectoryToBaseDir();

		//@todo. Need to have a define specific for this scenario??
		if (FPlatformFileManager::Get().GetPlatformFile().DirectoryExists(*(DefaultEngineDir / TEXT("Binaries"))))
		{
			EngineDirectory = DefaultEngineDir;
		}
		else if (GForeignEngineDir != NULL && FPlatformFileManager::Get().GetPlatformFile().DirectoryExists(*(FString(GForeignEngineDir) / TEXT("Binaries"))))
		{
			EngineDirectory = GForeignEngineDir;
		}

		if (EngineDirectory.Len() == 0)
		{
			// Temporary work-around for legacy dependency on ../../../ (re Lightmass)
			EngineDirectory = DefaultEngineDir;
			UE_LOG(LogGenericPlatformMisc, Warning, TEXT("Failed to determine engine directory: Defaulting to %s"), *EngineDirectory);
		}
#else
		EngineDirectory = DefaultEngineDir;
#endif
	}
	return *EngineDirectory;
}

// wrap the LaunchDir variable in a function to work around static/global initialization order
static FString& GetWrappedLaunchDir()
{
	static FString LaunchDir;
	return LaunchDir;
}

void FGenericPlatformMisc::CacheLaunchDir()
{
	// we can only cache this ONCE
	static bool bOneTime = false;
	if (bOneTime)
	{
		return;
	}
	bOneTime = true;
	
	GetWrappedLaunchDir() = FPlatformProcess::GetCurrentWorkingDirectory() + TEXT("/");
}

const TCHAR* FGenericPlatformMisc::LaunchDir()
{
	return *GetWrappedLaunchDir();
}


const TCHAR* FGenericPlatformMisc::GetNullRHIShaderFormat()
{
	return TEXT("PCD3D_SM5");
}

IPlatformChunkInstall* FGenericPlatformMisc::GetPlatformChunkInstall()
{
	static FGenericPlatformChunkInstall Singleton;
	return &Singleton;
}

FLinearColor FGenericPlatformMisc::GetScreenPixelColor(const struct FVector2D& InScreenPos, float InGamma)
{ 
	return FLinearColor::Black;
}

void GenericPlatformMisc_GetProjectFilePathGameDir(FString& OutGameDir)
{
	// Here we derive the game path from the project file location.
	FString BasePath = FPaths::GetPath(FPaths::GetProjectFilePath());
	FPaths::NormalizeFilename(BasePath);
	BasePath = FFileManagerGeneric::DefaultConvertToRelativePath(*BasePath);
	if(!BasePath.EndsWith("/")) BasePath += TEXT("/");
	OutGameDir = BasePath;
}

const TCHAR* FGenericPlatformMisc::GameDir()
{
	static FString GameDir = TEXT("");

	// track if last time we called this function the .ini was ready and had fixed the GameName case
	static bool bWasIniReady = false;
	bool bIsIniReady = GConfig && GConfig->IsReadyForUse();
	if (bWasIniReady != bIsIniReady)
	{
		GameDir = TEXT("");
		bWasIniReady = bIsIniReady;
	}

	// try using the override game dir if it exists, which will override all below logic
	if (GameDir.Len() == 0)
	{
		GameDir = OverrideGameDir;
	}

	if (GameDir.Len() == 0)
	{
		if (FPlatformProperties::IsProgram())
		{
			// monolithic, game-agnostic executables, the ini is in Engine/Config/Platform
			GameDir = FString::Printf(TEXT("../../../Engine/Programs/%s/"), FApp::GetGameName());
		}
		else
		{
			if (FPaths::IsProjectFilePathSet())
			{
				GenericPlatformMisc_GetProjectFilePathGameDir(GameDir);
			}
			else if ( FApp::HasGameName() )
			{
				if (FPlatformProperties::IsMonolithicBuild() == false)
				{
					// No game project file, but has a game name, use the game folder next to the working directory
					GameDir = FString::Printf(TEXT("../../../%s/"), FApp::GetGameName());
					FString GameBinariesDir = GameDir / TEXT("Binaries/");
					if (FPlatformFileManager::Get().GetPlatformFile().DirectoryExists(*GameBinariesDir) == false)
					{
						// The game binaries folder was *not* found
						// 
						FPlatformMisc::LowLevelOutputDebugStringf(TEXT("Failed to find game directory: %s\n"), *GameDir);

						// Use the uprojectdirs
						FString GameProjectFile = FUProjectDictionary::GetDefault().GetRelativeProjectPathForGame(FApp::GetGameName(), FPlatformProcess::BaseDir());
						if (GameProjectFile.IsEmpty() == false)
						{
							// We found a project folder for the game
							FPaths::SetProjectFilePath(GameProjectFile);
							GameDir = FPaths::GetPath(GameProjectFile);
							if (GameDir.EndsWith(TEXT("/")) == false)
							{
								GameDir += TEXT("/");
							}
						}
					}
				}
				else
				{
#if !PLATFORM_DESKTOP
					GameDir = FString::Printf(TEXT("../../../%s/"), FApp::GetGameName());
#else
					// This assumes the game executable is in <GAME>/Binaries/<PLATFORM>
					GameDir = TEXT("../../");

					// Determine a relative path that includes the game folder itself, if possible...
					FString LocalBaseDir = FString(FPlatformProcess::BaseDir());
					FString LocalRootDir = FPaths::RootDir();
					FString BaseToRoot = LocalRootDir;
					FPaths::MakePathRelativeTo(BaseToRoot, *LocalBaseDir);
					FString LocalGameDir = LocalBaseDir / TEXT("../../");
					FPaths::CollapseRelativeDirectories(LocalGameDir);
					FPaths::MakePathRelativeTo(LocalGameDir, *(FPaths::RootDir()));
					LocalGameDir = BaseToRoot / LocalGameDir;
					if (LocalGameDir.EndsWith(TEXT("/")) == false)
					{
						LocalGameDir += TEXT("/");
					}

					FString CheckLocal = FPaths::ConvertRelativePathToFull(LocalGameDir);
					FString CheckGame = FPaths::ConvertRelativePathToFull(GameDir);
					if (CheckLocal == CheckGame)
					{
						GameDir = LocalGameDir;
					}

					if (GameDir.EndsWith(TEXT("/")) == false)
					{
						GameDir += TEXT("/");
					}
#endif
				}
			}
			else
			{
				// Get a writable engine directory
				GameDir = FPaths::EngineUserDir();
				FPaths::NormalizeFilename(GameDir);
				GameDir = FFileManagerGeneric::DefaultConvertToRelativePath(*GameDir);
				if(!GameDir.EndsWith(TEXT("/"))) GameDir += TEXT("/");
			}
		}
	}

	return *GameDir;
}

<<<<<<< HEAD
=======
FString FGenericPlatformMisc::CloudDir()
{
	return FPaths::GameSavedDir() + TEXT("Cloud/");
}

const TCHAR* FGenericPlatformMisc::GamePersistentDownloadDir()
{
	static FString GamePersistentDownloadDir = TEXT("");

	if (GamePersistentDownloadDir.Len() == 0)
	{
		FString BaseGameDir = GameDir();

		if (BaseGameDir.Len() > 0)
		{
			GamePersistentDownloadDir = BaseGameDir / TEXT("PersistentDownloadDir");
		}
	}
	return *GamePersistentDownloadDir;
}

>>>>>>> 73f66985
uint32 FGenericPlatformMisc::GetStandardPrintableKeyMap(uint32* KeyCodes, FString* KeyNames, uint32 MaxMappings, bool bMapUppercaseKeys, bool bMapLowercaseKeys)
{
	uint32 NumMappings = 0;

#define ADDKEYMAP(KeyCode, KeyName)		if (NumMappings<MaxMappings) { KeyCodes[NumMappings]=KeyCode; KeyNames[NumMappings]=KeyName; ++NumMappings; };

	ADDKEYMAP( '0', TEXT("Zero") );
	ADDKEYMAP( '1', TEXT("One") );
	ADDKEYMAP( '2', TEXT("Two") );
	ADDKEYMAP( '3', TEXT("Three") );
	ADDKEYMAP( '4', TEXT("Four") );
	ADDKEYMAP( '5', TEXT("Five") );
	ADDKEYMAP( '6', TEXT("Six") );
	ADDKEYMAP( '7', TEXT("Seven") );
	ADDKEYMAP( '8', TEXT("Eight") );
	ADDKEYMAP( '9', TEXT("Nine") );

	// we map both upper and lower
	if (bMapUppercaseKeys)
	{
		ADDKEYMAP( 'A', TEXT("A") );
		ADDKEYMAP( 'B', TEXT("B") );
		ADDKEYMAP( 'C', TEXT("C") );
		ADDKEYMAP( 'D', TEXT("D") );
		ADDKEYMAP( 'E', TEXT("E") );
		ADDKEYMAP( 'F', TEXT("F") );
		ADDKEYMAP( 'G', TEXT("G") );
		ADDKEYMAP( 'H', TEXT("H") );
		ADDKEYMAP( 'I', TEXT("I") );
		ADDKEYMAP( 'J', TEXT("J") );
		ADDKEYMAP( 'K', TEXT("K") );
		ADDKEYMAP( 'L', TEXT("L") );
		ADDKEYMAP( 'M', TEXT("M") );
		ADDKEYMAP( 'N', TEXT("N") );
		ADDKEYMAP( 'O', TEXT("O") );
		ADDKEYMAP( 'P', TEXT("P") );
		ADDKEYMAP( 'Q', TEXT("Q") );
		ADDKEYMAP( 'R', TEXT("R") );
		ADDKEYMAP( 'S', TEXT("S") );
		ADDKEYMAP( 'T', TEXT("T") );
		ADDKEYMAP( 'U', TEXT("U") );
		ADDKEYMAP( 'V', TEXT("V") );
		ADDKEYMAP( 'W', TEXT("W") );
		ADDKEYMAP( 'X', TEXT("X") );
		ADDKEYMAP( 'Y', TEXT("Y") );
		ADDKEYMAP( 'Z', TEXT("Z") );
	}

	if (bMapLowercaseKeys)
	{
		ADDKEYMAP( 'a', TEXT("A") );
		ADDKEYMAP( 'b', TEXT("B") );
		ADDKEYMAP( 'c', TEXT("C") );
		ADDKEYMAP( 'd', TEXT("D") );
		ADDKEYMAP( 'e', TEXT("E") );
		ADDKEYMAP( 'f', TEXT("F") );
		ADDKEYMAP( 'g', TEXT("G") );
		ADDKEYMAP( 'h', TEXT("H") );
		ADDKEYMAP( 'i', TEXT("I") );
		ADDKEYMAP( 'j', TEXT("J") );
		ADDKEYMAP( 'k', TEXT("K") );
		ADDKEYMAP( 'l', TEXT("L") );
		ADDKEYMAP( 'm', TEXT("M") );
		ADDKEYMAP( 'n', TEXT("N") );
		ADDKEYMAP( 'o', TEXT("O") );
		ADDKEYMAP( 'p', TEXT("P") );
		ADDKEYMAP( 'q', TEXT("Q") );
		ADDKEYMAP( 'r', TEXT("R") );
		ADDKEYMAP( 's', TEXT("S") );
		ADDKEYMAP( 't', TEXT("T") );
		ADDKEYMAP( 'u', TEXT("U") );
		ADDKEYMAP( 'v', TEXT("V") );
		ADDKEYMAP( 'w', TEXT("W") );
		ADDKEYMAP( 'x', TEXT("X") );
		ADDKEYMAP( 'y', TEXT("Y") );
		ADDKEYMAP( 'z', TEXT("Z") );
	}

	ADDKEYMAP( ';', TEXT("Semicolon") );
	ADDKEYMAP( '=', TEXT("Equals") );
	ADDKEYMAP( ',', TEXT("Comma") );
	ADDKEYMAP( '-', TEXT("Hyphen") );
	ADDKEYMAP( '.', TEXT("Period") );
	ADDKEYMAP( '/', TEXT("Slash") );
	ADDKEYMAP( '`', TEXT("Tilde") );
	ADDKEYMAP( '[', TEXT("LeftBracket") );
	ADDKEYMAP( '\\', TEXT("Backslash") );
	ADDKEYMAP( ']', TEXT("RightBracket") );
	ADDKEYMAP( '\'', TEXT("Apostrophe") );
	ADDKEYMAP( ' ', TEXT("SpaceBar") );

	// AZERTY Keys
	ADDKEYMAP( '&', TEXT("Ampersand") );
	ADDKEYMAP( '*', TEXT("Asterix") );
	ADDKEYMAP( '^', TEXT("Caret") );
	ADDKEYMAP( ':', TEXT("Colon") );
	ADDKEYMAP( '$', TEXT("Dollar") );
	ADDKEYMAP( '!', TEXT("Exclamation") );
	ADDKEYMAP( '(', TEXT("LeftParantheses") );
	ADDKEYMAP( ')', TEXT("RightParantheses") );
	ADDKEYMAP( '"', TEXT("Quote") );
	ADDKEYMAP( '_', TEXT("Underscore") );
	ADDKEYMAP( 224, TEXT("A_AccentGrave") );
	ADDKEYMAP( 231, TEXT("C_Cedille") );
	ADDKEYMAP( 233, TEXT("E_AccentAigu") );
	ADDKEYMAP( 232, TEXT("E_AccentGrave") );
	ADDKEYMAP( 167, TEXT("Section") );

	return NumMappings;
}

const TCHAR* FGenericPlatformMisc::GetUBTPlatform()
{
	return TEXT( PREPROCESSOR_TO_STRING(UBT_COMPILED_PLATFORM) );
}

const TCHAR* FGenericPlatformMisc::GetDefaultDeviceProfileName()
{
	return TEXT("Default");
}

void FGenericPlatformMisc::SetOverrideGameDir(const FString& InOverrideDir)
{
	OverrideGameDir = InOverrideDir;
}

int32 FGenericPlatformMisc::NumberOfCoresIncludingHyperthreads()
{
	return FPlatformMisc::NumberOfCores();
}

int32 FGenericPlatformMisc::NumberOfWorkerThreadsToSpawn()
{
	static int32 MaxGameThreads = 4;
	static int32 MaxThreads = 16;

	int32 NumberOfCores = FPlatformMisc::NumberOfCores();
	int32 MaxWorkerThreadsWanted = (IsRunningGame() || IsRunningDedicatedServer() || IsRunningClientOnly()) ? MaxGameThreads : MaxThreads;
	// need to spawn at least one worker thread (see FTaskGraphImplementation)
	return FMath::Max(FMath::Min(NumberOfCores - 1, MaxWorkerThreadsWanted), 1);
}

void FGenericPlatformMisc::GetValidTargetPlatforms(class TArray<class FString>& TargetPlatformNames)
{
	// by default, just return the running PlatformName as the only TargetPlatform we support
	TargetPlatformNames.Add(FPlatformProperties::PlatformName());
}

TArray<uint8> FGenericPlatformMisc::GetSystemFontBytes()
{
	return TArray<uint8>();
}

const TCHAR* FGenericPlatformMisc::GetDefaultPathSeparator()
{
	return TEXT( "/" );
}

bool FGenericPlatformMisc::GetSHA256Signature(const void* Data, uint32 ByteSize, FSHA256Signature& OutSignature)
{
	checkf(false, TEXT("No SHA256 Platform implementation"));
	FMemory::Memzero(OutSignature.Signature);
	return false;
}

FString FGenericPlatformMisc::GetDefaultLocale()
{
#if UE_ENABLE_ICU
	icu::Locale ICUDefaultLocale = icu::Locale::getDefault();
	return FString(ICUDefaultLocale.getName());
#else
	return TEXT("en");
#endif
}

FText FGenericPlatformMisc::GetFileManagerName()
{
	return NSLOCTEXT("GenericPlatform", "FileManagerName", "File Manager");
}

bool FGenericPlatformMisc::IsRunningOnBattery()
{
	return false;
}

FGuid FGenericPlatformMisc::GetMachineId()
{
	static FGuid MachineId;
	FString MachineIdString;

	// Check to see if we already have a valid machine ID to use
	if( !MachineId.IsValid() && (!FPlatformMisc::GetStoredValue( TEXT( "Epic Games" ), TEXT( "Unreal Engine/Identifiers" ), TEXT( "MachineId" ), MachineIdString ) || !FGuid::Parse( MachineIdString, MachineId )) )
	{
		// No valid machine ID, generate and save a new one
		MachineId = FGuid::NewGuid();
		MachineIdString = MachineId.ToString( EGuidFormats::Digits );

		if( !FPlatformMisc::SetStoredValue( TEXT( "Epic Games" ), TEXT( "Unreal Engine/Identifiers" ), TEXT( "MachineId" ), MachineIdString ) )
		{
			// Failed to persist the machine ID - reset it to zero to avoid returning a transient value
			MachineId = FGuid();
		}
	}

	return MachineId;
}

FString FGenericPlatformMisc::GetEpicAccountId()
{
	FString AccountId;
	FPlatformMisc::GetStoredValue( TEXT( "Epic Games" ), TEXT( "Unreal Engine/Identifiers" ), TEXT( "AccountId" ), AccountId );
	return AccountId;
}

bool FGenericPlatformMisc::SetEpicAccountId( const FString& AccountId )
{
	return FPlatformMisc::SetStoredValue( TEXT( "Epic Games" ), TEXT( "Unreal Engine/Identifiers" ), TEXT( "AccountId" ), AccountId );
}

EConvertibleLaptopMode FGenericPlatformMisc::GetConvertibleLaptopMode()
{
	return EConvertibleLaptopMode::NotSupported;
}

const TCHAR* FGenericPlatformMisc::GetEngineMode()
{
	return	
		IsRunningCommandlet() ? TEXT( "Commandlet" ) :
		GIsEditor ? TEXT( "Editor" ) :
		IsRunningDedicatedServer() ? TEXT( "Server" ) :
		TEXT( "Game" );
}

TArray<FString> FGenericPlatformMisc::GetPreferredLanguages()
{
	// not implemented by default
	return TArray<FString>();
}

FString FGenericPlatformMisc::GetLocalCurrencyCode()
{
	// not implemented by default
	return FString();
}

FString FGenericPlatformMisc::GetLocalCurrencySymbol()
{
	// not implemented by default
	return FString();
}

void FGenericPlatformMisc::PlatformPreInit()
{
	FGenericCrashContext::Initialize();
}

FString FGenericPlatformMisc::GetOperatingSystemId()
{
	// not implemented by default.
	return FString();
}

void FGenericPlatformMisc::RegisterForRemoteNotifications()
{
	// not implemented by default
}<|MERGE_RESOLUTION|>--- conflicted
+++ resolved
@@ -713,8 +713,6 @@
 	return *GameDir;
 }
 
-<<<<<<< HEAD
-=======
 FString FGenericPlatformMisc::CloudDir()
 {
 	return FPaths::GameSavedDir() + TEXT("Cloud/");
@@ -736,7 +734,6 @@
 	return *GamePersistentDownloadDir;
 }
 
->>>>>>> 73f66985
 uint32 FGenericPlatformMisc::GetStandardPrintableKeyMap(uint32* KeyCodes, FString* KeyNames, uint32 MaxMappings, bool bMapUppercaseKeys, bool bMapLowercaseKeys)
 {
 	uint32 NumMappings = 0;
