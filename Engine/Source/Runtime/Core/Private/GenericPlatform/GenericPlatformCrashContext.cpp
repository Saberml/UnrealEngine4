--- conflicted
+++ resolved
@@ -241,11 +241,7 @@
 	AddCrashProperty( TEXT( "IsSourceDistribution" ), NCachedCrashContextProperties::bIsSourceDistribution );
 	AddCrashProperty( TEXT( "IsEnsure" ), bIsEnsure );
 	AddCrashProperty( TEXT( "IsAssert" ), FDebug::bHasAsserted );
-<<<<<<< HEAD
-	AddCrashProperty( TEXT( "CrashType" ), GetCrashTypeString(bIsEnsure, FDebug::bHasAsserted ) );
-=======
 	AddCrashProperty( TEXT( "CrashType" ), GetCrashTypeString(bIsEnsure, FDebug::bHasAsserted, GIsGPUCrashed) );
->>>>>>> f30f9b45
 
 	AddCrashProperty( TEXT( "SecondsSinceStart" ), NCachedCrashContextProperties::SecondsSinceStart );
 
@@ -447,16 +443,9 @@
 		.Replace(TEXT("&gt;"), TEXT(">"));
 }
 
-<<<<<<< HEAD
-extern CORE_API bool GIsGPUCrashed;
-const TCHAR* FGenericCrashContext::GetCrashTypeString(bool InIsEnsure, bool InIsAssert)
-{
-	if (GIsGPUCrashed)
-=======
 const TCHAR* FGenericCrashContext::GetCrashTypeString(bool InIsEnsure, bool InIsAssert, bool bIsGPUCrashed)
 {
 	if (bIsGPUCrashed)
->>>>>>> f30f9b45
 	{
 		return *CrashTypeGPU;
 	}
