// Copyright 1998-2018 Epic Games, Inc. All Rights Reserved.

#include "HAL/LowLevelMemTracker.h"
#include "Misc/ScopeLock.h"
#include "LowLevelMemoryUtils.h"
#include "HAL/FileManager.h"
#include "Misc/Paths.h"
#include "HAL/IConsoleManager.h"

#if ENABLE_LOW_LEVEL_MEM_TRACKER

#define ENABLE_MEMPRO 0		// (note: MemPro.cpp/need to be added to the project for this to work)

// There is a little memory and cpu overhead in tracking peak memory but it is generally more useful than current memory.
// Disable if you need a little more memory or speed
#define LLM_TRACK_PEAK_MEMORY 0		// currently disabled because there was a problem with tracking peaks from multiple threads.

#if ENABLE_MEMPRO
#include "MemPro.hpp"
bool START_MEMPRO = true;
ELLMTag MemProTrackTag = ELLMTag::TaskGraphTasksMisc;		// MaxUserAllocation to track all allocs
#endif

TAutoConsoleVariable<int32> CVarLLMWriteInterval(
	TEXT("LLM.LLMWriteInterval"),
	5,
	TEXT("The number of seconds between each line in the LLM csv (zero to write every frame)")
);

DECLARE_LLM_MEMORY_STAT(TEXT("LLM Overhead"), STAT_LLMOverheadTotal, STATGROUP_LLMOverhead);

DEFINE_STAT(STAT_EngineSummaryLLM);

/*
 * LLM stats referenced by ELLMTagNames
 */
DECLARE_LLM_MEMORY_STAT(TEXT("Total"), STAT_TotalLLM, STATGROUP_LLMFULL);
DECLARE_LLM_MEMORY_STAT(TEXT("Untracked"), STAT_UntrackedLLM, STATGROUP_LLMFULL);
DECLARE_LLM_MEMORY_STAT(TEXT("Total"), STAT_PlatformTotalLLM, STATGROUP_LLMPlatform);
DECLARE_LLM_MEMORY_STAT(TEXT("Tracked Total"), STAT_TrackedTotalLLM, STATGROUP_LLMFULL);
DECLARE_LLM_MEMORY_STAT(TEXT("Untagged"), STAT_UntaggedTotalLLM, STATGROUP_LLMFULL);
DECLARE_LLM_MEMORY_STAT(TEXT("Tracked Total"), STAT_PlatformTrackedTotalLLM, STATGROUP_LLMPlatform);
DECLARE_LLM_MEMORY_STAT(TEXT("Untagged"), STAT_PlatformUntaggedTotalLLM, STATGROUP_LLMPlatform);
DECLARE_LLM_MEMORY_STAT(TEXT("Untracked"), STAT_PlatformUntrackedLLM, STATGROUP_LLMPlatform);
DECLARE_LLM_MEMORY_STAT(TEXT("FMalloc"), STAT_FMallocLLM, STATGROUP_LLMPlatform);
DECLARE_LLM_MEMORY_STAT(TEXT("FMalloc Unused"), STAT_FMallocUnusedLLM, STATGROUP_LLMFULL);
DECLARE_LLM_MEMORY_STAT(TEXT("ThreadStack"), STAT_ThreadStackLLM, STATGROUP_LLMFULL);
DECLARE_LLM_MEMORY_STAT(TEXT("ThreadStackPlatform"), STAT_ThreadStackPlatformLLM, STATGROUP_LLMPlatform);
DECLARE_LLM_MEMORY_STAT(TEXT("Program Size"), STAT_ProgramSizePlatformLLM, STATGROUP_LLMPlatform);
DECLARE_LLM_MEMORY_STAT(TEXT("Program Size"), STAT_ProgramSizeLLM, STATGROUP_LLMFULL);
DECLARE_LLM_MEMORY_STAT(TEXT("OOM Backup Pool"), STAT_OOMBackupPoolPlatformLLM, STATGROUP_LLMPlatform);
DECLARE_LLM_MEMORY_STAT(TEXT("OOM Backup Pool"), STAT_OOMBackupPoolLLM, STATGROUP_LLMFULL);
DECLARE_LLM_MEMORY_STAT(TEXT("GenericPlatformMallocCrash"), STAT_GenericPlatformMallocCrashLLM, STATGROUP_LLMFULL);
DECLARE_LLM_MEMORY_STAT(TEXT("GenericPlatformMallocCrash"), STAT_GenericPlatformMallocCrashPlatformLLM, STATGROUP_LLMPlatform);
DECLARE_LLM_MEMORY_STAT(TEXT("Engine Misc"), STAT_EngineMiscLLM, STATGROUP_LLMFULL);
DECLARE_LLM_MEMORY_STAT(TEXT("TaskGraph Misc Tasks"), STAT_TaskGraphTasksMiscLLM, STATGROUP_LLMFULL);
DECLARE_LLM_MEMORY_STAT(TEXT("Audio"), STAT_AudioLLM, STATGROUP_LLMFULL);
DECLARE_LLM_MEMORY_STAT(TEXT("FName"), STAT_FNameLLM, STATGROUP_LLMFULL);
DECLARE_LLM_MEMORY_STAT(TEXT("Networking"), STAT_NetworkingLLM, STATGROUP_LLMFULL);
DECLARE_LLM_MEMORY_STAT(TEXT("Meshes"), STAT_MeshesLLM, STATGROUP_LLMFULL);
DECLARE_LLM_MEMORY_STAT(TEXT("Stats"), STAT_StatsLLM, STATGROUP_LLMFULL);
DECLARE_LLM_MEMORY_STAT(TEXT("Shaders"), STAT_ShadersLLM, STATGROUP_LLMFULL);
DECLARE_LLM_MEMORY_STAT(TEXT("Textures"), STAT_TexturesLLM, STATGROUP_LLMFULL);
DECLARE_LLM_MEMORY_STAT(TEXT("Render Targets"), STAT_RenderTargetsLLM, STATGROUP_LLMFULL);
DECLARE_LLM_MEMORY_STAT(TEXT("RHIMisc"), STAT_RHIMiscLLM, STATGROUP_LLMFULL);
DECLARE_LLM_MEMORY_STAT(TEXT("PhysX TriMesh"), STAT_PhysXTriMeshLLM, STATGROUP_LLMFULL);
DECLARE_LLM_MEMORY_STAT(TEXT("PhysX ConvexMesh"), STAT_PhysXConvexMeshLLM, STATGROUP_LLMFULL);
DECLARE_LLM_MEMORY_STAT(TEXT("AsyncLoading"), STAT_AsyncLoadingLLM, STATGROUP_LLMFULL);
DECLARE_LLM_MEMORY_STAT(TEXT("UObject"), STAT_UObjectLLM, STATGROUP_LLMFULL);
DECLARE_LLM_MEMORY_STAT(TEXT("Animation"), STAT_AnimationLLM, STATGROUP_LLMFULL);
DECLARE_LLM_MEMORY_STAT(TEXT("StaticMesh"), STAT_StaticMeshLLM, STATGROUP_LLMFULL);
DECLARE_LLM_MEMORY_STAT(TEXT("Materials"), STAT_MaterialsLLM, STATGROUP_LLMFULL);
DECLARE_LLM_MEMORY_STAT(TEXT("Particles"), STAT_ParticlesLLM, STATGROUP_LLMFULL);
DECLARE_LLM_MEMORY_STAT(TEXT("GC"), STAT_GCLLM, STATGROUP_LLMFULL);
DECLARE_LLM_MEMORY_STAT(TEXT("UI"), STAT_UILLM, STATGROUP_LLMFULL);
DECLARE_LLM_MEMORY_STAT(TEXT("PhysX"), STAT_PhysXLLM, STATGROUP_LLMFULL);
DECLARE_LLM_MEMORY_STAT(TEXT("EnginePreInit"), STAT_EnginePreInitLLM, STATGROUP_LLMFULL);
DECLARE_LLM_MEMORY_STAT(TEXT("EngineInit"), STAT_EngineInitLLM, STATGROUP_LLMFULL);
DECLARE_LLM_MEMORY_STAT(TEXT("Rendering Thread"), STAT_RenderingThreadLLM, STATGROUP_LLMFULL);
DECLARE_LLM_MEMORY_STAT(TEXT("LoadMap Misc"), STAT_LoadMapMiscLLM, STATGROUP_LLMFULL);
DECLARE_LLM_MEMORY_STAT(TEXT("StreamingManager"), STAT_StreamingManagerLLM, STATGROUP_LLMFULL);
DECLARE_LLM_MEMORY_STAT(TEXT("Graphics"), STAT_GraphicsPlatformLLM, STATGROUP_LLMPlatform);
DECLARE_LLM_MEMORY_STAT(TEXT("FileSystem"), STAT_FileSystemLLM, STATGROUP_LLMFULL);
DECLARE_LLM_MEMORY_STAT(TEXT("Localization"), STAT_LocalizationLLM, STATGROUP_LLMFULL);
DECLARE_LLM_MEMORY_STAT(TEXT("VertexBuffer"), STAT_VertexBufferLLM, STATGROUP_LLMFULL);
DECLARE_LLM_MEMORY_STAT(TEXT("IndexBuffer"), STAT_IndexBufferLLM, STATGROUP_LLMFULL);
DECLARE_LLM_MEMORY_STAT(TEXT("UniformBuffer"), STAT_UniformBufferLLM, STATGROUP_LLMFULL);
DECLARE_LLM_MEMORY_STAT(TEXT("AssetRegistry"), STAT_AssetRegistryLLM, STATGROUP_LLMFULL);
DECLARE_LLM_MEMORY_STAT(TEXT("ConfigSystem"), STAT_ConfigSystemLLM, STATGROUP_LLMFULL);
DECLARE_LLM_MEMORY_STAT(TEXT("InitUObject"), STAT_InitUObjectLLM, STATGROUP_LLMFULL);

/*
* LLM Summary stats referenced by ELLMTagNames
*/
DECLARE_LLM_MEMORY_STAT(TEXT("Total"), STAT_TrackedTotalSummaryLLM, STATGROUP_LLM);
DECLARE_LLM_MEMORY_STAT(TEXT("Audio"), STAT_AudioSummaryLLM, STATGROUP_LLM);
DECLARE_LLM_MEMORY_STAT(TEXT("Meshes"), STAT_MeshesSummaryLLM, STATGROUP_LLM);
DECLARE_LLM_MEMORY_STAT(TEXT("PhysX"), STAT_PhysXSummaryLLM, STATGROUP_LLM);
DECLARE_LLM_MEMORY_STAT(TEXT("UObject"), STAT_UObjectSummaryLLM, STATGROUP_LLM);
DECLARE_LLM_MEMORY_STAT(TEXT("Animation"), STAT_AnimationSummaryLLM, STATGROUP_LLM);
DECLARE_LLM_MEMORY_STAT(TEXT("StaticMesh"), STAT_StaticMeshSummaryLLM, STATGROUP_LLM);
DECLARE_LLM_MEMORY_STAT(TEXT("Materials"), STAT_MaterialsSummaryLLM, STATGROUP_LLM);
DECLARE_LLM_MEMORY_STAT(TEXT("Particles"), STAT_ParticlesSummaryLLM, STATGROUP_LLM);
DECLARE_LLM_MEMORY_STAT(TEXT("UI"), STAT_UISummaryLLM, STATGROUP_LLM);
DECLARE_LLM_MEMORY_STAT(TEXT("Textures"), STAT_TexturesSummaryLLM, STATGROUP_LLM);

struct FLLMTagInfo
{
	const TCHAR* Name;
	FName StatName;				// shows in the LLMFULL stat group
	FName SummaryStatName;		// shows in the LLM stat group
};

// *** order must match ELLMTag enum ***
const FLLMTagInfo ELLMTagNames[] =
{
	// CSV name								LLM Stat stat name									LLM Summary stat name							// enum value
	{ TEXT("Untagged"),						NAME_None,											NAME_None },									// ELLMTag::Untagged
	{ TEXT("Paused"),						NAME_None,											NAME_None },									// ELLMTag::Paused
	{ TEXT("Total"),						GET_STATFNAME(STAT_TotalLLM),						GET_STATFNAME(STAT_TrackedTotalSummaryLLM) },	// ELLMTag::Total
	{ TEXT("Untracked"),					GET_STATFNAME(STAT_UntrackedLLM),					GET_STATFNAME(STAT_TrackedTotalSummaryLLM) },	// ELLMTag::Untracked
	{ TEXT("Total"),						GET_STATFNAME(STAT_PlatformTotalLLM),				NAME_None },									// ELLMTag::PlatformTotal
	{ TEXT("Tracked Total"),				GET_STATFNAME(STAT_TrackedTotalLLM),				GET_STATFNAME(STAT_TrackedTotalSummaryLLM) },	// ELLMTag::TrackedTotal
	{ TEXT("Untagged"),						GET_STATFNAME(STAT_UntaggedTotalLLM),				NAME_None },									// ELLMTag::UntaggedTotal
	{ TEXT("Tracked Total"),				GET_STATFNAME(STAT_PlatformTrackedTotalLLM),		NAME_None },									// ELLMTag::PlatformTrackedTotal
	{ TEXT("Untagged"),						GET_STATFNAME(STAT_PlatformUntaggedTotalLLM),		NAME_None },									// ELLMTag::PlatformUntaggedTotal
	{ TEXT("Untracked"),					GET_STATFNAME(STAT_PlatformUntrackedLLM),			NAME_None },									// ELLMTag::PlatformUntracked
	{ TEXT("FMalloc"),						GET_STATFNAME(STAT_FMallocLLM),						NAME_None },									// ELLMTag::FMalloc
	{ TEXT("FMalloc Unused"),				GET_STATFNAME(STAT_FMallocUnusedLLM),				GET_STATFNAME(STAT_EngineSummaryLLM) },			// ELLMTag::FMallocUnused
	{ TEXT("ThreadStack"),					GET_STATFNAME(STAT_ThreadStackLLM),					GET_STATFNAME(STAT_EngineSummaryLLM) },			// ELLMTag::ThreadStack
	{ TEXT("ThreadStack"),					GET_STATFNAME(STAT_ThreadStackPlatformLLM),			NAME_None },									// ELLMTag::ThreadStackPlatform
	{ TEXT("Program Size"),					GET_STATFNAME(STAT_ProgramSizePlatformLLM),			NAME_None },									// ELLMTag::ProgramSizePlatform
	{ TEXT("Program Size"),					GET_STATFNAME(STAT_ProgramSizeLLM),					GET_STATFNAME(STAT_EngineSummaryLLM) },			// ELLMTag::ProgramSize
	{ TEXT("OOM Backup Pool"),				GET_STATFNAME(STAT_OOMBackupPoolPlatformLLM),		NAME_None },									// ELLMTag::BackupOOMMemoryPoolPlatform
	{ TEXT("OOM Backup Pool"),				GET_STATFNAME(STAT_OOMBackupPoolLLM),				GET_STATFNAME(STAT_EngineSummaryLLM) },			// ELLMTag::BackupOOMMemoryPool
	{ TEXT("GenericPlatformMallocCrash"),	GET_STATFNAME(STAT_GenericPlatformMallocCrashLLM),	GET_STATFNAME(STAT_EngineSummaryLLM) },			// ELLMTag::GenericPlatformMallocCrash
	{ TEXT("GenericPlatformMallocCrash"),	GET_STATFNAME(STAT_GenericPlatformMallocCrashPlatformLLM),	GET_STATFNAME(STAT_EngineSummaryLLM) },	// ELLMTag::GenericPlatformMallocCrashPlatform
	{ TEXT("Engine Misc"),					GET_STATFNAME(STAT_EngineMiscLLM),					GET_STATFNAME(STAT_EngineSummaryLLM) },			// ELLMTag::EngineMisc
	{ TEXT("TaskGraph Misc Tasks"),			GET_STATFNAME(STAT_TaskGraphTasksMiscLLM),			GET_STATFNAME(STAT_EngineSummaryLLM) },			// ELLMTag::TaskGraphTasksMisc
	{ TEXT("Audio"),						GET_STATFNAME(STAT_AudioLLM),						GET_STATFNAME(STAT_AudioSummaryLLM) },			// ELLMTag::Audio
	{ TEXT("FName"),						GET_STATFNAME(STAT_FNameLLM),						GET_STATFNAME(STAT_EngineSummaryLLM) },			// ELLMTag::FName
	{ TEXT("Networking"),					GET_STATFNAME(STAT_NetworkingLLM),					GET_STATFNAME(STAT_EngineSummaryLLM) },			// ELLMTag::Networking
	{ TEXT("Meshes"),						GET_STATFNAME(STAT_MeshesLLM),						GET_STATFNAME(STAT_MeshesSummaryLLM) },			// ELLMTag::Meshes
	{ TEXT("Stats"),						GET_STATFNAME(STAT_StatsLLM),						GET_STATFNAME(STAT_EngineSummaryLLM) },			// ELLMTag::Stats
	{ TEXT("Shaders"),						GET_STATFNAME(STAT_ShadersLLM),						GET_STATFNAME(STAT_EngineSummaryLLM) },			// ELLMTag::Shaders
	{ TEXT("Textures"),						GET_STATFNAME(STAT_TexturesLLM),					GET_STATFNAME(STAT_TexturesSummaryLLM) },			// ELLMTag::Textures
	{ TEXT("Render Targets"),				GET_STATFNAME(STAT_RenderTargetsLLM),				GET_STATFNAME(STAT_EngineSummaryLLM) },			// ELLMTag::RenderTargets
	{ TEXT("RHI Misc"),						GET_STATFNAME(STAT_RHIMiscLLM),						GET_STATFNAME(STAT_EngineSummaryLLM) },			// ELLMTag::RHIMisc
	{ TEXT("PhysX TriMesh"),				GET_STATFNAME(STAT_PhysXTriMeshLLM),				GET_STATFNAME(STAT_PhysXSummaryLLM) },			// ELLMTag::PhysXTriMesh
	{ TEXT("PhysX ConvexMesh"),				GET_STATFNAME(STAT_PhysXConvexMeshLLM),				GET_STATFNAME(STAT_PhysXSummaryLLM) },			// ELLMTag::PhysXConvexMesh
	{ TEXT("AsyncLoading"),					GET_STATFNAME(STAT_AsyncLoadingLLM),				GET_STATFNAME(STAT_EngineSummaryLLM) },			// ELLMTag::AsyncLoading
	{ TEXT("UObject"),						GET_STATFNAME(STAT_UObjectLLM),						GET_STATFNAME(STAT_UObjectSummaryLLM) },		// ELLMTag::UObject
	{ TEXT("Animation"),					GET_STATFNAME(STAT_AnimationLLM),					GET_STATFNAME(STAT_AnimationSummaryLLM) },		// ELLMTag::Animation
	{ TEXT("StaticMesh"),					GET_STATFNAME(STAT_StaticMeshLLM),					GET_STATFNAME(STAT_StaticMeshSummaryLLM) },		// ELLMTag::StaticMesh
	{ TEXT("Materials"),					GET_STATFNAME(STAT_MaterialsLLM),					GET_STATFNAME(STAT_MaterialsSummaryLLM) },		// ELLMTag::Materials
	{ TEXT("Particles"),					GET_STATFNAME(STAT_ParticlesLLM),					GET_STATFNAME(STAT_ParticlesSummaryLLM) },		// ELLMTag::Particles
	{ TEXT("GC"),							GET_STATFNAME(STAT_GCLLM),							GET_STATFNAME(STAT_EngineSummaryLLM) },			// ELLMTag::GC
	{ TEXT("UI"),							GET_STATFNAME(STAT_UILLM),							GET_STATFNAME(STAT_UISummaryLLM) },				// ELLMTag::UI
	{ TEXT("PhysX"),						GET_STATFNAME(STAT_PhysXLLM),						GET_STATFNAME(STAT_PhysXSummaryLLM) },			// ELLMTag::PhysX
	{ TEXT("EnginePreInit"),				GET_STATFNAME(STAT_EnginePreInitLLM),				GET_STATFNAME(STAT_EngineSummaryLLM) },			// ELLMTag::EnginePreInitMemory
	{ TEXT("EngineInit"),					GET_STATFNAME(STAT_EngineInitLLM),					GET_STATFNAME(STAT_EngineSummaryLLM) },			// ELLMTag::EngineInitMemory
	{ TEXT("Rendering Thread"),				GET_STATFNAME(STAT_RenderingThreadLLM),				GET_STATFNAME(STAT_EngineSummaryLLM) },			// ELLMTag::RenderingThreadMemory
	{ TEXT("LoadMap Misc"),					GET_STATFNAME(STAT_LoadMapMiscLLM),					GET_STATFNAME(STAT_EngineSummaryLLM) },			// ELLMTag::LoadMapMisc
	{ TEXT("StreamingManager"),				GET_STATFNAME(STAT_StreamingManagerLLM),			GET_STATFNAME(STAT_EngineSummaryLLM) },			// ELLMTag::StreamingManager
	{ TEXT("Graphics"),						GET_STATFNAME(STAT_GraphicsPlatformLLM),			NAME_None },									// ELLMTag::GraphicsPlatform
	{ TEXT("FileSystem"),					GET_STATFNAME(STAT_FileSystemLLM),					GET_STATFNAME(STAT_EngineSummaryLLM) },			// ELLMTag::FileSystem
    { TEXT("Localization"),                 GET_STATFNAME(STAT_LocalizationLLM),                GET_STATFNAME(STAT_EngineSummaryLLM) },         // ELLMTag::Localization
    { TEXT("VertexBuffer"),                 GET_STATFNAME(STAT_VertexBufferLLM),                GET_STATFNAME(STAT_EngineSummaryLLM) },         // ELLMTag::VertexBuffer
    { TEXT("IndexBuffer"),                  GET_STATFNAME(STAT_IndexBufferLLM),                 GET_STATFNAME(STAT_EngineSummaryLLM) },         // ELLMTag::IndexBuffer
    { TEXT("UniformBuffer"),                GET_STATFNAME(STAT_UniformBufferLLM),               GET_STATFNAME(STAT_EngineSummaryLLM) },         // ELLMTag::UniformBuffer
	{ TEXT("AssetRegistry"),		        GET_STATFNAME(STAT_AssetRegistryLLM),			    GET_STATFNAME(STAT_EngineSummaryLLM) },         // ELLMTag::UniformBuffer
	{ TEXT("ConfigSystem"),		            GET_STATFNAME(STAT_ConfigSystemLLM),			    GET_STATFNAME(STAT_EngineSummaryLLM) },         // ELLMTag::UniformBuffer
	{ TEXT("InitUObject"),		            GET_STATFNAME(STAT_InitUObjectLLM),			        GET_STATFNAME(STAT_EngineSummaryLLM) },         // ELLMTag::UniformBuffer
};

static_assert(sizeof(ELLMTagNames) / sizeof(FLLMTagInfo) == (int32)ELLMTag::GenericTagCount, "Please update ELLMTagNames to match the ELLMTag enum");

/**
 * FLLMCsvWriter: class for writing out the LLM stats to a csv file every few seconds
 */
class FLLMCsvWriter
{
public:
	FLLMCsvWriter();

	~FLLMCsvWriter();

	void SetAllocator(FLLMAllocator* Allocator)
	{
		StatValues.SetAllocator(Allocator);
		StatValuesForWrite.SetAllocator(Allocator);
	}

	void SetTracker(ELLMTracker InTracker) { Tracker = InTracker; }

	void Clear();

#if LLM_TRACK_PEAK_MEMORY
	void AddStat(int64 Tag, int64 Value, int64 Peak);
	void SetStat(int64 Tag, int64 Value, int64 Peak);
#else
	void AddStat(int64 Tag, int64 Value);
	void SetStat(int64 Tag, int64 Value);
#endif

	void Update(FLLMPlatformTag* PlatformTags);

	void SetEnabled(bool value) { Enabled = value; }

private:
	void WriteGraph(FLLMPlatformTag* PlatformTags);

	void Write(const FString& Text);

	static FString GetTagName(int64 Tag, FLLMPlatformTag* PlatformTags);

	static const TCHAR* GetTrackerCsvName(ELLMTracker InTracker);

	struct StatValue
	{
		int64 Tag;
		int64 Value;
#if LLM_TRACK_PEAK_MEMORY
		int64 Peak;
#endif
	};

	bool Enabled;

	ELLMTracker Tracker;

	FLLMArray<StatValue> StatValues;
	FLLMArray<StatValue> StatValuesForWrite;

	int32 WriteCount;

	FCriticalSection StatValuesLock;

	double LastWriteTime;

	FArchive* Archive;

	int32 LastWriteStatValueCount;
};

/*
 * this is really the main LLM class. It owns the thread state objects.
 */
class FLLMTracker
{
public:

	FLLMTracker();
	~FLLMTracker();

	void Initialise(ELLMTracker Tracker, FLLMAllocator* InAllocator);

	void PushTag(int64 Tag);
	void PopTag();
#if LLM_ALLOW_ASSETS_TAGS
	void PushAssetTag(int64 Tag);
	void PopAssetTag();
#endif
	void TrackAllocation(const void* Ptr, uint64 Size, ELLMTag DefaultTag, ELLMTracker Tracker, ELLMAllocType AllocType);
	void TrackFree(const void* Ptr, ELLMTracker Tracker, ELLMAllocType AllocType);
	void OnAllocMoved(const void* Dest, const void* Source);

	void TrackMemory(int64 Tag, int64 Amount);

	// This will pause/unpause tracking, and also manually increment a given tag
	void PauseAndTrackMemory(int64 Tag, int64 Amount, ELLMAllocType AllocType);
	void Pause(ELLMAllocType AllocType);
	void Unpause(ELLMAllocType AllocType);
	bool IsPaused(ELLMAllocType AllocType);
	
	void Clear();

	void SetCSVEnabled(bool Value);

	void WriteCsv(FLLMPlatformTag* PlatformTags);

#define LLM_USE_ALLOC_INFO_STRUCT (LLM_STAT_TAGS_ENABLED || LLM_ALLOW_ASSETS_TAGS)

#if LLM_USE_ALLOC_INFO_STRUCT
	struct FLowLevelAllocInfo
	{
		int64 Tag;
		
		#if LLM_ALLOW_ASSETS_TAGS
			int64 AssetTag;
		#endif
	};
#else
	typedef ELLMTag FLowLevelAllocInfo;
#endif

	typedef LLMMap<PointerKey, uint32, FLowLevelAllocInfo> LLMMap;	// pointer, size, info

	LLMMap& GetAllocationMap()
	{
		return AllocationMap;
	}

	void SetTotalTags(ELLMTag Untagged, ELLMTag Tracked);
<<<<<<< HEAD
	void Update(FLLMPlatformTag* PlatformTags);
	void UpdateTotals();

	int64 GetTagAmount(ELLMTag Tag) const;
	void SetTagAmount(ELLMTag Tag, int64 Amount, bool AddToTotal);

	int64 GetAllocTypeAmount(ELLMAllocType AllocType);
=======
	uint64 UpdateFrameAndReturnTotalTrackedMemory(FLLMPlatformTag* PlatformTags);
    int64 GetActiveTag();
>>>>>>> 40ff9d61

	int64 GetTrackedMemoryOverFrames() const
	{
		return TrackedMemoryOverFrames;
	}
    
protected:

	// per thread state
	class FLLMThreadState
	{
	public:
		FLLMThreadState();

		void SetAllocator(FLLMAllocator* InAllocator);

		void Clear();

		void PushTag(int64 Tag);
		void PopTag();
		int64 GetTopTag();
#if LLM_ALLOW_ASSETS_TAGS
		void PushAssetTag(int64 Tag);
		void PopAssetTag();
		int64 GetTopAssetTag();
#endif
		void TrackAllocation(const void* Ptr, uint64 Size, ELLMTag DefaultTag, ELLMTracker Tracker, ELLMAllocType AllocType);
		void TrackFree(const void* Ptr, int64 Tag, uint64 Size, bool bTrackedUntagged, ELLMTracker Tracker, ELLMAllocType AllocType);
		void IncrTag(int64 Tag, int64 Amount, bool bTrackUntagged);

		void GetFrameStatTotals(
			ELLMTag InUntaggedTotalTag,
			FLLMThreadState& InStateCopy,
			FLLMCsvWriter& CsvWriter,
			FLLMPlatformTag* PlatformTags,
			int64* EnumTagAmounts,
			int64* OutAllocTypeAmounts);

		static void IncMemoryStatByFName(FName Name, int64 Amount);

		void ClearAllocTypeAmounts();

		FLLMAllocator* Allocator;

		FCriticalSection TagSection;
		FLLMArray<int64> TagStack;
#if LLM_ALLOW_ASSETS_TAGS
		FLLMArray<int64> AssetTagStack;
#endif
		FLLMArray<int64> TaggedAllocs;
#if LLM_TRACK_PEAK_MEMORY
		FLLMArray<int64> TaggedAllocPeaks;
#endif
		FLLMArray<int64> TaggedAllocTags;
		int64 UntaggedAllocs;
#if LLM_TRACK_PEAK_MEMORY
		int64 UntaggedAllocsPeak;
#endif
		bool PausedFlags[(int32)ELLMAllocType::Count];

		int64 AllocTypeAmounts[(int32)ELLMAllocType::Count];
	};

	FLLMThreadState* GetOrCreateState();
	FLLMThreadState* GetState();

	FLLMAllocator* Allocator;

	uint32 TlsSlot;

	FCriticalSection ThreadArraySection;
	FLLMObjectAllocator<FLLMThreadState> ThreadStateAllocator;
	FLLMArray<FLLMThreadState*> ThreadStates;

	int64 TrackedMemoryOverFrames GCC_ALIGN(8);

	LLMMap AllocationMap;

	ELLMTag UntaggedTotalTag;
	ELLMTag TrackedTotalTag;

	// a temporary used to take a copy of the thread state values in a thread safe way.
	FLLMThreadState StateCopy;

	FLLMCsvWriter CsvWriter;

	double LastTrimTime;

	int64 EnumTagAmounts[(int32)ELLMTag::PlatformTagEnd];

	int64 AllocTypeAmounts[(int32)ELLMAllocType::Count];
};

static int64 FNameToTag(FName Name)
{
	if (Name == NAME_None)
	{
		return (int64)ELLMTag::Untagged;
	}

	// get the bits out of the FName we need
	int64 NameIndex = Name.GetComparisonIndex();
	int64 NameNumber = Name.GetNumber();
	int64 tag = (NameNumber << 32) | NameIndex;
	checkf(tag > (int64)ELLMTag::PlatformTagEnd, TEXT("Passed with a name index [%d - %s] that was less than MemTracker_MaxUserAllocation"), NameIndex, *Name.ToString());

	// convert it to a tag, but you can actually convert this to an FMinimalName in the debugger to view it - *((FMinimalName*)&Tag)
	return tag;
}

static FName TagToFName(int64 Tag)
{
	// pull the bits back out of the tag
	int32 NameIndex = (int32)(Tag & 0xFFFFFFFF);
	int32 NameNumber = (int32)(Tag >> 32);
	return FName(NameIndex, NameIndex, NameNumber);
}

FLowLevelMemTracker& FLowLevelMemTracker::Get()
{
	static FLowLevelMemTracker Tracker;
	return Tracker;
}

bool FLowLevelMemTracker::IsEnabled()
{
	return !bIsDisabled;
}

FLowLevelMemTracker::FLowLevelMemTracker()
	: bFirstTimeUpdating(true)
	, bIsDisabled(false)		// must start off enabled because allocations happen before the command line enables/disables us
	, bCanEnable(true)
	, bCsvWriterEnabled(false)
	, bInitialisedTrackers(false)
{
	// set the LLMMap alloc functions
	LLMAllocFunction PlatformLLMAlloc = NULL;
	LLMFreeFunction PlatformLLMFree = NULL;
	int32 Alignment = 0;
	if (!FPlatformMemory::GetLLMAllocFunctions(PlatformLLMAlloc, PlatformLLMFree, Alignment))
	{
		bIsDisabled = true;
		bCanEnable = false;
	}

	Allocator.Initialise(PlatformLLMAlloc, PlatformLLMFree, Alignment);

	// only None is on by default
	for (int32 Index = 0; Index < (int32)ELLMTagSet::Max; Index++)
	{
		ActiveSets[Index] = Index == (int32)ELLMTagSet::None;
	}
}

FLowLevelMemTracker::~FLowLevelMemTracker()
{
	for (int32 TrackerIndex = 0; TrackerIndex < (int32)ELLMTracker::Max; ++TrackerIndex)
	{
		Trackers[TrackerIndex]->~FLLMTracker();
		Allocator.Free(Trackers[TrackerIndex], sizeof(FLowLevelMemTracker));
	}
}

void FLowLevelMemTracker::InitialiseTrackers()
{
	for (int32 TrackerIndex = 0; TrackerIndex < (int32)ELLMTracker::Max; ++TrackerIndex)
	{
		FLLMTracker* Tracker = (FLLMTracker*)Allocator.Alloc(sizeof(FLLMTracker));
		new (Tracker)FLLMTracker();

		Trackers[TrackerIndex] = Tracker;

		Tracker->Initialise((ELLMTracker)TrackerIndex, &Allocator);
	}

	// calculate program size early on... the platform can call update the program size later if it sees fit
	InitialiseProgramSize();
}

void FLowLevelMemTracker::UpdateStatsPerFrame(const TCHAR* LogName)
{
	if (bIsDisabled && !bCanEnable)
		return;

	// let some stats get through even if we've disabled LLM - this shows up some overhead that is always there even when disabled
	// (unless the #define completely removes support, of course)
	if (bIsDisabled && !bFirstTimeUpdating)
	{
		return;
	}

	// delay init
	if (bFirstTimeUpdating)
	{
		static_assert((uint8)ELLMTracker::Max == 2, "You added a tracker, without updating FLowLevelMemTracker::UpdateStatsPerFrame (and probably need to update macros)");

		GetTracker(ELLMTracker::Platform)->SetTotalTags(ELLMTag::PlatformUntaggedTotal, ELLMTag::PlatformTrackedTotal);
		GetTracker(ELLMTracker::Default)->SetTotalTags(ELLMTag::UntaggedTotal, ELLMTag::TrackedTotal);

		bFirstTimeUpdating = false;
	}

	// update the trackers
	for (int32 TrackerIndex = 0; TrackerIndex < (int32)ELLMTracker::Max; TrackerIndex++)
	{
		GetTracker((ELLMTracker)TrackerIndex)->Update(PlatformTags);
	}

	// calculate FMalloc unused stat and set it in the Default tracker
	int32 FMallocAmount = Trackers[(int32)ELLMTracker::Default]->GetAllocTypeAmount(ELLMAllocType::FMalloc);
	int32 FMallocPlatformAmount = Trackers[(int32)ELLMTracker::Platform]->GetTagAmount(ELLMTag::FMalloc);
	int32 FMallocUnused = FMallocPlatformAmount - FMallocAmount;
	Trackers[(int32)ELLMTracker::Default]->SetTagAmount(ELLMTag::FMallocUnused, FMallocUnused, true);

	// update totals for all trackers
	for (int32 TrackerIndex = 0; TrackerIndex < (int32)ELLMTracker::Max; TrackerIndex++)
	{
		GetTracker((ELLMTracker)TrackerIndex)->UpdateTotals();
	}

	// set overhead stats
	int64 StaticOverhead = sizeof(FLowLevelMemTracker) + sizeof(FLLMTracker) * (int32)ELLMTracker::Max;
	int64 Overhead = StaticOverhead + Allocator.GetTotal();
	SET_MEMORY_STAT(STAT_LLMOverheadTotal, Overhead);

	// calculate memory the platform thinks we have allocated, compared to what we have tracked, including the program memory
	FPlatformMemoryStats PlatformStats = FPlatformMemory::GetStats();
	uint64 PlatformProcessMemory = PlatformStats.TotalPhysical - PlatformStats.AvailablePhysical - Overhead;
	int64 PlatformTrackedTotal = GetTracker(ELLMTracker::Platform)->GetTagAmount(ELLMTag::PlatformTrackedTotal);
	int64 PlatformTotalUntracked = PlatformProcessMemory - PlatformTrackedTotal;

	GetTracker(ELLMTracker::Platform)->SetTagAmount(ELLMTag::PlatformTotal, PlatformProcessMemory, false);
	GetTracker(ELLMTracker::Platform)->SetTagAmount(ELLMTag::PlatformUntracked, PlatformTotalUntracked, false);

	int64 TrackedTotal = GetTracker(ELLMTracker::Default)->GetTagAmount(ELLMTag::TrackedTotal);
	GetTracker(ELLMTracker::Default)->SetTagAmount(ELLMTag::Total, PlatformProcessMemory, false);
	GetTracker(ELLMTracker::Default)->SetTagAmount(ELLMTag::Untracked, PlatformProcessMemory - TrackedTotal, false);

	if (bCsvWriterEnabled)
	{
		GetTracker(ELLMTracker::Default)->WriteCsv(PlatformTags);
	}

	if (LogName != nullptr)
	{
		FPlatformMisc::LowLevelOutputDebugStringf(TEXT("---> Untracked memory at %s = %.2f mb\n"), LogName, (double)PlatformTotalUntracked / (1024.0 * 1024.0));
	}
}

void FLowLevelMemTracker::InitialiseProgramSize()
{
	if (!ProgramSize)
	{
		FPlatformMemoryStats Stats = FPlatformMemory::GetStats();
		ProgramSize = Stats.TotalPhysical - Stats.AvailablePhysical;

		Trackers[(int32)ELLMTracker::Platform]->TrackMemory((uint64)ELLMTag::ProgramSizePlatform, ProgramSize);
		Trackers[(int32)ELLMTracker::Default]->TrackMemory((uint64)ELLMTag::ProgramSize, ProgramSize);
	}
}

void FLowLevelMemTracker::SetProgramSize(uint64 InProgramSize)
{
	if (bIsDisabled)
		return;

	int64 ProgramSizeDiff = InProgramSize - ProgramSize;

	ProgramSize = InProgramSize;

	GetTracker(ELLMTracker::Platform)->TrackMemory((uint64)ELLMTag::ProgramSizePlatform, ProgramSizeDiff);
	GetTracker(ELLMTracker::Default)->TrackMemory((uint64)ELLMTag::ProgramSize, ProgramSizeDiff);
}

void FLowLevelMemTracker::ProcessCommandLine(const TCHAR* CmdLine)
{
	if (bIsDisabled && !bCanEnable)
		return;

	if (bCanEnable)
	{
#if LLM_COMMANDLINE_ENABLES_FUNCTIONALITY
		// if we require commandline to enable it, then we are disabled if it's not there
		bIsDisabled = FParse::Param(CmdLine, TEXT("LLM")) == false;
#else
		// if we allow commandline to disable us, then we are disabled if it's there
		bIsDisabled = FParse::Param(CmdLine, TEXT("NOLLM")) == true;
#endif
	}

	bCsvWriterEnabled = FParse::Param(CmdLine, TEXT("LLMCSV"));
	for (int32 TrackerIndex = 0; TrackerIndex < (int32)ELLMTracker::Max; ++TrackerIndex)
	{
		GetTracker((ELLMTracker)TrackerIndex)->SetCSVEnabled(bCsvWriterEnabled);
	}

	// automatically enable LLM if only LLMCSV is there
	if (bCsvWriterEnabled && bIsDisabled && bCanEnable)
	{
		bIsDisabled = false;
	}

	if (bIsDisabled)
	{
		for (int32 TrackerIndex = 0; TrackerIndex < (int32)ELLMTracker::Max; TrackerIndex++)
		{
			GetTracker((ELLMTracker)TrackerIndex)->Clear();
		}
	}

	// activate tag sets (we ignore None set, it's always on)
	FString SetList;
	static_assert((uint8)ELLMTagSet::Max == 3, "You added a tagset, without updating FLowLevelMemTracker::ProcessCommandLine");
	if (FParse::Value(CmdLine, TEXT("LLMTAGSETS="), SetList))
	{
		TArray<FString> Sets;
		SetList.ParseIntoArray(Sets, TEXT(","), true);
		for (FString& Set : Sets)
		{
			if (Set == TEXT("Assets"))
			{
#if LLM_ALLOW_ASSETS_TAGS // asset tracking has a per-thread memory overhead, so we have a #define to completely disable it - warn if we don't match
				ActiveSets[(int32)ELLMTagSet::Assets] = true;
#else
				UE_LOG(LogInit, Warning, TEXT("Attempted to use LLM to track assets, but LLM_ALLOW_ASSETS_TAGS is not defined to 1. You will need to enable the define"));
#endif
			}
			else if (Set == TEXT("AssetClasses"))
			{
				ActiveSets[(int32)ELLMTagSet::AssetClasses] = true;
			}
		}
	}
}

<<<<<<< HEAD
void FLowLevelMemTracker::OnLowLevelAlloc(ELLMTracker Tracker, const void* Ptr, uint64 Size, ELLMTag DefaultTag, ELLMAllocType AllocType)
=======
// Return the total amount of memory being tracked
uint64 FLowLevelMemTracker::GetTotalTrackedMemory(ELLMTracker Tracker)
{
	if (bIsDisabled)
	{
		return 0;
	}

	return GetTracker(Tracker)->GetTrackedMemoryOverFrames();
}

void FLowLevelMemTracker::OnLowLevelAlloc(ELLMTracker Tracker, const void* Ptr, uint64 Size, ELLMTag DefaultTag)
>>>>>>> 40ff9d61
{
	if (bIsDisabled)
	{
		return;
	}

	GetTracker(Tracker)->TrackAllocation(Ptr, Size, DefaultTag, Tracker, AllocType);
}

void FLowLevelMemTracker::OnLowLevelFree(ELLMTracker Tracker, const void* Ptr, ELLMAllocType AllocType)
{
	if (bIsDisabled)
	{
		return;
	}

	if (Ptr != nullptr)
	{
		GetTracker(Tracker)->TrackFree(Ptr, Tracker, AllocType);
	}
}

FLLMTracker* FLowLevelMemTracker::GetTracker(ELLMTracker Tracker)
{
	if (!bInitialisedTrackers)
	{
		InitialiseTrackers();
		bInitialisedTrackers = true;
	}

	return Trackers[(int32)Tracker];
}

void FLowLevelMemTracker::OnLowLevelAllocMoved(ELLMTracker Tracker, const void* Dest, const void* Source)
{
	if (bIsDisabled)
	{
		return;
	}

	GetTracker(Tracker)->OnAllocMoved(Dest, Source);
}

bool FLowLevelMemTracker::Exec(const TCHAR* Cmd, FOutputDevice& Ar)
{
	if (FParse::Command(&Cmd, TEXT("LLMEM")))
	{
		if (FParse::Command(&Cmd, TEXT("SPAMALLOC")))
		{
			int32 NumAllocs = 128;
			int64 MaxSize = FCString::Atoi(Cmd);
			if (MaxSize == 0)
			{
				MaxSize = 128 * 1024;
			}

			UpdateStatsPerFrame(TEXT("Before spam"));
			FPlatformMisc::LowLevelOutputDebugStringf(TEXT("----> Spamming %d allocations, from %d..%d bytes\n"), NumAllocs, MaxSize/2, MaxSize);

			TArray<void*> Spam;
			Spam.Reserve(NumAllocs);
			uint32 TotalSize = 0;
			for (int32 Index = 0; Index < NumAllocs; Index++)
			{
				int32 Size = (FPlatformMath::Rand() % MaxSize / 2) + MaxSize / 2;
				TotalSize += Size;
				Spam.Add(FMemory::Malloc(Size));
			}
			FPlatformMisc::LowLevelOutputDebugStringf(TEXT("----> Allocated %d total bytes\n"), TotalSize);

			UpdateStatsPerFrame(TEXT("After spam"));

			for (int32 Index = 0; Index < Spam.Num(); Index++)
			{
				FMemory::Free(Spam[Index]);
			}

			UpdateStatsPerFrame(TEXT("After cleanup"));
		}
		return true;
	}

	return false;
}

bool FLowLevelMemTracker::IsTagSetActive(ELLMTagSet Set)
{
	return !bIsDisabled && ActiveSets[(int32)Set];
}

bool FLowLevelMemTracker::ShouldReduceThreads()
{
	return IsTagSetActive(ELLMTagSet::Assets) || IsTagSetActive(ELLMTagSet::AssetClasses);
}

static bool IsAssetTagForAssets(ELLMTagSet Set)
{
	return Set == ELLMTagSet::Assets || Set == ELLMTagSet::AssetClasses;
}

void FLowLevelMemTracker::RegisterPlatformTag(int32 Tag, const TCHAR* Name, FName StatName, FName SummaryStatName)
{
	check(Tag >= (int32)ELLMTag::PlatformTagStart && Tag <= (int32)ELLMTag::PlatformTagEnd);
	FLLMPlatformTag& PlatformTag = PlatformTags[Tag - (int32)ELLMTag::PlatformTagStart];
	PlatformTag.Tag = Tag;
	PlatformTag.Name = Name;
	PlatformTag.StatName = StatName;
	PlatformTag.SummaryStatName = SummaryStatName;
}

int64 FLowLevelMemTracker::GetActiveTag(ELLMTracker Tracker)
{
    return GetTracker(Tracker)->GetActiveTag();
}


FLLMScope::FLLMScope(FName StatIDName, ELLMTagSet Set, ELLMTracker Tracker)
{
	Init(FNameToTag(StatIDName), Set, Tracker);
}

FLLMScope::FLLMScope(ELLMTag Tag, ELLMTagSet Set, ELLMTracker Tracker)
{
	Init((int64)Tag, Set, Tracker);
}

void FLLMScope::Init(int64 Tag, ELLMTagSet Set, ELLMTracker Tracker)
{
	TagSet = Set;
	TrackerSet = Tracker;
	Enabled = Tag != (int64)ELLMTag::Untagged;

	// early out if tracking is disabled (don't do the singleton call, this is called a lot!)
	if (!Enabled)
	{
		return;
	}

	FLowLevelMemTracker& LLM = FLowLevelMemTracker::Get();
	if (!LLM.IsTagSetActive(TagSet))
	{
		return;
	}

#if LLM_ALLOW_ASSETS_TAGS
	if (IsAssetTagForAssets(TagSet))
	{
		LLM.GetTracker(Tracker)->PushAssetTag(Tag);
	}
	else
#endif
	{
		LLM.GetTracker(Tracker)->PushTag(Tag);
	}
}

FLLMScope::~FLLMScope()
{
	// early out if tracking is disabled (don't do the singleton call, this is called a lot!)
	if (!Enabled)
	{
		return;
	}

	FLowLevelMemTracker& LLM = FLowLevelMemTracker::Get();
	if (!LLM.IsTagSetActive(TagSet))
	{
		return;
	}

#if LLM_ALLOW_ASSETS_TAGS
	if (IsAssetTagForAssets(TagSet))
	{
		LLM.GetTracker(TrackerSet)->PopAssetTag();
	}
	else
#endif
	{
		LLM.GetTracker(TrackerSet)->PopTag();
	}
}


FLLMPauseScope::FLLMPauseScope(FName StatIDName, int64 Amount, ELLMTracker TrackerToPause, ELLMAllocType InAllocType)
	: PausedTracker(TrackerToPause)
	, AllocType(InAllocType)
{
	Init(FNameToTag(StatIDName), Amount, TrackerToPause, AllocType);
}

FLLMPauseScope::FLLMPauseScope(ELLMTag Tag, int64 Amount, ELLMTracker TrackerToPause, ELLMAllocType InAllocType)
	: PausedTracker(TrackerToPause)
	, AllocType(InAllocType)
{
	Init((uint64)Tag, Amount, TrackerToPause, InAllocType);
}

void FLLMPauseScope::Init(int64 Tag, int64 Amount, ELLMTracker TrackerToPause, ELLMAllocType InAllocType)
{
	FLowLevelMemTracker& LLM = FLowLevelMemTracker::Get();
	if (!LLM.IsTagSetActive(ELLMTagSet::None))
	{
		return;
	}

	for (int32 TrackerIndex = 0; TrackerIndex < (int32)ELLMTracker::Max; TrackerIndex++)
	{
		ELLMTracker Tracker = (ELLMTracker)TrackerIndex;

		if (TrackerToPause == ELLMTracker::Max || TrackerToPause == Tracker)
		{
			if (Amount == 0)
			{
				LLM.GetTracker(Tracker)->Pause(InAllocType);
			}
			else
			{
				LLM.GetTracker(Tracker)->PauseAndTrackMemory(Tag, Amount, InAllocType);
			}
		}
	}
}

FLLMPauseScope::~FLLMPauseScope()
{
	FLowLevelMemTracker& LLM = FLowLevelMemTracker::Get();
	if (!LLM.IsTagSetActive(ELLMTagSet::None))
	{
		return;
	}

	for (int32 TrackerIndex = 0; TrackerIndex < (int32)ELLMTracker::Max; TrackerIndex++)
	{
		ELLMTracker Tracker = (ELLMTracker)TrackerIndex;

		if (PausedTracker == ELLMTracker::Max || Tracker == PausedTracker)
		{
			LLM.GetTracker(Tracker)->Unpause(AllocType);
		}
	}
}





FLLMTracker::FLLMTracker()
	: TrackedMemoryOverFrames(0)
	, UntaggedTotalTag(ELLMTag::Untagged)
	, TrackedTotalTag(ELLMTag::Untagged)
	, LastTrimTime(0.0)

{
	TlsSlot = FPlatformTLS::AllocTlsSlot();

	for (int32 Index = 0; Index < (int32)ELLMTag::PlatformTagEnd; ++Index)
	{
		EnumTagAmounts[Index] = 0;
	}

	for (int32 Index = 0; Index < (int32)ELLMAllocType::Count; ++Index)
	{
		AllocTypeAmounts[Index] = 0;
	}
}

FLLMTracker::~FLLMTracker()
{
	Clear();

	FPlatformTLS::FreeTlsSlot(TlsSlot);
}

void FLLMTracker::Initialise(
	ELLMTracker Tracker,
	FLLMAllocator* InAllocator)
{
	CsvWriter.SetTracker(Tracker);

	Allocator = InAllocator;

	AllocationMap.SetAllocator(InAllocator);

	StateCopy.SetAllocator(InAllocator);

	CsvWriter.SetAllocator(InAllocator);

	ThreadStateAllocator.SetAllocator(Allocator);
	ThreadStates.SetAllocator(Allocator);
}

FLLMTracker::FLLMThreadState* FLLMTracker::GetOrCreateState()
{
	// look for already allocated thread state
	FLLMThreadState* State = (FLLMThreadState*)FPlatformTLS::GetTlsValue(TlsSlot);
	// get one if needed
	if (State == nullptr)
	{
		// protect any accesses to the ThreadStates array
		FScopeLock Lock(&ThreadArraySection);

		State = ThreadStateAllocator.New();
		State->SetAllocator(Allocator);
		ThreadStates.Add(State);

		// push to Tls
		FPlatformTLS::SetTlsValue(TlsSlot, State);
	}
	return State;
}

FLLMTracker::FLLMThreadState* FLLMTracker::GetState()
{
	return (FLLMThreadState*)FPlatformTLS::GetTlsValue(TlsSlot);
}

void FLLMTracker::PushTag(int64 Tag)
{
	// pass along to the state object
	GetOrCreateState()->PushTag(Tag);
}

void FLLMTracker::PopTag()
{
	// look for already allocated thread state
	FLLMThreadState* State = GetState();

	checkf(State != nullptr, TEXT("Called PopTag but PushTag was never called!"));

	State->PopTag();
}

#if LLM_ALLOW_ASSETS_TAGS
void FLLMTracker::PushAssetTag(int64 Tag)
{
	// pass along to the state object
	GetOrCreateState()->PushAssetTag(Tag);
}

void FLLMTracker::PopAssetTag()
{
	// look for already allocated thread state
	FLLMThreadState* State = GetState();

	checkf(State != nullptr, TEXT("Called PopTag but PushTag was never called!"));

	State->PopAssetTag();
}
#endif

void FLLMTracker::TrackAllocation(const void* Ptr, uint64 Size, ELLMTag DefaultTag, ELLMTracker Tracker, ELLMAllocType AllocType)
{
	if (IsPaused(AllocType))
	{
		return;
	}

	// track the total quickly
	FPlatformAtomics::InterlockedAdd(&TrackedMemoryOverFrames, (int64)Size);
	
	FLLMThreadState* State = GetOrCreateState();
	
	// track on the thread state, and get the tag
	State->TrackAllocation(Ptr, Size, DefaultTag, Tracker, AllocType);

	// tracking a nullptr with a Size is allowed, but we don't need to remember it, since we can't free it ever
	if (Ptr != nullptr)
	{
		// remember the size and tag info
		int64 tag = State->GetTopTag();
		if (tag == (int64)ELLMTag::Untagged)
			tag = (int64)DefaultTag;

		FLLMTracker::FLowLevelAllocInfo AllocInfo;
		#if LLM_USE_ALLOC_INFO_STRUCT
			AllocInfo.Tag = tag;
			#if LLM_ALLOW_ASSETS_TAGS
				AllocInfo.AssetTag = State->GetTopAssetTag();
			#endif
		#else
			check(tag >= 0 && tag <= (int64)ELLMTag::PlatformTagEnd);
			AllocInfo = (ELLMTag)tag;
		#endif

		check(Size <= 0xffffffff);
		GetAllocationMap().Add(Ptr, Size, AllocInfo);
	}
}

void FLLMTracker::TrackFree(const void* Ptr, ELLMTracker Tracker, ELLMAllocType AllocType)
{
	if (IsPaused(AllocType))
	{
		return;
	}

	// look up the pointer in the tracking map
	LLMMap::Values Values = GetAllocationMap().Remove(Ptr);
	uint64 Size = Values.Value1;
	FLLMTracker::FLowLevelAllocInfo AllocInfo = Values.Value2;

	// track the total quickly
	FPlatformAtomics::InterlockedAdd(&TrackedMemoryOverFrames, 0 - Size);

	FLLMThreadState* State = GetOrCreateState();

#if LLM_USE_ALLOC_INFO_STRUCT
	State->TrackFree(Ptr, AllocInfo.Tag, Size, true, Tracker, AllocType);
	#if LLM_ALLOW_ASSETS_TAGS
		State->TrackFree(nullptr, AllocInfo.AssetTag, Size, false, Tracker, AllocType);
	#endif
#else
	State->TrackFree(Ptr, (int64)AllocInfo, Size, true, Tracker, AllocType);
#endif
}

void FLLMTracker::OnAllocMoved(const void* Dest, const void* Source)
{
	LLMMap::Values Values = GetAllocationMap().Remove(Source);
	GetAllocationMap().Add(Dest, Values.Value1, Values.Value2);
}

void FLLMTracker::TrackMemory(int64 Tag, int64 Amount)
{
	FLLMTracker::FLLMThreadState* State = GetOrCreateState();
	FScopeLock Lock(&State->TagSection);
	State->IncrTag(Tag, Amount, true);
	FPlatformAtomics::InterlockedAdd(&TrackedMemoryOverFrames, Amount);
}

// This will pause/unpause tracking, and also manually increment a given tag
void FLLMTracker::PauseAndTrackMemory(int64 Tag, int64 Amount, ELLMAllocType AllocType)
{
	FLLMTracker::FLLMThreadState* State = GetOrCreateState();
<<<<<<< HEAD
	State->PausedFlags[(int32)AllocType] = true;
=======
	FScopeLock Lock(&State->TagSection);
	State->bPaused = true;
>>>>>>> 40ff9d61
	State->IncrTag(Tag, Amount, true);
	FPlatformAtomics::InterlockedAdd(&TrackedMemoryOverFrames, Amount);
}

void FLLMTracker::Pause(ELLMAllocType AllocType)
{
	FLLMTracker::FLLMThreadState* State = GetOrCreateState();
	State->PausedFlags[(int32)AllocType] = true;
}

void FLLMTracker::Unpause(ELLMAllocType AllocType)
{
	GetOrCreateState()->PausedFlags[(int32)AllocType] = false;
}

bool FLLMTracker::IsPaused(ELLMAllocType AllocType)
{
	FLLMTracker::FLLMThreadState* State = GetState();
	// pause during shutdown, as the massive number of frees is likely to overflow some of the buffers
	return GIsRequestingExit || (State == nullptr ? false : State->PausedFlags[(int32)ELLMAllocType::None] || State->PausedFlags[(int32)AllocType]);
}

void FLLMTracker::Clear()
{
	for (uint32 Index = 0; Index < ThreadStates.Num(); ++Index)
		ThreadStateAllocator.Delete(ThreadStates[Index]);
	ThreadStates.Clear(true);

	AllocationMap.Clear();
	CsvWriter.Clear();
	ThreadStateAllocator.Clear();
}

void FLLMTracker::SetCSVEnabled(bool Value)
{
	CsvWriter.SetEnabled(Value);
}

void FLLMTracker::SetTotalTags(ELLMTag InUntaggedTotalTag, ELLMTag InTrackedTotalTag)
{
	UntaggedTotalTag = InUntaggedTotalTag;
	TrackedTotalTag = InTrackedTotalTag;
}

void FLLMTracker::Update(FLLMPlatformTag* PlatformTags)
{
	// protect any accesses to the ThreadStates array
	FScopeLock Lock(&ThreadArraySection);

	// accumulate the totals for each thread
	int ThreadStateNum = ThreadStates.Num();
	for (int32 ThreadIndex = 0; ThreadIndex < ThreadStateNum; ThreadIndex++)
	{
		ThreadStates[ThreadIndex]->GetFrameStatTotals(UntaggedTotalTag, StateCopy, CsvWriter, PlatformTags, EnumTagAmounts, AllocTypeAmounts);
	}

	EnumTagAmounts[(int32)TrackedTotalTag] = TrackedMemoryOverFrames;
}

void FLLMTracker::UpdateTotals()
{
	FName StatName = ELLMTagNames[(int32)TrackedTotalTag].StatName;
	if (StatName != NAME_None)
	{
		SET_MEMORY_STAT_FName(StatName, TrackedMemoryOverFrames);
	}

	FName SummaryStatName = ELLMTagNames[(int32)TrackedTotalTag].SummaryStatName;
	if (SummaryStatName != NAME_None)
	{
		SET_MEMORY_STAT_FName(SummaryStatName, TrackedMemoryOverFrames);
	}

#if LLM_TRACK_PEAK_MEMORY
	// @todo we should be keeping track of the intra-frame memory peak for the total tracked memory.
	// For now we will just use the memory at the time the update happens since there are threading implications to being accurate.
	CsvWriter.SetStat(FNameToTag(TrackedTotalTag), TrackedMemoryOverFrames, TrackedMemoryOverFrames);
#else
	CsvWriter.SetStat((int64)TrackedTotalTag, TrackedMemoryOverFrames);
#endif

	if (FPlatformTime::Seconds() - LastTrimTime > 10)
	{
		AllocationMap.Trim();
		LastTrimTime = FPlatformTime::Seconds();
	}
}

void FLLMTracker::WriteCsv(FLLMPlatformTag* PlatformTags)
{
	CsvWriter.Update(PlatformTags);
}

int64 FLLMTracker::GetActiveTag()
{
    FLLMThreadState* State = GetOrCreateState();
    return State->GetTopTag();
}

FLLMTracker::FLLMThreadState::FLLMThreadState()
	: UntaggedAllocs(0)
{
	for (int32 Index = 0; Index < (int32)ELLMAllocType::Count; ++Index)
	{
		PausedFlags[Index] = false;
	}

	ClearAllocTypeAmounts();
}

void FLLMTracker::FLLMThreadState::SetAllocator(FLLMAllocator* InAllocator)
{
	TagStack.SetAllocator(InAllocator);

#if LLM_ALLOW_ASSETS_TAGS
	AssetTagStack.SetAllocator(InAllocator);
#endif

	TaggedAllocs.SetAllocator(InAllocator);
#if LLM_TRACK_PEAK_MEMORY
	TaggedAllocPeaks.SetAllocator(InAllocator);
#endif
	TaggedAllocTags.SetAllocator(InAllocator);
}

void FLLMTracker::FLLMThreadState::Clear()
{
	TagStack.Clear();

#if LLM_ALLOW_ASSETS_TAGS
	AssetTagStack.Clear();
#endif

	TaggedAllocs.Clear();
#if LLM_TRACK_PEAK_MEMORY
	TaggedAllocPeaks.Clear();
#endif
	TaggedAllocTags.Clear();

	ClearAllocTypeAmounts();
}

void FLLMTracker::FLLMThreadState::PushTag(int64 Tag)
{
	FScopeLock Lock(&TagSection);

	// push a tag
	TagStack.Add(Tag);
}

void FLLMTracker::FLLMThreadState::PopTag()
{
	FScopeLock Lock(&TagSection);

	checkf(TagStack.Num() > 0, TEXT("Called FLLMTracker::FLLMThreadState::PopTag without a matching Push (stack was empty on pop)"));
	TagStack.RemoveLast();
}

int64 FLLMTracker::FLLMThreadState::GetTopTag()
{
	// make sure we have some pushed
	if (TagStack.Num() == 0)
	{
		return (int64)ELLMTag::Untagged;
	}

	// return the top tag
	return TagStack.GetLast();
}

#if LLM_ALLOW_ASSETS_TAGS
void FLLMTracker::FLLMThreadState::PushAssetTag(int64 Tag)
{
	FScopeLock Lock(&TagSection);

	// push a tag
	AssetTagStack.Add(Tag);
}

void FLLMTracker::FLLMThreadState::PopAssetTag()
{
	FScopeLock Lock(&TagSection);

	checkf(AssetTagStack.Num() > 0, TEXT("Called FLLMTracker::FLLMThreadState::PopTag without a matching Push (stack was empty on pop)"));
	AssetTagStack.RemoveLast();
}

int64 FLLMTracker::FLLMThreadState::GetTopAssetTag()
{
	// make sure we have some pushed
	if (AssetTagStack.Num() == 0)
	{
		return (int64)ELLMTag::Untagged;
	}

	// return the top tag
	return AssetTagStack.GetLast();
}
#endif

void FLLMTracker::FLLMThreadState::IncrTag(int64 Tag, int64 Amount, bool bTrackUntagged)
{
	// track the untagged allocations
	if (Tag == (int64)ELLMTag::Untagged)
	{
		if (bTrackUntagged)
		{
			UntaggedAllocs += Amount;
#if LLM_TRACK_PEAK_MEMORY
			if (UntaggedAllocs > UntaggedAllocsPeak)
			{
				UntaggedAllocsPeak = UntaggedAllocs;
			}
#endif
		}
	}
	else
	{
		// look over existing tags on this thread for already tracking this tag
		for (uint32 TagSearch = 0; TagSearch < TaggedAllocTags.Num(); TagSearch++)
		{
			if (TaggedAllocTags[TagSearch] == Tag)
			{
				// update it if we found it, and break out
				TaggedAllocs[TagSearch] += Amount;
#if LLM_TRACK_PEAK_MEMORY
				if (TaggedAllocs[TagSearch] > TaggedAllocPeaks[TagSearch])
				{
					TaggedAllocPeaks[TagSearch] = TaggedAllocs[TagSearch];
				}
#endif
				return;
			}
		}

		// if we get here, then we need to add a new tracked tag
		TaggedAllocTags.Add(Tag);
		TaggedAllocs.Add(Amount);
#if LLM_TRACK_PEAK_MEMORY
		TaggedAllocPeaks.Add(Amount);
#endif
	}
}

int64 FLLMTracker::GetTagAmount(ELLMTag Tag) const
{
	return EnumTagAmounts[(int32)Tag];
}

void FLLMTracker::SetTagAmount(ELLMTag Tag, int64 Amount, bool AddToTotal)
{
	if (AddToTotal)
	{
		FPlatformAtomics::InterlockedAdd(&TrackedMemoryOverFrames, (int64)(Amount - EnumTagAmounts[(int32)Tag]));
	}

	SET_MEMORY_STAT_FName(ELLMTagNames[(int32)Tag].StatName, Amount);

	EnumTagAmounts[(int32)Tag] = Amount;

	CsvWriter.SetStat((int64)Tag, Amount);
}

int64 FLLMTracker::GetAllocTypeAmount(ELLMAllocType AllocType)
{
	return AllocTypeAmounts[(int32)AllocType];
}

void FLLMTracker::FLLMThreadState::TrackAllocation(const void* Ptr, uint64 Size, ELLMTag DefaultTag, ELLMTracker Tracker, ELLMAllocType AllocType)
{
	FScopeLock Lock(&TagSection);

	AllocTypeAmounts[(int32)AllocType] += Size;

	int64 Tag = GetTopTag();
	if (Tag == (int64)ELLMTag::Untagged)
		Tag = (int64)DefaultTag;
	IncrTag(Tag, Size, true);
#if LLM_ALLOW_ASSETS_TAGS
	int64 AssetTag = GetTopAssetTag();
	IncrTag(AssetTag, Size, false);
#endif
	
#if ENABLE_MEMPRO
	if (START_MEMPRO && Tracker == ELLMTracker::Default && (MemProTrackTag == ELLMTag::MaxUserAllocation || MemProTrackTag == (ELLMTag)Tag))
	{
		MEMPRO_TRACK_ALLOC((void*)Ptr, (size_t)Size);
	}
#endif
}

void FLLMTracker::FLLMThreadState::TrackFree(const void* Ptr, int64 Tag, uint64 Size, bool bTrackedUntagged, ELLMTracker Tracker, ELLMAllocType AllocType)
{
	FScopeLock Lock(&TagSection);

	AllocTypeAmounts[(int32)AllocType] -= Size;

	IncrTag(Tag, 0 - Size, bTrackedUntagged);

#if ENABLE_MEMPRO
	if (START_MEMPRO && Tracker == ELLMTracker::Default && (MemProTrackTag == ELLMTag::MaxUserAllocation || MemProTrackTag == (ELLMTag)Tag))
	{
		MEMPRO_TRACK_FREE((void*)Ptr);
	}
#endif
}

/**
 * Grab totals for the frame and update stats, Tag amounts and csv.
 * InStateCopy is just passed in as a working copy to avoid having to create/destroy lots of LLMArrays
 */
void FLLMTracker::FLLMThreadState::GetFrameStatTotals(
	ELLMTag InUntaggedTotalTag,
	FLLMThreadState& InStateCopy,
	FLLMCsvWriter& InCsvWriter,
	FLLMPlatformTag* PlatformTags,
	int64* OutEnumTagAmounts,
	int64* OutAllocTypeAmounts)
{
	// grab the stats in a thread safe way
	{
		FScopeLock Lock(&TagSection);

		InStateCopy.UntaggedAllocs = UntaggedAllocs;

		InStateCopy.TaggedAllocTags = TaggedAllocTags;
		InStateCopy.TaggedAllocs = TaggedAllocs;
#if LLM_TRACK_PEAK_MEMORY
		InStateCopy.TaggedAllocPeaks = TaggedAllocPeaks;
#endif
		for (int32 Index = 0; Index < (int32)ELLMAllocType::Count; ++Index)
		{
			InStateCopy.AllocTypeAmounts[Index] = AllocTypeAmounts[Index];
		}

		// restart the tracking now that we've copied out, safely
		UntaggedAllocs = 0;
		TaggedAllocTags.Clear();
		TaggedAllocs.Clear();
		ClearAllocTypeAmounts();
#if LLM_TRACK_PEAK_MEMORY
		TaggedAllocPeaks.Clear();
		UntaggedAllocsPeak = 0;
#endif
	}

	IncMemoryStatByFName(ELLMTagNames[(int32)InUntaggedTotalTag].StatName, InStateCopy.UntaggedAllocs);
	IncMemoryStatByFName(ELLMTagNames[(int32)InUntaggedTotalTag].SummaryStatName, InStateCopy.UntaggedAllocs);

#if LLM_TRACK_PEAK_MEMORY
	InCsvWriter.AddStat(FNameToTag(InUntaggedStatName), InStateCopy.UntaggedAllocs, InStateCopy.UntaggedAllocsPeak);
#else
	InCsvWriter.AddStat((int64)InUntaggedTotalTag, InStateCopy.UntaggedAllocs);
#endif

	for (int32 Index = 0; Index < (int32)ELLMAllocType::Count; ++Index)
	{
		OutAllocTypeAmounts[Index] += InStateCopy.AllocTypeAmounts[Index];
	}

	// walk over the tags for this level
	for (uint32 TagIndex = 0; TagIndex < InStateCopy.TaggedAllocTags.Num(); TagIndex++)
	{
		int64 Tag = InStateCopy.TaggedAllocTags[TagIndex];
		int64 Amount = InStateCopy.TaggedAllocs[TagIndex];

		//---------------------
		// update csv
#if LLM_TRACK_PEAK_MEMORY
		int64 Peak = InStateCopy.TaggedAllocPeaks[TagIndex];
		InCsvWriter.AddStat(Tag, Amount, Peak);
#else
		InCsvWriter.AddStat(Tag, Amount);
#endif

		//---------------------
		// update the stats
		if (Tag > (int64)ELLMTag::PlatformTagEnd)
		{
			IncMemoryStatByFName(TagToFName(Tag), Amount);
		}
		else if (Tag >= (int64)ELLMTag::PlatformTagStart)
		{
			IncMemoryStatByFName(PlatformTags[Tag - (int32)ELLMTag::PlatformTagStart].StatName, int64(Amount));
			IncMemoryStatByFName(PlatformTags[Tag - (int32)ELLMTag::PlatformTagStart].SummaryStatName, int64(Amount));
		}
		else
		{
			check(Tag >= 0 && Tag < sizeof(ELLMTagNames) / sizeof(FLLMTagInfo));
			IncMemoryStatByFName(ELLMTagNames[Tag].StatName, int64(Amount));
			IncMemoryStatByFName(ELLMTagNames[Tag].SummaryStatName, int64(Amount));
			OutEnumTagAmounts[Tag] += Amount;
		}
	}

	InStateCopy.Clear();
}

void FLLMTracker::FLLMThreadState::IncMemoryStatByFName(FName Name, int64 Amount)
{
	if (Name != NAME_None)
	{
		INC_MEMORY_STAT_BY_FName(Name, Amount);
	}
}

void FLLMTracker::FLLMThreadState::ClearAllocTypeAmounts()
{
	for (int32 Index = 0; Index < (int32)ELLMAllocType::Count; ++Index)
	{
		AllocTypeAmounts[Index] = 0;
	}
}

/*
 * FLLMCsvWriter implementation
*/

/*
* don't allocate memory in the constructor because it is called before allocators are setup
*/
FLLMCsvWriter::FLLMCsvWriter()
	: Enabled(true)
	, WriteCount(0)
	, LastWriteTime(FPlatformTime::Seconds())
	, Archive(NULL)
	, LastWriteStatValueCount(0)
{
}

FLLMCsvWriter::~FLLMCsvWriter()
{
	delete Archive;
}

void FLLMCsvWriter::Clear()
{
	StatValues.Clear(true);
	StatValuesForWrite.Clear(true);
}

/*
* don't allocate memory in this function because it is called by the allocator
*/
#if LLM_TRACK_PEAK_MEMORY
void FLLMCsvWriter::AddStat(int64 Tag, int64 Value, int64 Peak)
#else
void FLLMCsvWriter::AddStat(int64 Tag, int64 Value)
#endif
{
	FScopeLock lock(&StatValuesLock);

	if (!Enabled)
	{
		return;
	}

	int StatValueCount = StatValues.Num();
	for (int32 i = 0; i < StatValueCount; ++i)
	{
		if (StatValues[i].Tag == Tag)
		{
#if LLM_TRACK_PEAK_MEMORY
			int64 PossibleNewPeak = StatValues[i].Value + Peak;
			if (PossibleNewPeak > StatValues[i].Peak)
			{
				StatValues[i].Peak = PossibleNewPeak;
			}
#endif
			StatValues[i].Value += Value;
			return;
		}
	}

	StatValue NewStatValue;
	NewStatValue.Tag = Tag;
	NewStatValue.Value = Value;
#if LLM_TRACK_PEAK_MEMORY
	NewStatValue.Peak = Peak;
#endif
	StatValues.Add(NewStatValue);
}

/*
* don't allocate memory in this function because it is called by the allocator
*/
#if LLM_TRACK_PEAK_MEMORY
void FLLMCsvWriter::SetStat(int64 Tag, int64 Value, int64 Peak)
#else
void FLLMCsvWriter::SetStat(int64 Tag, int64 Value)
#endif
{
	FScopeLock lock(&StatValuesLock);

	int StatValueCount = StatValues.Num();
	for (int32 i = 0; i < StatValueCount; ++i)
	{
		if (StatValues[i].Tag == Tag)
		{
#if LLM_TRACK_PEAK_MEMORY
			if (Peak > StatValues[i].Peak)
			{
				StatValues[i].Peak = Peak;
			}
#endif
			StatValues[i].Value = Value;
			return;
		}
	}

	StatValue NewStatValue;
	NewStatValue.Tag = Tag;
	NewStatValue.Value = Value;
#if LLM_TRACK_PEAK_MEMORY
	NewStatValue.Peak = Peak;
#endif
	StatValues.Add(NewStatValue);
}

/*
* memory can be allocated in this function
*/
void FLLMCsvWriter::Update(FLLMPlatformTag* PlatformTags)
{
	double Now = FPlatformTime::Seconds();
	if (Now - LastWriteTime >= (double)CVarLLMWriteInterval.GetValueOnGameThread())
	{
		WriteGraph(PlatformTags);

		LastWriteTime = Now;
	}
}

const TCHAR* FLLMCsvWriter::GetTrackerCsvName(ELLMTracker InTracker)
{
	switch (InTracker)
	{
		case ELLMTracker::Default: return TEXT("LLM");
		case ELLMTracker::Platform: return TEXT("LLMPlatform");
		default: check(false); return TEXT("");
	}
}

/*
 * Archive is a binary stream, so we can't just serialise an FString using <<
*/
void FLLMCsvWriter::Write(const FString& Text)
{
	Archive->Serialize(TCHAR_TO_ANSI(*Text), Text.Len() * sizeof(ANSICHAR));
}

/*
 * create the csv file on the first call. When it finds a new stat name it seeks
 * back to the start of the file and re-writes the column names.
*/
void FLLMCsvWriter::WriteGraph(FLLMPlatformTag* PlatformTags)
{
	// create the csv file
	if (!Archive)
	{
		FString Directory = FPaths::ProfilingDir() + "LLM/";
		IFileManager::Get().MakeDirectory(*Directory, true);
		
		const TCHAR* TrackerName = GetTrackerCsvName(Tracker);
		const FDateTime FileDate = FDateTime::Now();
		FString Filename = FString::Printf(TEXT("%s/%s_%s.csv"), *Directory, TrackerName, *FileDate.ToString());
		Archive = IFileManager::Get().CreateFileWriter(*Filename);
		check(Archive);

		// create space for column titles that are filled in as we get them
		for (int32 i = 0; i < 500; ++i)
		{
			Write(TEXT("          "));
		}
		Write(TEXT("\n"));
	}

	// grab the stats (make sure that no allocations happen in this scope)
	{
		FScopeLock lock(&StatValuesLock);
		StatValuesForWrite = StatValues;
	}

	// re-write the column names if we have found a new one
	int32 StatValueCountLocal = StatValuesForWrite.Num();
	if (StatValueCountLocal != LastWriteStatValueCount)
	{
		int64 OriginalOffset = Archive->Tell();
		Archive->Seek(0);

		for (int32 i = 0; i < StatValueCountLocal; ++i)
		{
			FString StatName = GetTagName(StatValuesForWrite[i].Tag, PlatformTags);
			FString Text = FString::Printf(TEXT("%s,"), *StatName);
			Write(Text);
		}

		Archive->Seek(OriginalOffset);

		LastWriteStatValueCount = StatValueCountLocal;
	}

	// write the actual stats
	for (int32 i = 0; i < StatValueCountLocal; ++i)
	{
#if LLM_TRACK_PEAK_MEMORY
		FString Text = FString::Printf(TEXT("%0.2f,"), StatValuesForWrite[i].Peak / 1024.0f / 1024.0f);
#else
		FString Text = FString::Printf(TEXT("%0.2f,"), StatValuesForWrite[i].Value / 1024.0f / 1024.0f);
#endif
		Write(Text);
	}
	Write(TEXT("\n"));

	WriteCount++;

	if (CVarLLMWriteInterval.GetValueOnGameThread())
	{
		UE_LOG(LogHAL, Log, TEXT("Wrote LLM csv line %d"), WriteCount);
	}

	Archive->Flush();
}

/*
 * convert a Tag to a string. If the Tag is actually a Stat then extract the name of the stat.
*/
FString FLLMCsvWriter::GetTagName(int64 Tag, FLLMPlatformTag* PlatformTags)
{
	if (Tag > (int64)ELLMTag::PlatformTagEnd)
	{
		FString Name = TagToFName(Tag).ToString();

		// if it has a trible slash assume it is a Stat string and extract the descriptive name
		int32 StartIndex = Name.Find(TEXT("///"));
		if (StartIndex != -1)
		{
			StartIndex += 3;
			int32 EndIndex = Name.Find(TEXT("///"), ESearchCase::IgnoreCase, ESearchDir::FromStart, StartIndex);
			if (EndIndex != -1)
			{
				Name = Name.Mid(StartIndex, EndIndex - StartIndex);
			}
		}

		return Name;
	}
	else if (Tag >= (int32)ELLMTag::PlatformTagStart && Tag <= (int32)ELLMTag::PlatformTagEnd)
	{
		return PlatformTags[Tag - (int32)ELLMTag::PlatformTagStart].Name;
	}
	else
	{
		check(Tag >= 0 && Tag < sizeof(ELLMTagNames) / sizeof(FLLMTagInfo));
		return ELLMTagNames[Tag].Name;
	}
}

#endif		// #if ENABLE_LOW_LEVEL_MEM_TRACKER
<|MERGE_RESOLUTION|>--- conflicted
+++ resolved
@@ -302,18 +302,14 @@
 	}
 
 	void SetTotalTags(ELLMTag Untagged, ELLMTag Tracked);
-<<<<<<< HEAD
 	void Update(FLLMPlatformTag* PlatformTags);
 	void UpdateTotals();
 
 	int64 GetTagAmount(ELLMTag Tag) const;
 	void SetTagAmount(ELLMTag Tag, int64 Amount, bool AddToTotal);
+    int64 GetActiveTag();
 
 	int64 GetAllocTypeAmount(ELLMAllocType AllocType);
-=======
-	uint64 UpdateFrameAndReturnTotalTrackedMemory(FLLMPlatformTag* PlatformTags);
-    int64 GetActiveTag();
->>>>>>> 40ff9d61
 
 	int64 GetTrackedMemoryOverFrames() const
 	{
@@ -650,9 +646,6 @@
 	}
 }
 
-<<<<<<< HEAD
-void FLowLevelMemTracker::OnLowLevelAlloc(ELLMTracker Tracker, const void* Ptr, uint64 Size, ELLMTag DefaultTag, ELLMAllocType AllocType)
-=======
 // Return the total amount of memory being tracked
 uint64 FLowLevelMemTracker::GetTotalTrackedMemory(ELLMTracker Tracker)
 {
@@ -664,8 +657,7 @@
 	return GetTracker(Tracker)->GetTrackedMemoryOverFrames();
 }
 
-void FLowLevelMemTracker::OnLowLevelAlloc(ELLMTracker Tracker, const void* Ptr, uint64 Size, ELLMTag DefaultTag)
->>>>>>> 40ff9d61
+void FLowLevelMemTracker::OnLowLevelAlloc(ELLMTracker Tracker, const void* Ptr, uint64 Size, ELLMTag DefaultTag, ELLMAllocType AllocType)
 {
 	if (bIsDisabled)
 	{
@@ -1100,12 +1092,8 @@
 void FLLMTracker::PauseAndTrackMemory(int64 Tag, int64 Amount, ELLMAllocType AllocType)
 {
 	FLLMTracker::FLLMThreadState* State = GetOrCreateState();
-<<<<<<< HEAD
+	FScopeLock Lock(&State->TagSection);
 	State->PausedFlags[(int32)AllocType] = true;
-=======
-	FScopeLock Lock(&State->TagSection);
-	State->bPaused = true;
->>>>>>> 40ff9d61
 	State->IncrTag(Tag, Amount, true);
 	FPlatformAtomics::InterlockedAdd(&TrackedMemoryOverFrames, Amount);
 }
