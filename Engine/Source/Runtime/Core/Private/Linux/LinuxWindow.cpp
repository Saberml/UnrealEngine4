// Copyright 1998-2015 Epic Games, Inc. All Rights Reserved.

#include "CorePrivatePCH.h"
#include "LinuxWindow.h"
#include "LinuxApplication.h"

DEFINE_LOG_CATEGORY( LogLinuxWindow );
DEFINE_LOG_CATEGORY( LogLinuxWindowType );
DEFINE_LOG_CATEGORY( LogLinuxWindowEvent );

FLinuxWindow::~FLinuxWindow()
{
	// NOTE: The HWnd is invalid here!
	//       Doing stuff with HWnds will fail silently.
	//       Use Destroy() instead.
}

const TCHAR FLinuxWindow::AppWindowClass[] = TEXT("UnrealWindow");


TSharedRef< FLinuxWindow > FLinuxWindow::Make()
{
	// First, allocate the new native window object.  This doesn't actually create a native window or anything,
	// we're simply instantiating the object so that we can keep shared references to it.
	return MakeShareable( new FLinuxWindow() );
}

FLinuxWindow::FLinuxWindow()
	: HWnd(NULL)
	, WindowMode( EWindowMode::Windowed )
	, OLEReferenceCount(0)
	, bIsVisible( false )
	, bWasFullscreen( false )
	, bIsPopupWindow(false)
	, bIsTooltipWindow(false)
	, bIsConsoleWindow(false)
	, bIsDialogWindow(false)
	, bIsNotificationWindow(false)
	, bIsTopLevelWindow(false)
	, bIsDragAndDropWindow(false)
	, bIsUtilityWindow(false)
	, bIsPointerInsideWindow(false)
	, LeftBorderWidth(0)
	, TopBorderHeight(0)
	, bValidNativePropertiesCache(false)
{
	PreFullscreenWindowRect.left = PreFullscreenWindowRect.top = PreFullscreenWindowRect.right = PreFullscreenWindowRect.bottom = 0;
}

SDL_HWindow FLinuxWindow::GetHWnd() const
{
	return HWnd;
}

//	HINSTANCE InHInstance,
void FLinuxWindow::Initialize( FLinuxApplication* const Application, const TSharedRef< FGenericWindowDefinition >& InDefinition, const TSharedPtr< FLinuxWindow >& InParent, const bool bShowImmediately )
{
	Definition = InDefinition;
	OwningApplication = Application;
	ParentWindow = InParent;

	if (!FPlatformMisc::PlatformInitMultimedia()) //	will not initialize more than once
	{
		UE_LOG(LogInit, Fatal, TEXT("FLinuxWindow::Initialize() : PlatformInitMultimedia() failed, cannot initialize window."));
		// unreachable
		return;
	}

#if DO_CHECK
	uint32 InitializedSubsystems = SDL_WasInit(SDL_INIT_EVERYTHING);
	check(InitializedSubsystems & SDL_INIT_VIDEO);
#endif // DO_CHECK

	// Finally, let's initialize the new native window object.  Calling this function will often cause OS
	// window messages to be sent! (such as activation messages)
	uint32 WindowExStyle = 0;
	uint32 WindowStyle = 0;

	RegionWidth = RegionHeight = INDEX_NONE;

	const float XInitialRect = Definition->XDesiredPositionOnScreen;
	const float YInitialRect = Definition->YDesiredPositionOnScreen;

	const float WidthInitial = Definition->WidthDesiredOnScreen;
	const float HeightInitial = Definition->HeightDesiredOnScreen;

	int32 X = FMath::TruncToInt( XInitialRect + 0.5f );
	int32 Y = FMath::TruncToInt( YInitialRect + 0.5f );
	int32 ClientWidth = FMath::TruncToInt( WidthInitial + 0.5f );
	int32 ClientHeight = FMath::TruncToInt( HeightInitial + 0.5f );
	int32 WindowWidth = ClientWidth;
	int32 WindowHeight = ClientHeight;

	WindowStyle |= SDL_WINDOW_OPENGL | SDL_WINDOW_SHOWN;

	if ( !Definition->HasOSWindowBorder )
	{
		WindowStyle |= SDL_WINDOW_BORDERLESS;

		if (Definition->IsTopmostWindow)
		{
			WindowStyle |= SDL_WINDOW_ALWAYS_ON_TOP;
		}

		if (!Definition->AppearsInTaskbar)
		{
			WindowStyle |= SDL_WINDOW_SKIP_TASKBAR;
		}

		if (Definition->IsRegularWindow && Definition->HasSizingFrame)
		{
			WindowStyle |= SDL_WINDOW_RESIZABLE;
		}
	}

<<<<<<< HEAD
	if (Definition->AcceptsInput)
	{
		WindowStyle |= SDL_WINDOW_ACCEPTS_INPUT;
	} 

	if ( Definition->HasSizingFrame )
=======
	// This is a tool tip window.
	if (!InParent.IsValid() && !Definition->HasOSWindowBorder &&
		!Definition->AcceptsInput && Definition->IsTopmostWindow && 
		!Definition->AppearsInTaskbar && !Definition->HasSizingFrame &&
		!Definition->IsModalWindow && !Definition->IsRegularWindow &&
		Definition->SizeWillChangeOften)
	{
		WindowStyle |= SDL_WINDOW_TOOLTIP;
		bIsTooltipWindow = true;
		UE_LOG(LogLinuxWindowType, Verbose, TEXT("*** New Window is a Tooltip Window ***"));
	}
	// This is a notification window.
	else if (InParent.IsValid() && !Definition->HasOSWindowBorder &&
		Definition->AcceptsInput && !Definition->IsTopmostWindow && 
		!Definition->AppearsInTaskbar && !Definition->HasSizingFrame &&
		!Definition->IsModalWindow && !Definition->IsRegularWindow &&
		!Definition->ActivateWhenFirstShown && Definition->SizeWillChangeOften)
	{
		WindowStyle |= SDL_WINDOW_NOTIFICATION;
		bIsNotificationWindow = true;
		UE_LOG(LogLinuxWindowType, Verbose, TEXT("*** New Window is a Notification Window ***"));
	}
	// Is it another notification window?
	else if (InParent.IsValid() && !Definition->HasOSWindowBorder &&
		Definition->AcceptsInput && !Definition->IsTopmostWindow && 
		!Definition->AppearsInTaskbar && !Definition->HasSizingFrame &&
		Definition->IsModalWindow && !Definition->IsRegularWindow &&
		Definition->ActivateWhenFirstShown && !Definition->SizeWillChangeOften)
	{
		WindowStyle |= SDL_WINDOW_NOTIFICATION;
		bIsNotificationWindow = true;
		UE_LOG(LogLinuxWindowType, Verbose, TEXT("*** New Window is another Notification Window ***"));
	}
	// This is a popup menu window?
	else if (InParent.IsValid() && !Definition->HasOSWindowBorder &&
		Definition->AcceptsInput && !Definition->IsTopmostWindow && 
		!Definition->AppearsInTaskbar && !Definition->HasSizingFrame &&
		!Definition->IsModalWindow && !Definition->IsRegularWindow &&
		Definition->ActivateWhenFirstShown && !Definition->SizeWillChangeOften)
	{
		WindowStyle |= SDL_WINDOW_POPUP_MENU;
		bIsPopupWindow = true;
		UE_LOG(LogLinuxWindowType, Verbose, TEXT("*** New Window is a Popup Menu Window ***"));
	}
	// Is it a console window?
	else if( InParent.IsValid() && !Definition->HasOSWindowBorder &&
		Definition->AcceptsInput && !Definition->IsTopmostWindow && 
		!Definition->AppearsInTaskbar && !Definition->HasSizingFrame &&
		!Definition->IsModalWindow && !Definition->IsRegularWindow &&
		!Definition->ActivateWhenFirstShown && !Definition->SizeWillChangeOften)
	{
		WindowStyle |= SDL_WINDOW_POPUP_MENU;
		bIsConsoleWindow = true;
		bIsPopupWindow = true;
		UE_LOG(LogLinuxWindowType, Verbose, TEXT("*** New Window is a Console Window ***"));
	}
	// Is it a drag and drop window?
	else if (!InParent.IsValid() && !Definition->HasOSWindowBorder &&
		!Definition->AcceptsInput && Definition->IsTopmostWindow && 
		!Definition->AppearsInTaskbar && !Definition->HasSizingFrame &&
		!Definition->IsModalWindow && !Definition->IsRegularWindow &&
		!Definition->ActivateWhenFirstShown && !Definition->SizeWillChangeOften)
>>>>>>> cce8678d
	{
		// TODO Experimental
		WindowStyle |= SDL_WINDOW_DND;
		bIsDragAndDropWindow = true;
		UE_LOG(LogLinuxWindowType, Verbose, TEXT("*** New Window is a Drag and Drop Window ***"));
	}
	// Is modal dialog window?
	else if (InParent.IsValid() && !Definition->HasOSWindowBorder &&
		Definition->AcceptsInput && !Definition->IsTopmostWindow && 
		Definition->AppearsInTaskbar && !Definition->HasSizingFrame &&
		Definition->IsModalWindow && Definition->IsRegularWindow &&
		Definition->ActivateWhenFirstShown && !Definition->SizeWillChangeOften)
	{
		WindowStyle |= SDL_WINDOW_DIALOG;
		bIsDialogWindow = true;
		UE_LOG(LogLinuxWindowType, Verbose, TEXT("*** New Window is a Modal Dialog Window ***"));
	}
	// Is a Blueprint, Cascade, etc. utility window.
	else if (InParent.IsValid() && !Definition->HasOSWindowBorder &&
		Definition->AcceptsInput && !Definition->IsTopmostWindow && 
		Definition->AppearsInTaskbar && Definition->HasSizingFrame &&
		!Definition->IsModalWindow && Definition->IsRegularWindow &&
		Definition->ActivateWhenFirstShown && !Definition->SizeWillChangeOften)
	{
		WindowStyle |= SDL_WINDOW_DIALOG;
		bIsUtilityWindow = true;
		UE_LOG(LogLinuxWindowType, Verbose, TEXT("*** New Window is a BP, Cascade, etc. Window ***"));
	}
	else
	{
		UE_LOG(LogLinuxWindowType, Verbose, TEXT("*** New Window is TopLevel Window ***"));
		bIsTopLevelWindow = true;
	}

	//	The SDL window doesn't need to be reshaped.
	//	the size of the window you input is the sizeof the client.
	HWnd = SDL_CreateWindow( TCHAR_TO_ANSI( *Definition->Title ), X, Y, ClientWidth, ClientHeight, WindowStyle  );
	SDL_SetWindowHitTest( HWnd, FLinuxWindow::HitTest, this );

	/* 
		Do not set for Notification Windows the transient flag because the WM's usually raise the the parent window
		if the Notificaton Window gets raised. That behaviour is to aggresive and disturbs users doing other things 
		while UE4 calculates lights and other things and pop ups notifications. Notifications will be handled so that 
		they are some sort of independend but will be raised if the TopLevel Window gets focused or activated.
	*/
	// Make the Window modal for it's parent.
	if (bIsUtilityWindow || bIsDialogWindow || bIsConsoleWindow || bIsDialogWindow)
	{
		SDL_SetWindowModalFor(HWnd, InParent->GetHWnd());
	}

	VirtualWidth  = ClientWidth;
	VirtualHeight = ClientHeight;

	// attempt to early cache native properties
	CacheNativeProperties();

	// We call reshape window here because we didn't take into account the non-client area
	// in the initial creation of the window. Slate should only pass client area dimensions.
	// Reshape window may resize the window if the non-client area is encroaching on our
	// desired client area space.
	ReshapeWindow( X, Y, ClientWidth, ClientHeight );

	if (HWnd == nullptr)
	{
		// @todo Error message should be localized!
		checkf(false, TEXT("Window creation failed (%s)"), UTF8_TO_TCHAR(SDL_GetError()));
		return;
	}

	if ( Definition->TransparencySupport == EWindowTransparency::PerWindow )
	{
		SetOpacity( Definition->Opacity );
	}

	// TODO This can be removed later - for debugging purposes.
	WindowSDLID = SDL_GetWindowID( HWnd );
}

SDL_HitTestResult FLinuxWindow::HitTest( SDL_Window *SDLwin, const SDL_Point *point, void *data )
{
	FLinuxWindow *pself = static_cast<FLinuxWindow *>( data );
	TSharedPtr< FLinuxWindow > self = pself->OwningApplication->FindWindowBySDLWindow( SDLwin );
	if ( !self.IsValid() ) 
	{
		UE_LOG(LogLinuxWindow, Warning, TEXT("BAD EVENT: SDL window = %p\n"), SDLwin);
		return SDL_HITTEST_NORMAL;
	}

	EWindowZone::Type eventZone = pself->OwningApplication->WindowHitTest( self, point->x, point->y );

	static const SDL_HitTestResult Results[] = 
	{
		SDL_HITTEST_NORMAL,
		SDL_HITTEST_RESIZE_TOPLEFT,
		SDL_HITTEST_RESIZE_TOP,
		SDL_HITTEST_RESIZE_TOPRIGHT,
		SDL_HITTEST_RESIZE_LEFT,
		SDL_HITTEST_NORMAL,
		SDL_HITTEST_RESIZE_RIGHT,
		SDL_HITTEST_RESIZE_BOTTOMLEFT,
		SDL_HITTEST_RESIZE_BOTTOM,
		SDL_HITTEST_RESIZE_BOTTOMRIGHT,
		SDL_HITTEST_DRAGGABLE,
		SDL_HITTEST_NORMAL,
		SDL_HITTEST_NORMAL,
		SDL_HITTEST_NORMAL,
		SDL_HITTEST_NORMAL
	};

	return Results[eventZone];
}

/** Native windows should implement MoveWindowTo by relocating the platform-specific window to (X,Y). */
void FLinuxWindow::MoveWindowTo( int32 X, int32 Y )
{
	// we are passed coordinates of a client area, so account for decorations
	checkf(bValidNativePropertiesCache, TEXT("Attempted to use border sizes too early, native properties aren't yet cached. Review the flow"));

	SDL_SetWindowPosition( HWnd, X - LeftBorderWidth, Y - TopBorderHeight );
}

/** Native windows should implement BringToFront by making this window the top-most window (i.e. focused).
 *
 * @param bForce	Forces the window to the top of the Z order, even if that means stealing focus from other windows
 *					In general do not pass true for this.  It is really only useful for some windows, like game windows where not forcing it to the front
 *					could cause mouse capture and mouse lock to happen but without the window visible
 */
void FLinuxWindow::BringToFront( bool bForce )
{
	// TODO Forces the the window to top of z order? Only that? SDL is using XMapRaised which changes the z order
	// so we do not steal focus here I guess.
	if(bForce)
	{
		SDL_RaiseWindow(HWnd);
	}
	else
	{
		SDL_ShowWindow(HWnd);
	}
}

/** Native windows should implement this function by asking the OS to destroy OS-specific resource associated with the window (e.g. Win32 window handle) */
void FLinuxWindow::Destroy()
{
	OwningApplication->RemoveEventWindow( HWnd );
	OwningApplication->RemoveRevertFocusWindow( HWnd );
	OwningApplication->RemoveNotificationWindow( HWnd );

	SDL_DestroyWindow( HWnd );
}

/** Native window should implement this function by performing the equivalent of the Win32 minimize-to-taskbar operation */
void FLinuxWindow::Minimize()
{
	SDL_MinimizeWindow( HWnd );
}

/** Native window should implement this function by performing the equivalent of the Win32 maximize operation */
void FLinuxWindow::Maximize()
{
	SDL_MaximizeWindow( HWnd );
}

/** Native window should implement this function by performing the equivalent of the Win32 maximize operation */
void FLinuxWindow::Restore()
{
	SDL_RestoreWindow( HWnd );
}

/** Native window should make itself visible */
void FLinuxWindow::Show()
{
	if ( !bIsVisible )
	{
		bIsVisible = true;
		SDL_ShowWindow( HWnd );
	}
}

/** Native window should hide itself */
void FLinuxWindow::Hide()
{
	if ( bIsVisible )
	{
		bIsVisible = false;
		SDL_HideWindow( HWnd );
	}
}


static void _GetBestFullscreenResolution( SDL_HWindow hWnd, int32 *pWidth, int32 *pHeight )
{
	uint32 InitializedMode = false;
	uint32 BestWidth = 0;
	uint32 BestHeight = 0;
	uint32 ModeIndex = 0;

	int32 dsp_idx = SDL_GetWindowDisplayIndex( hWnd );
	if ( dsp_idx < 0 )
	{	dsp_idx = 0;	}

	SDL_DisplayMode dsp_mode;
	FMemory::Memzero( &dsp_mode, sizeof(SDL_DisplayMode) );

	while ( !SDL_GetDisplayMode( dsp_idx, ModeIndex++, &dsp_mode ) )
	{
		bool IsEqualOrBetterWidth  = FMath::Abs((int32)dsp_mode.w - (int32)(*pWidth))  <= FMath::Abs((int32)BestWidth  - (int32)(*pWidth ));
		bool IsEqualOrBetterHeight = FMath::Abs((int32)dsp_mode.h - (int32)(*pHeight)) <= FMath::Abs((int32)BestHeight - (int32)(*pHeight));
		if	(!InitializedMode || (IsEqualOrBetterWidth && IsEqualOrBetterHeight))
		{
			BestWidth = dsp_mode.w;
			BestHeight = dsp_mode.h;
			InitializedMode = true;
		}
	}

	check(InitializedMode);

	*pWidth  = BestWidth;
	*pHeight = BestHeight;
}

void FLinuxWindow::ReshapeWindow( int32 NewX, int32 NewY, int32 NewWidth, int32 NewHeight )
{
	switch( WindowMode )
	{
		// Fullscreen and WindowedFullscreen both use SDL_WINDOW_FULLSCREEN_DESKTOP now
		//  and code elsewhere handles the backbufer blit properly. This solves several
		//  problems that actual mode switches cause, and a GPU scales better than your
		//  cheap LCD display anyhow.
		case EWindowMode::Fullscreen:
		case EWindowMode::WindowedFullscreen:
		{
			SDL_SetWindowFullscreen( HWnd, 0 );
			SDL_SetWindowSize( HWnd, NewWidth, NewHeight );
			SDL_SetWindowFullscreen( HWnd, SDL_WINDOW_FULLSCREEN_DESKTOP );
			bWasFullscreen = true;
		}	break;

		case EWindowMode::Windowed:
		{
			if (Definition->HasOSWindowBorder)
			{
				// we are passed coordinates of a client area, so account for decorations
				checkf(bValidNativePropertiesCache, TEXT("Attempted to use border sizes too early, native properties aren't yet cached. Review the flow"));
				NewX -= LeftBorderWidth;
				NewY -= TopBorderHeight;
			}
			SDL_SetWindowPosition( HWnd, NewX, NewY );
			SDL_SetWindowSize( HWnd, NewWidth, NewHeight );

			bWasFullscreen = false;

		}	break;
	}

	RegionWidth   = NewWidth;
	RegionHeight  = NewHeight;
	VirtualWidth  = NewWidth;
	VirtualHeight = NewHeight;
}

/** Toggle native window between fullscreen and normal mode */
void FLinuxWindow::SetWindowMode( EWindowMode::Type NewWindowMode )
{
	if( NewWindowMode != WindowMode )
	{
		switch( NewWindowMode )
		{
			// Fullscreen and WindowedFullscreen both use SDL_WINDOW_FULLSCREEN_DESKTOP now
			//  and code elsewhere handles the backbufer blit properly. This solves several
			//  problems that actual mode switches cause, and a GPU scales better than your
			//  cheap LCD display anyhow.
			case EWindowMode::Fullscreen:
			case EWindowMode::WindowedFullscreen:
			{
				if ( bWasFullscreen != true )
				{
					SDL_SetWindowSize( HWnd, VirtualWidth, VirtualHeight );
					SDL_SetWindowFullscreen( HWnd, SDL_WINDOW_FULLSCREEN_DESKTOP );
					bWasFullscreen = true;
				}
			}	break;

			case EWindowMode::Windowed:
			{
				// when going back to windowed from desktop, make window smaller (but not too small),
				// since some too smart window managers (Compiz) will maximize the window if it's set to desktop size.
				// @FIXME: [RCL] 2015-02-10: this is a hack.
				int SmallerWidth = FMath::Max(100, VirtualWidth - 100);
				int SmallerHeight = FMath::Max(100, VirtualHeight - 100);
				SDL_SetWindowSize(HWnd, SmallerWidth, SmallerHeight);

				SDL_SetWindowFullscreen( HWnd, 0 );
				SDL_SetWindowBordered( HWnd, SDL_TRUE );

				SDL_SetWindowGrab( HWnd, SDL_FALSE );

				bWasFullscreen = false;
			}	break;
		}


		WindowMode = NewWindowMode;
	}
}


/** @return	Gives the native window a chance to adjust our stored window size before we cache it off */

void FLinuxWindow::AdjustCachedSize( FVector2D& Size ) const
{
	if	( Definition.IsValid() && Definition->SizeWillChangeOften )
	{
		Size = FVector2D( VirtualWidth, VirtualHeight );
	}
	else
	if	( HWnd )
	{
		int SizeW, SizeH;

		if ( WindowMode == EWindowMode::Windowed )
		{
			SDL_GetWindowSize( HWnd, &SizeW, &SizeH );
		}
		else // windowed fullscreen or fullscreen
		{
			SizeW = VirtualWidth ;
			SizeH = VirtualHeight;

			_GetBestFullscreenResolution( HWnd, &SizeW, &SizeH );
		}

		Size = FVector2D( SizeW, SizeH );
	}
}

bool FLinuxWindow::GetFullScreenInfo( int32& X, int32& Y, int32& Width, int32& Height ) const
{
	SDL_Rect DisplayRect;

	int DisplayIdx = SDL_GetWindowDisplayIndex(HWnd);
	if (DisplayIdx >= 0 && SDL_GetDisplayBounds(DisplayIdx, &DisplayRect) == 0)
	{
		X = DisplayRect.x;
		Y = DisplayRect.y;
		Width = DisplayRect.w;
		Height = DisplayRect.h;

		return true;
	}

	return false;
}

/** @return true if the native window is maximized, false otherwise */
bool FLinuxWindow::IsMaximized() const
{
	uint32 flag = SDL_GetWindowFlags( HWnd );

	if ( flag & SDL_WINDOW_MAXIMIZED )
	{
		return true;
	}
	else
	{
		return false;
	}

}

/** @return true if the native window is visible, false otherwise */
bool FLinuxWindow::IsVisible() const
{
	return bIsVisible;
}

/** Returns the size and location of the window when it is restored */
bool FLinuxWindow::GetRestoredDimensions(int32& X, int32& Y, int32& Width, int32& Height)
{
	SDL_GetWindowPosition(HWnd, &X, &Y);
	SDL_GetWindowSize(HWnd, &Width, &Height);

	return true;
}

/** Sets focus on the native window */
void FLinuxWindow::SetWindowFocus()
{
	SDL_SetWindowInputFocus( HWnd );
}

/**
 * Sets the opacity of this window
 *
 * @param	InOpacity	The new window opacity represented as a floating point scalar
 */
void FLinuxWindow::SetOpacity( const float InOpacity )
{
	SDL_SetWindowOpacity(HWnd, InOpacity);
}

/**
 * Enables or disables this window.  When disabled, a window will receive no input.       
 *
 * @param bEnable	true to enable the window, false to disable it.
 */
void FLinuxWindow::Enable( bool bEnable )
{
	// Different WMs handle this in different way.
	// TODO: figure out if ignoring this causes problems for Slate
}

/** @return true if native window exists underneath the coordinates */
bool FLinuxWindow::IsPointInWindow( int32 X, int32 Y ) const
{
	int32 width = 0, height = 0;

	SDL_GetWindowSize( HWnd, &width, &height );
	
	return X > 0 && Y > 0 && X < width && Y < height;
}

int32 FLinuxWindow::GetWindowBorderSize() const
{
	return 0;
}


bool FLinuxWindow::IsForegroundWindow() const
{
	return (HWnd == SDL_GetMouseFocus() || HWnd == SDL_GetKeyboardFocus());
}


void FLinuxWindow::SetText( const TCHAR* const Text )
{
	SDL_SetWindowTitle( HWnd, TCHAR_TO_ANSI(Text));
}

bool FLinuxWindow::IsRegularWindow() const
{
	return Definition->IsRegularWindow;
}

bool FLinuxWindow::IsPopupMenuWindow() const
{
	return bIsPopupWindow;
}

bool FLinuxWindow::IsTooltipWindow() const
{
	return bIsTooltipWindow;
}

bool FLinuxWindow::IsNotificationWindow() const
{
	return bIsNotificationWindow;
}

bool FLinuxWindow::IsTopLevelWindow() const
{
	return bIsTopLevelWindow;
}

bool FLinuxWindow::IsDialogWindow() const
{
	return bIsDialogWindow;
}

bool FLinuxWindow::IsDragAndDropWindow() const
{
	return bIsDragAndDropWindow;
}

bool FLinuxWindow::IsUtilityWindow() const
{
	return bIsUtilityWindow;
}

bool FLinuxWindow::IsActivateWhenFirstShown() const
{
	return Definition->ActivateWhenFirstShown;
}

uint32 FLinuxWindow::GetID() const
{
	return WindowSDLID;
}

void FLinuxWindow::LogInfo() 
{
	UE_LOG(LogLinuxWindowType, Log, TEXT("---------- Windows ID: %d Properties -----------)"), GetID());
	UE_LOG(LogLinuxWindowType, Log, TEXT("InParent: %d"), ParentWindow.IsValid());
	UE_LOG(LogLinuxWindowType, Log, TEXT("HasOSWindowBorder: %d"), Definition->HasOSWindowBorder);
	UE_LOG(LogLinuxWindowType, Log, TEXT("IsTopmostWindow: %d"), Definition->IsTopmostWindow);
	UE_LOG(LogLinuxWindowType, Log, TEXT("HasSizingFrame: %d"), Definition->HasSizingFrame);
	UE_LOG(LogLinuxWindowType, Log, TEXT("AppearsInTaskbar: %d"), Definition->AppearsInTaskbar);
	UE_LOG(LogLinuxWindowType, Log, TEXT("AcceptsInput: %d"), Definition->AcceptsInput);
	UE_LOG(LogLinuxWindowType, Log, TEXT("IsModalWindow: %d"), Definition->IsModalWindow);
	UE_LOG(LogLinuxWindowType, Log, TEXT("IsRegularWindow: %d"), Definition->IsRegularWindow);
	UE_LOG(LogLinuxWindowType, Log, TEXT("ActivateWhenFirstShown: %d"), Definition->ActivateWhenFirstShown);
	UE_LOG(LogLinuxWindowType, Log, TEXT("SizeWillChangeOften: %d"), Definition->SizeWillChangeOften);
}

const TSharedPtr< FLinuxWindow >& FLinuxWindow::GetParent() const
{
	return ParentWindow;
}

void FLinuxWindow::OnPointerEnteredWindow(bool PointerEnteredWindow)
{
	bIsPointerInsideWindow = PointerEnteredWindow;
}

bool FLinuxWindow::IsPointerInsideWindow() const
{
	return bIsPointerInsideWindow;
}

void FLinuxWindow::GetNativeBordersSize(int32& OutLeftBorderWidth, int32& OutTopBorderHeight) const
{
	checkf(bValidNativePropertiesCache, TEXT("Attempted to get border sizes too early, native properties aren't yet cached. Review the flow"));
	OutLeftBorderWidth = LeftBorderWidth;
	OutTopBorderHeight = TopBorderHeight;
}

void FLinuxWindow::CacheNativeProperties()
{
	// cache border sizes
	int Top, Left;
	if (SDL_GetWindowBordersSize(HWnd, &Top, &Left, nullptr, nullptr) == 0)
	{
		LeftBorderWidth = Left;
		TopBorderHeight = Top;
	}

	bValidNativePropertiesCache = true;
}<|MERGE_RESOLUTION|>--- conflicted
+++ resolved
@@ -113,14 +113,6 @@
 		}
 	}
 
-<<<<<<< HEAD
-	if (Definition->AcceptsInput)
-	{
-		WindowStyle |= SDL_WINDOW_ACCEPTS_INPUT;
-	} 
-
-	if ( Definition->HasSizingFrame )
-=======
 	// This is a tool tip window.
 	if (!InParent.IsValid() && !Definition->HasOSWindowBorder &&
 		!Definition->AcceptsInput && Definition->IsTopmostWindow && 
@@ -183,7 +175,6 @@
 		!Definition->AppearsInTaskbar && !Definition->HasSizingFrame &&
 		!Definition->IsModalWindow && !Definition->IsRegularWindow &&
 		!Definition->ActivateWhenFirstShown && !Definition->SizeWillChangeOften)
->>>>>>> cce8678d
 	{
 		// TODO Experimental
 		WindowStyle |= SDL_WINDOW_DND;
