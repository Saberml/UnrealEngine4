--- conflicted
+++ resolved
@@ -188,14 +188,6 @@
 }
 
 void FLinuxCursor::ResetOffset()
-<<<<<<< HEAD
-{
-	AccumulatedOffsetX = AccumulatedOffsetY = 0;
-}
-
-void FLinuxCursor::SetType( const EMouseCursor::Type InNewCursor )
-=======
->>>>>>> 2e95d669
 {
 	AccumulatedOffsetX = AccumulatedOffsetY = 0;
 }
