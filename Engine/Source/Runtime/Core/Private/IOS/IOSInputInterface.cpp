--- conflicted
+++ resolved
@@ -1,18 +1,20 @@
-// Copyright 1998-2015 Epic Games, Inc. All Rights Reserved.
+// Copyright 1998-2016 Epic Games, Inc. All Rights Reserved.
 
 #include "CorePrivatePCH.h"
 #include "IOSInputInterface.h"
 #include "IOSAppDelegate.h"
 
 #import <AudioToolbox/AudioToolbox.h>
-<<<<<<< HEAD
-=======
 
 DECLARE_LOG_CATEGORY_EXTERN(LogIOSInput, Log, All);
 
->>>>>>> c7f4204d
-
-DECLARE_LOG_CATEGORY_EXTERN(LogIOSInput, Log, All);
+
+//@interface FControllerHelper : NSObject
+//{
+//	FIOSInputInterface
+//}
+//
+//@end
 
 TArray<TouchInput> FIOSInputInterface::TouchInputStack = TArray<TouchInput>();
 FCriticalSection FIOSInputInterface::CriticalSection;
@@ -24,9 +26,39 @@
 
 FIOSInputInterface::FIOSInputInterface( const TSharedRef< FGenericApplicationMessageHandler >& InMessageHandler )
 	: MessageHandler( InMessageHandler )
-{
+	, bAllowRemoteRotation(false)
+	, bTreatRemoteAsSeparateController(false)
+	, bUseRemoteAsVirtualJoystick(true)
+	, bUseRemoteAbsoluteDpadValues(false)
+{
+#if !PLATFORM_TVOS
 	MotionManager = nil;
 	ReferenceAttitude = nil;
+#endif
+
+	GConfig->GetBool(TEXT("/Script/IOSRuntimeSettings.IOSRuntimeSettings"), TEXT("bTreatRemoteAsSeparateController"), bTreatRemoteAsSeparateController, GEngineIni);
+	GConfig->GetBool(TEXT("/Script/IOSRuntimeSettings.IOSRuntimeSettings"), TEXT("bAllowRemoteRotation"), bAllowRemoteRotation, GEngineIni);
+	GConfig->GetBool(TEXT("/Script/IOSRuntimeSettings.IOSRuntimeSettings"), TEXT("bUseRemoteAsVirtualJoystick"), bUseRemoteAsVirtualJoystick, GEngineIni);
+	GConfig->GetBool(TEXT("/Script/IOSRuntimeSettings.IOSRuntimeSettings"), TEXT("bUseRemoteAbsoluteDpadValues"), bUseRemoteAbsoluteDpadValues, GEngineIni);
+
+	
+	[[NSNotificationCenter defaultCenter] addObserverForName:GCControllerDidConnectNotification object:nil queue:[NSOperationQueue currentQueue] usingBlock:^(NSNotification* Notification)
+	 {
+		HandleConnection(Notification.object);
+	 }];
+
+	[[NSNotificationCenter defaultCenter] addObserverForName:GCControllerDidDisconnectNotification object:nil queue:[NSOperationQueue currentQueue] usingBlock:^(NSNotification* Notification)
+	 {
+		HandleDisconnect(Notification.object);
+	 }];
+	
+
+	[GCController startWirelessControllerDiscoveryWithCompletionHandler:^{
+	 }];
+//	[GCController stopWirelessControllerDiscovery];
+	
+	
+	FMemory::Memzero(Controllers, sizeof(Controllers));
 }
 
 void FIOSInputInterface::SetMessageHandler( const TSharedRef< FGenericApplicationMessageHandler >& InMessageHandler )
@@ -38,7 +70,69 @@
 {
 }
 
-
+void FIOSInputInterface::HandleConnection(GCController* Controller)
+{
+	static_assert(GCControllerPlayerIndex1 == 0 && GCControllerPlayerIndex4 == 3, "Apple changed the player index enums");
+
+	// is this guy a gamepad (i.e., not the Remote)
+	bool bIsGamepadType = (Controller.gamepad != nil);
+	// if we want to use the Remote as a separate player, then we treat it as a Gamepad for player assignment
+	bool bIsTreatedAsGamepad = bIsGamepadType || bTreatRemoteAsSeparateController;
+
+	// find a good controller index to use
+	bool bFoundSlot = false;
+	for (int32 ControllerIndex = 0; ControllerIndex < ARRAY_COUNT(Controllers); ControllerIndex++)
+	{
+		// is this one already connected for this type of controller?
+		if ((!bIsTreatedAsGamepad && Controllers[ControllerIndex].bIsRemoteConnected == false) ||
+			( bIsTreatedAsGamepad && Controllers[ControllerIndex].bIsGamepadConnected == false))
+		{
+			Controller.playerIndex = (GCControllerPlayerIndex)ControllerIndex;
+#if PLATFORM_TVOS
+			if (Controller.microGamepad != nil)
+			{
+				Controller.microGamepad.allowsRotation = bAllowRemoteRotation;
+				Controller.microGamepad.reportsAbsoluteDpadValues = bUseRemoteAbsoluteDpadValues;
+			}
+#endif
+			
+			// update the appropriate flag
+			if (bIsTreatedAsGamepad)
+			{
+				Controllers[ControllerIndex].bIsGamepadConnected = true;
+			}
+			else
+			{
+				Controllers[ControllerIndex].bIsRemoteConnected = true;
+			}
+			
+			Controllers[ControllerIndex].bPauseWasPressed = false;
+			Controller.controllerPausedHandler = ^(GCController* Cont)
+			{
+				Controllers[ControllerIndex].bPauseWasPressed = true;
+			};
+			
+			
+			bFoundSlot = true;
+
+			UE_LOG(LogIOS, Log, TEXT("New %s controller inserted, assigned to playerIndex %d"), bIsTreatedAsGamepad ? TEXT("Gamepad") : TEXT("Remote"), Controller.playerIndex);
+			break;
+		}
+	}
+	checkf(bFoundSlot, TEXT("Used a fifth controller somehow!"));
+	
+}
+
+void FIOSInputInterface::HandleDisconnect(GCController* Controller)
+{
+	UE_LOG(LogIOS, Log, TEXT("Controller for playerIndex %d was removed"), Controller.playerIndex);
+	
+	// mark this controller as disconnected, and reset the state
+	FMemory::Memzero(&Controllers[Controller.playerIndex], sizeof(Controllers[Controller.playerIndex]));
+}
+
+
+#if !PLATFORM_TVOS
 void ModifyVectorByOrientation(FVector& Vec, bool bIsRotation)
 {
     UIInterfaceOrientation Orientation = UIInterfaceOrientationPortrait;
@@ -111,33 +205,44 @@
 		break;
 	}
 }
-
-void FIOSInputInterface::SendControllerEvents()
-{
-	FScopeLock Lock(&CriticalSection);
-
-	for(int i = 0; i < FIOSInputInterface::TouchInputStack.Num(); ++i)
-	{
-		const TouchInput& Touch = FIOSInputInterface::TouchInputStack[i];
-
+#endif
+
+void FIOSInputInterface::ProcessTouches(uint32 ControllerId)
+{
+	for(int i = 0; i < TouchInputStack.Num(); ++i)
+	{
+		const TouchInput& Touch = TouchInputStack[i];
+		
 		// send input to handler
 		if (Touch.Type == TouchBegan)
 		{
-			MessageHandler->OnTouchStarted( NULL, Touch.Position, Touch.Handle, 0);
+			MessageHandler->OnTouchStarted( NULL, Touch.Position, Touch.Handle, ControllerId);
 		}
 		else if (Touch.Type == TouchEnded)
 		{
-			MessageHandler->OnTouchEnded(Touch.Position, Touch.Handle, 0);
+			MessageHandler->OnTouchEnded(Touch.Position, Touch.Handle, ControllerId);
 		}
 		else
 		{
-			MessageHandler->OnTouchMoved(Touch.Position, Touch.Handle, 0);
-		}
-	}
-
-	FIOSInputInterface::TouchInputStack.Empty(0);
-
-
+			MessageHandler->OnTouchMoved(Touch.Position, Touch.Handle, ControllerId);
+		}
+	}
+	
+	TouchInputStack.Empty(0);
+}
+
+void FIOSInputInterface::SendControllerEvents()
+{
+	FScopeLock Lock(&CriticalSection);
+
+	int32 ControllerIndex = -1;
+	
+#if !PLATFORM_TVOS
+	// on ios, touches always go go player 0
+	ProcessTouches(0);
+#endif
+
+#if !PLATFORM_TVOS // @todo tvos: This needs to come from the Microcontroller rotation
 	// Update motion controls.
 	FVector Attitude;
 	FVector RotationRate;
@@ -157,6 +262,178 @@
 	ModifyVectorByOrientation(Acceleration, false);
 
 	MessageHandler->OnMotionDetected(Attitude, RotationRate, Gravity, Acceleration, 0);
+#endif
+	
+	
+	
+	for (GCController* Cont in [GCController controllers])
+ 	{
+		// make sure the connection handler has run on this guy
+		if (Cont.playerIndex == GCControllerPlayerIndexUnset)
+		{
+			HandleConnection(Cont);
+		}
+		
+		GCGamepad* Gamepad = Cont.gamepad;
+		GCExtendedGamepad* ExtendedGamepad = Cont.extendedGamepad;
+#if PLATFORM_TVOS
+		GCMicroGamepad* MicroGamepad = Cont.microGamepad;
+#endif
+		GCMotion* Motion = Cont.motion;
+
+		FUserController& Controller = Controllers[Cont.playerIndex];
+		
+		if (Controller.bPauseWasPressed)
+		{
+			MessageHandler->OnControllerButtonPressed(FGamepadKeyNames::SpecialRight, Cont.playerIndex, false);
+			MessageHandler->OnControllerButtonReleased(FGamepadKeyNames::SpecialRight, Cont.playerIndex, false);
+			
+			Controller.bPauseWasPressed = false;
+		}
+		
+		// @todo tvos: Handle repeated buttons?
+		
+#define HANDLE_BUTTON(Gamepad, GCButton, UEButton) \
+if ((Controller.Previous##Gamepad == nil && Gamepad.GCButton.pressed) || Controller.Previous##Gamepad.GCButton.pressed != Gamepad.GCButton.pressed) \
+{ \
+	NSLog(@"%@ button %s on controller %d", (ExtendedGamepad.GCButton.pressed) ? @"Pressed" : @"Released", TCHAR_TO_ANSI(*UEButton.ToString()), (int32)Cont.playerIndex); \
+	(Gamepad.GCButton.pressed) ? MessageHandler->OnControllerButtonPressed(UEButton, Cont.playerIndex, false) : MessageHandler->OnControllerButtonReleased(UEButton, Cont.playerIndex, false); \
+}
+
+#define HANDLE_ANALOG(Gamepad, GCAxis, UEAxis) \
+if (Controller.Previous##Gamepad != nil && Gamepad.GCAxis.value != Controller.Previous##Gamepad.GCAxis.value) \
+{ \
+	NSLog(@"Axis %s is %f", TCHAR_TO_ANSI(*UEAxis.ToString()), Gamepad.GCAxis.value); \
+	MessageHandler->OnControllerAnalog(UEAxis, Cont.playerIndex, Gamepad.GCAxis.value); \
+}
+		
+		if (ExtendedGamepad != nil)
+		{
+			HANDLE_BUTTON(ExtendedGamepad, buttonA,			FGamepadKeyNames::FaceButtonBottom);
+			HANDLE_BUTTON(ExtendedGamepad, buttonB,			FGamepadKeyNames::FaceButtonRight);
+			HANDLE_BUTTON(ExtendedGamepad, buttonX,			FGamepadKeyNames::FaceButtonLeft);
+			HANDLE_BUTTON(ExtendedGamepad, buttonY,			FGamepadKeyNames::FaceButtonTop);
+			HANDLE_BUTTON(ExtendedGamepad, leftShoulder,	FGamepadKeyNames::LeftShoulder);
+			HANDLE_BUTTON(ExtendedGamepad, rightShoulder,	FGamepadKeyNames::RightShoulder);
+			HANDLE_BUTTON(ExtendedGamepad, leftTrigger,		FGamepadKeyNames::LeftTriggerThreshold);
+			HANDLE_BUTTON(ExtendedGamepad, rightTrigger,	FGamepadKeyNames::RightTriggerThreshold);
+			HANDLE_BUTTON(ExtendedGamepad, dpad.up,			FGamepadKeyNames::DPadUp);
+			HANDLE_BUTTON(ExtendedGamepad, dpad.down,		FGamepadKeyNames::DPadDown);
+			HANDLE_BUTTON(ExtendedGamepad, dpad.right,		FGamepadKeyNames::DPadRight);
+			HANDLE_BUTTON(ExtendedGamepad, dpad.left,		FGamepadKeyNames::DPadLeft);
+			
+			HANDLE_ANALOG(ExtendedGamepad, leftThumbstick.xAxis,	FGamepadKeyNames::LeftAnalogX);
+			HANDLE_ANALOG(ExtendedGamepad, leftThumbstick.yAxis,	FGamepadKeyNames::LeftAnalogY);
+			HANDLE_ANALOG(ExtendedGamepad, rightThumbstick.xAxis,	FGamepadKeyNames::RightAnalogX);
+			HANDLE_ANALOG(ExtendedGamepad, rightThumbstick.yAxis,	FGamepadKeyNames::RightAnalogY);
+			
+			[Controller.PreviousExtendedGamepad release];
+			Controller.PreviousExtendedGamepad = [ExtendedGamepad saveSnapshot];
+			[Controller.PreviousExtendedGamepad retain];
+		}
+		// get basic input (extended is a superset, don't do both)
+		else if (Gamepad != nil)
+		{
+			HANDLE_BUTTON(Gamepad, buttonA,			FGamepadKeyNames::FaceButtonBottom);
+			HANDLE_BUTTON(Gamepad, buttonA,			FGamepadKeyNames::FaceButtonBottom);
+			HANDLE_BUTTON(Gamepad, buttonB,			FGamepadKeyNames::FaceButtonRight);
+			HANDLE_BUTTON(Gamepad, buttonX,			FGamepadKeyNames::FaceButtonLeft);
+			HANDLE_BUTTON(Gamepad, buttonY,			FGamepadKeyNames::FaceButtonTop);
+			HANDLE_BUTTON(Gamepad, leftShoulder,	FGamepadKeyNames::LeftShoulder);
+			HANDLE_BUTTON(Gamepad, rightShoulder,	FGamepadKeyNames::RightShoulder);
+			HANDLE_BUTTON(Gamepad, dpad.up,			FGamepadKeyNames::DPadUp);
+			HANDLE_BUTTON(Gamepad, dpad.down,		FGamepadKeyNames::DPadDown);
+			HANDLE_BUTTON(Gamepad, dpad.right,		FGamepadKeyNames::DPadRight);
+			HANDLE_BUTTON(Gamepad, dpad.left,		FGamepadKeyNames::DPadLeft);
+			
+
+			HANDLE_ANALOG(ExtendedGamepad, dpad.xAxis,	FGamepadKeyNames::LeftAnalogX);
+			HANDLE_ANALOG(ExtendedGamepad, dpad.yAxis,	FGamepadKeyNames::LeftAnalogY);
+			
+			[Controller.PreviousGamepad release];
+			Controller.PreviousGamepad = [Gamepad saveSnapshot];
+			[Controller.PreviousGamepad retain];
+        }
+#if PLATFORM_TVOS
+        // get micro input (shouldn't have the other two)
+        else if (MicroGamepad != nil)
+        {
+			// if we want virtual joysticks, then use the dpad values (and drain the touch queue to not leak memory)
+			if (bUseRemoteAsVirtualJoystick)
+			{
+				HANDLE_ANALOG(MicroGamepad, dpad.xAxis, FGamepadKeyNames::LeftAnalogX);
+				HANDLE_ANALOG(MicroGamepad, dpad.yAxis, FGamepadKeyNames::LeftAnalogY);
+				
+				// @todo tvos: Do these need a deadzone? I need a good test case for these bindings
+				HANDLE_BUTTON(MicroGamepad, dpad.up,	FGamepadKeyNames::LeftStickUp);
+				HANDLE_BUTTON(MicroGamepad, dpad.down,	FGamepadKeyNames::LeftStickDown);
+				HANDLE_BUTTON(MicroGamepad, dpad.right,	FGamepadKeyNames::LeftStickRight);
+				HANDLE_BUTTON(MicroGamepad, dpad.left,	FGamepadKeyNames::LeftStickLeft);
+
+				TouchInputStack.Empty(0);
+			}
+			// otherwise, process touches like ios for the remote's index
+			else
+			{
+				ProcessTouches(Cont.playerIndex);
+			}
+			
+			HANDLE_BUTTON(MicroGamepad, buttonA,	FGamepadKeyNames::FaceButtonBottom);
+			HANDLE_BUTTON(MicroGamepad, buttonX,	FGamepadKeyNames::FaceButtonRight);
+		
+			
+			[Controller.PreviousMicroGamepad release];
+			Controller.PreviousMicroGamepad = [MicroGamepad saveSnapshot];
+			[Controller.PreviousMicroGamepad retain];
+        }
+		
+		// motion is orthogonal to buttons
+		if (Motion != nil)
+		{
+			FVector Attitude;
+			FVector RotationRate;
+			FVector Gravity;
+			FVector Acceleration;
+
+		
+			FQuat CurrentAttitude(Motion.attitude.x, Motion.attitude.y, Motion.attitude.z, Motion.attitude.w);
+			
+			// save off current as reference when we calibrate
+			if (Controller.bNeedsReferenceAttitude)
+			{
+				Controller.ReferenceAttitude = CurrentAttitude;
+				Controller.bHasReferenceAttitude = true;
+				Controller.bNeedsReferenceAttitude = false;
+			}
+			
+			// take away the reference if we have it
+			if (Controller.bHasReferenceAttitude)
+			{
+				CurrentAttitude *= Controller.ReferenceAttitude.Inverse();
+			}
+			
+			// convert from GCMotion to unrealism
+			Attitude = CurrentAttitude.Euler();
+			RotationRate = FVector(float(Motion.rotationRate.x), float(Motion.rotationRate.y), float(Motion.rotationRate.z));
+			Gravity = FVector(float(Motion.gravity.x), float(Motion.gravity.y), float(Motion.gravity.z));
+			Acceleration = FVector(float(Motion.userAcceleration.x), float(Motion.userAcceleration.y), float(Motion.userAcceleration.z));
+			
+			
+			// Fix-up yaw to match directions we expect
+			Attitude.Y = -Attitude.Y;
+			RotationRate.Y = -RotationRate.Y;
+			
+			// @todo tvos: Handle rotated controller? Not sure that we can get if it's in landscape mode or not
+			MessageHandler->OnMotionDetected(Attitude, RotationRate, Gravity, Acceleration, 0);
+			
+//			NSLog(@"Atti %.2f, %.2f, %.2f\n", Attitude.X, Attitude.Y, Attitude.Z);
+//			NSLog(@"SrcA %.2f, %.2f, %.2f, %.2f\n", Motion.attitude.x, Motion.attitude.y, Motion.attitude.z, Motion.attitude.w);
+//			NSLog(@"Rate %.2f, %.2f, %.2f\n", RotationRate.X, RotationRate.Y, RotationRate.Z);
+//			NSLog(@"Grav %.2f, %.2f, %.2f\n", Gravity.X, Gravity.Y, Gravity.Z);
+//			NSLog(@"Acce %.2f, %.2f, %.2f\n", Acceleration.X, Acceleration.Y, Acceleration.Z);
+		}
+#endif
+	}
 }
 
 void FIOSInputInterface::QueueTouchInput(TArray<TouchInput> InTouchEvents)
@@ -168,6 +445,7 @@
 
 void FIOSInputInterface::GetMovementData(FVector& Attitude, FVector& RotationRate, FVector& Gravity, FVector& Acceleration)
 {
+#if !PLATFORM_TVOS
 	// initialize on first use
 	if (MotionManager == nil)
 	{
@@ -256,10 +534,12 @@
 		LastPitch = CurrentPitch;
 		LastRoll = CurrentRoll;
 	}
-}
-
-void FIOSInputInterface::CalibrateMotion()
-{
+#endif
+}
+
+void FIOSInputInterface::CalibrateMotion(uint32 PlayerIndex)
+{
+#if !PLATFORM_TVOS
 	// If we are using the motion manager, grab a reference frame.  Note, once you set the Attitude Reference frame
 	// all additional reference information will come from it
 	if (MotionManager.deviceMotionActive)
@@ -270,6 +550,12 @@
 	{
 		bIsCalibrationRequested = true;
 	}
+#endif
+
+	if (PlayerIndex >= 0 && PlayerIndex < ARRAY_COUNT(Controllers))
+	{
+		Controllers[PlayerIndex].bNeedsReferenceAttitude = true;
+	}
 }
 
 bool FIOSInputInterface::Exec(UWorld* InWorld, const TCHAR* Cmd, FOutputDevice& Ar)
@@ -279,25 +565,16 @@
 
 	if (FParse::Command(&Cmd, TEXT("CALIBRATEMOTION")))
 	{
-		CalibrateMotion();
+		uint32 PlayerIndex = FCString::Atoi(Cmd);
+		CalibrateMotion(PlayerIndex);
 		bHandledCommand = true;
 	}
 
 	return bHandledCommand;
 }
 
-void FIOSInputInterface::SetForceFeedbackChannelValue(int32 ControllerId, FForceFeedbackChannelType ChannelType, float Value)
-{
-	if (Value >= 0.3f)
-	{
-		AudioServicesPlaySystemSound(kSystemSoundID_Vibrate);
-	}
-}
-
-void FIOSInputInterface::SetForceFeedbackChannelValues(int32 ControllerId, const FForceFeedbackValues &Values)
-{
-<<<<<<< HEAD
-=======
+bool FIOSInputInterface::IsControllerAssignedToGamepad(int32 ControllerId)
+{
 	return ControllerId < ARRAY_COUNT(Controllers) &&
 		(Controllers[ControllerId].bIsGamepadConnected ||
 		 Controllers[ControllerId].bIsRemoteConnected);
@@ -313,7 +590,6 @@
 
 void FIOSInputInterface::SetForceFeedbackChannelValues(int32 ControllerId, const FForceFeedbackValues &Values)
 {
->>>>>>> c7f4204d
 	// Use largest vibration state as value
 	float MaxLeft = Values.LeftLarge > Values.LeftSmall ? Values.LeftLarge : Values.LeftSmall;
 	float MaxRight = Values.RightLarge > Values.RightSmall ? Values.RightLarge : Values.RightSmall;
