--- conflicted
+++ resolved
@@ -862,14 +862,9 @@
 		}
 		else
 		{
-<<<<<<< HEAD
-			// For regular stats we won't process more than every 5ms or every 16 packets.
-			bShouldProcess = bReadyToProcess && (FPlatformTime::Seconds() - LastTime > 0.005f || IncomingData.Packets.Num() > MaxIncomingPackets);
-=======
 			// For regular stats we won't process more than every 5ms or every 16 packets. 
 			// Commandlet stats are flushed as soon as.
 			bShouldProcess = bReadyToProcess && (FPlatformTime::Seconds() - LastTime > 0.005f || IncomingData.Packets.Num() > MaxIncomingPackets || FStats::EnabledForCommandlet());
->>>>>>> a8a797ea
 		}
 
 		if( bShouldProcess )
@@ -1202,18 +1197,6 @@
 	}
 	
 	if (FParse::Param( FCommandLine::Get(), TEXT( "LoadTimeStats" ) ))
-<<<<<<< HEAD
-	{
-		DirectStatsCommand( TEXT( "stat group enable LinkerLoad" ) );
-		DirectStatsCommand( TEXT( "stat group enable AsyncLoad" ) );
-		DirectStatsCommand(TEXT("stat dumpsum -start -ms=250 -num=240"));
-	}
-	if (FParse::Param( FCommandLine::Get(), TEXT( "LoadTimeFile" ) ))
-	{
-		DirectStatsCommand( TEXT( "stat group enable LinkerLoad" ) );
-		DirectStatsCommand( TEXT( "stat group enable AsyncLoad" ) );
-		DirectStatsCommand( TEXT( "stat startfile" ) );
-=======
 	{
 		DirectStatsCommand( TEXT( "stat group enable LinkerLoad" ) );
 		DirectStatsCommand( TEXT( "stat group enable AsyncLoad" ) );
@@ -1230,7 +1213,6 @@
 		DirectStatsCommand( TEXT( "stat group enable LinkerLoad" ) );
 		DirectStatsCommand( TEXT( "stat group enable AsyncLoad" ) );
 		DirectStatsCommand( TEXT( "stat dumpsum -start" ), true );
->>>>>>> a8a797ea
 	}
 
 	// Now we can safely enable malloc profiler.
