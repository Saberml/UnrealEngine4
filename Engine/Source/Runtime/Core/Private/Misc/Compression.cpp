--- conflicted
+++ resolved
@@ -122,9 +122,6 @@
 		return false;
 
 	// Uncompress data.
-<<<<<<< HEAD
-	const int32 Result = uncompress((uint8*)UncompressedBuffer, &ZUncompressedSize, (const uint8*)CompressedBuffer, ZCompressedSize);
-=======
 	Result = inflate(&stream, Z_FINISH);
 
 	if(Result == Z_STREAM_END)
@@ -133,7 +130,6 @@
 	}
 
 	Result = inflateEnd(&stream);
->>>>>>> a8a797ea
 	
 	// These warnings will be compiled out in shipping.
 	UE_CLOG(Result == Z_MEM_ERROR, LogCompression, Warning, TEXT("appUncompressMemoryZLIB failed: Error: Z_MEM_ERROR, not enough memory!"));
