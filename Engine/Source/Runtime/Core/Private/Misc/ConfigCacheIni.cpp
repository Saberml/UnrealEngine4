// Copyright 1998-2018 Epic Games, Inc. All Rights Reserved.

#include "Misc/ConfigCacheIni.h"
#include "Misc/DateTime.h"
#include "Misc/MessageDialog.h"
#include "HAL/FileManager.h"
#include "Misc/FileHelper.h"
#include "Misc/CommandLine.h"
#include "Math/Vector4.h"
#include "Stats/Stats.h"
#include "HAL/IConsoleManager.h"
#include "Misc/CoreDelegates.h"
#include "Misc/App.h"
#include "Misc/RemoteConfigIni.h"
#include "Misc/DefaultValueHelper.h"
#include "Misc/ConfigManifest.h"
#include "Misc/DataDrivenPlatformInfoRegistry.h"

#if WITH_EDITOR
	#define INI_CACHE 1
#else
	#define INI_CACHE 0
#endif

#ifndef DISABLE_GENERATED_INI_WHEN_COOKED
#define DISABLE_GENERATED_INI_WHEN_COOKED 0
#endif

DEFINE_LOG_CATEGORY(LogConfig);
namespace 
{
	FString GenerateHierarchyCacheKey(const FConfigFileHierarchy& IniHierarchy, const FString& IniPath, const FString& BaseIniName)
	{
#if !INI_CACHE
		return TEXT("");
#else
		// A Hierarchy Key is a combined list of all ini file paths that affect that inis data set.
		FString HierKey;
		//
		auto KeyLen = IniPath.Len();
		KeyLen += BaseIniName.Len();
		for (const auto& Ini : IniHierarchy)
		{
			KeyLen += Ini.Value.Filename.Len();
		}
		HierKey.Reserve(KeyLen);
		HierKey += BaseIniName;
		for (const auto& Ini : IniHierarchy)
		{
			HierKey += Ini.Value.Filename;
		}
		HierKey += IniPath;

		return HierKey;
#endif
	}
#if INI_CACHE
	TMap<FString, FConfigFile> HierarchyCache;
#endif
}

/*-----------------------------------------------------------------------------
FConfigValue
-----------------------------------------------------------------------------*/

bool FConfigValue::ExpandValue(const FString& InCollapsedValue, FString& OutExpandedValue)
{
	int32 NumReplacements = 0;
	OutExpandedValue = InCollapsedValue;

	// Replace %GAME% with game name.
	NumReplacements += OutExpandedValue.ReplaceInline(TEXT("%GAME%"), FApp::GetProjectName(), ESearchCase::CaseSensitive);

	// Replace %GAMEDIR% with the game directory.
	NumReplacements += OutExpandedValue.ReplaceInline(TEXT("%GAMEDIR%"), *FPaths::ProjectDir(), ESearchCase::CaseSensitive);

	// Replace %ENGINEUSERDIR% with the user's engine directory.
	NumReplacements += OutExpandedValue.ReplaceInline(TEXT("%ENGINEUSERDIR%"), *FPaths::EngineUserDir(), ESearchCase::CaseSensitive);

	// Replace %ENGINEVERSIONAGNOSTICUSERDIR% with the user's engine agnostic directory.
	NumReplacements += OutExpandedValue.ReplaceInline(TEXT("%ENGINEVERSIONAGNOSTICUSERDIR%"), *FPaths::EngineVersionAgnosticUserDir(), ESearchCase::CaseSensitive);

	// Replace %APPSETTINGSDIR% with the application settings directory.
	FString AppSettingsDir = FPlatformProcess::ApplicationSettingsDir();
	FPaths::NormalizeFilename(AppSettingsDir);
	NumReplacements += OutExpandedValue.ReplaceInline(TEXT("%APPSETTINGSDIR%"), *AppSettingsDir, ESearchCase::CaseSensitive);

	return NumReplacements > 0;
}

FString FConfigValue::ExpandValue(const FString& InCollapsedValue)
{
	FString ExpandedValue;
	ExpandValue(InCollapsedValue, ExpandedValue);
	return ExpandedValue;
}

bool FConfigValue::CollapseValue(const FString& InExpandedValue, FString& OutCollapsedValue)
{
	int32 NumReplacements = 0;
	OutCollapsedValue = InExpandedValue;

	auto ExpandPathValueInline = [&](const FString& InPath, const TCHAR* InReplacement)
	{
		if (OutCollapsedValue.StartsWith(InPath, ESearchCase::CaseSensitive))
		{
			NumReplacements += OutCollapsedValue.ReplaceInline(*InPath, InReplacement, ESearchCase::CaseSensitive);
		}
		else if (FPaths::IsRelative(InPath))
		{
			const FString AbsolutePath = FPaths::ConvertRelativePathToFull(InPath);
			if (OutCollapsedValue.StartsWith(AbsolutePath, ESearchCase::CaseSensitive))
			{
				NumReplacements += OutCollapsedValue.ReplaceInline(*AbsolutePath, InReplacement, ESearchCase::CaseSensitive);
			}
		}
	};

	// Replace the game directory with %GAMEDIR%.
	ExpandPathValueInline(FPaths::ProjectDir(), TEXT("%GAMEDIR%"));

	// Replace the user's engine directory with %ENGINEUSERDIR%.
	ExpandPathValueInline(FPaths::EngineUserDir(), TEXT("%ENGINEUSERDIR%"));

	// Replace the user's engine agnostic directory with %ENGINEVERSIONAGNOSTICUSERDIR%.
	ExpandPathValueInline(FPaths::EngineVersionAgnosticUserDir(), TEXT("%ENGINEVERSIONAGNOSTICUSERDIR%"));

	// Replace the application settings directory with %APPSETTINGSDIR%.
	FString AppSettingsDir = FPlatformProcess::ApplicationSettingsDir();
	FPaths::NormalizeFilename(AppSettingsDir);
	ExpandPathValueInline(AppSettingsDir, TEXT("%APPSETTINGSDIR%"));

	// Note: We deliberately don't replace the game name with %GAME% here, as the game name may exist in many places (including paths)

	return NumReplacements > 0;
}

FString FConfigValue::CollapseValue(const FString& InExpandedValue)
{
	FString CollapsedValue;
	CollapseValue(InExpandedValue, CollapsedValue);
	return CollapsedValue;
}

#if !UE_BUILD_SHIPPING
/**
* Checks if the section name is the expected name format (long package name or simple name)
*/
static void CheckLongSectionNames(const TCHAR* Section, const FConfigFile* File)
{
	if (!FPlatformProperties::RequiresCookedData())
	{
		// Guard against short names in ini files.
		if (FCString::Strnicmp(Section, TEXT("/Script/"), 8) == 0)
		{
			// Section is a long name
			if (File->Find(Section + 8))
			{
				UE_LOG(LogConfig, Fatal, TEXT("Short config section found while looking for %s"), Section);
			}
		}
		else
		{
			// Section is a short name
			FString LongName = FString(TEXT("/Script/")) + Section;
			if (File->Find(*LongName))
			{
				UE_LOG(LogConfig, Fatal, TEXT("Short config section used instead of long %s"), Section);
			}
		}
	}
}
#endif // UE_BUILD_SHIPPING

/*-----------------------------------------------------------------------------
	FConfigSection
-----------------------------------------------------------------------------*/


bool FConfigSection::HasQuotes( const FString& Test )
{
	if (Test.Len() < 2)
	{
		return false;
	}

	return Test.Left(1) == TEXT("\"") && Test.Right(1) == TEXT("\"");
}

bool FConfigSection::operator==( const FConfigSection& Other ) const
{
	if ( Pairs.Num() != Other.Pairs.Num() )
	{
		return 0;
	}

	FConfigSectionMap::TConstIterator My(*this), Their(Other);
	while ( My && Their )
	{
		if (My.Key() != Their.Key())
		{
			return 0;
		}

		const FString& MyValue = My.Value().GetValue(), &TheirValue = Their.Value().GetValue();
		if ( FCString::Strcmp(*MyValue,*TheirValue) &&
			(!HasQuotes(MyValue) || FCString::Strcmp(*TheirValue,*MyValue.Mid(1,MyValue.Len()-2))) &&
			(!HasQuotes(TheirValue) || FCString::Strcmp(*MyValue,*TheirValue.Mid(1,TheirValue.Len()-2))) )
		{
			return 0;
		}

		++My, ++Their;
	}
	return 1;
}

bool FConfigSection::operator!=( const FConfigSection& Other ) const
{
	return ! (FConfigSection::operator==(Other));
}

// Pull out a property from a Struct property, StructKeyMatch should be in the form "MyProp=". This reduces
// memory allocations for each attempted match
static FString ExtractPropertyValue(const FString& FullStructValue, const FString& StructKeyMatch)
{
	int32 MatchLoc = FullStructValue.Find(StructKeyMatch);
	// we only look for matching StructKeys if the incoming Value had a key
	if (MatchLoc >= 0)
	{
		// skip to after the match string
		MatchLoc += StructKeyMatch.Len();

		const TCHAR* Start = &FullStructValue.GetCharArray()[MatchLoc];
		bool bInQuotes = false;
		// skip over an open quote
		if (*Start == '\"')
		{
			Start++;
			bInQuotes = true;
		}
		const TCHAR* Travel = Start;

		// look for end of token, using " if it started with one
		while (*Travel && ((bInQuotes && *Travel != '\"') || (!bInQuotes && (FChar::IsAlnum(*Travel) || *Travel == '_'))))
		{
			Travel++;
		}

		// pull out the token
		return FullStructValue.Mid(MatchLoc, Travel - Start);
	}

	return TEXT("");
}

void FConfigSection::HandleAddCommand(FName Key, const FString& Value, bool bAppendValueIfNotArrayOfStructsKeyUsed)
{
	FString* StructKey = ArrayOfStructKeys.Find(Key);
	bool bHandledWithKey = false;
	if (StructKey)
	{
		// look at the incoming value for the StructKey
		FString StructKeyMatch = *StructKey + "=";

		// pull out the token that matches the StructKey (a property name) from the full struct property string
		FString StructKeyValueToMatch = ExtractPropertyValue(Value, StructKeyMatch);

		if (StructKeyValueToMatch.Len() > 0)
		{
			// if we have a key for this array, then we look for it in the Value for each array entry
			for (FConfigSection::TIterator It(*this); It; ++It)
			{
				// only look at matching keys
				if (It.Key() == Key)
				{
					// now look for the matching ArrayOfStruct Key as the incoming KeyValue
					FString ExistingStructValueKey = ExtractPropertyValue(It.Value().GetValue(), StructKeyMatch);
					if (ExistingStructValueKey == StructKeyValueToMatch)
					{
						// we matched ther key, so remove the existing line item (Value) and plop in the new one
						RemoveSingle(Key, It.Value().GetValue());
						Add(Key, Value);

						// mark that the key was found and the add has been processed
						bHandledWithKey = true;
						break;
					}
				}
			}
		}
	}

	if (!bHandledWithKey)
	{
		if (bAppendValueIfNotArrayOfStructsKeyUsed)
		{
			Add(Key, Value);
		}
		else
		{
			AddUnique(Key, Value);
		}
	}
}

// Look through the file's per object config ArrayOfStruct keys and see if this section matches
static void FixupArrayOfStructKeysForSection(FConfigSection* Section, const FString& SectionName, const TMap<FString, TMap<FName, FString> >& PerObjectConfigKeys)
{
	for (TMap<FString, TMap<FName, FString> >::TConstIterator It(PerObjectConfigKeys); It; ++It)
	{
		if (SectionName.EndsWith(It.Key()))
		{
			for (TMap<FName, FString>::TConstIterator It2(It.Value()); It2; ++It2)
			{
				Section->ArrayOfStructKeys.Add(It2.Key(), It2.Value());
			}
		}
	}
}


/**
 * Check if an ini file exists, allowing a delegate to determine if it will handle loading it
 */
static bool DoesConfigFileExistWrapper(const TCHAR* IniFile)
{
	// will any delegates return contents via PreLoadConfigFileDelegate()?
	int32 ResponderCount = 0;
	FCoreDelegates::CountPreLoadConfigFileRespondersDelegate.Broadcast(IniFile, ResponderCount);

	if (ResponderCount > 0)
	{
		return true;
	}

	// otherwise just look for the normal file to exist
	return IFileManager::Get().FileSize(IniFile) >= 0;
}

/**
 * Load ini file, but allowing a delegate to handle the loading instead of the standard file load
 */
static bool LoadConfigFileWrapper(const TCHAR* IniFile, FString& Contents)
{
	// let other systems load the file instead of the standard load below
	FCoreDelegates::PreLoadConfigFileDelegate.Broadcast(IniFile, Contents);

	// if this loaded any text, we are done, and we won't override the contents with standard ini file data
	if (Contents.Len())
	{
		return true;
	}

	// note: we don't check if FileOperations are disabled because downloadable content calls this directly (which
	// needs file ops), and the other caller of this is already checking for disabled file ops
	// and don't read from the file, if the delegate got anything loaded
	return FFileHelper::LoadFileToString(Contents, IniFile);
}

/**
 * Save an ini file, with delegates also saving the file (its safe to allow both to happen, even tho loading doesn't behave this way)
 */
static bool SaveConfigFileWrapper(const TCHAR* IniFile, const FString& Contents)
{
	// let anyone that needs to save it, do so (counting how many did)
	int32 SavedCount = 0;
	FCoreDelegates::PreSaveConfigFileDelegate.Broadcast(IniFile, Contents, SavedCount);

	// save it even if a delegate did as well
	bool bLocalWriteSucceeded = FFileHelper::SaveStringToFile(Contents, IniFile);

	// success is based on a delegate or file write working (or both)
	return SavedCount > 0 || bLocalWriteSucceeded;
}


/*-----------------------------------------------------------------------------
	FConfigFile
-----------------------------------------------------------------------------*/
FConfigFile::FConfigFile()
: Dirty( false )
, NoSave( false )
, Name( NAME_None )
, SourceConfigFile(nullptr)
{

	if (FCoreDelegates::OnFConfigCreated.IsBound())
	{
		FCoreDelegates::OnFConfigCreated.Broadcast(this);
	}
}

FConfigFile::~FConfigFile()
{

	if (FCoreDelegates::OnFConfigDeleted.IsBound() && !(GExitPurge))
	{
		FCoreDelegates::OnFConfigDeleted.Broadcast(this);
	}

	if (SourceConfigFile != nullptr)
	{
		delete SourceConfigFile;
		SourceConfigFile = nullptr;
	}
}
bool FConfigFile::operator==( const FConfigFile& Other ) const
{
	if ( Pairs.Num() != Other.Pairs.Num() )
		return 0;

	for ( TMap<FString,FConfigSection>::TConstIterator It(*this), OtherIt(Other); It && OtherIt; ++It, ++OtherIt)
	{
		if ( It.Key() != OtherIt.Key() )
			return 0;

		if ( It.Value() != OtherIt.Value() )
			return 0;
	}

	return 1;
}

bool FConfigFile::operator!=( const FConfigFile& Other ) const
{
	return ! (FConfigFile::operator==(Other));
}

FConfigSection* FConfigFile::FindOrAddSection(const FString& SectionName)
{
	FConfigSection* Section = Find(SectionName);
	if (Section == nullptr)
	{
		Section = &Add(SectionName, FConfigSection());
	}
	return Section;
}

bool FConfigFile::Combine(const FString& Filename)
{
	FString Text;

	if (LoadConfigFileWrapper(*Filename, Text))
	{
		if (Text.StartsWith("#!"))
		{
			// this will import/"execute" another .ini file before this one - useful for subclassing platforms, like tvOS extending iOS
			// the text following the #! is a relative path to another .ini file
			FString TheLine;
			int32 LinesConsumed = 0;
			// skip over the #!
			const TCHAR* Ptr = *Text + 2;
			FParse::LineExtended(&Ptr, TheLine, LinesConsumed, false);
			TheLine = TheLine.TrimEnd();
		
			// now import the relative path'd file (TVOS would have #!../IOS) recursively
			Combine(FPaths::GetPath(Filename) / TheLine);
		}

		CombineFromBuffer(Text);
		return true;
	}

	return false;
}


void FConfigFile::CombineFromBuffer(const FString& Buffer)
{
	const TCHAR* Ptr = *Buffer;
	FConfigSection* CurrentSection = nullptr;
	FString CurrentSectionName;
	bool Done = false;
	while( !Done )
	{
		// Advance past new line characters
		while( *Ptr=='\r' || *Ptr=='\n' )
		{
			Ptr++;
		}

		// read the next line
		FString TheLine;
		int32 LinesConsumed = 0;
		FParse::LineExtended(&Ptr, TheLine, LinesConsumed, false);
		if (Ptr == nullptr || *Ptr == 0)
		{
			Done = true;
		}
		TCHAR* Start = const_cast<TCHAR*>(*TheLine);

		// Strip trailing spaces from the current line
		while( *Start && FChar::IsWhitespace(Start[FCString::Strlen(Start)-1]) )
		{
			Start[FCString::Strlen(Start)-1] = 0;
		}

		// If the first character in the line is [ and last char is ], this line indicates a section name
		if( *Start=='[' && Start[FCString::Strlen(Start)-1]==']' )
		{
			// Remove the brackets
			Start++;
			Start[FCString::Strlen(Start)-1] = 0;

			// If we don't have an existing section by this name, add one
			CurrentSection = FindOrAddSection( Start );
			CurrentSectionName = Start;

			// make sure the CurrentSection has any of the special ArrayOfStructKeys added
			FixupArrayOfStructKeysForSection(CurrentSection, Start, PerObjectConfigArrayOfStructKeys);
		}

		// Otherwise, if we're currently inside a section, and we haven't reached the end of the stream
		else if( CurrentSection && *Start )
		{
			TCHAR* Value = 0;

			// ignore [comment] lines that start with ;
			if(*Start != (TCHAR)';')
			{
				Value = FCString::Strstr(Start,TEXT("="));
			}

			// Ignore any lines that don't contain a key-value pair
			if( Value )
			{
				// Terminate the property name, advancing past the =
				*Value++ = 0;

				// strip leading whitespace from the property name
				while ( *Start && FChar::IsWhitespace(*Start) )
				{						
					Start++;
				}

				// ~ is a packaging and should be skipped at runtime
				if (Start[0] == '~')
				{
					Start++;
				}

				// determine how this line will be merged
				TCHAR Cmd = Start[0];
				if ( Cmd=='+' || Cmd=='-' || Cmd=='.' || Cmd == '!' || Cmd == '@' || Cmd == '*' )
				{
					Start++;
				}
				else
				{
					Cmd=' ';
				}

				// Strip trailing spaces from the property name.
				while( *Start && FChar::IsWhitespace(Start[FCString::Strlen(Start)-1]) )
				{
					Start[FCString::Strlen(Start)-1] = 0;
				}

				FString ProcessedValue;

				// Strip leading whitespace from the property value
				while ( *Value && FChar::IsWhitespace(*Value) )
				{
					Value++;
				}

				// strip trailing whitespace from the property value
				while( *Value && FChar::IsWhitespace(Value[FCString::Strlen(Value)-1]) )
				{
					Value[FCString::Strlen(Value)-1] = 0;
				}

				// If this line is delimited by quotes
				if( *Value=='\"' )
				{
					Value++;
					//epic moelfke: fixed handling of escaped characters in quoted string
					while (*Value && *Value != '\"')
					{
						if (*Value != '\\') // unescaped character
						{
							ProcessedValue += *Value++;
						}
						else if (*++Value == '\\') // escaped forward slash "\\"
						{
							ProcessedValue += '\\';
							Value++;
						}
						else if (*Value == '\"') // escaped double quote "\""
						{
							ProcessedValue += '\"';
							Value++;
						}
						else if ( *Value == TEXT('n') )
						{
							ProcessedValue += TEXT('\n');
							Value++;
						}
						else if( *Value == TEXT('u') && Value[1] && Value[2] && Value[3] && Value[4] )	// \uXXXX - UNICODE code point
						{
							ProcessedValue += (TCHAR)(FParse::HexDigit(Value[1])*(1<<12) + FParse::HexDigit(Value[2])*(1<<8) + FParse::HexDigit(Value[3])*(1<<4) + FParse::HexDigit(Value[4]));
							Value += 5;
						}
						else if( Value[1] ) // some other escape sequence, assume it's a hex character value
						{
							ProcessedValue += (TCHAR)(FParse::HexDigit(Value[0])*16 + FParse::HexDigit(Value[1]));
							Value += 2;
						}
					}
				}
				else
				{
					ProcessedValue = Value;
				}

				if (Cmd == '+')
				{
					// Add if not already present.
					CurrentSection->HandleAddCommand( Start, ProcessedValue, false );
				}
				else if( Cmd=='-' )	
				{
					// Remove if present.
					CurrentSection->RemoveSingle( Start, ProcessedValue );
					CurrentSection->CompactStable();
				}
				else if ( Cmd=='.' )
				{
					CurrentSection->HandleAddCommand( Start, ProcessedValue, true );
				}
				else if( Cmd=='!' )
				{
					CurrentSection->Remove( Start );
				}
				else if (Cmd == '@')
				{
					// track a key to show uniqueness for arrays of structs
					CurrentSection->ArrayOfStructKeys.Add(Start, ProcessedValue);
				}
				else if (Cmd == '*')
				{
					// track a key to show uniqueness for arrays of structs
					TMap<FName, FString>& POCKeys = PerObjectConfigArrayOfStructKeys.FindOrAdd(CurrentSectionName);
					POCKeys.Add(Start, ProcessedValue);
				}
				else
				{
					// Add if not present and replace if present.
					FConfigValue* ConfigValue = CurrentSection->Find( Start );
					if( !ConfigValue )
					{
						CurrentSection->Add( Start, ProcessedValue );
					}
					else
					{
						*ConfigValue = FConfigValue(ProcessedValue);
					}
				}

				// Mark as dirty so "Write" will actually save the changes.
				Dirty = true;
			}
		}
	}

	// Avoid memory wasted in array slack.
	Shrink();
	for( TMap<FString,FConfigSection>::TIterator It(*this); It; ++It )
	{
		It.Value().Shrink();
	}
}

/**
 * Process the contents of an .ini file that has been read into an FString
 * 
 * @param Contents Contents of the .ini file
 */
void FConfigFile::ProcessInputFileContents(const FString& Contents)
{
	const TCHAR* Ptr = Contents.Len() > 0 ? *Contents : nullptr;
	FConfigSection* CurrentSection = nullptr;
	bool Done = false;
	while( !Done && Ptr != nullptr )
	{
		// Advance past new line characters
		while( *Ptr=='\r' || *Ptr=='\n' )
		{
			Ptr++;
		}			
		// read the next line
		FString TheLine;
		int32 LinesConsumed = 0;
		FParse::LineExtended(&Ptr, TheLine, LinesConsumed, false);
		if (Ptr == nullptr || *Ptr == 0)
		{
			Done = true;
		}
		TCHAR* Start = const_cast<TCHAR*>(*TheLine);

		// Strip trailing spaces from the current line
		while( *Start && FChar::IsWhitespace(Start[FCString::Strlen(Start)-1]) )
		{
			Start[FCString::Strlen(Start)-1] = 0;
		}

		// If the first character in the line is [ and last char is ], this line indicates a section name
		if( *Start=='[' && Start[FCString::Strlen(Start)-1]==']' )
		{
			// Remove the brackets
			Start++;
			Start[FCString::Strlen(Start)-1] = 0;

			// If we don't have an existing section by this name, add one
			CurrentSection = FindOrAddSection( Start );
		}

		// Otherwise, if we're currently inside a section, and we haven't reached the end of the stream
		else if( CurrentSection && *Start )
		{
			TCHAR* Value = 0;

			// ignore [comment] lines that start with ;
			if(*Start != (TCHAR)';')
			{
				Value = FCString::Strstr(Start,TEXT("="));
			}

			// Ignore any lines that don't contain a key-value pair
			if( Value )
			{
				// Terminate the propertyname, advancing past the =
				*Value++ = 0;

				// strip leading whitespace from the property name
				while ( *Start && FChar::IsWhitespace(*Start) )
					Start++;

				// Strip trailing spaces from the property name.
				while( *Start && FChar::IsWhitespace(Start[FCString::Strlen(Start)-1]) )
					Start[FCString::Strlen(Start)-1] = 0;

				// Strip leading whitespace from the property value
				while ( *Value && FChar::IsWhitespace(*Value) )
					Value++;

				// strip trailing whitespace from the property value
				while( *Value && FChar::IsWhitespace(Value[FCString::Strlen(Value)-1]) )
					Value[FCString::Strlen(Value)-1] = 0;

				// If this line is delimited by quotes
				if( *Value=='\"' )
				{
					FString ProcessedValue;
					FParse::QuotedString(Value, ProcessedValue);

					// Add this pair to the current FConfigSection
					CurrentSection->Add(Start, *ProcessedValue);
				}
				else
				{
					// Add this pair to the current FConfigSection
					CurrentSection->Add(Start, Value);
				}
			}
		}
	}

	// Avoid memory wasted in array slack.
	Shrink();
	for( TMap<FString,FConfigSection>::TIterator It(*this); It; ++It )
	{
		It.Value().Shrink();
	}
}

void FConfigFile::Read( const FString& Filename )
{
	// we can't read in a file if file IO is disabled
	if (GConfig == nullptr || !GConfig->AreFileOperationsDisabled())
	{
		Empty();
		FString Text;

		if (LoadConfigFileWrapper(*Filename, Text))
		{
			// process the contents of the string
			ProcessInputFileContents(Text);
		}
	}
}

bool FConfigFile::ShouldExportQuotedString(const FString& PropertyValue)
{
	bool bEscapeNextChar = false;
	bool bIsWithinQuotes = false;

	// The value should be exported as quoted string if...
	const TCHAR* const DataPtr = *PropertyValue;
	for (const TCHAR* CharPtr = DataPtr; *CharPtr; ++CharPtr)
	{
		const TCHAR ThisChar = *CharPtr;
		const TCHAR NextChar = *(CharPtr + 1);

		const bool bIsFirstChar = CharPtr == DataPtr;
		const bool bIsLastChar = NextChar == 0;

		if (ThisChar == TEXT('"') && !bEscapeNextChar)
		{
			bIsWithinQuotes = !bIsWithinQuotes;
		}
		bEscapeNextChar = ThisChar == TEXT('\\') && bIsWithinQuotes && !bEscapeNextChar;

		// ... it begins or ends with a space (which is stripped on import)
		if (ThisChar == TEXT(' ') && (bIsFirstChar || bIsLastChar))
		{
			return true;
		}

		// ... it begins with a '"' (which would be treated as a quoted string)
		if (ThisChar == TEXT('"') && bIsFirstChar)
		{
			return true;
		}

		// ... it ends with a '\' (which would be treated as a line extension)
		if (ThisChar == TEXT('\\') && bIsLastChar)
		{
			return true;
		}

		// ... it contains unquoted '{' or '}' (which are stripped on import)
		if ((ThisChar == TEXT('{') || ThisChar == TEXT('}')) && !bIsWithinQuotes)
		{
			return true;
		}
		
		// ... it contains unquoted '//' (interpreted as a comment when importing)
		if ((ThisChar == TEXT('/') && NextChar == TEXT('/')) && !bIsWithinQuotes)
		{
			return true;
		}

		// ... it contains an unescaped new-line
		if (!bEscapeNextChar && (NextChar == TEXT('\r') || NextChar == TEXT('\n')))
		{
			return true;
		}
	}

	return false;
}

FString FConfigFile::GenerateExportedPropertyLine(const FString& PropertyName, const FString& PropertyValue)
{
	const bool bShouldQuote = ShouldExportQuotedString(PropertyValue);
	if (bShouldQuote)
	{
		return FString::Printf(TEXT("%s=\"%s\"") LINE_TERMINATOR, *PropertyName, *PropertyValue.ReplaceCharWithEscapedChar());
	}
	else
	{
		return FString::Printf(TEXT("%s=%s") LINE_TERMINATOR, *PropertyName, *PropertyValue);
	}
}

#if ALLOW_INI_OVERRIDE_FROM_COMMANDLINE

/** A collection of identifiers which will help us parse the commandline opions. */
namespace CommandlineOverrideSpecifiers
{
	// -ini:IniName:[Section1]:Key1=Value1,[Section2]:Key2=Value2
	FString	IniSwitchIdentifier		= TEXT("-ini:");
	FString	IniNameEndIdentifier	= TEXT(":[");
	FString	SectionStartIdentifier	= TEXT("[");
	FString PropertyStartIdentifier	= TEXT("]:");
	FString	PropertySeperator		= TEXT(",");
}

/**
* Looks for any overrides on the commandline for this file
*
* @param File Config to possibly modify
* @param Filename Name of the .ini file to look for overrides
*/
static void OverrideFromCommandline(FConfigFile* File, const FString& Filename)
{
	FString Settings;
	// look for this filename on the commandline in the format:
	//		-ini:IniName:[Section1]:Key1=Value1,[Section2]:Key2=Value2
	// for example:
	//		-ini:Engine:[/Script/Engine.Engine]:bSmoothFrameRate=False,[TextureStreaming]:PoolSize=100
	//			(will update the cache after the final combined engine.ini)
	if (FParse::Value(FCommandLine::Get(), *FString::Printf(TEXT("%s%s"), *CommandlineOverrideSpecifiers::IniSwitchIdentifier, *FPaths::GetBaseFilename(Filename)), Settings, false))
	{
		// break apart on the commas
		TArray<FString> SettingPairs;
		Settings.ParseIntoArray(SettingPairs, *CommandlineOverrideSpecifiers::PropertySeperator, true);
		for (int32 Index = 0; Index < SettingPairs.Num(); Index++)
		{
			// set each one, by splitting on the =
			FString SectionAndKey, Value;
			if (SettingPairs[Index].Split(TEXT("="), &SectionAndKey, &Value))
			{
				// now we need to split off the key from the rest of the section name
				int32 SectionNameEndIndex = SectionAndKey.Find(CommandlineOverrideSpecifiers::PropertyStartIdentifier, ESearchCase::IgnoreCase, ESearchDir::FromEnd);
				// check for malformed string
				if (SectionNameEndIndex == INDEX_NONE || SectionNameEndIndex == 0)
				{
					continue;
				}

				// Create the commandline override object
				FConfigCommandlineOverride& CommandlineOption = File->CommandlineOptions[File->CommandlineOptions.Emplace()];
				CommandlineOption.BaseFileName = *FPaths::GetBaseFilename(Filename);
				CommandlineOption.Section = SectionAndKey.Left(SectionNameEndIndex);
				
				// Remove commandline syntax from the section name.
				CommandlineOption.Section = CommandlineOption.Section.Replace(*CommandlineOverrideSpecifiers::IniNameEndIdentifier, TEXT(""));
				CommandlineOption.Section = CommandlineOption.Section.Replace(*CommandlineOverrideSpecifiers::PropertyStartIdentifier, TEXT(""));
				CommandlineOption.Section = CommandlineOption.Section.Replace(*CommandlineOverrideSpecifiers::SectionStartIdentifier, TEXT(""));

				CommandlineOption.PropertyKey = SectionAndKey.Mid(SectionNameEndIndex + CommandlineOverrideSpecifiers::PropertyStartIdentifier.Len());
				CommandlineOption.PropertyValue = Value;

				// now put it into this into the cache
				File->SetString(*CommandlineOption.Section, *CommandlineOption.PropertyKey, *CommandlineOption.PropertyValue);
			}
		}
	}
}
#endif


/**
 * This will completely load .ini file hierarchy into the passed in FConfigFile. The passed in FConfigFile will then
 * have the data after combining all of those .ini 
 *
 * @param FilenameToLoad - this is the path to the file to 
 * @param ConfigFile - This is the FConfigFile which will have the contents of the .ini loaded into and Combined()
 *
 **/
static bool LoadIniFileHierarchy(const FConfigFileHierarchy& HierarchyToLoad, FConfigFile& ConfigFile, const bool bUseCache)
{
	// if the file does not exist then return
	if (HierarchyToLoad.Num() == 0)
	{
		//UE_LOG(LogConfig, Warning, TEXT( "LoadIniFileHierarchy was unable to find FilenameToLoad: %s "), *FilenameToLoad);
		return true;
	}
	else
	{
		// If no inis exist or only engine (Base*.ini) inis exist, don't load anything
		int32 NumExistingOptionalInis = 0;
		for( const auto& HierarchyIt : HierarchyToLoad )
		{
			const FIniFilename& IniToLoad = HierarchyIt.Value;
			if (IniToLoad.bRequired == false &&
				 (!IsUsingLocalIniFile(*IniToLoad.Filename, nullptr) || DoesConfigFileExistWrapper(*IniToLoad.Filename)))
			{
				NumExistingOptionalInis++;
			}
		}
		if (NumExistingOptionalInis == 0)
		{
			// No point in generating ini
			return true;
		}
	}

	EConfigFileHierarchy FirstCacheIndex = EConfigFileHierarchy::AbsoluteBase;
#if INI_CACHE
	if (bUseCache && HierarchyCache.Num() > 0)
	{
		// Find the last value in the hierarchy that is cached. We can start the load from there
		for (auto& HierarchyIt : HierarchyToLoad)
		{
			if (HierarchyCache.Find(HierarchyIt.Value.CacheKey)) 
			{
				FirstCacheIndex = HierarchyIt.Key;
			}
		}
	}
#endif

	TArray<FDateTime> TimestampsOfInis;

	// Traverse ini list back to front, merging along the way.
	for (auto& HierarchyIt : HierarchyToLoad)
	{
		if (FirstCacheIndex <= HierarchyIt.Key)
		{
			const FIniFilename& IniToLoad = HierarchyIt.Value;
			const FString& IniFileName = IniToLoad.Filename;
			bool bDoProcess = true;
#if INI_CACHE
			bool bShouldCache = IniToLoad.CacheKey.Len() > 0;
			bShouldCache &= bUseCache;
			if ( bShouldCache ) // if we are forcing a load don't mess with the cache
			{
				auto* CachedConfigFile = HierarchyCache.Find(IniToLoad.CacheKey);
				if (CachedConfigFile) 
				{
					ConfigFile = *CachedConfigFile;
					bDoProcess = false;
				}
				ConfigFile.CacheKey = IniToLoad.CacheKey;
			}
			else
			{
				ConfigFile.CacheKey = TEXT("");
			}
#endif
			if (bDoProcess)
			{
				// Spit out friendly error if there was a problem locating .inis (e.g. bad command line parameter or missing folder, ...).
				if (IsUsingLocalIniFile(*IniFileName, nullptr) && !DoesConfigFileExistWrapper(*IniFileName))
				{
					if (IniToLoad.bRequired)
					{
						//UE_LOG(LogConfig, Error, TEXT("Couldn't locate '%s' which is required to run '%s'"), *IniToLoad.Filename, FApp::GetProjectName() );
						return false;
					}
					else
					{
#if INI_CACHE
						// missing file just add the current config file to the cache
						if ( bShouldCache )
						{
								HierarchyCache.Add(IniToLoad.CacheKey, ConfigFile);
						}
#endif
						continue;
					}
				}

				bool bDoEmptyConfig = false;
				bool bDoCombine = (HierarchyIt.Key != EConfigFileHierarchy::AbsoluteBase);
				//UE_LOG(LogConfig, Log,  TEXT( "Combining configFile: %s" ), *IniList(IniIndex) );
				ProcessIniContents(*(HierarchyIt.Value.Filename), *IniFileName, &ConfigFile, bDoEmptyConfig, bDoCombine);
#if INI_CACHE
				if ( bShouldCache )
				{
					HierarchyCache.Add(IniToLoad.CacheKey, ConfigFile);
				}
#endif
			}
		}
	}

	// Set this configs files source ini hierarchy to show where it was loaded from.
	ConfigFile.SourceIniHierarchy = HierarchyToLoad;

	return true;
}

/**
 * Check if the provided config has a property which matches the one we are providing
 *
 * @param InConfigFile		- The config file which we are looking for a match in
 * @param InSectionName		- The name of the section we want to look for a match in.
 * @param InPropertyName	- The name of the property we are looking to match
 * @param InPropertyValue	- The value of the property which, if found, we are checking a match
 *
 * @return True if a property was found in the InConfigFile which matched the SectionName, Property Name and Value.
 */
bool DoesConfigPropertyValueMatch( FConfigFile* InConfigFile, const FString& InSectionName, const FName& InPropertyName, const FString& InPropertyValue )
{
	bool bFoundAMatch = false;

	// If we have a config file to check against, have a look.
	if( InConfigFile )
	{
		// Check the sections which could match our desired section name
		const FConfigSection* Section =  InConfigFile->Find( InSectionName );

		if( Section )
		{
			// Start Array check, if the property is in an array, we need to iterate over all properties.
			for (FConfigSection::TConstKeyIterator It(*Section, InPropertyName); It && !bFoundAMatch; ++It)
			{
				const FString& PropertyValue = It.Value().GetSavedValue();
				bFoundAMatch = PropertyValue == InPropertyValue;

				// if our properties don't match, run further checks
				if( !bFoundAMatch )
				{
					// Check that the mismatch isn't just a string comparison issue with floats
					if( FDefaultValueHelper::IsStringValidFloat( PropertyValue ) &&
						FDefaultValueHelper::IsStringValidFloat( InPropertyValue ) )
					{
						bFoundAMatch = FCString::Atof( *PropertyValue ) == FCString::Atof( *InPropertyValue );
					}
				}
			}
		}
#if !UE_BUILD_SHIPPING
		else if (FPlatformProperties::RequiresCookedData() == false && InSectionName.StartsWith(TEXT("/Script/")))
		{
			// Guard against short names in ini files
			const FString ShortSectionName = InSectionName.Replace(TEXT("/Script/"), TEXT("")); 
			Section = InConfigFile->Find(ShortSectionName);
			if (Section)
			{
				UE_LOG(LogConfig, Fatal, TEXT("Short config section found while looking for %s"), *InSectionName);
			}
		}
#endif
	}


	return bFoundAMatch;
}


/**
 * Check if the provided property information was set as a commandline override
 *
 * @param InConfigFile		- The config file which we want to check had overridden values
 * @param InSectionName		- The name of the section which we are checking for a match
 * @param InPropertyName		- The name of the property which we are checking for a match
 * @param InPropertyValue	- The value of the property which we are checking for a match
 *
 * @return True if a commandline option was set that matches the input parameters
 */
bool PropertySetFromCommandlineOption(const FConfigFile* InConfigFile, const FString& InSectionName, const FName& InPropertyName, const FString& InPropertyValue)
{
	bool bFromCommandline = false;

#if ALLOW_INI_OVERRIDE_FROM_COMMANDLINE
	for (const FConfigCommandlineOverride& CommandlineOverride : InConfigFile->CommandlineOptions)
	{
		if (CommandlineOverride.PropertyKey.Equals(InPropertyName.ToString(), ESearchCase::IgnoreCase) &&
			CommandlineOverride.PropertyValue.Equals(InPropertyValue, ESearchCase::IgnoreCase) &&
			CommandlineOverride.Section.Equals(InSectionName, ESearchCase::IgnoreCase) &&
			CommandlineOverride.BaseFileName.Equals(FPaths::GetBaseFilename(InConfigFile->Name.ToString()), ESearchCase::IgnoreCase))
		{
			bFromCommandline = true;
		}
	}
#endif // ALLOW_INI_OVERRIDE_FROM_COMMANDLINE

	return bFromCommandline;
}

/**
 * Clear the hierarchy cache
 * cos nobody want dat junk no more! bro
 *
 * @param Base ini name of the file hierarchy that we want to clear the cache for
 */
static void ClearHierarchyCache( const TCHAR* BaseIniName )
{
#if INI_CACHE
	// if we are forcing reload from disk then clear the cached hierarchy files
	for ( TMap<FString, FConfigFile>::TIterator It(HierarchyCache); It; ++It )
	{
		if ( It.Key().StartsWith( BaseIniName ) )
		{
			It.RemoveCurrent();
		}
	}
#endif
}

bool FConfigFile::Write( const FString& Filename, bool bDoRemoteWrite/* = true*/, const FString& InitialText/*=FString()*/ )
{
	if( !Dirty || NoSave || FParse::Param( FCommandLine::Get(), TEXT("nowrite")) || 
		(FParse::Param( FCommandLine::Get(), TEXT("Multiprocess"))  && !FParse::Param( FCommandLine::Get(), TEXT("MultiprocessSaveConfig"))) // Is can be useful to save configs with multiprocess if they are given INI overrides
		) 
		return true;

	FString Text = InitialText;

	bool bAcquiredIniCombineThreshold = false;	// avoids extra work when writing multiple properties
	EConfigFileHierarchy IniCombineThreshold = EConfigFileHierarchy::NumHierarchyFiles;

	for( TIterator SectionIterator(*this); SectionIterator; ++SectionIterator )
	{
		const FString& SectionName = SectionIterator.Key();
		const FConfigSection& Section = SectionIterator.Value();

		// Flag to check whether a property was written on this section, 
		// if none we do not want to make any changes to the destination file on this round.
		bool bWroteASectionProperty = false;

		TSet< FName > PropertiesAddedLookup;

		for( FConfigSection::TConstIterator It2(Section); It2; ++It2 )
		{
			const FName PropertyName = It2.Key();
			const FString& PropertyValue = It2.Value().GetSavedValue();

			// Check if the we've already processed a property of this name. If it was part of an array we may have already written it out.
			if( !PropertiesAddedLookup.Contains( PropertyName ) )
			{
				// Check for an array of differing size. This will trigger a full writeout.
				// This also catches the case where the property doesn't exist in the source in non-array cases
				const bool bDifferentNumberOfElements = false;
				/* // This code is a no-op
				{
					if (SourceConfigFile)
					{
						if (const FConfigSection* SourceSection = SourceConfigFile->Find(SectionName))
						{
							TArray<FConfigValue> SourceMatchingProperties;
							SourceSection->MultiFind(PropertyName, SourceMatchingProperties);

							TArray<FConfigValue> DestMatchingProperties;
							Section.MultiFind(PropertyName, DestMatchingProperties);

							bDifferentNumberOfElements = SourceMatchingProperties.Num() != DestMatchingProperties.Num();
						}
					}
				}
				*/

				// check whether the option we are attempting to write out, came from the commandline as a temporary override.
				const bool bOptionIsFromCommandline = PropertySetFromCommandlineOption(this, SectionName, PropertyName, PropertyValue);

				// If we are writing to a default config file and this property is an array, we need to be careful to remove those from higher up the hierarchy
				const FString AbsoluteFilename = FPaths::ConvertRelativePathToFull(Filename);
				const FString AbsoluteGameGeneratedConfigDir = FPaths::ConvertRelativePathToFull(FPaths::GeneratedConfigDir());
				const FString AbsoluteGameAgnosticGeneratedConfigDir = FPaths::ConvertRelativePathToFull(FPaths::Combine(*FPaths::GameAgnosticSavedDir(), TEXT("Config")) + TEXT("/"));
				const bool bIsADefaultIniWrite = !AbsoluteFilename.Contains(AbsoluteGameGeneratedConfigDir) && !AbsoluteFilename.Contains(AbsoluteGameAgnosticGeneratedConfigDir);

				// Check if the property matches the source configs. We do not wanna write it out if so.
				if ((bIsADefaultIniWrite || bDifferentNumberOfElements || !DoesConfigPropertyValueMatch(SourceConfigFile, SectionName, PropertyName, PropertyValue)) && !bOptionIsFromCommandline)
				{
					// If this is the first property we are writing of this section, then print the section name
					if( !bWroteASectionProperty )
					{
						Text += FString::Printf( TEXT("[%s]") LINE_TERMINATOR, *SectionName);
						bWroteASectionProperty = true;

						// and if the sectrion has any array of struct uniqueness keys, add them here
						for (auto It = Section.ArrayOfStructKeys.CreateConstIterator(); It; ++It)
						{
							Text += FString::Printf(TEXT("@%s=%s") LINE_TERMINATOR, *It.Key().ToString(), *It.Value());
						}
					}

					// Write out our property, if it is an array we need to write out the entire array.
					TArray<FConfigValue> CompletePropertyToWrite;
					Section.MultiFind( PropertyName, CompletePropertyToWrite, true );

					if( bIsADefaultIniWrite )
					{
						if (!bAcquiredIniCombineThreshold)
						{
							// find the filename in ini hierarchy
							FString IniName = FPaths::GetCleanFilename(Filename);
							for (const auto& HierarchyFileIt : SourceIniHierarchy)
							{
								if (FPaths::GetCleanFilename(HierarchyFileIt.Value.Filename) == IniName)
								{
									IniCombineThreshold = HierarchyFileIt.Key;
									break;
								}
							}

							bAcquiredIniCombineThreshold = true;
						}
						ProcessPropertyAndWriteForDefaults(IniCombineThreshold, CompletePropertyToWrite, Text, SectionName, PropertyName.ToString());
					}
					else
					{
						for (const FConfigValue& ConfigValue : CompletePropertyToWrite)
						{
							Text += GenerateExportedPropertyLine(PropertyName.ToString(), ConfigValue.GetSavedValue());
						}
					}

					PropertiesAddedLookup.Add( PropertyName );
				}
			}
		}

		// If we wrote any part of the section, then add some whitespace after the section.
		if( bWroteASectionProperty )
		{
			Text += LINE_TERMINATOR;
		}

	}

	// Ensure We have at least something to write
	Text += LINE_TERMINATOR;

	if (bDoRemoteWrite)
	{
		// Write out the remote version (assuming it was loaded)
		FRemoteConfig::Get()->Write(*Filename, Text);
	}

	bool bResult = SaveConfigFileWrapper(*Filename, Text);

#if INI_CACHE
	// if we wrote the config successfully
	if ( bResult && CacheKey.Len() > 0 )
	{
		check( Name != NAME_None );
		ClearHierarchyCache(*Name.ToString());
	}
	
	/*if (bResult && CacheKey.Len() > 0)
	{
		HierarchyCache.Add(CacheKey, *this);
	}*/
#endif

	// File is still dirty if it didn't save.
	Dirty = !bResult;

	// Return if the write was successful
	return bResult;
}



/** Adds any properties that exist in InSourceFile that this config file is missing */
void FConfigFile::AddMissingProperties( const FConfigFile& InSourceFile )
{
	for( TConstIterator SourceSectionIt( InSourceFile ); SourceSectionIt; ++SourceSectionIt )
	{
		const FString& SourceSectionName = SourceSectionIt.Key();
		const FConfigSection& SourceSection = SourceSectionIt.Value();

		{
			// If we don't already have this section, go ahead and add it now
			FConfigSection* DestSection = FindOrAddSection( SourceSectionName );

			for( FConfigSection::TConstIterator SourcePropertyIt( SourceSection ); SourcePropertyIt; ++SourcePropertyIt )
			{
				const FName SourcePropertyName = SourcePropertyIt.Key();
				
				// If we don't already have this property, go ahead and add it now
				if( DestSection->Find( SourcePropertyName ) == nullptr )
				{
					TArray<FConfigValue> Results;
					SourceSection.MultiFind(SourcePropertyName, Results, true);
					for (const FConfigValue& Result : Results)
					{

						DestSection->Add(SourcePropertyName, Result.GetSavedValue());
						Dirty = true;
					}
				}
			}
		}
	}
}



void FConfigFile::Dump(FOutputDevice& Ar)
{
	Ar.Logf( TEXT("FConfigFile::Dump") );

	for( TMap<FString,FConfigSection>::TIterator It(*this); It; ++It )
	{
		Ar.Logf( TEXT("[%s]"), *It.Key() );
		TArray<FName> KeyNames;

		FConfigSection& Section = It.Value();
		Section.GetKeys(KeyNames);
		for(TArray<FName>::TConstIterator KeyNameIt(KeyNames);KeyNameIt;++KeyNameIt)
		{
			const FName KeyName = *KeyNameIt;

			TArray<FConfigValue> Values;
			Section.MultiFind(KeyName,Values,true);

			if ( Values.Num() > 1 )
			{
				for ( int32 ValueIndex = 0; ValueIndex < Values.Num(); ValueIndex++ )
				{
					Ar.Logf(TEXT("	%s[%i]=%s"), *KeyName.ToString(), ValueIndex, *Values[ValueIndex].GetValue().ReplaceCharWithEscapedChar());
				}
			}
			else
			{
				Ar.Logf(TEXT("	%s=%s"), *KeyName.ToString(), *Values[0].GetValue().ReplaceCharWithEscapedChar());
			}
		}

		Ar.Log( LINE_TERMINATOR );
	}
}

bool FConfigFile::GetString( const TCHAR* Section, const TCHAR* Key, FString& Value ) const
{
	const FConfigSection* Sec = Find( Section );
	if( Sec == nullptr )
	{
		return false;
	}
	const FConfigValue* PairString = Sec->Find( Key );
	if( PairString == nullptr )
	{
		return false;
	}
	Value = PairString->GetValue();
	return true;
}

bool FConfigFile::GetText( const TCHAR* Section, const TCHAR* Key, FText& Value ) const
{
	const FConfigSection* Sec = Find( Section );
	if( Sec == nullptr )
	{
		return false;
	}
	const FConfigValue* PairString = Sec->Find( Key );
	if( PairString == nullptr )
	{
		return false;
	}
	return FTextStringHelper::ReadFromString( *PairString->GetValue(), Value, Section );
}

bool FConfigFile::GetInt(const TCHAR* Section, const TCHAR* Key, int& Value) const
{
	FString Text;
	if (GetString(Section, Key, Text))
	{
		Value = FCString::Atoi(*Text);
		return true;
	}
	return false;
}

bool FConfigFile::GetFloat(const TCHAR* Section, const TCHAR* Key, float& Value) const
{
	FString Text;
	if (GetString(Section, Key, Text))
	{
		Value = FCString::Atof(*Text);
		return true;
	}
	return false;
}

bool FConfigFile::GetInt64( const TCHAR* Section, const TCHAR* Key, int64& Value ) const
{
	FString Text; 
	if( GetString( Section, Key, Text ) )
	{
		Value = FCString::Atoi64(*Text);
		return true;
	}
	return false;
}
bool FConfigFile::GetBool(const TCHAR* Section, const TCHAR* Key, bool& Value ) const
{
	FString Text;
	if ( GetString(Section, Key, Text ))
	{
		Value = FCString::ToBool(*Text);
		return 1;
	}
	return 0;
}

int32 FConfigFile::GetArray(const TCHAR* Section, const TCHAR* Key, TArray<FString>& Value) const
{
	const FConfigSection* Sec = Find(Section);
	if (Sec != nullptr)
	{
		TArray<FConfigValue> RemapArray;
		Sec->MultiFind(Key, RemapArray);

		// TMultiMap::MultiFind will return the results in reverse order
		Value.AddZeroed(RemapArray.Num());
		for (int32 RemapIndex = RemapArray.Num() - 1, Index = 0; RemapIndex >= 0; RemapIndex--, Index++)
		{
			Value[Index] = RemapArray[RemapIndex].GetValue();
		}
	}
#if !UE_BUILD_SHIPPING
	else
	{
		CheckLongSectionNames(Section, this);
	}
#endif

	return Value.Num();
}



void FConfigFile::SetString( const TCHAR* Section, const TCHAR* Key, const TCHAR* Value )
{
	FConfigSection* Sec = FindOrAddSection( Section );

	FConfigValue* ConfigValue = Sec->Find( Key );
	if( ConfigValue == nullptr )
	{
		Sec->Add( Key, Value );
		Dirty = true;
	}
	else if( FCString::Strcmp(*ConfigValue->GetSavedValue(),Value)!=0 )
	{
		Dirty = true;
		*ConfigValue = FConfigValue(Value);
	}
}

void FConfigFile::SetText( const TCHAR* Section, const TCHAR* Key, const FText& Value )
{
	FConfigSection* Sec = FindOrAddSection( Section );

	FString StrValue;
	FTextStringHelper::WriteToString(StrValue, Value);

	FConfigValue* ConfigValue = Sec->Find( Key );
	if( ConfigValue == nullptr )
	{
		Sec->Add( Key, StrValue );
		Dirty = true;
	}
	else if( FCString::Strcmp(*ConfigValue->GetSavedValue(), *StrValue)!=0 )
	{
		Dirty = true;
		*ConfigValue = FConfigValue(StrValue);
	}
}

void FConfigFile::SetInt64( const TCHAR* Section, const TCHAR* Key, int64 Value )
{
	TCHAR Text[MAX_SPRINTF]=TEXT("");
	FCString::Sprintf( Text, TEXT("%lld"), Value );
	SetString( Section, Key, Text );
}


void FConfigFile::SaveSourceToBackupFile()
{
	FString Text;

	FString BetweenRunsDir = (FPaths::ProjectIntermediateDir() / TEXT("Config/CoalescedSourceConfigs/"));
	FString Filename = FString::Printf( TEXT( "%s%s.ini" ), *BetweenRunsDir, *Name.ToString() );

	for( TMap<FString,FConfigSection>::TIterator SectionIterator(*SourceConfigFile); SectionIterator; ++SectionIterator )
	{
		const FString& SectionName = SectionIterator.Key();
		const FConfigSection& Section = SectionIterator.Value();

		Text += FString::Printf( TEXT("[%s]") LINE_TERMINATOR, *SectionName);

		for( FConfigSection::TConstIterator PropertyIterator(Section); PropertyIterator; ++PropertyIterator )
		{
			const FName PropertyName = PropertyIterator.Key();
			const FString& PropertyValue = PropertyIterator.Value().GetSavedValue();
			Text += FConfigFile::GenerateExportedPropertyLine(PropertyName.ToString(), PropertyValue);
		}
		Text += LINE_TERMINATOR;
	}

	if(!SaveConfigFileWrapper(*Filename, Text))
	{
		UE_LOG(LogConfig, Warning, TEXT("Failed to saved backup for config[%s]"), *Name.ToString());
	}
}


void FConfigFile::ProcessSourceAndCheckAgainstBackup()
{
	if (!FPlatformProperties::RequiresCookedData())
	{
		FString BetweenRunsDir = (FPaths::ProjectIntermediateDir() / TEXT("Config/CoalescedSourceConfigs/"));
		FString BackupFilename = FString::Printf( TEXT( "%s%s.ini" ), *BetweenRunsDir, *Name.ToString() );

		FConfigFile BackupFile;
		ProcessIniContents(*BackupFilename, *BackupFilename, &BackupFile, false, false);

		for( TMap<FString,FConfigSection>::TIterator SectionIterator(*SourceConfigFile); SectionIterator; ++SectionIterator )
		{
			const FString& SectionName = SectionIterator.Key();
			const FConfigSection& SourceSection = SectionIterator.Value();
			const FConfigSection* BackupSection = BackupFile.Find( SectionName );

			if( BackupSection && SourceSection != *BackupSection )
			{
				this->Remove( SectionName );
				this->Add( SectionName, SourceSection );
			}
		}

		SaveSourceToBackupFile();
	}
}

void FConfigFile::ProcessPropertyAndWriteForDefaults( EConfigFileHierarchy IniCombineThreshold, const TArray< FConfigValue >& InCompletePropertyToProcess, FString& OutText, const FString& SectionName, const FString& PropertyName )
{
	// Only process against a hierarchy if this config file has one.
	if (SourceIniHierarchy.Num() > 0)
	{
		// Handle array elements from the configs hierarchy.
		if (PropertyName.StartsWith(TEXT("+")) || InCompletePropertyToProcess.Num() > 1)
		{
			// Build a config file out of this default configs hierarchy.
			FConfigCacheIni Hierarchy(EConfigCacheType::Temporary);

			EConfigFileHierarchy HighestFileIndex = EConfigFileHierarchy::AbsoluteBase;
			TArray<EConfigFileHierarchy> ExistingEntries;
			SourceIniHierarchy.GetKeys(ExistingEntries);
			for (const EConfigFileHierarchy& NextEntry : ExistingEntries)
			{
				HighestFileIndex = NextEntry > HighestFileIndex ? NextEntry : HighestFileIndex;
			}

			const FString& LastFileInHierarchy = SourceIniHierarchy.FindChecked(HighestFileIndex).Filename;
			FConfigFile& DefaultConfigFile = Hierarchy.Add(LastFileInHierarchy, FConfigFile());

			for (const auto& HierarchyFileIt : SourceIniHierarchy)
			{
				// Combine everything up to the level we're writing, but not including it.
				// Inclusion would result in a bad feedback loop where on subsequent writes 
				// we would be diffing against the same config we've just written to.
				if (HierarchyFileIt.Key < IniCombineThreshold)
				{
					DefaultConfigFile.Combine(HierarchyFileIt.Value.Filename);
				}
			}

			// Remove any array elements from the default configs hierearchy, we will add these in below
			// Note.	This compensates for an issue where strings in the hierarchy have a slightly different format
			//			to how the config system wishes to serialize them.
			TArray<FString> ArrayProperties;
			Hierarchy.GetArray(*SectionName, *PropertyName.Replace(TEXT("+"), TEXT("")), ArrayProperties, *LastFileInHierarchy);

			for (const FString& NextElement : ArrayProperties)
			{
				FString PropertyNameWithRemoveOp = PropertyName.Replace(TEXT("+"), TEXT("-"));
				OutText += GenerateExportedPropertyLine(PropertyNameWithRemoveOp, NextElement);
			}
		}
	}

	// Write the properties out to a file.
	for ( const FConfigValue& PropertyIt : InCompletePropertyToProcess)
	{
		OutText += GenerateExportedPropertyLine(PropertyName, PropertyIt.GetSavedValue());
	}
}


/*-----------------------------------------------------------------------------
	FConfigCacheIni
-----------------------------------------------------------------------------*/

FConfigCacheIni::FConfigCacheIni(EConfigCacheType InType)
	: bAreFileOperationsDisabled(false)
	, bIsReadyForUse(false)
	, Type(InType)
{
}

FConfigCacheIni::FConfigCacheIni()
{
	EnsureRetrievingVTablePtrDuringCtor(TEXT("FConfigCacheIni()"));
}

FConfigCacheIni::~FConfigCacheIni()
{
	Flush( 1 );
}

FConfigFile* FConfigCacheIni::FindConfigFile( const FString& Filename )
{
	return TMap<FString,FConfigFile>::Find( Filename );
}

FConfigFile* FConfigCacheIni::Find( const FString& Filename, bool CreateIfNotFound )
{	
	// check for non-filenames
	if(Filename.Len() == 0)
	{
		return nullptr;
	}

	// Get file.
	FConfigFile* Result = TMap<FString,FConfigFile>::Find( Filename );
	// this is || filesize so we load up .int files if file IO is allowed
	if( !Result && !bAreFileOperationsDisabled && (CreateIfNotFound || DoesConfigFileExistWrapper(*Filename) ) )
	{
		Result = &Add( Filename, FConfigFile() );
		Result->Read( Filename );
		UE_LOG(LogConfig, Log, TEXT( "GConfig::Find has loaded file:  %s" ), *Filename );
	}
	return Result;
}

FConfigFile* FConfigCacheIni::FindConfigFileWithBaseName(FName BaseName)
{
	for (TPair<FString,FConfigFile>& CurrentFilePair : *this)
	{
		if (CurrentFilePair.Value.Name == BaseName)
		{
			return &CurrentFilePair.Value;
		}
	}
	return nullptr;
}

void FConfigCacheIni::Flush( bool Read, const FString& Filename )
{
	// never Flush temporary cache objects
	if (Type == EConfigCacheType::Temporary)
	{
		return;
	}

	// write out the files if we can
	if (!bAreFileOperationsDisabled)
	{
		for (TIterator It(*this); It; ++It)
		{
			if (Filename.Len() == 0 || It.Key()==Filename)
			{
				It.Value().Write(*It.Key());
			}
		}
	}
	if( Read )
	{
		// we can't read it back in if file operations are disabled
		if (bAreFileOperationsDisabled)
		{
			UE_LOG(LogConfig, Warning, TEXT("Tried to flush the config cache and read it back in, but File Operations are disabled!!"));
			return;
		}

		if (Filename.Len() != 0)
		{
			Remove(Filename);
		}
		else
		{
			Empty();
		}
	}
}

/**
 * Disables any file IO by the config cache system
 */
void FConfigCacheIni::DisableFileOperations()
{
	bAreFileOperationsDisabled = true;
}

/**
 * Re-enables file IO by the config cache system
 */
void FConfigCacheIni::EnableFileOperations()
{
	bAreFileOperationsDisabled = false;
}

/**
 * Returns whether or not file operations are disabled
 */
bool FConfigCacheIni::AreFileOperationsDisabled()
{
	return bAreFileOperationsDisabled;
}

/**
 * Parses apart an ini section that contains a list of 1-to-N mappings of names in the following format
 *	 [PerMapPackages]
 *	 .MapName1=Map1
 *	 .Package1=PackageA
 *	 .Package1=PackageB
 *	 .MapName2=Map2
 *	 .Package2=PackageC
 *	 .Package2=PackageD
 * 
 * @param Section Name of section to look in
 * @param KeyOne Key to use for the 1 in the 1-to-N (MapName in the above example - the number suffix gets ignored but helps to keep ordering)
 * @param KeyN Key to use for the N in the 1-to-N (Package in the above example - the number suffix gets ignored but helps to keep ordering)
 * @param OutMap Map containing parsed results
 * @param Filename Filename to use to find the section
 *
 * NOTE: The function naming is weird because you can't apparently have an overridden function differnt only by template type params
 */
void FConfigCacheIni::Parse1ToNSectionOfNames(const TCHAR* Section, const TCHAR* KeyOne, const TCHAR* KeyN, TMap<FName, TArray<FName> >& OutMap, const FString& Filename)
{
	// find the config file object
	FConfigFile* ConfigFile = Find(Filename, 0);
	if (!ConfigFile)
	{
		return;
	}

	// find the section in the file
	FConfigSectionMap* ConfigSection = ConfigFile->Find(Section);
	if (!ConfigSection)
	{
		return;
	}

	TArray<FName>* WorkingList = nullptr;
	for( FConfigSectionMap::TIterator It(*ConfigSection); It; ++It )
	{
		// is the current key the 1 key?
		if (It.Key().ToString().StartsWith(KeyOne))
		{
			const FName KeyName(*It.Value().GetValue());

			// look for existing set in the map
			WorkingList = OutMap.Find(KeyName);

			// make a new one if it wasn't there
			if (WorkingList == nullptr)
			{
				WorkingList = &OutMap.Add(KeyName, TArray<FName>());
			}
		}
		// is the current key the N key?
		else if (It.Key().ToString().StartsWith(KeyN) && WorkingList != nullptr)
		{
			// if so, add it to the N list for the current 1 key
			WorkingList->Add(FName(*It.Value().GetValue()));
		}
		// if it's neither, then reset
		else
		{
			WorkingList = nullptr;
		}
	}
}

/**
 * Parses apart an ini section that contains a list of 1-to-N mappings of strings in the following format
 *	 [PerMapPackages]
 *	 .MapName1=Map1
 *	 .Package1=PackageA
 *	 .Package1=PackageB
 *	 .MapName2=Map2
 *	 .Package2=PackageC
 *	 .Package2=PackageD
 * 
 * @param Section Name of section to look in
 * @param KeyOne Key to use for the 1 in the 1-to-N (MapName in the above example - the number suffix gets ignored but helps to keep ordering)
 * @param KeyN Key to use for the N in the 1-to-N (Package in the above example - the number suffix gets ignored but helps to keep ordering)
 * @param OutMap Map containing parsed results
 * @param Filename Filename to use to find the section
 *
 * NOTE: The function naming is weird because you can't apparently have an overridden function differnt only by template type params
 */
void FConfigCacheIni::Parse1ToNSectionOfStrings(const TCHAR* Section, const TCHAR* KeyOne, const TCHAR* KeyN, TMap<FString, TArray<FString> >& OutMap, const FString& Filename)
{
	// find the config file object
	FConfigFile* ConfigFile = Find(Filename, 0);
	if (!ConfigFile)
	{
		return;
	}

	// find the section in the file
	FConfigSectionMap* ConfigSection = ConfigFile->Find(Section);
	if (!ConfigSection)
	{
		return;
	}

	TArray<FString>* WorkingList = nullptr;
	for( FConfigSectionMap::TIterator It(*ConfigSection); It; ++It )
	{
		// is the current key the 1 key?
		if (It.Key().ToString().StartsWith(KeyOne))
		{
			// look for existing set in the map
			WorkingList = OutMap.Find(It.Value().GetValue());

			// make a new one if it wasn't there
			if (WorkingList == nullptr)
			{
				WorkingList = &OutMap.Add(It.Value().GetValue(), TArray<FString>());
			}
		}
		// is the current key the N key?
		else if (It.Key().ToString().StartsWith(KeyN) && WorkingList != nullptr)
		{
			// if so, add it to the N list for the current 1 key
			WorkingList->Add(It.Value().GetValue());
		}
		// if it's neither, then reset
		else
		{
			WorkingList = nullptr;
		}
	}
}

void FConfigCacheIni::LoadFile( const FString& Filename, const FConfigFile* Fallback, const TCHAR* PlatformString )
{
	// if the file has some data in it, read it in
	if( !IsUsingLocalIniFile(*Filename, nullptr) || DoesConfigFileExistWrapper(*Filename) )
	{
		FConfigFile* Result = &Add(Filename, FConfigFile());
		bool bDoEmptyConfig = false;
		bool bDoCombine = false;
		ProcessIniContents(*Filename, *Filename, Result, bDoEmptyConfig, bDoCombine);
		UE_LOG(LogConfig, Log, TEXT( "GConfig::LoadFile has loaded file:  %s" ), *Filename);
	}
	else if( Fallback )
	{
		Add( *Filename, *Fallback );
		UE_LOG(LogConfig, Log, TEXT( "GConfig::LoadFile associated file:  %s" ), *Filename);
	}
	else
	{
		UE_LOG(LogConfig, Warning, TEXT( "FConfigCacheIni::LoadFile failed loading file as it was 0 size.  Filename was:  %s" ), *Filename);
	}

	// Avoid memory wasted in array slack.
	Shrink();
}


void FConfigCacheIni::SetFile( const FString& Filename, const FConfigFile* NewConfigFile )
{
	Add(Filename, *NewConfigFile);
}


void FConfigCacheIni::UnloadFile(const FString& Filename)
{
	FConfigFile* File = Find(Filename, 0);
	if( File )
		Remove( Filename );
}

void FConfigCacheIni::Detach(const FString& Filename)
{
	FConfigFile* File = Find(Filename, 1);
	if( File )
		File->NoSave = 1;
}

bool FConfigCacheIni::GetString( const TCHAR* Section, const TCHAR* Key, FString& Value, const FString& Filename )
{
	FRemoteConfig::Get()->FinishRead(*Filename); // Ensure the remote file has been loaded and processed
	FConfigFile* File = Find( Filename, 0 );
	if( !File )
	{
		return false;
	}
	FConfigSection* Sec = File->Find( Section );
	if( !Sec )
	{
#if !UE_BUILD_SHIPPING
		CheckLongSectionNames( Section, File );
#endif
		return false;
	}
	const FConfigValue* ConfigValue = Sec->Find( Key );
	if( !ConfigValue )
	{
		return false;
	}
	Value = ConfigValue->GetValue();
	return true;
}

bool FConfigCacheIni::GetText( const TCHAR* Section, const TCHAR* Key, FText& Value, const FString& Filename )
{
	FRemoteConfig::Get()->FinishRead(*Filename); // Ensure the remote file has been loaded and processed
	FConfigFile* File = Find( Filename, 0 );
	if( !File )
	{
		return false;
	}
	FConfigSection* Sec = File->Find( Section );
	if( !Sec )
	{
#if !UE_BUILD_SHIPPING
		CheckLongSectionNames( Section, File );
#endif
		return false;
	}
	const FConfigValue* ConfigValue = Sec->Find( Key );
	if( !ConfigValue )
	{
		return false;
	}
	return FTextStringHelper::ReadFromString( *ConfigValue->GetValue(), Value, Section );
}

bool FConfigCacheIni::GetSection( const TCHAR* Section, TArray<FString>& Result, const FString& Filename )
{
	FRemoteConfig::Get()->FinishRead(*Filename); // Ensure the remote file has been loaded and processed
	Result.Reset();
	FConfigFile* File = Find( Filename, false );
	if (!File)
	{
		return false;
	}
	FConfigSection* Sec = File->Find( Section );
	if (!Sec)
	{
		return false;
	}
	Result.Reserve(Sec->Num());
	for (FConfigSection::TIterator It(*Sec); It; ++It)
	{
		Result.Add(FString::Printf(TEXT("%s=%s"), *It.Key().ToString(), *It.Value().GetValue()));
	}
	return true;
}

FConfigSection* FConfigCacheIni::GetSectionPrivate( const TCHAR* Section, bool Force, bool Const, const FString& Filename )
{
	FRemoteConfig::Get()->FinishRead(*Filename); // Ensure the remote file has been loaded and processed
	FConfigFile* File = Find( Filename, Force );
	if (!File)
	{
		return nullptr;
	}
	FConfigSection* Sec = File->Find( Section );
	if (!Sec && Force)
	{
		Sec = &File->Add(Section, FConfigSection());
	}
	if (Sec && (Force || !Const))
	{
		File->Dirty = true;
	}
	return Sec;
}

bool FConfigCacheIni::DoesSectionExist(const TCHAR* Section, const FString& Filename)
{
	bool bReturnVal = false;

	FRemoteConfig::Get()->FinishRead(*Filename); // Ensure the remote file has been loaded and processed
	FConfigFile* File = Find(Filename, false);

	bReturnVal = (File != nullptr && File->Find(Section) != nullptr);

	return bReturnVal;
}

void FConfigCacheIni::SetString( const TCHAR* Section, const TCHAR* Key, const TCHAR* Value, const FString& Filename )
{
	FConfigFile* File = Find( Filename, 1 );

	if ( !File )
	{
		return;
	}

	FConfigSection* Sec = File->FindOrAddSection( Section );

	FConfigValue* ConfigValue = Sec->Find( Key );
	if( !ConfigValue )
	{
		Sec->Add( Key, Value );
		File->Dirty = true;
	}
	else if( FCString::Strcmp(*ConfigValue->GetSavedValue(),Value)!=0 )
	{
		File->Dirty = true;
		*ConfigValue = FConfigValue(Value);
	}
}

void FConfigCacheIni::SetText( const TCHAR* Section, const TCHAR* Key, const FText& Value, const FString& Filename )
{
	FConfigFile* File = Find( Filename, 1 );

	if ( !File )
	{
		return;
	}

	FConfigSection* Sec = File->FindOrAddSection( Section );

	FString StrValue;
	FTextStringHelper::WriteToString(StrValue, Value);

	FConfigValue* ConfigValue = Sec->Find( Key );
	if( !ConfigValue )
	{
		Sec->Add( Key, StrValue );
		File->Dirty = true;
	}
	else if( FCString::Strcmp(*ConfigValue->GetSavedValue(), *StrValue)!=0 )
	{
		File->Dirty = true;
		*ConfigValue = FConfigValue(StrValue);
	}
}

bool FConfigCacheIni::RemoveKey( const TCHAR* Section, const TCHAR* Key, const FString& Filename )
{
	FConfigFile* File = Find( Filename, 1 );
	if( File )
	{
		FConfigSection* Sec = File->Find( Section );
		if( Sec )
		{
			if( Sec->Remove(Key) > 0 )
			{
				File->Dirty = 1;
				return true;
			}
		}
	}
	return false;
}

bool FConfigCacheIni::EmptySection( const TCHAR* Section, const FString& Filename )
{
	FConfigFile* File = Find( Filename, 0 );
	if( File )
	{
		FConfigSection* Sec = File->Find( Section );
		// remove the section name if there are no more properties for this section
		if( Sec )
		{
			if ( FConfigSection::TIterator(*Sec) )
			{
				Sec->Empty();
			}
			File->Remove(Section);
			if (bAreFileOperationsDisabled == false)
			{
				if (File->Num())
				{
					File->Dirty = 1;
					Flush(0, Filename);
				}
				else
				{
					IFileManager::Get().Delete(*Filename);	
				}
			}
			return true;
		}
	}
	return false;
}

bool FConfigCacheIni::EmptySectionsMatchingString( const TCHAR* SectionString, const FString& Filename )
{
	bool bEmptied = false;
	FConfigFile* File = Find( Filename, 0 );
	if (File)
	{
		bool bSaveOpsDisabled = bAreFileOperationsDisabled;
		bAreFileOperationsDisabled = true;
		for (FConfigFile::TIterator It(*File); It; ++It)
		{
			if (It.Key().Contains(SectionString) )
			{
				bEmptied |= EmptySection(*(It.Key()), Filename);
			}
		}
		bAreFileOperationsDisabled = bSaveOpsDisabled;
	}
	return bEmptied;
}

/**
 * Retrieve a list of all of the config files stored in the cache
 *
 * @param ConfigFilenames Out array to receive the list of filenames
 */
void FConfigCacheIni::GetConfigFilenames(TArray<FString>& ConfigFilenames)
{
	// copy from our map to the array
	for (FConfigCacheIni::TIterator It(*this); It; ++It)
	{
		ConfigFilenames.Add(*(It.Key()));
	}
}

/**
 * Retrieve the names for all sections contained in the file specified by Filename
 *
 * @param	Filename			the file to retrieve section names from
 * @param	out_SectionNames	will receive the list of section names
 *
 * @return	true if the file specified was successfully found;
 */
bool FConfigCacheIni::GetSectionNames( const FString& Filename, TArray<FString>& out_SectionNames )
{
	bool bResult = false;

	FConfigFile* File = Find(Filename, false);
	if ( File != nullptr )
	{
		out_SectionNames.Empty(Num());
		for ( FConfigFile::TIterator It(*File); It; ++It )
		{
			// insert each item at the beginning of the array because TIterators return results in reverse order from which they were added
			out_SectionNames.Insert(It.Key(),0);
		}
		bResult = true;
	}

	return bResult;
}

/**
 * Retrieve the names of sections which contain data for the specified PerObjectConfig class.
 *
 * @param	Filename			the file to retrieve section names from
 * @param	SearchClass			the name of the PerObjectConfig class to retrieve sections for.
 * @param	out_SectionNames	will receive the list of section names that correspond to PerObjectConfig sections of the specified class
 * @param	MaxResults			the maximum number of section names to retrieve
 *
 * @return	true if the file specified was found and it contained at least 1 section for the specified class
 */
bool FConfigCacheIni::GetPerObjectConfigSections( const FString& Filename, const FString& SearchClass, TArray<FString>& out_SectionNames, int32 MaxResults )
{
	bool bResult = false;

	MaxResults = FMath::Max(0, MaxResults);
	FConfigFile* File = Find(Filename, false);
	if ( File != nullptr )
	{
		out_SectionNames.Empty();
		for ( FConfigFile::TIterator It(*File); It && out_SectionNames.Num() < MaxResults; ++It )
		{
			const FString& SectionName = It.Key();
			
			// determine whether this section corresponds to a PerObjectConfig section
			int32 POCClassDelimiter = SectionName.Find(TEXT(" "));
			if ( POCClassDelimiter != INDEX_NONE )
			{
				// the section name contained a space, which for now we'll assume means that we've found a PerObjectConfig section
				// see if the remainder of the section name matches the class name we're searching for
				if ( SectionName.Mid(POCClassDelimiter + 1) == SearchClass )
				{
					// found a PerObjectConfig section for the class specified - add it to the list
					out_SectionNames.Insert(SectionName,0);
					bResult = true;
				}
			}
		}
	}

	return bResult;
}

void FConfigCacheIni::Exit()
{
	Flush( 1 );
}

void FConfigCacheIni::Dump(FOutputDevice& Ar, const TCHAR* BaseIniName)
{
	if (BaseIniName == nullptr)
	{
		Ar.Log( TEXT("Files map:") );
		TMap<FString,FConfigFile>::Dump( Ar );
	}

	for ( TIterator It(*this); It; ++It )
	{
		if (BaseIniName == nullptr || FPaths::GetBaseFilename(It.Key()) == BaseIniName)
		{
			Ar.Logf(TEXT("FileName: %s"), *It.Key());
			FConfigFile& File = It.Value();
			for ( FConfigFile::TIterator FileIt(File); FileIt; ++FileIt )
			{
				FConfigSection& Sec = FileIt.Value();
				Ar.Logf(TEXT("   [%s]"), *FileIt.Key());
				for (FConfigSectionMap::TConstIterator SecIt(Sec); SecIt; ++SecIt)
				{
					Ar.Logf(TEXT("   %s=%s"), *SecIt.Key().ToString(), *SecIt.Value().GetValue());
				}

				Ar.Log(LINE_TERMINATOR);
			}
		}
	}
}

// Derived functions.
FString FConfigCacheIni::GetStr( const TCHAR* Section, const TCHAR* Key, const FString& Filename )
{
	FString Result;
	GetString( Section, Key, Result, Filename );
	return Result;
}
bool FConfigCacheIni::GetInt
(
	const TCHAR*		Section,
	const TCHAR*		Key,
	int32&				Value,
	const FString&	Filename
)
{
	FString Text; 
	if( GetString( Section, Key, Text, Filename ) )
	{
		Value = FCString::Atoi(*Text);
		return 1;
	}
	return 0;
}
bool FConfigCacheIni::GetFloat
(
	const TCHAR*		Section,
	const TCHAR*		Key,
	float&				Value,
	const FString&	Filename
)
{
	FString Text; 
	if( GetString( Section, Key, Text, Filename ) )
	{
		Value = FCString::Atof(*Text);
		return 1;
	}
	return 0;
}
bool FConfigCacheIni::GetDouble
	(
	const TCHAR*		Section,
	const TCHAR*		Key,
	double&				Value,
	const FString&	Filename
	)
{
	FString Text; 
	if( GetString( Section, Key, Text, Filename ) )
	{
		Value = FCString::Atod(*Text);
		return 1;
	}
	return 0;
}


bool FConfigCacheIni::GetBool
(
	const TCHAR*		Section,
	const TCHAR*		Key,
	bool&				Value,
	const FString&	Filename
)
{
	FString Text; 
	if( GetString( Section, Key, Text, Filename ) )
	{
		Value = FCString::ToBool(*Text);
		return 1;
	}
	return 0;
}
int32 FConfigCacheIni::GetArray
(
	const TCHAR*		Section,
	const TCHAR*		Key,
	TArray<FString>&	out_Arr,
	const FString&	Filename
)
{
	FRemoteConfig::Get()->FinishRead(*Filename); // Ensure the remote file has been loaded and processed
	out_Arr.Empty();
	FConfigFile* File = Find( Filename, 0 );
	if ( File != nullptr )
	{
		FConfigSection* Sec = File->Find( Section );
		if ( Sec != nullptr )
		{
			TArray<FConfigValue> RemapArray;
			Sec->MultiFind(Key, RemapArray);

			// TMultiMap::MultiFind will return the results in reverse order
			out_Arr.AddZeroed(RemapArray.Num());
			for ( int32 RemapIndex = RemapArray.Num() - 1, Index = 0; RemapIndex >= 0; RemapIndex--, Index++ )
			{
				out_Arr[Index] = RemapArray[RemapIndex].GetValue();
			}
		}
#if !UE_BUILD_SHIPPING
		else
		{
			CheckLongSectionNames( Section, File );
		}
#endif
	}

	return out_Arr.Num();
}
/** Loads a "delimited" list of string
 * @param Section - Section of the ini file to load from
 * @param Key - The key in the section of the ini file to load
 * @param out_Arr - Array to load into
 * @param Delimiter - Break in the strings
 * @param Filename - Ini file to load from
 */
int32 FConfigCacheIni::GetSingleLineArray
(
	const TCHAR*		Section,
	const TCHAR*		Key,
	TArray<FString>&	out_Arr,
	const FString&	Filename
)
{
	FString FullString;
	bool bValueExisted = GetString(Section, Key, FullString, Filename);
	const TCHAR* RawString = *FullString;

	//tokenize the string into out_Arr
	FString NextToken;
	while ( FParse::Token(RawString, NextToken, false) )
	{
		new(out_Arr) FString(NextToken);
	}
	return bValueExisted;
}

bool FConfigCacheIni::GetColor
(
 const TCHAR*		Section,
 const TCHAR*		Key,
 FColor&			Value,
 const FString&	Filename
 )
{
	FString Text; 
	if( GetString( Section, Key, Text, Filename ) )
	{
		return Value.InitFromString(Text);
	}
	return false;
}

bool FConfigCacheIni::GetVector2D(
	const TCHAR*   Section,
	const TCHAR*   Key,
	FVector2D&     Value,
	const FString& Filename)
{
	FString Text;
	if (GetString(Section, Key, Text, Filename))
	{
		return Value.InitFromString(Text);
	}
	return false;
}


bool FConfigCacheIni::GetVector
(
 const TCHAR*		Section,
 const TCHAR*		Key,
 FVector&			Value,
 const FString&	Filename
 )
{
	FString Text; 
	if( GetString( Section, Key, Text, Filename ) )
	{
		return Value.InitFromString(Text);
	}
	return false;
}

bool FConfigCacheIni::GetVector4
(
 const TCHAR*		Section,
 const TCHAR*		Key,
 FVector4&			Value,
 const FString&	Filename
)
{
	FString Text;
	if(GetString(Section, Key, Text, Filename))
	{
		return Value.InitFromString(Text);
	}
	return false;
}

bool FConfigCacheIni::GetRotator
(
 const TCHAR*		Section,
 const TCHAR*		Key,
 FRotator&			Value,
 const FString&	Filename
 )
{
	FString Text; 
	if( GetString( Section, Key, Text, Filename ) )
	{
		return Value.InitFromString(Text);
	}
	return false;
}

void FConfigCacheIni::SetInt
(
	const TCHAR*	Section,
	const TCHAR*	Key,
	int32				Value,
	const FString&	Filename
)
{
	TCHAR Text[MAX_SPRINTF]=TEXT("");
	FCString::Sprintf( Text, TEXT("%i"), Value );
	SetString( Section, Key, Text, Filename );
}
void FConfigCacheIni::SetFloat
(
	const TCHAR*		Section,
	const TCHAR*		Key,
	float				Value,
	const FString&	Filename
)
{
	TCHAR Text[MAX_SPRINTF]=TEXT("");
	FCString::Sprintf( Text, TEXT("%f"), Value );
	SetString( Section, Key, Text, Filename );
}
void FConfigCacheIni::SetDouble
(
	const TCHAR*		Section,
	const TCHAR*		Key,
	double				Value,
	const FString&	Filename
)
{
	TCHAR Text[MAX_SPRINTF]=TEXT("");
	FCString::Sprintf( Text, TEXT("%f"), Value );
	SetString( Section, Key, Text, Filename );
}
void FConfigCacheIni::SetBool
(
	const TCHAR*		Section,
	const TCHAR*		Key,
	bool				Value,
	const FString&	Filename
)
{
	SetString( Section, Key, Value ? TEXT("True") : TEXT("False"), Filename );
}

void FConfigCacheIni::SetArray
(
	const TCHAR*			Section,
	const TCHAR*			Key,
	const TArray<FString>&	Value,
	const FString&		Filename
)
{
	FConfigFile* File = Find( Filename, 1 );
	if (!File)
	{
		return;
	}
	
	FConfigSection* Sec  = File->FindOrAddSection( Section );

	if ( Sec->Remove(Key) > 0 )
		File->Dirty = 1;

	for ( int32 i = 0; i < Value.Num(); i++ )
	{
		Sec->Add(Key, *Value[i]);
		File->Dirty = 1;
	}
}
/** Saves a "delimited" list of strings
 * @param Section - Section of the ini file to save to
 * @param Key - The key in the section of the ini file to save
 * @param In_Arr - Array to save from
 * @param Filename - Ini file to save to
 */
void FConfigCacheIni::SetSingleLineArray
(
	const TCHAR*			Section,
	const TCHAR*			Key,
	const TArray<FString>&	In_Arr,
	const FString&		Filename
)
{
	FString FullString;

	//append all strings to single string
	for (int32 i = 0; i < In_Arr.Num(); ++i)
	{
		FullString += In_Arr[i];
		FullString += TEXT(" ");
	}

	//save to ini file
	SetString(Section, Key, *FullString, Filename);
}

void FConfigCacheIni::SetColor
(
 const TCHAR*		Section,
 const TCHAR*		Key,
 const FColor		Value,
 const FString&	Filename
 )
{
	SetString( Section, Key, *Value.ToString(), Filename );
}

void FConfigCacheIni::SetVector2D(
	const TCHAR*   Section,
	const TCHAR*   Key,
	FVector2D      Value,
	const FString& Filename)
{
	SetString(Section, Key, *Value.ToString(), Filename);
}

void FConfigCacheIni::SetVector
(
 const TCHAR*		Section,
 const TCHAR*		Key,
 const FVector		 Value,
 const FString&	Filename
 )
{
	SetString( Section, Key, *Value.ToString(), Filename );
}

void FConfigCacheIni::SetVector4
(
 const TCHAR*		Section,
 const TCHAR*		Key,
 const FVector4&	 Value,
 const FString&	Filename
)
{
	SetString(Section, Key, *Value.ToString(), Filename);
}

void FConfigCacheIni::SetRotator
(
 const TCHAR*		Section,
 const TCHAR*		Key,
 const FRotator		Value,
 const FString&	Filename
 )
{
	SetString( Section, Key, *Value.ToString(), Filename );
}


/**
 * Archive for counting config file memory usage.
 */
class FArchiveCountConfigMem : public FArchive
{
public:
	FArchiveCountConfigMem()
	:	Num(0)
	,	Max(0)
	{
		ArIsCountingMemory = true;
	}
	SIZE_T GetNum()
	{
		return Num;
	}
	SIZE_T GetMax()
	{
		return Max;
	}
	void CountBytes( SIZE_T InNum, SIZE_T InMax )
	{
		Num += InNum;
		Max += InMax;
	}
protected:
	SIZE_T Num, Max;
};


/**
 * Tracks the amount of memory used by a single config or loc file
 */
struct FConfigFileMemoryData
{
	FString	ConfigFilename;
	SIZE_T		CurrentSize;
	SIZE_T		MaxSize;

	FConfigFileMemoryData( const FString& InFilename, SIZE_T InSize, SIZE_T InMax )
	: ConfigFilename(InFilename), CurrentSize(InSize), MaxSize(InMax)
	{}
};

/**
 * Tracks the memory data recorded for all loaded config files.
 */
struct FConfigMemoryData
{
	int32 NameIndent;
	int32 SizeIndent;
	int32 MaxSizeIndent;

	TArray<FConfigFileMemoryData> MemoryData;

	FConfigMemoryData()
	: NameIndent(0), SizeIndent(0), MaxSizeIndent(0)
	{}

	void AddConfigFile( const FString& ConfigFilename, FArchiveCountConfigMem& MemAr )
	{
		SIZE_T TotalMem = MemAr.GetNum();
		SIZE_T MaxMem = MemAr.GetMax();

		NameIndent = FMath::Max(NameIndent, ConfigFilename.Len());
		SizeIndent = FMath::Max(SizeIndent, FString::FromInt(TotalMem).Len());
		MaxSizeIndent = FMath::Max(MaxSizeIndent, FString::FromInt(MaxMem).Len());
		
		new(MemoryData) FConfigFileMemoryData( ConfigFilename, TotalMem, MaxMem );
	}

	void SortBySize()
	{
		struct FCompareFConfigFileMemoryData
		{
			FORCEINLINE bool operator()( const FConfigFileMemoryData& A, const FConfigFileMemoryData& B ) const
			{
				return ( B.CurrentSize == A.CurrentSize ) ? ( B.MaxSize < A.MaxSize ) : ( B.CurrentSize < A.CurrentSize );
			}
		};
		MemoryData.Sort( FCompareFConfigFileMemoryData() );
	}
};

/**
 * Dumps memory stats for each file in the config cache to the specified archive.
 *
 * @param	Ar	the output device to dump the results to
 */
void FConfigCacheIni::ShowMemoryUsage( FOutputDevice& Ar )
{
	FConfigMemoryData ConfigCacheMemoryData;

	for ( TIterator FileIt(*this); FileIt; ++FileIt )
	{
		FString Filename = FileIt.Key();
		FConfigFile& ConfigFile = FileIt.Value();

		FArchiveCountConfigMem MemAr;

		// count the bytes used for storing the filename
		MemAr << Filename;

		// count the bytes used for storing the array of SectionName->Section pairs
		MemAr << ConfigFile;
		
		ConfigCacheMemoryData.AddConfigFile(Filename, MemAr);
	}

	// add a little extra spacing between the columns
	ConfigCacheMemoryData.SizeIndent += 10;
	ConfigCacheMemoryData.MaxSizeIndent += 10;

	// record the memory used by the FConfigCacheIni's TMap
	FArchiveCountConfigMem MemAr;
	CountBytes(MemAr);

	SIZE_T TotalMemoryUsage=MemAr.GetNum();
	SIZE_T MaxMemoryUsage=MemAr.GetMax();

	Ar.Log(TEXT("Config cache memory usage:"));
	// print out the header
	Ar.Logf(TEXT("%*s %*s %*s"), ConfigCacheMemoryData.NameIndent, TEXT("FileName"), ConfigCacheMemoryData.SizeIndent, TEXT("NumBytes"), ConfigCacheMemoryData.MaxSizeIndent, TEXT("MaxBytes"));

	ConfigCacheMemoryData.SortBySize();
	for ( int32 Index = 0; Index < ConfigCacheMemoryData.MemoryData.Num(); Index++ )
	{
		FConfigFileMemoryData& ConfigFileMemoryData = ConfigCacheMemoryData.MemoryData[Index];
			Ar.Logf(TEXT("%*s %*u %*u"), 
			ConfigCacheMemoryData.NameIndent, *ConfigFileMemoryData.ConfigFilename,
			ConfigCacheMemoryData.SizeIndent, (uint32)ConfigFileMemoryData.CurrentSize,
			ConfigCacheMemoryData.MaxSizeIndent, (uint32)ConfigFileMemoryData.MaxSize);

		TotalMemoryUsage += ConfigFileMemoryData.CurrentSize;
		MaxMemoryUsage += ConfigFileMemoryData.MaxSize;
	}

	Ar.Logf(TEXT("%*s %*u %*u"), 
		ConfigCacheMemoryData.NameIndent, TEXT("Total"),
		ConfigCacheMemoryData.SizeIndent, (uint32)TotalMemoryUsage,
		ConfigCacheMemoryData.MaxSizeIndent, (uint32)MaxMemoryUsage);
}



SIZE_T FConfigCacheIni::GetMaxMemoryUsage()
{
	// record the memory used by the FConfigCacheIni's TMap
	FArchiveCountConfigMem MemAr;
	CountBytes(MemAr);

	SIZE_T TotalMemoryUsage=MemAr.GetNum();
	SIZE_T MaxMemoryUsage=MemAr.GetMax();


	FConfigMemoryData ConfigCacheMemoryData;

	for ( TIterator FileIt(*this); FileIt; ++FileIt )
	{
		FString Filename = FileIt.Key();
		FConfigFile& ConfigFile = FileIt.Value();

		FArchiveCountConfigMem FileMemAr;

		// count the bytes used for storing the filename
		FileMemAr << Filename;

		// count the bytes used for storing the array of SectionName->Section pairs
		FileMemAr << ConfigFile;

		ConfigCacheMemoryData.AddConfigFile(Filename, FileMemAr);
	}

	for ( int32 Index = 0; Index < ConfigCacheMemoryData.MemoryData.Num(); Index++ )
	{
		FConfigFileMemoryData& ConfigFileMemoryData = ConfigCacheMemoryData.MemoryData[Index];

		TotalMemoryUsage += ConfigFileMemoryData.CurrentSize;
		MaxMemoryUsage += ConfigFileMemoryData.MaxSize;
	}

	return MaxMemoryUsage;
}

bool FConfigCacheIni::ForEachEntry(const FKeyValueSink& Visitor, const TCHAR* Section, const FString& Filename)
{
	FConfigFile* File = Find(Filename, 0);
	if(!File)
	{
		return false;
	}

	FConfigSection* Sec = File->Find(Section);
	if(!Sec)
	{
		return false;
	}

	for(FConfigSectionMap::TIterator It(*Sec); It; ++It)
	{
		Visitor.Execute(*It.Key().GetPlainNameString(), *It.Value().GetValue());
	}

	return true;
}

/**
 * This will completely load a single .ini file into the passed in FConfigFile.
 *
 * @param FilenameToLoad - this is the path to the file to 
 * @param ConfigFile - This is the FConfigFile which will have the contents of the .ini loaded into
 *
 **/
static void LoadAnIniFile(const FString& FilenameToLoad, FConfigFile& ConfigFile)
{
	if( !IsUsingLocalIniFile(*FilenameToLoad, nullptr) || DoesConfigFileExistWrapper(*FilenameToLoad) )
	{
		ProcessIniContents(*FilenameToLoad, *FilenameToLoad, &ConfigFile, false, false);
	}
	else
	{
		//UE_LOG(LogConfig, Warning, TEXT( "LoadAnIniFile was unable to find FilenameToLoad: %s "), *FilenameToLoad);
	}
}

/**
 * This will load up two .ini files and then determine if the destination one is outdated.
 * Outdatedness is determined by the following mechanic:
 *
 * When a generated .ini is written out it will store the timestamps of the files it was generated
 * from.  This way whenever the Default__.inis are modified the Generated .ini will view itself as
 * outdated and regenerate it self.
 *
 * Outdatedness also can be affected by commandline params which allow one to delete all .ini, have
 * automated build system etc.
 *
 * @param DestConfigFile			The FConfigFile that will be filled out with the most up to date ini contents
 * @param DestIniFilename			The name of the destination .ini file - it's loaded and checked against source (e.g. Engine.ini)
 * @param SourceIniFilename			The name of the source .ini file (e.g. DefaultEngine.ini)
 */
static bool GenerateDestIniFile(FConfigFile& DestConfigFile, const FString& DestIniFilename, const FConfigFileHierarchy& SourceIniHierarchy, bool bAllowGeneratedINIs, const bool bUseHierarchyCache)
{
	bool bResult = LoadIniFileHierarchy(SourceIniHierarchy, *DestConfigFile.SourceConfigFile, bUseHierarchyCache);
	if ( bResult == false )
	{
		return false;
	}
	if (!FPlatformProperties::RequiresCookedData() || bAllowGeneratedINIs)
	{
		LoadAnIniFile(DestIniFilename, DestConfigFile);
	}

#if ALLOW_INI_OVERRIDE_FROM_COMMANDLINE
	// process any commandline overrides
	OverrideFromCommandline(&DestConfigFile, DestIniFilename);
#endif

	bool bForceRegenerate = false;
	bool bShouldUpdate = FPlatformProperties::RequiresCookedData();

	// Don't try to load any generated files from disk in cooked builds. We will always use the re-generated INIs.
	if (!FPlatformProperties::RequiresCookedData() || bAllowGeneratedINIs)
	{
		// We need to check if the user is using the version of the config system which had the entire contents of the coalesced
		// Source ini hierarchy output, if so we need to update, as it will cause issues with the new way we handle saved config files.
		bool bIsLegacyConfigSystem = false;
		for ( TMap<FString,FConfigSection>::TConstIterator It(DestConfigFile); It; ++It )
		{
			FString SectionName = It.Key();
			if( SectionName == TEXT("IniVersion") || SectionName == TEXT("Engine.Engine") )
			{
				bIsLegacyConfigSystem = true;
				UE_LOG( LogInit, Warning, TEXT( "%s is out of date. It will be regenerated." ), *FPaths::ConvertRelativePathToFull(DestIniFilename) );
				break;
			}
		}

		// Regenerate the ini file?
		if( bIsLegacyConfigSystem || FParse::Param(FCommandLine::Get(),TEXT("REGENERATEINIS")) == true )
		{
			bForceRegenerate = true;
		}
		else if( FParse::Param(FCommandLine::Get(),TEXT("NOAUTOINIUPDATE")) )
		{
			// Flag indicating whether the user has requested 'Yes/No To All'.
			static int32 GIniYesNoToAll = -1;
			// Make sure GIniYesNoToAll's 'uninitialized' value is kosher.
			static_assert(EAppReturnType::YesAll != -1, "EAppReturnType::YesAll must not be -1.");
			static_assert(EAppReturnType::NoAll != -1, "EAppReturnType::NoAll must not be -1.");

			// The file exists but is different.
			// Prompt the user if they haven't already responded with a 'Yes/No To All' answer.
			uint32 YesNoToAll;
			if( GIniYesNoToAll != EAppReturnType::YesAll && GIniYesNoToAll != EAppReturnType::NoAll )
			{
				YesNoToAll = FMessageDialog::Open(EAppMsgType::YesNoYesAllNoAll, FText::Format( NSLOCTEXT("Core", "IniFileOutOfDate", "Your ini ({0}) file is outdated. Do you want to automatically update it saving the previous version? Not doing so might cause crashes!"), FText::FromString( DestIniFilename ) ) );
				// Record whether the user responded with a 'Yes/No To All' answer.
				if ( YesNoToAll == EAppReturnType::YesAll || YesNoToAll == EAppReturnType::NoAll )
				{
					GIniYesNoToAll = YesNoToAll;
				}
			}
			else
			{
				// The user has already responded with a 'Yes/No To All' answer, so note it 
				// in the output arg so that calling code can operate on its value.
				YesNoToAll = GIniYesNoToAll;
			}
			// Regenerate the file if approved by the user.
			bShouldUpdate = (YesNoToAll == EAppReturnType::Yes) || (YesNoToAll == EAppReturnType::YesAll);
		}
		else
		{
			bShouldUpdate = true;
		}
	}
	
	if (DestConfigFile.Num() == 0 && DestConfigFile.SourceConfigFile->Num() == 0)
	{
		// If both are empty, don't save
		return false;
	}
	else if( bForceRegenerate )
	{
		// Regenerate the file.
		bResult = LoadIniFileHierarchy(SourceIniHierarchy, DestConfigFile, bUseHierarchyCache);
		if (DestConfigFile.SourceConfigFile)
		{
			delete DestConfigFile.SourceConfigFile;
		}
		DestConfigFile.SourceConfigFile = new FConfigFile( DestConfigFile );

		// mark it as dirty (caller may want to save)
		DestConfigFile.Dirty = true;
	}
	else if( bShouldUpdate )
	{
		// Merge the .ini files by copying over properties that exist in the default .ini but are
		// missing from the generated .ini
		// NOTE: Most of the time there won't be any properties to add here, since LoadAnIniFile will
		//		 combine properties in the Default .ini with those in the Project .ini
		DestConfigFile.AddMissingProperties(*DestConfigFile.SourceConfigFile);

		// mark it as dirty (caller may want to save)
		DestConfigFile.Dirty = true;
	}
		
	if (!IsUsingLocalIniFile(*DestIniFilename, nullptr))
	{
		// Save off a copy of the local file prior to overwriting it with the contents of a remote file
		MakeLocalCopy(*DestIniFilename);
	}

	return bResult;
}

/**
 * Calculates the name of the source (default) .ini file for a given base (ie Engine, Game, etc)
 *
 * @param ConfigDir Path to ini file
 * @param Prefix Prefix for the ini filename (Default/Platform name), may include additional sub-directories
 * @param IniBaseName Base name of the .ini (Engine, Game)
 * 
 * @return Standardized .ini filename
 */
static FString GetSourceIniFilename(const TCHAR* ConfigDir, const TCHAR* Prefix, const TCHAR* BaseIniName)
{
	FString IniFilename;
	
#if !UE_BUILD_SHIPPING
	// Figure out what to look for on the commandline for an override. Disabled in shipping builds for security reasons
	const FString CommandLineSwitch = FString::Printf(TEXT("DEF%sINI="), BaseIniName);	
	if (FParse::Value(FCommandLine::Get(), *CommandLineSwitch, IniFilename) == false)
#endif
	{
		// if it's not found on the commandline, then generate it	
		IniFilename = FString(ConfigDir) / FString::Printf(TEXT("%s%s.ini"), Prefix, BaseIniName);
	}

	FPaths::MakeStandardFilename(IniFilename);
	return IniFilename;
}

/**
 * Creates a chain of ini filenames to load and combine.
 *
 * @param InBaseIniName Ini name.
 * @param InPlatformName Platform name, nullptr means to use the current platform
 * @param OutHierarchy An array which is to receive the generated hierachy of ini filenames.
 */
static void GetSourceIniHierarchyFilenames(const TCHAR* InBaseIniName, const TCHAR* InPlatformName, const TCHAR* EngineConfigDir, const TCHAR* SourceConfigDir, FConfigFileHierarchy& OutHierarchy, bool bRequireDefaultIni)
{
	/**************************************************
	 **** CRITICAL NOTES
	 **** If you change this function, you need to also change EnumerateCrossPlatformIniFileNames() in EngineConfiguration.cs!!!
	 **************************************************/
	
	const FString PlatformName(InPlatformName ? InPlatformName : ANSI_TO_TCHAR(FPlatformProperties::IniPlatformName()));
	// look up if there's a parent (for example, TVOS's IniParent is IOS)
	const FString PlatformParentName = FDataDrivenPlatformInfoRegistry::GetPlatformInfo(PlatformName).IniParent;

	// [[[[ ENGINE DEFAULTS ]]]]
	// Engine/Config/Base.ini (included in every ini type, required)
	// @todo: ChrisW - this is a temporary measure to allow standalone tools to work when engine config files are in a pak
#if IS_PROGRAM
	const bool BaseIniRequired = false;
#else
	const bool BaseIniRequired = (EngineConfigDir == FPaths::EngineConfigDir());
#endif
	OutHierarchy.Add(EConfigFileHierarchy::AbsoluteBase, FIniFilename(FString::Printf(TEXT("%sBase.ini"), EngineConfigDir), BaseIniRequired));
	// Engine/Config/Base* ini
	OutHierarchy.Add(EConfigFileHierarchy::EngineDirBase, FIniFilename(FString::Printf(TEXT("%sBase%s.ini"), EngineConfigDir, InBaseIniName), false));
	// Engine/Config/Platform/BasePlatform* ini // this is to workaround the issue where Engine -> Project -> EnginePlat -> ProjectPlat would make the project's settings get overwritten by EnginePlat settings

	if (PlatformParentName.Len() > 0)
	{
		OutHierarchy.Add(EConfigFileHierarchy::EngineDir_BasePlatformParent, FIniFilename(FString::Printf(TEXT("%s%s/Base%s%s.ini"), EngineConfigDir, *PlatformParentName, *PlatformParentName, InBaseIniName), false));
	}
	if (PlatformName.Len() > 0)
	{
		OutHierarchy.Add(EConfigFileHierarchy::EngineDir_BasePlatform, FIniFilename(FString::Printf(TEXT("%s%s/Base%s%s.ini"), EngineConfigDir, *PlatformName, *PlatformName, InBaseIniName), false));
	}
	// Engine/Config/NotForLicensees/Base* ini
	OutHierarchy.Add(EConfigFileHierarchy::EngineDirBase_NotForLicensees, FIniFilename(FString::Printf(TEXT("%sNotForLicensees/Base%s.ini"), EngineConfigDir, InBaseIniName), false));
	// Engine/Config/NoRedist/Base* ini
	/////
	// NOTE: 4.7
	// There was a bug that was causing this file to be written out for all users and for all projects, with bad values
	// that would break all projects (external reference errors)
	// Since this file has not been used yet, we will delete it if it exists, and then for 4.8, we will put this back
	// into the hierarchy and remove the delete operation
	// - Remember to fixup EngineConfiguration.cs
	/////
	if (IFileManager::Get().DirectoryExists(*FString::Printf(TEXT("%sNoRedist"), EngineConfigDir)))
	{
		IFileManager::Get().Delete(*FString::Printf(TEXT("%sNoRedist/Base%s.ini"), EngineConfigDir, InBaseIniName), false, true, true);
		IFileManager::Get().DeleteDirectory(*FString::Printf(TEXT("%sNoRedist"), EngineConfigDir), false, false);
	}
	// OutHierarchy.Add( FIniFilename(FString::Printf(TEXT("%sNoRedist/Base%s.ini"), EngineConfigDir, InBaseIniName), false) );

	// [[[[ PROJECT SETTINGS ]]]]
	// Game/Config/Default* ini
	OutHierarchy.Add(EConfigFileHierarchy::GameDirDefault, FIniFilename(GetSourceIniFilename(SourceConfigDir, TEXT("Default"), InBaseIniName), bRequireDefaultIni));
	// Game/Config/DedicatedServer* ini (knowingly NOT in EngineConfiguration.cs because this is a runtime only check)
	if (IsRunningDedicatedServer())
	{
		OutHierarchy.Add(EConfigFileHierarchy::GameDirDedicatedServer, FIniFilename(FString::Printf(TEXT("%s/DedicatedServer%s.ini"), SourceConfigDir, InBaseIniName), false));
	}
	// Game/Config/NotForLicensees/Default* ini
	OutHierarchy.Add(EConfigFileHierarchy::GameDirDefault_NotForLicensees, FIniFilename(FString::Printf(TEXT("%sNotForLicensees/Default%s.ini"), SourceConfigDir, InBaseIniName), false));
	// Game/Config/NoRedist/Default* ini (Checkpointed here before the platform ini divergence)
	FString HierarchyCheckpointPath = FString::Printf(TEXT("%sNoRedist/Default%s.ini"), SourceConfigDir, InBaseIniName);
	OutHierarchy.Add(EConfigFileHierarchy::GameDirDefault_NoRedist, FIniFilename(HierarchyCheckpointPath, false, GenerateHierarchyCacheKey(OutHierarchy, HierarchyCheckpointPath, InBaseIniName)));
	
	if (PlatformParentName.Len() > 0)
	{
		// [[[[ PLATFORM DEFAULTS AND PROJECT SETTINGS ]]]]
		// Engine/Config/PlatformParent/PlatformParent* ini
		OutHierarchy.Add(EConfigFileHierarchy::EngineDir_PlatformParent, FIniFilename(FString::Printf(TEXT("%s%s/%s%s.ini"), EngineConfigDir, *PlatformParentName, *PlatformParentName, InBaseIniName), false));
		// Engine/Config/NotForLicensees/PlatformParent/PlatformParent* ini
		OutHierarchy.Add(EConfigFileHierarchy::EngineDir_PlatformParent_NotForLicensees, FIniFilename(FString::Printf(TEXT("%sNotForLicensees/%s/%s%s.ini"), EngineConfigDir, *PlatformParentName, *PlatformParentName, InBaseIniName), false));
		// Engine/Config/NoRedist/PlatformParent/PlatformParent* ini
		OutHierarchy.Add(EConfigFileHierarchy::EngineDir_PlatformParent_NoRedist, FIniFilename(FString::Printf(TEXT("%sNoRedist/%s/%s%s.ini"), EngineConfigDir, *PlatformParentName, *PlatformParentName, InBaseIniName), false));
		// Game/Config/PlatformParent/PlatformParent* ini
		OutHierarchy.Add(EConfigFileHierarchy::GameDir_PlatformParent, FIniFilename(FString::Printf(TEXT("%s%s/%s%s.ini"), SourceConfigDir, *PlatformParentName, *PlatformParentName, InBaseIniName), false));
		// Game/Config/NotForLicensee/PlatformParent/PlatformParent* ini
		OutHierarchy.Add(EConfigFileHierarchy::GameDir_PlatformParent_NotForLicensees, FIniFilename(FString::Printf(TEXT("%sNotForLicensees/%s/%s%s.ini"), SourceConfigDir, *PlatformParentName, *PlatformParentName, InBaseIniName), false));
		// Game/Config/NoRedist/PlatformParent/PlatformParent* ini
		OutHierarchy.Add(EConfigFileHierarchy::GameDir_PlatformParent_NoRedist, FIniFilename(FString::Printf(TEXT("%sNoRedist/%s/%s%s.ini"), SourceConfigDir, *PlatformParentName, *PlatformParentName, InBaseIniName), false));
	}
	if (PlatformName.Len() > 0)
	{
		// [[[[ PLATFORM DEFAULTS AND PROJECT SETTINGS ]]]]
		// Engine/Config/Platform/Platform* ini
		OutHierarchy.Add(EConfigFileHierarchy::EngineDir_Platform, FIniFilename(FString::Printf(TEXT("%s%s/%s%s.ini"), EngineConfigDir, *PlatformName, *PlatformName, InBaseIniName), false));
		// Engine/Config/NotForLicensees/Platform/Platform* ini
		OutHierarchy.Add(EConfigFileHierarchy::EngineDir_Platform_NotForLicensees, FIniFilename(FString::Printf(TEXT("%sNotForLicensees/%s/%s%s.ini"), EngineConfigDir, *PlatformName, *PlatformName, InBaseIniName), false));
		// Engine/Config/NoRedist/Platform/Platform* ini
		OutHierarchy.Add(EConfigFileHierarchy::EngineDir_Platform_NoRedist, FIniFilename(FString::Printf(TEXT("%sNoRedist/%s/%s%s.ini"), EngineConfigDir, *PlatformName, *PlatformName, InBaseIniName), false));
		// Game/Config/Platform/Platform* ini
		OutHierarchy.Add(EConfigFileHierarchy::GameDir_Platform, FIniFilename(FString::Printf(TEXT("%s%s/%s%s.ini"), SourceConfigDir, *PlatformName, *PlatformName, InBaseIniName), false));
		// Game/Config/NotForLicensee/Platform/Platform* ini
		OutHierarchy.Add(EConfigFileHierarchy::GameDir_Platform_NotForLicensees, FIniFilename(FString::Printf(TEXT("%sNotForLicensees/%s/%s%s.ini"), SourceConfigDir, *PlatformName, *PlatformName, InBaseIniName), false));
		// Game/Config/NoRedist/Platform/Platform* ini
		OutHierarchy.Add(EConfigFileHierarchy::GameDir_Platform_NoRedist, FIniFilename(FString::Printf(TEXT("%sNoRedist/%s/%s%s.ini"), SourceConfigDir, *PlatformName, *PlatformName, InBaseIniName), false));
	}

	// [[[[ GLOBAL USER OVERRIDES ]]]]
	// <AppData>/UE4/EngineConfig/User* ini
	OutHierarchy.Add(EConfigFileHierarchy::UserSettingsDir_EngineDir_User, FIniFilename(FPaths::Combine(FPlatformProcess::UserSettingsDir(), *FString::Printf(TEXT("Unreal Engine/Engine/Config/User%s.ini"), InBaseIniName)), false));
	// <Documents>/UE4/EngineConfig/User* ini
	OutHierarchy.Add(EConfigFileHierarchy::UserDir_User, FIniFilename(FPaths::Combine(FPlatformProcess::UserDir(), *FString::Printf(TEXT("Unreal Engine/Engine/Config/User%s.ini"), InBaseIniName)), false));

	// [[[[ PROJECT USER OVERRIDES ]]]]
	// Game/Config/User* ini (Checkpointed here at the end)
	HierarchyCheckpointPath = FString::Printf(TEXT("%sUser%s.ini"), SourceConfigDir, InBaseIniName);
	OutHierarchy.Add(EConfigFileHierarchy::GameDir_User, FIniFilename(HierarchyCheckpointPath, false, GenerateHierarchyCacheKey(OutHierarchy, HierarchyCheckpointPath, InBaseIniName)));

	// Ensure the hierarchy is in the correct order.
	OutHierarchy.KeySort([](const EConfigFileHierarchy& A, const EConfigFileHierarchy& B) { return (A < B); });
}

/**
 * Calculates the name of a dest (generated) .ini file for a given base (ie Engine, Game, etc)
 * 
 * @param IniBaseName Base name of the .ini (Engine, Game)
 * @param PlatformName Name of the platform to get the .ini path for (nullptr means to use the current platform)
 * @param GeneratedConfigDir The base folder that will contain the generated config files.
 * 
 * @return Standardized .ini filename
 */
static FString GetDestIniFilename(const TCHAR* BaseIniName, const TCHAR* PlatformName, const TCHAR* GeneratedConfigDir)
{
	// figure out what to look for on the commandline for an override
	FString CommandLineSwitch = FString::Printf(TEXT("%sINI="), BaseIniName);
	
	// if it's not found on the commandline, then generate it
	FString IniFilename;
	if (FParse::Value(FCommandLine::Get(), *CommandLineSwitch, IniFilename) == false)
	{
		FString Name(PlatformName ? PlatformName : ANSI_TO_TCHAR(FPlatformProperties::PlatformName()));

		FString BaseIniNameString = BaseIniName;
		if (BaseIniNameString.Contains(GeneratedConfigDir))
		{
			IniFilename = BaseIniNameString;
		}
		else
		{
			// put it all together
			IniFilename = FString::Printf(TEXT("%s%s/%s.ini"), GeneratedConfigDir, *Name, BaseIniName);
		}
	}

	// standardize it!
	FPaths::MakeStandardFilename(IniFilename);
	return IniFilename;
}

void FConfigCacheIni::InitializeConfigSystem()
{
	// Perform any upgrade we need before we load any configuration files
	FConfigManifest::UpgradeFromPreviousVersions();

	// create GConfig
	GConfig = new FConfigCacheIni(EConfigCacheType::DiskBacked);

	// load the main .ini files (unless we're running a program or a gameless UE4Editor.exe, DefaultEngine.ini is required).
	const bool bIsGamelessExe = !FApp::HasProjectName();
	const bool bDefaultEngineIniRequired = !bIsGamelessExe && (GIsGameAgnosticExe || FApp::IsProjectNameEmpty());
	bool bEngineConfigCreated = FConfigCacheIni::LoadGlobalIniFile(GEngineIni, TEXT("Engine"), nullptr, bDefaultEngineIniRequired);

	if ( !bIsGamelessExe )
	{
		// Now check and see if our game is correct if this is a game agnostic binary
		if (GIsGameAgnosticExe && !bEngineConfigCreated)
		{
			const FText AbsolutePath = FText::FromString( IFileManager::Get().ConvertToAbsolutePathForExternalAppForRead(*FPaths::GetPath(GEngineIni)) );
			//@todo this is too early to localize
			const FText Message = FText::Format( NSLOCTEXT("Core", "FirstCmdArgMustBeGameName", "'{0}' must exist and contain a DefaultEngine.ini."), AbsolutePath );
			if (!GIsBuildMachine)
			{
				FMessageDialog::Open(EAppMsgType::Ok, Message);
			}
			FApp::SetProjectName(TEXT("")); // this disables part of the crash reporter to avoid writing log files to a bogus directory
			if (!GIsBuildMachine)
			{
				exit(1);
			}
			UE_LOG(LogInit, Fatal,TEXT("%s"), *Message.ToString());
		}
	}

	FConfigCacheIni::LoadGlobalIniFile(GGameIni, TEXT("Game"));
	FConfigCacheIni::LoadGlobalIniFile(GInputIni, TEXT("Input"));
#if WITH_EDITOR
	// load some editor specific .ini files

	FConfigCacheIni::LoadGlobalIniFile(GEditorIni, TEXT("Editor"));

	// Upgrade editor user settings before loading the editor per project user settings
	FConfigManifest::MigrateEditorUserSettings();
	FConfigCacheIni::LoadGlobalIniFile(GEditorPerProjectIni, TEXT("EditorPerProjectUserSettings"));

	// Project agnostic editor ini files
	static const FString EditorSettingsDir = FPaths::Combine(*FPaths::GameAgnosticSavedDir(), TEXT("Config")) + TEXT("/");
	FConfigCacheIni::LoadGlobalIniFile(GEditorSettingsIni, TEXT("EditorSettings"), nullptr, false, false, true, *EditorSettingsDir);
	FConfigCacheIni::LoadGlobalIniFile(GEditorLayoutIni, TEXT("EditorLayout"), nullptr, false, false, true, *EditorSettingsDir);
	FConfigCacheIni::LoadGlobalIniFile(GEditorKeyBindingsIni, TEXT("EditorKeyBindings"), nullptr, false, false, true, *EditorSettingsDir);

#endif
#if PLATFORM_DESKTOP
	// load some desktop only .ini files
	FConfigCacheIni::LoadGlobalIniFile(GCompatIni, TEXT("Compat"));
	FConfigCacheIni::LoadGlobalIniFile(GLightmassIni, TEXT("Lightmass"));
#endif

	// Load scalability settings.
	FConfigCacheIni::LoadGlobalIniFile(GScalabilityIni, TEXT("Scalability"));
	// Load driver blacklist
	FConfigCacheIni::LoadGlobalIniFile(GHardwareIni, TEXT("Hardware"));
	
	// Load user game settings .ini, allowing merging. This also updates the user .ini if necessary.
#if PLATFORM_PS4
	FConfigCacheIni::LoadGlobalIniFile(GGameUserSettingsIni, TEXT("GameUserSettings"), nullptr, false, false, true, *GetGameUserSettingsDir());
#else
	FConfigCacheIni::LoadGlobalIniFile(GGameUserSettingsIni, TEXT("GameUserSettings"));
#endif

	// now we can make use of GConfig
	GConfig->bIsReadyForUse = true;
	FCoreDelegates::ConfigReadyForUse.Broadcast();
}

bool FConfigCacheIni::LoadGlobalIniFile(FString& FinalIniFilename, const TCHAR* BaseIniName, const TCHAR* Platform, bool bForceReload, bool bRequireDefaultIni, bool bAllowGeneratedIniWhenCooked, const TCHAR* GeneratedConfigDir)
{
	// figure out where the end ini file is
	FinalIniFilename = GetDestIniFilename(BaseIniName, Platform, GeneratedConfigDir);
	
	// Start the loading process for the remote config file when appropriate
	if (FRemoteConfig::Get()->ShouldReadRemoteFile(*FinalIniFilename))
	{
		FRemoteConfig::Get()->Read(*FinalIniFilename, BaseIniName);
	}

	FRemoteConfigAsyncIOInfo* RemoteInfo = FRemoteConfig::Get()->FindConfig(*FinalIniFilename);
	if (RemoteInfo && (!RemoteInfo->bWasProcessed || !FRemoteConfig::Get()->IsFinished(*FinalIniFilename)))
	{
		// Defer processing this remote config file to until it has finish its IO operation
		return false;
	}

	// need to check to see if the file already exists in the GConfigManager's cache
	// if it does exist then we are done, nothing else to do
	if (!bForceReload && GConfig->FindConfigFile(*FinalIniFilename) != nullptr)
	{
		//UE_LOG(LogConfig, Log,  TEXT( "Request to load a config file that was already loaded: %s" ), GeneratedIniFile );
		return true;
	}

	// make a new entry in GConfig (overwriting what's already there)
	FConfigFile& NewConfigFile = GConfig->Add(FinalIniFilename, FConfigFile());

	return LoadExternalIniFile(NewConfigFile, BaseIniName, *FPaths::EngineConfigDir(), *FPaths::SourceConfigDir(), true, Platform, bForceReload, true, bAllowGeneratedIniWhenCooked, GeneratedConfigDir);
}

bool FConfigCacheIni::LoadLocalIniFile(FConfigFile& ConfigFile, const TCHAR* IniName, bool bIsBaseIniName, const TCHAR* Platform, bool bForceReload )
{
	DECLARE_SCOPE_CYCLE_COUNTER( TEXT( "FConfigCacheIni::LoadLocalIniFile" ), STAT_FConfigCacheIni_LoadLocalIniFile, STATGROUP_LoadTime );

	FString EngineConfigDir = FPaths::EngineConfigDir();
	FString SourceConfigDir = FPaths::SourceConfigDir();

	if (bIsBaseIniName)
	{
		FConfigFile* BaseConfig = GConfig->FindConfigFileWithBaseName(IniName);
		// If base ini, try to use an existing GConfig file to set the config directories instead of assuming defaults

		if (BaseConfig)
		{
			FIniFilename* EngineFilename = BaseConfig->SourceIniHierarchy.Find(EConfigFileHierarchy::EngineDirBase);
			if (EngineFilename)
			{
				EngineConfigDir = FPaths::GetPath(EngineFilename->Filename) + TEXT("/");
			}

			FIniFilename* GameFilename = BaseConfig->SourceIniHierarchy.Find(EConfigFileHierarchy::GameDirDefault);
			if (GameFilename)
			{
				SourceConfigDir = FPaths::GetPath(GameFilename->Filename) + TEXT("/");
			}
		}

	}

	return LoadExternalIniFile(ConfigFile, IniName, *EngineConfigDir, *SourceConfigDir, bIsBaseIniName, Platform, bForceReload, false);
}

bool FConfigCacheIni::LoadExternalIniFile(FConfigFile& ConfigFile, const TCHAR* IniName, const TCHAR* EngineConfigDir, const TCHAR* SourceConfigDir, bool bIsBaseIniName, const TCHAR* Platform, bool bForceReload, bool bWriteDestIni, bool bAllowGeneratedIniWhenCooked, const TCHAR* GeneratedConfigDir)
{
	// if bIsBaseIniName is false, that means the .ini is a ready-to-go .ini file, and just needs to be loaded into the FConfigFile
	if (!bIsBaseIniName)
	{
		// generate path to the .ini file (not a Default ini, IniName is the complete name of the file, without path)
		FString SourceIniFilename = FString::Printf(TEXT("%s/%s.ini"), SourceConfigDir, IniName);

		// load the .ini file straight up
		LoadAnIniFile(*SourceIniFilename, ConfigFile);

		ConfigFile.Name = IniName;
	}
	else
	{
#if DISABLE_GENERATED_INI_WHEN_COOKED
		if (FCString::Strcmp(IniName, TEXT("GameUserSettings")) != 0)
		{
			// If we asked to disable ini when cooked, disable all ini files except GameUserSettings, which stores user preferences
			bAllowGeneratedIniWhenCooked = false;
			if (FPlatformProperties::RequiresCookedData())
			{
				ConfigFile.NoSave = true;
			}
		}
#endif
		FString DestIniFilename = GetDestIniFilename(IniName, Platform, GeneratedConfigDir);

		GetSourceIniHierarchyFilenames(IniName, Platform, EngineConfigDir, SourceConfigDir, ConfigFile.SourceIniHierarchy, false);
<<<<<<< HEAD

		if (bForceReload)
		{
			ClearHierarchyCache(IniName);
		}

		// Keep a record of the original settings, delete
		if (ConfigFile.SourceConfigFile)
		{
=======

		if (bForceReload)
		{
			ClearHierarchyCache(IniName);
		}

		// Keep a record of the original settings, delete
		if (ConfigFile.SourceConfigFile)
		{
>>>>>>> a23640a2
			delete ConfigFile.SourceConfigFile;
		}

		ConfigFile.SourceConfigFile = new FConfigFile();

		// now generate and make sure it's up to date (using IniName as a Base for an ini filename)
		const bool bAllowGeneratedINIs = true;
		// @todo This bNeedsWrite afaict is always true even if it loaded a completely valid generated/final .ini, and the write below will
		// just write out the exact same thing it read in!
		bool bNeedsWrite = GenerateDestIniFile(ConfigFile, DestIniFilename, ConfigFile.SourceIniHierarchy, bAllowGeneratedIniWhenCooked, true);

		ConfigFile.Name = IniName;

		// don't write anything to disk in cooked builds - we will always use re-generated INI files anyway.
		if (bWriteDestIni && (!FPlatformProperties::RequiresCookedData() || bAllowGeneratedIniWhenCooked)
			// We shouldn't save config files when in multiprocess mode,
			// otherwise we get file contention in XGE shader builds.
			&& !FParse::Param(FCommandLine::Get(), TEXT("Multiprocess")))
		{
			// Check the config system for any changes made to defaults and propagate through to the saved.
			ConfigFile.ProcessSourceAndCheckAgainstBackup();

			if (bNeedsWrite)
			{
				// if it was dirtied during the above function, save it out now
				ConfigFile.Write(DestIniFilename);
			}
		}
	}

	// GenerateDestIniFile returns true if nothing is loaded, so check if we actually loaded something
	return ConfigFile.Num() > 0;
}

void FConfigCacheIni::LoadConsoleVariablesFromINI()
{
	FString ConsoleVariablesPath = FPaths::EngineDir() + TEXT("Config/ConsoleVariables.ini");

#if !DISABLE_CHEAT_CVARS
	// First we read from "../../../Engine/Config/ConsoleVariables.ini" [Startup] section if it exists
	// This is the only ini file where we allow cheat commands (this is why it's not there for UE_BUILD_SHIPPING || UE_BUILD_TEST)
	ApplyCVarSettingsFromIni(TEXT("Startup"), *ConsoleVariablesPath, ECVF_SetByConsoleVariablesIni, true);
#endif // !DISABLE_CHEAT_CVARS

	// We also apply from Engine.ini [ConsoleVariables] section
	ApplyCVarSettingsFromIni(TEXT("ConsoleVariables"), *GEngineIni, ECVF_SetBySystemSettingsIni);

	IConsoleManager::Get().CallAllConsoleVariableSinks();
}

FString FConfigCacheIni::GetGameUserSettingsDir()
{
	// Default value from LoadGlobalIniFile
	FString ConfigDir = FPaths::GeneratedConfigDir();

#if PLATFORM_PS4
	bool bUsesDownloadZero = false;
	if (GConfig->GetBool(TEXT("/Script/PS4PlatformEditor.PS4TargetSettings"), TEXT("bUsesDownloadZero"), bUsesDownloadZero, GEngineIni) && bUsesDownloadZero)
	{
		// Allow loading/saving via /download0/
		ConfigDir = FPlatformProcess::UserSettingsDir();
	}
#endif

	return ConfigDir;
}

void FConfigFile::UpdateSections(const TCHAR* DiskFilename, const TCHAR* IniRootName/*=nullptr*/, const TCHAR* OverridePlatform/*=nullptr*/)
{
	// since we don't want any modifications to other sections, we manually process the file, not read into sections, etc
	FString DiskFile;
	FString NewFile;
	bool bIsLastLineEmtpy = false;
	if (LoadConfigFileWrapper(DiskFilename, DiskFile))
	{
		// walk each line
		const TCHAR* Ptr = DiskFile.Len() > 0 ? *DiskFile : nullptr;
		bool bDone = Ptr ? false : true;
		bool bIsSkippingSection = true;
		while (!bDone)
		{
			// read the next line
			FString TheLine;
			if (FParse::Line(&Ptr, TheLine, true) == false)
			{
				bDone = true;
			}
			else
			{
				// is this line a section? (must be at least [x])
				if (TheLine.Len() > 3 && TheLine[0] == '[' && TheLine[TheLine.Len() - 1] == ']')
				{
					// look to see if this section is one we are going to update; if so, then skip lines until a new section
					FString SectionName = TheLine.Mid(1, TheLine.Len() - 2);
					bIsSkippingSection = Contains(SectionName);
				}

				// if we aren't skipping, then write out the line
				if (!bIsSkippingSection)
				{
					NewFile += TheLine + LINE_TERMINATOR;

					// track if the last line written was empty
					bIsLastLineEmtpy = TheLine.Len() == 0;
				}
			}
		}
	}

	// load the hierarchy up to right before this file
	if (IniRootName != nullptr)
	{
		// get the standard ini files
		SourceIniHierarchy.Empty();
		GetSourceIniHierarchyFilenames(IniRootName, OverridePlatform, *FPaths::EngineConfigDir(), *FPaths::SourceConfigDir(), SourceIniHierarchy, false);

		// now chop off this file and any after it
		for (auto& HierarchyFileIt : SourceIniHierarchy)
		{
			if (HierarchyFileIt.Value.Filename == DiskFilename)
			{
				for (uint32 FileIdx = (uint32)HierarchyFileIt.Key; FileIdx < (uint32)EConfigFileHierarchy::NumHierarchyFiles; FileIdx++)
				{
					SourceIniHierarchy.Remove((EConfigFileHierarchy)FileIdx);
				}

				break;
			}
		}

		ClearHierarchyCache(IniRootName);

		// Get a collection of the source hierachy properties
		if (SourceConfigFile)
		{
			delete SourceConfigFile;
		}
		SourceConfigFile = new FConfigFile();

		// now when Write it called below, it will diff against SourceIniHierarchy
		LoadIniFileHierarchy(SourceIniHierarchy, *SourceConfigFile, true);

	}

	// take what we got above (which has the sections skipped), and then append the new sections
	if (Num() > 0 && !bIsLastLineEmtpy)
	{
		// add a blank link between old sections and new (if there are any new sections)
		NewFile += LINE_TERMINATOR;
	}
	Write(DiskFilename, true, NewFile);
}


/**
 * Functionality to assist with updating a config file with one property value change.
 */
class FSinglePropertyConfigHelper
{
public:
	

	/**
	 * We need certain information for the helper to be useful.
	 *
	 * @Param InIniFilename - The disk location of the file we wish to edit.
	 * @Param InSectionName - The section the property belongs to.
	 * @Param InPropertyName - The name of the property that has been edited.
	 * @Param InPropertyValue - The new value of the property that has been edited.
	 */
	FSinglePropertyConfigHelper(const FString& InIniFilename, const FString& InSectionName, const FString& InPropertyName, const FString& InPropertyValue)
		: IniFilename(InIniFilename)
		, SectionName(InSectionName)
		, PropertyName(InPropertyName)
		, PropertyValue(InPropertyValue)
	{
		// Split the file into the necessary parts.
		PopulateFileContentHelper();
	}

	/**
	 * Perform the action of updating the config file with the new property value.
	 */
	bool UpdateConfigFile()
	{
		UpdatePropertyInSection();
		// Rebuild the file with the updated section.
		const FString NewFile = IniFileMakeup.BeforeSection + IniFileMakeup.Section + IniFileMakeup.AfterSection;
		return SaveConfigFileWrapper(*IniFilename, NewFile);
	}


private:

	/**
	 * Clear any trailing whitespace from the end of the output.
	 */
	void ClearTrailingWhitespace(FString& InStr)
	{
		const FString Endl(LINE_TERMINATOR);
		while (InStr.EndsWith(LINE_TERMINATOR))
		{
			InStr = InStr.LeftChop(Endl.Len());
		}
	}
	
	/**
	 * Update the section with the new value for the property.
	 */
	void UpdatePropertyInSection()
	{
		FString UpdatedSection;
		if (IniFileMakeup.Section.IsEmpty())
		{
			const FString DecoratedSectionName = FString::Printf(TEXT("[%s]"), *SectionName);
			
			ClearTrailingWhitespace(IniFileMakeup.BeforeSection);
			UpdatedSection += LINE_TERMINATOR;
			UpdatedSection += LINE_TERMINATOR;
			UpdatedSection += DecoratedSectionName;
			AppendPropertyLine(UpdatedSection);
		}
		else
		{
			FString SectionLine;
			const TCHAR* Ptr = *IniFileMakeup.Section;
			bool bWrotePropertyOnPass = false;
			while (Ptr != nullptr && FParse::Line(&Ptr, SectionLine, true))
			{
				if (SectionLine.StartsWith(FString::Printf(TEXT("%s="), *PropertyName)))
				{
					UpdatedSection += FConfigFile::GenerateExportedPropertyLine(PropertyName, PropertyValue);
					bWrotePropertyOnPass = true;
				}
				else
				{
					UpdatedSection += SectionLine;
					UpdatedSection += LINE_TERMINATOR;
				}
			}

			// If the property wasnt found in the text of the existing section content,
			// append it to the end of the section.
			if (!bWrotePropertyOnPass)
			{
				AppendPropertyLine(UpdatedSection);
			}
			else
			{
				UpdatedSection += LINE_TERMINATOR;
			}
		}

		IniFileMakeup.Section = UpdatedSection;
	}
	
	/**
	 * Split the file up into parts:
	 * -> Before the section we wish to edit, which will remain unaltered,
	 * ->-> The section we wish to edit, we only seek to edit the single property,
	 * ->->-> After the section we wish to edit, which will remain unaltered.
	 */
	void PopulateFileContentHelper()
	{
		FString UnprocessedFileContents;
		if (LoadConfigFileWrapper(*IniFilename, UnprocessedFileContents))
		{
			// Find the section in the file text.
			const FString DecoratedSectionName = FString::Printf(TEXT("[%s]"), *SectionName);

			const int32 DecoratedSectionNameStartIndex = UnprocessedFileContents.Find(DecoratedSectionName);
			if (DecoratedSectionNameStartIndex != INDEX_NONE)
			{
				// If we found the section, cache off the file text before the section.
				IniFileMakeup.BeforeSection = UnprocessedFileContents.Left(DecoratedSectionNameStartIndex);
				UnprocessedFileContents.RemoveAt(0, IniFileMakeup.BeforeSection.Len());

				// For the rest of the file, split it into the section we are editing and the rest of the file after.
				const TCHAR* Ptr = UnprocessedFileContents.Len() > 0 ? *UnprocessedFileContents : nullptr;
				FString NextUnprocessedLine;
				bool bReachedNextSection = false;
				while (Ptr != nullptr && FParse::Line(&Ptr, NextUnprocessedLine, true))
				{
					bReachedNextSection |= (NextUnprocessedLine.StartsWith(TEXT("[")) && NextUnprocessedLine != DecoratedSectionName);
					if (bReachedNextSection)
					{
						IniFileMakeup.AfterSection += NextUnprocessedLine;
						IniFileMakeup.AfterSection += LINE_TERMINATOR;
					}
					else
					{
						IniFileMakeup.Section += NextUnprocessedLine;
						IniFileMakeup.Section += LINE_TERMINATOR;
					}
				}
			}
			else
			{
				IniFileMakeup.BeforeSection = UnprocessedFileContents;
			}
		}
	}
	
	/**
	 * Append the property entry to the section
	 */
	void AppendPropertyLine(FString& PreText)
	{
		// Make sure we dont leave much whitespace, and append the property name/value entry
		ClearTrailingWhitespace(PreText);
		PreText += LINE_TERMINATOR;
		PreText += FConfigFile::GenerateExportedPropertyLine(PropertyName, PropertyValue);
		PreText += LINE_TERMINATOR;
	}


private:
	// The disk location of the ini file we seek to edit
	FString IniFilename;

	// The section in the config file
	FString SectionName;

	// The name of the property that has been changed
	FString PropertyName;

	// The new value, in string format, of the property that has been changed
	FString PropertyValue;

	// Helper struct that holds the makeup of the ini file.
	struct IniFileContent
	{
		// The section we wish to edit
		FString Section;

		// The file contents before the section we are editing
		FString BeforeSection;

		// The file contents after the section we are editing
		FString AfterSection;
	} IniFileMakeup; // Instance of the helper to maintain file structure.
};


bool FConfigFile::UpdateSinglePropertyInSection(const TCHAR* DiskFilename, const TCHAR* PropertyName, const TCHAR* SectionName)
{
	// Result of whether the file has been updated on disk.
	bool bSuccessfullyUpdatedFile = false;

	FString PropertyValue;
	if (const FConfigSection* LocalSection = this->Find(SectionName))
	{
		if (const FConfigValue* ConfigValue = LocalSection->Find(PropertyName))
		{
			PropertyValue = ConfigValue->GetSavedValue();
			FSinglePropertyConfigHelper SinglePropertyConfigHelper(DiskFilename, SectionName, PropertyName, PropertyValue);
			bSuccessfullyUpdatedFile = SinglePropertyConfigHelper.UpdateConfigFile();
		}
	}

	return bSuccessfullyUpdatedFile;
}

const TCHAR* ConvertValueFromHumanFriendlyValue( const TCHAR* Value )
{
	static const TCHAR* OnValue = TEXT("1");
	static const TCHAR* OffValue = TEXT("0");

	// allow human friendly names
	if (FCString::Stricmp(Value, TEXT("True")) == 0
		|| FCString::Stricmp(Value, TEXT("Yes")) == 0
		|| FCString::Stricmp(Value, TEXT("On")) == 0)
	{
		return OnValue;
	}
	else if (FCString::Stricmp(Value, TEXT("False")) == 0
		|| FCString::Stricmp(Value, TEXT("No")) == 0
		|| FCString::Stricmp(Value, TEXT("Off")) == 0)
	{
		return OffValue;
	}
	return Value;
}


// @param IniFile for error reporting
// to have one single function to set a cvar from ini (handing friendly names, cheats for shipping and message about cheats in non shipping)
CORE_API void OnSetCVarFromIniEntry(const TCHAR *IniFile, const TCHAR *Key, const TCHAR* Value, uint32 SetBy, bool bAllowCheating)
{
	check(IniFile && Key && Value);
	check((SetBy & ~ECVF_SetByMask) == 0);


	Value = ConvertValueFromHumanFriendlyValue(Value);

	IConsoleVariable* CVar = IConsoleManager::Get().FindConsoleVariable(Key); 

	if(CVar)
	{
		bool bCheatFlag = CVar->TestFlags(EConsoleVariableFlags::ECVF_Cheat); 
		
		if(SetBy == ECVF_SetByScalability)
		{
			if(!CVar->TestFlags(EConsoleVariableFlags::ECVF_Scalability))
			{
				ensureMsgf(false, TEXT("Scalability.ini can only set ECVF_Scalability console variables ('%s'='%s' is ignored)"), Key, Value);
				return;
			}
		}

		bool bAllowChange = !bCheatFlag || bAllowCheating;

		if(bAllowChange)
		{
			CVar->Set(Value, (EConsoleVariableFlags)SetBy);
		}
		else
		{
#if !DISABLE_CHEAT_CVARS
			if(bCheatFlag)
			{
				// We have one special cvar to test cheating and here we don't want to both the user of the engine
				if(FCString::Stricmp(Key, TEXT("con.DebugEarlyCheat")) != 0)
				{
					ensureMsgf(false, TEXT("The ini file '%s' tries to set the console variable '%s' marked with ECVF_Cheat, this is only allowed in consolevariables.ini"),
						IniFile, Key);
				}
			}
#endif // !DISABLE_CHEAT_CVARS
		}
	}
	else
	{
		// Create a dummy that is used when someone registers the variable later on.
		// this is important for variables created in external modules, such as the game module
		IConsoleManager::Get().RegisterConsoleVariable(Key, Value, TEXT("IAmNoRealVariable"),
			(uint32)ECVF_Unregistered | (uint32)ECVF_CreatedFromIni | SetBy);
	}
}


void ApplyCVarSettingsFromIni(const TCHAR* InSectionName, const TCHAR* InIniFilename, uint32 SetBy, bool bAllowCheating)
{
	FCoreDelegates::OnApplyCVarFromIni.Broadcast(InSectionName, InIniFilename, SetBy, bAllowCheating);

	if(FConfigSection* Section = GConfig->GetSectionPrivate(InSectionName, false, true, InIniFilename))
	{
		for(FConfigSectionMap::TConstIterator It(*Section); It; ++It)
		{
			const FString& KeyString = It.Key().GetPlainNameString(); 
			const FString& ValueString = It.Value().GetValue();

			OnSetCVarFromIniEntry(InIniFilename, *KeyString, *ValueString, SetBy, bAllowCheating);
		}
	}
}

void ApplyCVarSettingsGroupFromIni(const TCHAR* InSectionBaseName, int32 InGroupNumber, const TCHAR* InIniFilename, uint32 SetBy)
{
	// Lookup the config section for this section and group number
	FString SectionName = FString::Printf(TEXT("%s@%d"), InSectionBaseName, InGroupNumber);
	ApplyCVarSettingsFromIni(*SectionName,InIniFilename, SetBy);
}

void ApplyCVarSettingsGroupFromIni(const TCHAR* InSectionBaseName, const TCHAR* InSectionTag, const TCHAR* InIniFilename, uint32 SetBy)
{
	// Lookup the config section for this section and group number
	FString SectionName = FString::Printf(TEXT("%s@%s"), InSectionBaseName, InSectionTag);
	ApplyCVarSettingsFromIni(*SectionName, InIniFilename, SetBy);
}





class FCVarIniHistoryHelper
{
private:
	struct FCVarIniHistory
	{
		FCVarIniHistory(const FString& InSectionName, const FString& InIniName, uint32 InSetBy, bool InbAllowCheating) :
			SectionName(InSectionName), FileName(InIniName), SetBy(InSetBy), bAllowCheating(InbAllowCheating)
		{}

		FString SectionName;
		FString FileName;
		uint32 SetBy;
		bool bAllowCheating;
	};
	TArray<FCVarIniHistory> CVarIniHistory;
	bool bRecurseCheck;

	void OnApplyCVarFromIniCallback(const TCHAR* SectionName, const TCHAR* IniFilename, uint32 SetBy, bool bAllowCheating)
	{
		if ( bRecurseCheck == true )
		{
			return;
		}
		CVarIniHistory.Add(FCVarIniHistory(SectionName, IniFilename, SetBy, bAllowCheating));
	}


public:
	FCVarIniHistoryHelper() : bRecurseCheck( false )
	{
		
		FCoreDelegates::OnApplyCVarFromIni.AddRaw(this, &FCVarIniHistoryHelper::OnApplyCVarFromIniCallback);
	}

	~FCVarIniHistoryHelper()
	{
		FCoreDelegates::OnApplyCVarFromIni.RemoveAll(this);
	}



	void ReapplyIniHistory()
	{
		for (const FCVarIniHistory& IniHistory : CVarIniHistory)
		{
			const FString& SectionName = IniHistory.SectionName;
			const FString& IniFilename = IniHistory.FileName;
			const uint32& SetBy = IniHistory.SetBy;
			if (FConfigSection* Section = GConfig->GetSectionPrivate(*SectionName, false, true, *IniFilename))
			{
				for (FConfigSectionMap::TConstIterator It(*Section); It; ++It)
				{
					const FString& KeyString = It.Key().GetPlainNameString();
					const FString& ValueString = It.Value().GetValue();


					IConsoleVariable* CVar = IConsoleManager::Get().FindConsoleVariable(*KeyString);

					if ( !CVar )
					{
						continue;
					}

					// if this cvar was last set by this config setting 
					// then we want to reapply any new changes
					if (!CVar->TestFlags((EConsoleVariableFlags)SetBy))
					{
						continue;
					}

					// convert to human friendly string
					const TCHAR* HumanFriendlyValue = ConvertValueFromHumanFriendlyValue(*ValueString);
					const FString CurrentValue = CVar->GetString();
					if (CurrentValue.Compare(HumanFriendlyValue, ESearchCase::CaseSensitive) == 0)
					{
						continue;
					}
					else
					{
						// this is more expensive then a CaseSensitive version and much less likely
						if (CurrentValue.Compare(HumanFriendlyValue, ESearchCase::IgnoreCase) == 0)
						{
							continue;
						}
					}

					if (CVar->TestFlags(EConsoleVariableFlags::ECVF_ReadOnly) )
					{
						UE_LOG(LogConfig, Warning, TEXT("Failed to change Readonly CVAR value %s %s -> %s Config %s %s"),
							*KeyString, *CurrentValue, HumanFriendlyValue, *IniFilename, *SectionName);

						continue;
					}

					UE_LOG(LogConfig, Display, TEXT("Applied changed CVAR value %s %s -> %s Config %s %s"), 
						*KeyString, *CurrentValue, HumanFriendlyValue, *IniFilename, *SectionName);

					OnSetCVarFromIniEntry(*IniFilename, *KeyString, *ValueString, SetBy, IniHistory.bAllowCheating);
				}
			}
		}
		bRecurseCheck=false;
	}
};

FCVarIniHistoryHelper *IniHistoryHelper = nullptr;




void RecordApplyCVarSettingsFromIni()
{
	IniHistoryHelper = new FCVarIniHistoryHelper();
}

void ReapplyRecordedCVarSettingsFromIni()
{
	// first we need to reload the inis 
	struct FIniToReload
	{
		FIniToReload(const FString& InGlobalName, const FString& InIniBaseName) : IniBaseName(InIniBaseName), IniGlobalName(InGlobalName) { }
		FString IniBaseName;
		FString IniGlobalName;
	};
	TArray<FIniToReload> InisToReloadList;
	InisToReloadList.Empty(GConfig->Num());
	for (const auto& GlobalIni : *GConfig)
	{
		InisToReloadList.Add(FIniToReload(GlobalIni.Key, GlobalIni.Value.Name.ToString()));
	}

	for (const FIniToReload& IniToReload : InisToReloadList)
	{
		FString TempGlobalName = IniToReload.IniGlobalName;
		GConfig->LoadGlobalIniFile(TempGlobalName, *IniToReload.IniBaseName, NULL, true);
		if (TempGlobalName.Compare( IniToReload.IniGlobalName,  ESearchCase::IgnoreCase) != 0 )
		{
			UE_LOG(LogConfig, Warning, TEXT("Tried to reload ini %s final name was %s"), *IniToReload.IniGlobalName, *TempGlobalName );
		}
	}

	check(IniHistoryHelper != nullptr);
	IniHistoryHelper->ReapplyIniHistory();
}

void DeleteRecordedCVarSettingsFromIni()
{
	check(IniHistoryHelper != nullptr);
	delete IniHistoryHelper;
}<|MERGE_RESOLUTION|>--- conflicted
+++ resolved
@@ -3359,7 +3359,6 @@
 		FString DestIniFilename = GetDestIniFilename(IniName, Platform, GeneratedConfigDir);
 
 		GetSourceIniHierarchyFilenames(IniName, Platform, EngineConfigDir, SourceConfigDir, ConfigFile.SourceIniHierarchy, false);
-<<<<<<< HEAD
 
 		if (bForceReload)
 		{
@@ -3369,17 +3368,6 @@
 		// Keep a record of the original settings, delete
 		if (ConfigFile.SourceConfigFile)
 		{
-=======
-
-		if (bForceReload)
-		{
-			ClearHierarchyCache(IniName);
-		}
-
-		// Keep a record of the original settings, delete
-		if (ConfigFile.SourceConfigFile)
-		{
->>>>>>> a23640a2
 			delete ConfigFile.SourceConfigFile;
 		}
 
