// Copyright 1998-2018 Epic Games, Inc. All Rights Reserved.

#include "Misc/AssertionMacros.h"
#include "Misc/VarArgs.h"
#include "HAL/UnrealMemory.h"
#include "Templates/UnrealTemplate.h"
#include "Misc/CString.h"
#include "Misc/Crc.h"
#include "Containers/UnrealString.h"
#include "Containers/StringConv.h"
#include "GenericPlatform/GenericPlatformStackWalk.h"
#include "HAL/PlatformStackWalk.h"
#include "Logging/LogMacros.h"
#include "CoreGlobals.h"
#include "Misc/Parse.h"
#include "Misc/ScopeLock.h"
#include "Misc/CoreMisc.h"
#include "Misc/CommandLine.h"
#include "Misc/OutputDeviceRedirector.h"
#include "Misc/OutputDeviceError.h"
#include "Stats/StatsMisc.h"
#include "Misc/CoreDelegates.h"
#include "HAL/ExceptionHandling.h"
#include "HAL/ThreadHeartBeat.h"

namespace 
{
	// used to track state of assets/ensures
	bool bHasAsserted = false;
	int32 ActiveEnsureCount = 0;

	/** Lock used to synchronize the fail debug calls. */
	FCriticalSection FailDebugCriticalSection;
}

#define FILE_LINE_DESC TEXT(" [File:%s] [Line: %i] ")

/*
	Ensure behavior

	* ensure() macro calls OptionallyLogFormattedEnsureMessageReturningFalse 
	* OptionallyLogFormattedEnsureMessageReturningFalse calls EnsureFailed()
	* EnsureFailed() -
		* Formats the ensure failure and calls StaticFailDebug to populate the global error info (without callstack)
		* Prints the script callstack (if any)
		* Halts if a debugger is attached 
		* If not, logs the callstack and attempts to submit an error report
	* execution continues as normal, (on some platforms this can take ~30 secs to perform)

	Check behavior

	* check() macro calls LogAssertFailedMessage
	* LogAssertFailedMessage formats the assertion message and calls StaticFailDebug
	* StaticFailDebug populates global error info with the failure message and if supported (AllowsCallStackDumpDuringAssert) the callstack
	* If a debugger is attached execution halts
	* If not FDebug::AssertFailed is called
	* FDebug::AssertFailed logs the assert message and description to GError
	* At this point behavior depends on the platform-specific error output device implementation
		* Desktop platforms (Windows, Mac, Linux) will generally throw an exception and in the handler attempt to submit a crash report and exit
		* Console platforms will generally dump the info to the log and abort()

	Fatal-error behavior

	* The UE_LOG macro calls FMsg::Logf which checks for "Fatal" verbosity
	* FMsg::Logf formats the failure message and calls StaticFailDebug
	* StaticFailDebug populates global error info with the failure message and if supported (AllowsCallStackDumpDuringAssert) the callstack
	* FDebug::AssertFailed is then called, and from this point behavior is identical to an assert but with a different message

*/



/** Number of top function calls to hide when dumping the callstack as text. */
#if PLATFORM_LINUX

	// Rationale: check() and ensure() handlers have different depth - worse, ensure() can optionally end up calling the same path as check().
	// It is better to show the full callstack as is than accidentaly ignore a part of the problem
	#define CALLSTACK_IGNOREDEPTH 0

#else
	#define CALLSTACK_IGNOREDEPTH 2
#endif // PLATFORM_LINUX

<<<<<<< HEAD
void InternalPrintScriptCallstack(bool bEmptyWhenDone)
=======
CORE_API void (*GPrintScriptCallStackFn)() = nullptr;

void PrintScriptCallstack()
>>>>>>> e3a25b20
{
	if(GPrintScriptCallStackFn)
	{
		GPrintScriptCallStackFn();
	}
}

void PrintScriptCallstack()
{
	InternalPrintScriptCallstack(false);
}

/**
 *	Prints error to the debug output, 
 *	prompts for the remote debugging if there is not debugger, breaks into the debugger 
 *	and copies the error into the global error message.
 */
void StaticFailDebug( const TCHAR* Error, const ANSICHAR* File, int32 Line, const TCHAR* Description, bool bIsEnsure )
{
	TCHAR DescriptionAndTrace[4096];

	FCString::Strncpy(DescriptionAndTrace, Description, ARRAY_COUNT(DescriptionAndTrace) - 1);

	// some platforms (Windows, Mac, Linux) generate this themselves by throwing an exception and capturing
	// the backtrace later on
	if (FPlatformProperties::AllowsCallStackDumpDuringAssert() && bIsEnsure == false)
	{
		ANSICHAR StackTrace[4096];
		if (StackTrace != NULL)
		{
			StackTrace[0] = 0;
			FPlatformStackWalk::StackWalkAndDump(StackTrace, ARRAY_COUNT(StackTrace), CALLSTACK_IGNOREDEPTH);

			FCString::Strncat(DescriptionAndTrace, TEXT("\n"), ARRAY_COUNT(DescriptionAndTrace) - 1);
			FCString::Strncat(DescriptionAndTrace, ANSI_TO_TCHAR(StackTrace), ARRAY_COUNT(DescriptionAndTrace) - 1);
		}
	}

	FScopeLock Lock( &FailDebugCriticalSection );

	// Copy the detailed error into the error message.
	FCString::Snprintf( GErrorMessage, ARRAY_COUNT( GErrorMessage ), TEXT( "%s" ) FILE_LINE_DESC TEXT( "\n%s\n" ), Error, ANSI_TO_TCHAR( File ), Line, DescriptionAndTrace);

	// Copy the error message to the error history.
	FCString::Strncpy( GErrorHist, GErrorMessage, ARRAY_COUNT( GErrorHist ) );
	FCString::Strncat( GErrorHist, TEXT( "\r\n\r\n" ), ARRAY_COUNT( GErrorHist ) );
}


/// track thread asserts
bool FDebug::HasAsserted()
{
	return bHasAsserted;
}

// track ensures
bool FDebug::IsEnsuring()
{
	return ActiveEnsureCount > 0;
}

void FDebug::LogFormattedMessageWithCallstack(const FName& LogName, const ANSICHAR* File, int32 Line, const TCHAR* Heading, const TCHAR* Message, ELogVerbosity::Type Verbosity)
{
	const bool bLowLevel = LogName == NAME_None;
	const bool bWriteUATMarkers = FParse::Param(FCommandLine::Get(), TEXT("CrashForUAT")) && FParse::Param(FCommandLine::Get(), TEXT("stdout")) && !bLowLevel;

	if (bWriteUATMarkers)
	{
		FMsg::Logf(File, Line, LogName, Verbosity, TEXT("begin: stack for UAT"));
	}

	if (bLowLevel)
	{
		FPlatformMisc::LowLevelOutputDebugStringf(TEXT("%s\n"), Heading);
	}
	else
	{
		FMsg::Logf(File, Line, LogName, Verbosity, TEXT("%s"), Heading);
		FMsg::Logf(File, Line, LogName, Verbosity, TEXT(""));
	}

	for (const TCHAR* LineStart = Message;; )
	{
		TCHAR SingleLine[1024];

		// Find the end of the current line
		const TCHAR* LineEnd = LineStart;
		TCHAR* SingleLineWritePos = SingleLine;

		while (*LineEnd != 0 && *LineEnd != '\r' && *LineEnd != '\n')
		{
			*SingleLineWritePos++ = *LineEnd++;
		}

		// cap it it
		*SingleLineWritePos = 0;

		// prefix function lines with [Callstack] for parsing tools
		const TCHAR* Prefix = (FCString::Strnicmp(LineStart, TEXT("0x"), 2) == 0) ? TEXT("[Callstack] ") : TEXT("");

		// if this is an address line, prefix it with [Callstack]
		if (bLowLevel)
		{
			FPlatformMisc::LowLevelOutputDebugStringf(TEXT("%s%s\n"), Prefix, SingleLine);
		}
		else
		{
			FMsg::Logf(File, Line, LogName, Verbosity, TEXT("%s%s"), Prefix, SingleLine);
		}
		
		// Quit if this was the last line
		if (*LineEnd == 0)
		{
			break;
		}

		// Move to the next line
		LineStart = (LineEnd[0] == '\r' && LineEnd[1] == '\n') ? (LineEnd + 2) : (LineEnd + 1);
	}

	if (bWriteUATMarkers)
	{
		FMsg::Logf(File, Line, LogName, Verbosity, TEXT("end: stack for UAT"));
	}
}

#if DO_CHECK || DO_GUARD_SLOW
//
// Failed assertion handler.
//warning: May be called at library startup time.
//

void FDebug::LogAssertFailedMessageImpl(const ANSICHAR* Expr, const ANSICHAR* File, int32 Line, const TCHAR* Fmt, ...)
{
	// Ignore this assert if we're already forcibly shutting down because of a critical error.
	if( !GIsCriticalError )
	{
		// Print out the blueprint callstack
<<<<<<< HEAD
		InternalPrintScriptCallstack(true);
=======
		PrintScriptCallstack();
>>>>>>> e3a25b20

		TCHAR DescriptionString[4096];
		GET_VARARGS( DescriptionString, ARRAY_COUNT( DescriptionString ), ARRAY_COUNT( DescriptionString ) - 1, Fmt, Fmt );

		TCHAR ErrorString[MAX_SPRINTF];
		FCString::Sprintf( ErrorString, TEXT( "Assertion failed: %s" ), ANSI_TO_TCHAR( Expr ) );

		StaticFailDebug( ErrorString, File, Line, DescriptionString, false );
	}
}

/**
 * Called when an 'ensure' assertion fails; gathers stack data and generates and error report.
 *
 * @param	Expr	Code expression ANSI string (#code)
 * @param	File	File name ANSI string (__FILE__)
 * @param	Line	Line number (__LINE__)
 * @param	Msg		Informative error message text
 */
void FDebug::EnsureFailed(const ANSICHAR* Expr, const ANSICHAR* File, int32 Line, const TCHAR* Msg)
{
#if STATS
	FString EnsureFailedPerfMessage = FString::Printf(TEXT("FDebug::EnsureFailed"));
	SCOPE_LOG_TIME_IN_SECONDS(*EnsureFailedPerfMessage, nullptr)
#endif

	// You can set bShouldCrash to true to cause a regular assertion to trigger (stopping program execution) when an ensure() error occurs
	const bool bShouldCrash = false;		// By default, don't crash on ensure()
	if( bShouldCrash )
	{
		// Just trigger a regular assertion which will crash via GError->Logf()
		FDebug::LogAssertFailedMessage( Expr, File, Line, TEXT("%s"), Msg );
		return;
	}

	// Should we spin here?
	FPlatformAtomics::InterlockedIncrement(&ActiveEnsureCount);

	// Print out the blueprint callstack
<<<<<<< HEAD
	InternalPrintScriptCallstack(false);
=======
	PrintScriptCallstack();
>>>>>>> e3a25b20

	// Print initial debug message for this error
	TCHAR ErrorString[MAX_SPRINTF];
	FCString::Sprintf(ErrorString,TEXT("Ensure condition failed: %s"),ANSI_TO_TCHAR(Expr));

	StaticFailDebug( ErrorString, File, Line, Msg, true );

	// Is there a debugger attached?  If not we'll submit an error report.
	if (FPlatformMisc::IsDebuggerPresent())
	{
#if !NO_LOGGING
		UE_LOG(LogOutputDevice, Error, TEXT("%s") FILE_LINE_DESC TEXT("\n%s\n"), ErrorString, ANSI_TO_TCHAR(File), Line, Msg);
#endif
	}
	else
	{
		// If we determine that we have not sent a report for this ensure yet, send the report below.
		bool bShouldSendNewReport = false;

		// No debugger attached, so generate a call stack and submit a crash report
		// Walk the stack and dump it to the allocated memory.
		const SIZE_T StackTraceSize = 65535;
		ANSICHAR* StackTrace = (ANSICHAR*)FMemory::SystemMalloc(StackTraceSize);
		if (StackTrace != NULL)
		{
			// Stop checking heartbeat for this thread. Ensure can take a lot of time (when stackwalking)
			// Thread heartbeat will be resumed the next time this thread calls FThreadHeartBeat::Get().HeartBeat();
			// The reason why we don't call HeartBeat() at the end of this function is that maybe this thread
			// Never had a heartbeat checked and may not be sending heartbeats at all which would later lead to a false positives when detecting hangs.
			FThreadHeartBeat::Get().KillHeartBeat();
			FGameThreadHitchHeartBeat::Get().FrameStart(true);

			{
#if STATS
				FString StackWalkPerfMessage = FString::Printf(TEXT("FPlatformStackWalk::StackWalkAndDump"));
				SCOPE_LOG_TIME_IN_SECONDS(*StackWalkPerfMessage, nullptr)
#endif
					StackTrace[0] = 0;
				FPlatformStackWalk::StackWalkAndDumpEx(StackTrace, StackTraceSize, CALLSTACK_IGNOREDEPTH, FGenericPlatformStackWalk::EStackWalkFlags::FlagsUsedWhenHandlingEnsure);
			}

			// Create a final string that we'll output to the log (and error history buffer)
			TCHAR ErrorMsg[16384];
			FCString::Snprintf(ErrorMsg, ARRAY_COUNT(ErrorMsg), TEXT("Ensure condition failed: %s [File:%s] [Line: %i]") LINE_TERMINATOR TEXT("%s") LINE_TERMINATOR TEXT("Stack: ") LINE_TERMINATOR, ANSI_TO_TCHAR(Expr), ANSI_TO_TCHAR(File), Line, Msg);

			// Also append the stack trace
			FCString::Strncat(ErrorMsg, ANSI_TO_TCHAR(StackTrace), ARRAY_COUNT(ErrorMsg) - 1);
			FMemory::SystemFree(StackTrace);

			// Dump the error and flush the log.
#if !NO_LOGGING
			FDebug::LogFormattedMessageWithCallstack(LogOutputDevice.GetCategoryName(), __FILE__, __LINE__, TEXT("=== Handled ensure: ==="), ErrorMsg, ELogVerbosity::Error);
#endif
			GLog->Flush();

			// Submit the error report to the server! (and display a balloon in the system tray)
			{
				// How many unique previous errors we should keep track of
				const uint32 MaxPreviousErrorsToTrack = 4;
				static uint32 StaticPreviousErrorCount = 0;
				if (StaticPreviousErrorCount < MaxPreviousErrorsToTrack)
				{
					// Check to see if we've already reported this error.  No point in blasting the server with
					// the same error over and over again in a single application session.
					bool bHasErrorAlreadyBeenReported = false;

					// Static: Array of previous unique error message CRCs
					static uint32 StaticPreviousErrorCRCs[MaxPreviousErrorsToTrack];

					// Compute CRC of error string.  Note that along with the call stack, this includes the message
					// string passed to the macro, so only truly redundant errors will go unreported.  Though it also
					// means you shouldn't pass loop counters to ensureMsgf(), otherwise failures may spam the server!
					const uint32 ErrorStrCRC = FCrc::StrCrc_DEPRECATED(ErrorMsg);

					for (uint32 CurErrorIndex = 0; CurErrorIndex < StaticPreviousErrorCount; ++CurErrorIndex)
					{
						if (StaticPreviousErrorCRCs[CurErrorIndex] == ErrorStrCRC)
						{
							// Found it!  This is a redundant error message.
							bHasErrorAlreadyBeenReported = true;
							break;
						}
					}

					// Add the element to the list and bump the count
					StaticPreviousErrorCRCs[StaticPreviousErrorCount++] = ErrorStrCRC;

					if (!bHasErrorAlreadyBeenReported)
					{
#if STATS
						FString SubmitErrorReporterfMessage = FString::Printf(TEXT("SubmitErrorReport"));
						SCOPE_LOG_TIME_IN_SECONDS(*SubmitErrorReporterfMessage, nullptr)
#endif

							FCoreDelegates::OnHandleSystemEnsure.Broadcast();

						FPlatformMisc::SubmitErrorReport(ErrorMsg, EErrorReportMode::Balloon);

						bShouldSendNewReport = true;
					}
				}
			}
		}
		else
		{
			// If we fail to generate the string to identify the crash we don't know if we should skip sending the report,
			// so we will just send the report anyway.
			bShouldSendNewReport = true;

			// Add message to log even without stacktrace. It is useful for testing fail on ensure.
#if !NO_LOGGING
			UE_LOG(LogOutputDevice, Error, TEXT("%s [File:%s] [Line: %i]"), ErrorString, ANSI_TO_TCHAR(File), Line);
#endif
		}

		if (bShouldSendNewReport)
		{
#if STATS
			FString SendNewReportMessage = FString::Printf(TEXT("SendNewReport"));
			SCOPE_LOG_TIME_IN_SECONDS(*SendNewReportMessage, nullptr)
#endif

#if PLATFORM_DESKTOP
				FScopeLock Lock(&FailDebugCriticalSection);

			NewReportEnsure(GErrorMessage);

			GErrorHist[0] = 0;
			GErrorMessage[0] = 0;
			GErrorExceptionDescription[0] = 0;
#endif
		}
	}


	FPlatformAtomics::InterlockedDecrement(&ActiveEnsureCount);
}

#endif // DO_CHECK || DO_GUARD_SLOW

void VARARGS FDebug::AssertFailed(const ANSICHAR* Expr, const ANSICHAR* File, int32 Line, const TCHAR* Format/* = TEXT("")*/, ...)
{
	if (GIsCriticalError)
	{
		return;
	}

	// This is not perfect because another thread might crash and be handled before this assert
	// but this static varible will report the crash as an assert. Given complexity of a thread
	// aware solution, this should be good enough. If crash reports are obviously wrong we can
	// look into fixing this.
	bHasAsserted = true;

	TCHAR DescriptionString[4096];
	GET_VARARGS(DescriptionString, ARRAY_COUNT(DescriptionString), ARRAY_COUNT(DescriptionString) - 1, Format, Format);

	TCHAR ErrorString[MAX_SPRINTF];
	FCString::Sprintf(ErrorString, TEXT("%s"), ANSI_TO_TCHAR(Expr));
	GError->Logf(TEXT("Assertion failed: %s") FILE_LINE_DESC TEXT("\n%s\n"), ErrorString, ANSI_TO_TCHAR(File), Line, DescriptionString);
}

#if DO_CHECK || DO_GUARD_SLOW
bool VARARGS FDebug::OptionallyLogFormattedEnsureMessageReturningFalse( bool bLog, const ANSICHAR* Expr, const ANSICHAR* File, int32 Line, const TCHAR* FormattedMsg, ... )
{
	if (bLog)
	{
		const int32 TempStrSize = 4096;
		TCHAR TempStr[ TempStrSize ];
		GET_VARARGS( TempStr, TempStrSize, TempStrSize - 1, FormattedMsg, FormattedMsg );
		EnsureFailed( Expr, File, Line, TempStr );
	}
	
	return false;
}
#endif

void VARARGS LowLevelFatalErrorHandler(const ANSICHAR* File, int32 Line, const TCHAR* Format, ...)
{
	TCHAR DescriptionString[4096];
	GET_VARARGS( DescriptionString, ARRAY_COUNT(DescriptionString), ARRAY_COUNT(DescriptionString)-1, Format, Format );

	StaticFailDebug(TEXT("LowLevelFatalError"), File, Line, DescriptionString, false);
}

void FDebug::DumpStackTraceToLog()
{
#if !NO_LOGGING
	// Walk the stack and dump it to the allocated memory.
	const SIZE_T StackTraceSize = 65535;
	ANSICHAR* StackTrace = (ANSICHAR*)FMemory::SystemMalloc(StackTraceSize);

	{
#if STATS
		FString StackWalkPerfMessage = FString::Printf(TEXT("FPlatformStackWalk::StackWalkAndDump"));
		SCOPE_LOG_TIME_IN_SECONDS(*StackWalkPerfMessage, nullptr)
#endif
		StackTrace[0] = 0;
		FPlatformStackWalk::StackWalkAndDumpEx(StackTrace, StackTraceSize, CALLSTACK_IGNOREDEPTH, FGenericPlatformStackWalk::EStackWalkFlags::FlagsUsedWhenHandlingEnsure);
	}

	// Dump the error and flush the log.
	// ELogVerbosity::Error to make sure it gets printed in log for conveniency.
	FDebug::LogFormattedMessageWithCallstack(LogOutputDevice.GetCategoryName(), __FILE__, __LINE__, TEXT("=== FDebug::DumpStackTrace(): ==="), ANSI_TO_TCHAR(StackTrace), ELogVerbosity::Error);
	GLog->Flush();
	FMemory::SystemFree(StackTrace);
#endif
}<|MERGE_RESOLUTION|>--- conflicted
+++ resolved
@@ -81,23 +81,14 @@
 	#define CALLSTACK_IGNOREDEPTH 2
 #endif // PLATFORM_LINUX
 
-<<<<<<< HEAD
-void InternalPrintScriptCallstack(bool bEmptyWhenDone)
-=======
 CORE_API void (*GPrintScriptCallStackFn)() = nullptr;
 
 void PrintScriptCallstack()
->>>>>>> e3a25b20
 {
 	if(GPrintScriptCallStackFn)
 	{
 		GPrintScriptCallStackFn();
 	}
-}
-
-void PrintScriptCallstack()
-{
-	InternalPrintScriptCallstack(false);
 }
 
 /**
@@ -226,11 +217,7 @@
 	if( !GIsCriticalError )
 	{
 		// Print out the blueprint callstack
-<<<<<<< HEAD
-		InternalPrintScriptCallstack(true);
-=======
 		PrintScriptCallstack();
->>>>>>> e3a25b20
 
 		TCHAR DescriptionString[4096];
 		GET_VARARGS( DescriptionString, ARRAY_COUNT( DescriptionString ), ARRAY_COUNT( DescriptionString ) - 1, Fmt, Fmt );
@@ -270,11 +257,7 @@
 	FPlatformAtomics::InterlockedIncrement(&ActiveEnsureCount);
 
 	// Print out the blueprint callstack
-<<<<<<< HEAD
-	InternalPrintScriptCallstack(false);
-=======
 	PrintScriptCallstack();
->>>>>>> e3a25b20
 
 	// Print initial debug message for this error
 	TCHAR ErrorString[MAX_SPRINTF];
