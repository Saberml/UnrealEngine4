// Copyright 1998-2014 Epic Games, Inc. All Rights Reserved.
#pragma once

class FJsonObject;

/**
 * A Json Value is a structure that can be any of the Json Types.
 * It should never be used on its, only its derived types should be used.
 */
class CORE_API FJsonValue
{
public:
	/** Returns this value as a double, throwing an error if this is not an Json Number */
	virtual double AsNumber() {ErrorMessage(TEXT("Number")); return 0.f;}

	/** Returns this value as a number, throwing an error if this is not an Json String */
	virtual FString AsString() {ErrorMessage(TEXT("String")); return FString();}

	/** Returns this value as a boolean, throwing an error if this is not an Json Bool */
	virtual bool AsBool() {ErrorMessage(TEXT("Boolean")); return false;}

	/** Returns this value as an array, throwing an error if this is not an Json Array */
	virtual TArray< TSharedPtr<FJsonValue> > AsArray() {ErrorMessage(TEXT("Array")); return TArray< TSharedPtr<FJsonValue> >();}

	/** Returns this value as an object, throwing an error if this is not an Json Object */
	virtual TSharedPtr<FJsonObject> AsObject() {ErrorMessage(TEXT("Object")); return TSharedPtr<FJsonObject>();}

	/** Returns true if this value is a 'null', throwing an error if this is not an Json Null */
	virtual bool IsNull() { return false;}

	/** Get a field of the same type as the argument */
	void AsArgumentType(double                          & Value) { Value = AsNumber(); }
	void AsArgumentType(FString                         & Value) { Value = AsString(); }
	void AsArgumentType(bool                            & Value) { Value = AsBool  (); }
	void AsArgumentType(TArray< TSharedPtr<FJsonValue> >& Value) { Value = AsArray (); }
	void AsArgumentType(TSharedPtr<FJsonObject>         & Value) { Value = AsObject(); }

	EJson::Type Type;


protected:

	FJsonValue() : Type(EJson::None) {}
	virtual ~FJsonValue() {}

	virtual FString GetType() = 0;

	void ErrorMessage(const FString& InType) { UE_LOG(LogJson, Error, TEXT("Json Value of type '%s' used as a '%s'."), *GetType(), *InType); }
};


/**
 * A Json Object is a structure holding an unordered set of name/value pairs.
 * In a Json file, it is represented by everything between curly braces {}.
 */
class CORE_API FJsonObject
{
public:
	TMap< FString, TSharedPtr<FJsonValue> > Values;

	template<EJson::Type JsonType>
	TSharedPtr<FJsonValue> GetField( const FString& FieldName ) const
	{
		const TSharedPtr<FJsonValue>* Field = Values.Find(FieldName);
		if ( Field != NULL && Field->IsValid() )
		{
			if (JsonType == EJson::None || (*Field)->Type == JsonType)
			{
				return (*Field);
			}
			else
			{
				UE_LOG(LogJson, Warning, TEXT("Field %s is of the wrong type."), *FieldName);
			}
		}
		else
		{
			UE_LOG(LogJson, Warning, TEXT("Field %s was not found."), *FieldName);
		}

		return TSharedPtr<FJsonValue>();
	}

	/** Checks to see if the FieldName exists in the object. */
	bool HasField( const FString& FieldName) const
	{
		const TSharedPtr<FJsonValue>* Field = Values.Find(FieldName);
		if(Field && Field->IsValid())
		{
			return true;
		}

		return false;
	}
	
	/** Checks to see if the FieldName exists in the object, and has the specified type. */
	template<EJson::Type JsonType>
	bool HasTypedField(const FString& FieldName) const
	{
		const TSharedPtr<FJsonValue>* Field = Values.Find(FieldName);
		if(Field && Field->IsValid() && ((*Field)->Type == JsonType))
		{
			return true;
		}

		return false;
	}

	void SetField( const FString& FieldName, const TSharedPtr<FJsonValue>& Value );

	void RemoveField(const FString& FieldName);

	/** Get the field named FieldName as a number. Ensures that the field is present and is of type Json number. */
	double GetNumberField(const FString& FieldName) const;

	/** Add a field named FieldName with Number as value */
	void SetNumberField( const FString& FieldName, double Number );

	/** Get the field named FieldName as a string. */
	FString GetStringField(const FString& FieldName) const;

	/** Add a field named FieldName with value of StringValue */
	void SetStringField( const FString& FieldName, const FString& StringValue );

	/** Get the field named FieldName as a boolean. */
	bool GetBoolField(const FString& FieldName) const;

	/** Set a boolean field named FieldName and value of InValue */
	void SetBoolField( const FString& FieldName, bool InValue );

<<<<<<< HEAD
	/** Get the field named FieldName as an array. Ensures that the field is present and is of type Json Array. */
	TArray< TSharedPtr<FJsonValue> > GetArrayField(const FString& FieldName) const;
=======
	/** Get the field named FieldName as an array. */
	const TArray< TSharedPtr<FJsonValue> >& GetArrayField(const FString& FieldName) const;
>>>>>>> 5338f086

	/** Set an array field named FieldName and value of Array */
	void SetArrayField( const FString& FieldName, const TArray< TSharedPtr<FJsonValue> >& Array );

<<<<<<< HEAD
	/** Get the field named FieldName as a Json object. Ensures that the field is present and is a Json object*/
	TSharedPtr<FJsonObject> GetObjectField(const FString& FieldName) const;
=======
	/** Get the field named FieldName as a Json object. */
	const TSharedPtr<FJsonObject>& GetObjectField(const FString& FieldName) const;
>>>>>>> 5338f086

	/** Set an ObjectField named FieldName and value of JsonObject */
	void SetObjectField( const FString& FieldName, const TSharedPtr<FJsonObject>& JsonObject );
};


/** A Json String Value. */
class CORE_API FJsonValueString : public FJsonValue
{
public:
	FJsonValueString(const FString& InString) : Value(InString) {Type = EJson::String;}

	virtual FString AsString() {return Value;}
	virtual double AsNumber() {return Value.IsNumeric() ? FCString::Atod(*Value) : FJsonValue::AsNumber();}
	virtual bool AsBool() {return Value.ToBool();}

protected:
	FString Value;

	virtual FString GetType() {return TEXT("String");}
};

/** A Json Number Value. */
class CORE_API FJsonValueNumber : public FJsonValue
{
public:
	FJsonValueNumber(double InNumber) : Value(InNumber) {Type = EJson::Number;}
	virtual double AsNumber() {return Value;}
	virtual bool AsBool() {return Value != 0.0;}
	virtual FString AsString() {return FString::SanitizeFloat(Value);}
	
protected:
	double Value;

	virtual FString GetType() {return TEXT("Number");}
};

/** A Json Boolean Value. */
class CORE_API FJsonValueBoolean : public FJsonValue
{
public:
	FJsonValueBoolean(bool InBool) : Value(InBool) {Type = EJson::Boolean;}
	virtual double AsNumber() {return Value ? 1 : 0;}
	virtual bool AsBool() {return Value;}
	virtual FString AsString() {return Value ? TEXT("true") : TEXT("false");}
	
protected:
	bool Value;

	virtual FString GetType() {return TEXT("Boolean");}
};

/** A Json Array Value. */
class CORE_API FJsonValueArray : public FJsonValue
{
public:
	FJsonValueArray(const TArray< TSharedPtr<FJsonValue> >& InArray) : Value(InArray) {Type = EJson::Array;}
	virtual TArray< TSharedPtr<FJsonValue> > AsArray() {return Value;}
	
protected:
	TArray< TSharedPtr<FJsonValue> > Value;

	virtual FString GetType() {return TEXT("Array");}
};

/** A Json Object Value. */
class CORE_API FJsonValueObject : public FJsonValue
{
public:
	FJsonValueObject(TSharedPtr<FJsonObject> InObject) : Value(InObject) {Type = EJson::Object;}
	virtual TSharedPtr<FJsonObject> AsObject() {return Value;}
	
protected:
	TSharedPtr<FJsonObject> Value;

	virtual FString GetType() {return TEXT("Object");}
};

/** A Json Null Value. */
class CORE_API FJsonValueNull : public FJsonValue
{
public:
	FJsonValueNull() {Type = EJson::Null;}
	virtual bool IsNull() {return true;}

protected:
	virtual FString GetType() {return TEXT("Null");}
};<|MERGE_RESOLUTION|>--- conflicted
+++ resolved
@@ -11,22 +11,22 @@
 {
 public:
 	/** Returns this value as a double, throwing an error if this is not an Json Number */
-	virtual double AsNumber() {ErrorMessage(TEXT("Number")); return 0.f;}
+	virtual double AsNumber() const {ErrorMessage(TEXT("Number")); return 0.f;}
 
 	/** Returns this value as a number, throwing an error if this is not an Json String */
-	virtual FString AsString() {ErrorMessage(TEXT("String")); return FString();}
+	virtual FString AsString() const {ErrorMessage(TEXT("String")); return FString();}
 
 	/** Returns this value as a boolean, throwing an error if this is not an Json Bool */
-	virtual bool AsBool() {ErrorMessage(TEXT("Boolean")); return false;}
+	virtual bool AsBool() const {ErrorMessage(TEXT("Boolean")); return false;}
 
 	/** Returns this value as an array, throwing an error if this is not an Json Array */
-	virtual TArray< TSharedPtr<FJsonValue> > AsArray() {ErrorMessage(TEXT("Array")); return TArray< TSharedPtr<FJsonValue> >();}
+	virtual const TArray< TSharedPtr<FJsonValue> >& AsArray() const {ErrorMessage(TEXT("Array")); return EMPTY_ARRAY;}
 
 	/** Returns this value as an object, throwing an error if this is not an Json Object */
-	virtual TSharedPtr<FJsonObject> AsObject() {ErrorMessage(TEXT("Object")); return TSharedPtr<FJsonObject>();}
-
-	/** Returns true if this value is a 'null', throwing an error if this is not an Json Null */
-	virtual bool IsNull() { return false;}
+	virtual const TSharedPtr<FJsonObject>& AsObject() const {ErrorMessage(TEXT("Object")); return EMPTY_OBJECT;}
+
+	/** Returns true if this value is a 'null' */
+	bool IsNull() const { return Type == EJson::Null || Type == EJson::None; }
 
 	/** Get a field of the same type as the argument */
 	void AsArgumentType(double                          & Value) { Value = AsNumber(); }
@@ -37,15 +37,102 @@
 
 	EJson::Type Type;
 
-
-protected:
+	static bool CompareEqual(const FJsonValue& Lhs, const FJsonValue& Rhs);
+	bool operator==(const FJsonValue& Rhs) const { return CompareEqual(*this, Rhs); }
+
+protected:
+
+	static const TArray< TSharedPtr<FJsonValue> > EMPTY_ARRAY;
+	static const TSharedPtr<FJsonObject> EMPTY_OBJECT;
 
 	FJsonValue() : Type(EJson::None) {}
 	virtual ~FJsonValue() {}
 
-	virtual FString GetType() = 0;
-
-	void ErrorMessage(const FString& InType) { UE_LOG(LogJson, Error, TEXT("Json Value of type '%s' used as a '%s'."), *GetType(), *InType); }
+	virtual FString GetType() const = 0;
+
+	void ErrorMessage(const FString& InType) const {UE_LOG(LogJson, Error, TEXT("Json Value of type '%s' used as a '%s'."), *GetType(), *InType);}
+};
+
+/** A Json String Value. */
+class CORE_API FJsonValueString : public FJsonValue
+{
+public:
+	FJsonValueString(const FString& InString) : Value(InString) {Type = EJson::String;}
+
+	virtual FString AsString() const {return Value;}
+	virtual double AsNumber() const {return Value.IsNumeric() ? FCString::Atod(*Value) : FJsonValue::AsNumber();}
+	virtual bool AsBool() const {return Value.ToBool();}
+
+protected:
+	FString Value;
+
+	virtual FString GetType() const {return TEXT("String");}
+};
+
+/** A Json Number Value. */
+class CORE_API FJsonValueNumber : public FJsonValue
+{
+public:
+	FJsonValueNumber(double InNumber) : Value(InNumber) {Type = EJson::Number;}
+	virtual double AsNumber() const {return Value;}
+	virtual bool AsBool() const {return Value != 0.0;}
+	virtual FString AsString() const {return FString::SanitizeFloat(Value);}
+	
+protected:
+	double Value;
+
+	virtual FString GetType() const {return TEXT("Number");}
+};
+
+/** A Json Boolean Value. */
+class CORE_API FJsonValueBoolean : public FJsonValue
+{
+public:
+	FJsonValueBoolean(bool InBool) : Value(InBool) {Type = EJson::Boolean;}
+	virtual double AsNumber() const {return Value ? 1 : 0;}
+	virtual bool AsBool() const {return Value;}
+	virtual FString AsString() const {return Value ? TEXT("true") : TEXT("false");}
+	
+protected:
+	bool Value;
+
+	virtual FString GetType() const {return TEXT("Boolean");}
+};
+
+/** A Json Array Value. */
+class CORE_API FJsonValueArray : public FJsonValue
+{
+public:
+	FJsonValueArray(const TArray< TSharedPtr<FJsonValue> >& InArray) : Value(InArray) {Type = EJson::Array;}
+	virtual const TArray< TSharedPtr<FJsonValue> >& AsArray() const {return Value;}
+	
+protected:
+	TArray< TSharedPtr<FJsonValue> > Value;
+
+	virtual FString GetType() const {return TEXT("Array");}
+};
+
+/** A Json Object Value. */
+class CORE_API FJsonValueObject : public FJsonValue
+{
+public:
+	FJsonValueObject(TSharedPtr<FJsonObject> InObject) : Value(InObject) {Type = EJson::Object;}
+	virtual const TSharedPtr<FJsonObject>& AsObject() const {return Value;}
+	
+protected:
+	TSharedPtr<FJsonObject> Value;
+
+	virtual FString GetType() const {return TEXT("Object");}
+};
+
+/** A Json Null Value. */
+class CORE_API FJsonValueNull : public FJsonValue
+{
+public:
+	FJsonValueNull() {Type = EJson::Null;}
+
+protected:
+	virtual FString GetType() const {return TEXT("Null");}
 };
 
 
@@ -78,7 +165,13 @@
 			UE_LOG(LogJson, Warning, TEXT("Field %s was not found."), *FieldName);
 		}
 
-		return TSharedPtr<FJsonValue>();
+		return TSharedPtr<FJsonValue>(new FJsonValueNull());
+	}
+
+	TSharedPtr<FJsonValue> TryGetField( const FString& FieldName )
+	{
+		const TSharedPtr<FJsonValue>* Field = Values.Find(FieldName);
+		return (Field != NULL && Field->IsValid()) ? *Field : TSharedPtr<FJsonValue>();
 	}
 
 	/** Checks to see if the FieldName exists in the object. */
@@ -128,109 +221,15 @@
 	/** Set a boolean field named FieldName and value of InValue */
 	void SetBoolField( const FString& FieldName, bool InValue );
 
-<<<<<<< HEAD
-	/** Get the field named FieldName as an array. Ensures that the field is present and is of type Json Array. */
-	TArray< TSharedPtr<FJsonValue> > GetArrayField(const FString& FieldName) const;
-=======
 	/** Get the field named FieldName as an array. */
 	const TArray< TSharedPtr<FJsonValue> >& GetArrayField(const FString& FieldName) const;
->>>>>>> 5338f086
 
 	/** Set an array field named FieldName and value of Array */
 	void SetArrayField( const FString& FieldName, const TArray< TSharedPtr<FJsonValue> >& Array );
 
-<<<<<<< HEAD
-	/** Get the field named FieldName as a Json object. Ensures that the field is present and is a Json object*/
-	TSharedPtr<FJsonObject> GetObjectField(const FString& FieldName) const;
-=======
 	/** Get the field named FieldName as a Json object. */
 	const TSharedPtr<FJsonObject>& GetObjectField(const FString& FieldName) const;
->>>>>>> 5338f086
 
 	/** Set an ObjectField named FieldName and value of JsonObject */
 	void SetObjectField( const FString& FieldName, const TSharedPtr<FJsonObject>& JsonObject );
-};
-
-
-/** A Json String Value. */
-class CORE_API FJsonValueString : public FJsonValue
-{
-public:
-	FJsonValueString(const FString& InString) : Value(InString) {Type = EJson::String;}
-
-	virtual FString AsString() {return Value;}
-	virtual double AsNumber() {return Value.IsNumeric() ? FCString::Atod(*Value) : FJsonValue::AsNumber();}
-	virtual bool AsBool() {return Value.ToBool();}
-
-protected:
-	FString Value;
-
-	virtual FString GetType() {return TEXT("String");}
-};
-
-/** A Json Number Value. */
-class CORE_API FJsonValueNumber : public FJsonValue
-{
-public:
-	FJsonValueNumber(double InNumber) : Value(InNumber) {Type = EJson::Number;}
-	virtual double AsNumber() {return Value;}
-	virtual bool AsBool() {return Value != 0.0;}
-	virtual FString AsString() {return FString::SanitizeFloat(Value);}
-	
-protected:
-	double Value;
-
-	virtual FString GetType() {return TEXT("Number");}
-};
-
-/** A Json Boolean Value. */
-class CORE_API FJsonValueBoolean : public FJsonValue
-{
-public:
-	FJsonValueBoolean(bool InBool) : Value(InBool) {Type = EJson::Boolean;}
-	virtual double AsNumber() {return Value ? 1 : 0;}
-	virtual bool AsBool() {return Value;}
-	virtual FString AsString() {return Value ? TEXT("true") : TEXT("false");}
-	
-protected:
-	bool Value;
-
-	virtual FString GetType() {return TEXT("Boolean");}
-};
-
-/** A Json Array Value. */
-class CORE_API FJsonValueArray : public FJsonValue
-{
-public:
-	FJsonValueArray(const TArray< TSharedPtr<FJsonValue> >& InArray) : Value(InArray) {Type = EJson::Array;}
-	virtual TArray< TSharedPtr<FJsonValue> > AsArray() {return Value;}
-	
-protected:
-	TArray< TSharedPtr<FJsonValue> > Value;
-
-	virtual FString GetType() {return TEXT("Array");}
-};
-
-/** A Json Object Value. */
-class CORE_API FJsonValueObject : public FJsonValue
-{
-public:
-	FJsonValueObject(TSharedPtr<FJsonObject> InObject) : Value(InObject) {Type = EJson::Object;}
-	virtual TSharedPtr<FJsonObject> AsObject() {return Value;}
-	
-protected:
-	TSharedPtr<FJsonObject> Value;
-
-	virtual FString GetType() {return TEXT("Object");}
-};
-
-/** A Json Null Value. */
-class CORE_API FJsonValueNull : public FJsonValue
-{
-public:
-	FJsonValueNull() {Type = EJson::Null;}
-	virtual bool IsNull() {return true;}
-
-protected:
-	virtual FString GetType() {return TEXT("Null");}
 };