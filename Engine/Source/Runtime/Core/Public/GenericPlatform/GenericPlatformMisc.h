// Copyright 1998-2015 Epic Games, Inc. All Rights Reserved.

#pragma once

#include "Containers/ContainersFwd.h"
#include "HAL/Platform.h"


struct FGenericCrashContext;
struct FGenericMemoryWarningContext;

class FDefaultAllocator;
class FOutputDevice;
class FString;
class FText;
class GenericApplication;
class IPlatformChunkInstall;
class UWorld;


namespace EBuildConfigurations
{
	/**
	 * Enumerates build configurations.
	 */
	enum Type
	{
		/** Unknown build configuration. */
		Unknown,

		/** Debug build. */
		Debug,

		/** DebugGame build. */
		DebugGame,

		/** Development build. */
		Development,

		/** Shipping build. */
		Shipping,

		/** Test build. */
		Test
	};

	/**
	 * Returns the string representation of the specified EBuildConfiguration value.
	 *
	 * @param Configuration The string to get the EBuildConfiguration::Type for.
	 * @return An EBuildConfiguration::Type value.
	 */
	CORE_API EBuildConfigurations::Type FromString( const FString& Configuration );

	/**
	 * Returns the string representation of the specified EBuildConfiguration value.
	 *
	 * @param Configuration The value to get the string for.
	 * @return The string representation.
	 */
	CORE_API const TCHAR* ToString( EBuildConfigurations::Type Configuration );

	/**
	 * Returns the localized text representation of the specified EBuildConfiguration value.
	 *
	 * @param Configuration The value to get the text for.
	 * @return The localized Build configuration text
	 */
	CORE_API FText ToText( EBuildConfigurations::Type Configuration );
}


namespace EBuildTargets
{
	/**
	 * Enumerates build targets.
	 */
	enum Type
	{
		/** Unknown build target. */
		Unknown,

		/** Editor target. */
		Editor,

		/** Game target. */
		Game,

		/** Server target. */
		Server
	};

	/**
	 * Returns the string representation of the specified EBuildTarget value.
	 *
	 * @param Target The string to get the EBuildTarget::Type for.
	 * @return An EBuildTarget::Type value.
	 */
	CORE_API EBuildTargets::Type FromString( const FString& Target );

	/**
	 * Returns the string representation of the specified EBuildTarget value.
	 *
	 * @param Target The value to get the string for.
	 * @return The string representation.
	 */
	CORE_API const TCHAR* ToString( EBuildTargets::Type Target );
}


/**
 * Enumerates the modes a convertible laptop can be in.
 */
enum class EConvertibleLaptopMode
{
	/** Not a convertible laptop. */
	NotSupported,

	/** Laptop arranged as a laptop. */
	Laptop,

	/** Laptop arranged as a tablet. */
	Tablet
};


namespace EErrorReportMode
{
	/** 
	 * Enumerates supported error reporting modes.
	 */
	enum Type
	{
		/** Displays a call stack with an interactive dialog for entering repro steps, etc. */
		Interactive,

		/** Unattended mode.  No repro steps, just submits data straight to the server */
		Unattended,

		/** Same as unattended, but displays a balloon window in the system tray to let the user know */
		Balloon,
	};
}


namespace EAppMsgType
{
	/**
	 * Enumerates supported message dialog button types.
	 */
	enum Type
	{
		Ok,
		YesNo,
		OkCancel,
		YesNoCancel,
		CancelRetryContinue,
		YesNoYesAllNoAll,
		YesNoYesAllNoAllCancel,
		YesNoYesAll,
	};
}


namespace EAppReturnType
{
	/**
	 * Enumerates message dialog return types.
	 */
	enum Type
	{
		No,
		Yes,
		YesAll,
		NoAll,
		Cancel,
		Ok,
		Retry,
		Continue,
	};
}


/**
* Generic implementation for most platforms
**/
struct CORE_API FGenericPlatformMisc
{
	/**
	 * Called during appInit() after cmd line setup
	 */
	static void PlatformPreInit();
	static void PlatformInit() { }
	static void PlatformPostInit(bool ShowSplashScreen = false) { }

	/**
	 * Called during AppExit(). Log, Config still exist at this point, but not much else does.
	 */
	static void PlatformTearDown() { }
	static GenericApplication* CreateApplication();

	static void* GetHardwareWindow()
	{
		return nullptr;
	}

	/** Set/restore the Console Interrupt (Control-C, Control-Break, Close) handler. */
	static void SetGracefulTerminationHandler() { }

	/**
	 * Installs handler for the unexpected (due to error) termination of the program,
	 * including, but not limited to, crashes.
	 */
	static void SetCrashHandler(void (* CrashHandler)(const FGenericCrashContext& Context)) { }

	/**
	 * Retrieve a environment variable from the system
	 *
	 * @param VariableName The name of the variable (ie "Path")
	 * @param Result The string to copy the value of the variable into
	 * @param ResultLength The size of the Result string
	 */
	static void GetEnvironmentVariable(const TCHAR* VariableName, TCHAR* Result, int32 ResultLength)
	{
		*Result = 0;
	}


	/**
	 * Sets an environment variable to the local process's environment
	 *
	 * @param VariableName The name of the variable (ie "Path")
	 * @param Value The string to set the variable to.	
	 */
	static void SetEnvironmentVar(const TCHAR* VariableName, const TCHAR* Value);

	/**
	 * return the delimiter between paths in the PATH environment variable.
	 */
	static const TCHAR* GetPathVarDelimiter();

	/**
	 * Retrieve the Mac address of the current adapter.
	 * 
	 * @return array of bytes representing the Mac address, or empty array if unable to determine.
	 */
	static TArray<uint8> GetMacAddress();

	/**
	 * Retrieve the Mac address of the current adapter as a string.
	 * 
	 * @return String representing the Mac address, or empty string.
	 */
	static FString GetMacAddressString();

	/**
	 * Retrieve the Mac address of the current adapter as a hashed string (privacy)
	 *
	 * @return String representing the hashed Mac address, or empty string.
	 */
	static FString GetHashedMacAddressString();

	/**
	 * Returns a unique string for device identification
	 * 
	 * @return the unique string generated by this platform for this device
	 */
	static FString GetUniqueDeviceId();

	// @TODO yrx 2015-02-24 Remove
	/** Submits a crash report to a central server (release builds only) */
	static void SubmitErrorReport( const TCHAR* InErrorHist, EErrorReportMode::Type InMode );

	/** Return true if a debugger is present */
	FORCEINLINE static bool IsDebuggerPresent()
	{
#if UE_BUILD_SHIPPING
		return 0; 
#else
		return 1; // unknown platforms return true so that they can crash into a debugger
#endif
	}

	/** Break into the debugger, if IsDebuggerPresent returns true, otherwise do nothing  */
	FORCEINLINE static void DebugBreak()
	{
		if (IsDebuggerPresent())
		{
			*((int32*)3) = 13; // unknown platforms crash into the debugger
		}
	}

	/**
	* Uses cpuid instruction to get the vendor string
	*
	* @return	CPU vendor name
	*/
	static FString GetCPUVendor();

	/** 
	 * Uses cpuid instruction to get the CPU brand string
	 *
	 * @return	CPU brand string
	 */
	static FString GetCPUBrand();

	/** 
	 * @return primary GPU brand string
	 */
	static FString GetPrimaryGPUBrand();

	/**
	 * Gets the OS Version and OS Subversion.
	 */
	static void GetOSVersions( FString& out_OSVersionLabel, FString& out_OSSubVersionLabel );

	/** Retrieves information about the total number of bytes and number of free bytes for the specified disk path. */
	static bool GetDiskTotalAndFreeSpace( const FString& InPath, uint64& TotalNumberOfBytes, uint64& NumberOfFreeBytes );

	static bool SupportsMessaging()
	{
		return true;
	}

	static bool SupportsLocalCaching()
	{
		return true;
	}

	/**
	 * Enforces strict memory load/store ordering across the memory barrier call.
	 */
	FORCENOINLINE static void MemoryBarrier();

	/**
	 * Handles IO failure by ending gameplay.
	 *
	 * @param Filename	If not nullptr, name of the file the I/O error occured with
	 */
	void static HandleIOFailure( const TCHAR* Filename );

	/**
	 * Set a handler to be called when there is a memory warning from the OS 
	 *
	 * @param Handler	The handler to call
	 */
	static void SetMemoryWarningHandler(void (* Handler)(const FGenericMemoryWarningContext& Context))
	{
	}

	/**
	 *	Pumps Windows messages.
	 *	@param bFromMainLoop if true, this is from the main loop, otherwise we are spinning waiting for the render thread
	 */
	FORCEINLINE static void PumpMessages(bool bFromMainLoop)
	{
	}

	FORCEINLINE static uint32 GetKeyMap( uint16* KeyCodes, FString* KeyNames, uint32 MaxMappings )
	{
		return 0;
	}

	FORCEINLINE static uint32 GetCharKeyMap(uint16* KeyCodes, FString* KeyNames, uint32 MaxMappings)
	{
		return 0;
	}

	FORCEINLINE static uint32 GetLastError()
	{
		return 0;
	}

	FORCEINLINE static void RaiseException( uint32 ExceptionCode )
	{
#if HACK_HEADER_GENERATOR && !PLATFORM_EXCEPTIONS_DISABLED
		// We want Unreal Header Tool to throw an exception but in normal runtime code 
		// we don't support exception handling
		throw( ExceptionCode );
#else	
		*((uint32*)3) = ExceptionCode;
#endif
	}

protected:

	/**
	* Retrieves some standard key code mappings (usually called by a subclass's GetCharKeyMap)
	*
	* @param OutKeyMap Key map to add to.
	* @param bMapUppercaseKeys If true, will map A, B, C, etc to EKeys::A, EKeys::B, EKeys::C
	* @param bMapLowercaseKeys If true, will map a, b, c, etc to EKeys::A, EKeys::B, EKeys::C
	*/
	static uint32 GetStandardPrintableKeyMap(uint16* KeyCodes, FString* KeyNames, uint32 MaxMappings, bool bMapUppercaseKeys, bool bMapLowercaseKeys);

public:

	/**
	 * Platform specific function for adding a named event that can be viewed in PIX
	 */
	FORCEINLINE static void BeginNamedEvent(const struct FColor& Color,const TCHAR* Text)
	{
	}

	FORCEINLINE static void BeginNamedEvent(const struct FColor& Color,const ANSICHAR* Text)
	{
	}

	/**
	 * Platform specific function for closing a named event that can be viewed in PIX
	 */
	FORCEINLINE static void EndNamedEvent()
	{
	}

	/** 
	 *	Set the value for the given section and key in the platform specific key->value store
	 *  Note: The key->value store is user-specific, but may be used to share data between different applications for the same user
	 *
	 *  @param	InStoreId			The name used to identify the store you want to use (eg, MyGame)
	 *	@param	InSectionName		The section that this key->value pair is placed within (can contain / separators, eg UserDetails/AccountInfo)
	 *	@param	InKeyName			The name of the key to set the value for
	 *	@param	InValue				The value to set
	 *	@return	bool				true if the value was set correctly, false if not
	 */
	static bool SetStoredValue(const FString& InStoreId, const FString& InSectionName, const FString& InKeyName, const FString& InValue);

	/** 
	 *	Get the value for the given section and key from the platform specific key->value store
	 *  Note: The key->value store is user-specific, but may be used to share data between different applications for the same user
	 *
	 *  @param	InStoreId			The name used to identify the store you want to use (eg, MyGame)
	 *	@param	InSectionName		The section that this key->value pair is placed within (can contain / separators, eg UserDetails/AccountInfo)
	 *	@param	InKeyName			The name of the key to get the value for
	 *	@param	OutValue			The value found
	 *	@return	bool				true if the entry was found (and OutValue contains the result), false if not
	 */
	static bool GetStoredValue(const FString& InStoreId, const FString& InSectionName, const FString& InKeyName, FString& OutValue);

	/** Sends a message to a remote tool, and debugger consoles */
	static void LowLevelOutputDebugString(const TCHAR *Message);
	static void VARARGS LowLevelOutputDebugStringf(const TCHAR *Format, ... );

	/** Sets the default output to UTF8 */
	static void SetUTF8Output();

	/** Prints string to the default output */
	static void LocalPrint( const TCHAR* Str );


	/** Request application to minimize (goto background). **/
	static void RequestMinimize();

	/**
	 * Requests application exit.
	 *
	 * @param	Force	If true, perform immediate exit (dangerous because config code isn't flushed, etc).
	 *                  If false, request clean main-loop exit from the platform specific code.
	 */
	static void RequestExit( bool Force );

	/**
	 * Returns the last system error code in string form.  NOTE: Only one return value is valid at a time!
	 *
	 * @param OutBuffer the buffer to be filled with the error message
	 * @param BufferLength the size of the buffer in character count
	 * @param Error the error code to convert to string form
	 */
	static const TCHAR* GetSystemErrorMessage(TCHAR* OutBuffer, int32 BufferCount, int32 Error);

	/** Copies text to the operating system clipboard. */
	static void ClipboardCopy(const TCHAR* Str);

	/** Pastes in text from the operating system clipboard. */
	static void ClipboardPaste(class FString& Dest);

	/** Create a new globally unique identifier. **/
	static void CreateGuid(struct FGuid& Result);

	/** 
	 * Show a message box if possible, otherwise print a message and return the default
	 * @param MsgType What sort of options are provided
	 * @param Text Specific message
	 * @param Caption String indicating the title of the message box
	 * @return Very strange convention...not really EAppReturnType, see implementation
	 */
	static EAppReturnType::Type MessageBoxExt( EAppMsgType::Type MsgType, const TCHAR* Text, const TCHAR* Caption );

	/**
	 * Prevents screen-saver from kicking in by moving the mouse by 0 pixels. This works even on
	 * Vista in the presence of a group policy for password protected screen saver.
	 */
	static void PreventScreenSaver()
	{
	}

	enum EScreenSaverAction
	{
		Disable,
		Enable
	};

	/**
	 * Disables screensaver (if platform supports such an API)
	 *
	 * @param Action enable or disable
	 * @return true if succeeded, false if platform does not have this API and PreventScreenSaver() hack is needed
	 */
	static bool ControlScreensaver(EScreenSaverAction Action)
	{
		return false;
	}

	/**
	 * Handles Game Explorer, Firewall and FirstInstall commands, typically from the installer
	 * @returns false if the game cannot continue.
	 */
	static bool CommandLineCommands()
	{
		return 1;
	}

	/**
	 * Detects whether we're running in a 64-bit operating system.
	 *
	 * @return	true if we're running in a 64-bit operating system
	 */
	FORCEINLINE static bool Is64bitOperatingSystem()
	{
		return !!PLATFORM_64BITS;
	}

	/**
	 * Checks structure of the path against platform formatting requirements
	 *
	 * return true if path is formatted validly
	 */
	static bool IsValidAbsolutePathFormat(const FString& Path)
	{
		return 1;
	}

	/** 
	 * Platform-specific normalization of path
	 * E.g. on Linux/Unix platforms, replaces ~ with user home directory, so ~/.config becomes /home/joe/.config (or /Users/Joe/.config)
	 */
	static void NormalizePath(FString& InPath)
	{
	}

	/**
	 * @return platform specific path separator.
	 */
	static const TCHAR* GetDefaultPathSeparator();

	/**
	 * Checks if platform wants to allow a rendering thread on current device (note: does not imply it will, only if okay given other criteria met)
	 *
	 * @return true if allowed, false if shouldn't use a separate rendering thread
	 */
	static bool AllowRenderThread()
	{
		// allow if not overridden
		return true;
	}

	/**
	 * return the number of hardware CPU cores
	 */
	static int32 NumberOfCores()
	{
		return 1;
	}

	/**
	 * return the number of logical CPU cores
	 */
	static int32 NumberOfCoresIncludingHyperthreads();

	/**
	 * Return the number of worker threads we should spawn, based on number of cores
	 */
	static int32 NumberOfWorkerThreadsToSpawn();

	/**
	 * Return the platform specific async IO system, or nullptr if the standard one should be used.
	 */
	static struct FAsyncIOSystemBase* GetPlatformSpecificAsyncIOSystem()
	{
		return nullptr;
	}

	/** Return the name of the platform features module. Can be nullptr if there are no extra features for this platform */
	static const TCHAR* GetPlatformFeaturesModuleName()
	{
		// by default, no module
		return nullptr;
	}

	/** Get the application root directory. */
	static const TCHAR* RootDir();

	/** Get the engine directory */
	static const TCHAR* EngineDir();

	/**
	 *	Return the GameDir
	 */
	static const TCHAR* GameDir();

	/**
	 * Load the preinit modules required by this platform, typically they are the renderer modules
	 */
	static void LoadPreInitModules()
	{
	}

	/**
	 * Load the platform-specific startup modules
	 */
	static void LoadStartupModules()
	{
	}

	static const TCHAR* GetUBTPlatform();

	/** 
	 * Determines the shader format for the plarform
	 *
	 * @return	Returns the shader format to be used by that platform
	 */
	static const TCHAR* GetNullRHIShaderFormat();

	/** 
	 * Returns the platform specific chunk based install interface
	 *
	 * @return	Returns the platform specific chunk based install implementation
	 */
	static IPlatformChunkInstall* GetPlatformChunkInstall();

	/**
	 * Has the OS execute a command and path pair (such as launch a browser)
	 *
	 * @param ComandType OS hint as to the type of command 
	 * @param Command the command to execute
	 * @param CommandLine the commands to pass to the executable
	 * @return whether the command was successful or not
	 */
	static bool OsExecute(const TCHAR* CommandType, const TCHAR* Command, const TCHAR* CommandLine = NULL)
	{
		return false;
	}

	/**
	 * @return true if this build is meant for release to retail
	 */
	static bool IsPackagedForDistribution()
	{
#if UE_BUILD_SHIPPING
		return true;
#else
		return false;
#endif
	}

	/**
	 * Searches for a window that matches the window name or the title starts with a particular text. When
	 * found, it returns the title text for that window
	 *
	 * @param TitleStartsWith an alternative search method that knows part of the title text
	 * @param OutTitle the string the data is copied into
	 *
	 * @return whether the window was found and the text copied or not
	 */
	static bool GetWindowTitleMatchingText(const TCHAR* TitleStartsWith, FString& OutTitle)
	{
		return false;
	}

	static FString GetDefaultLocale();

	/**
	 *	Platform-specific Exec function
	 *
	 *  @param	InWorld		World context
	 *	@param	Cmd			The command to execute
	 *	@param	Out			The output device to utilize
	 *	@return	bool		true if command was processed, false if not
	 */
	static bool Exec(UWorld* InWorld, const TCHAR* Cmd, FOutputDevice& Out)
	{
		return false;
	}

	/** @return Get the name of the platform specific file manager (eg, Explorer on Windows, Finder on OS X) */
	static FText GetFileManagerName();

	/**
	 * Sample the displayed pixel color from anywhere on the screen using the OS
	 *
	 * @param	InScreenPos		The screen coords to sample for current pixel color
	 * @param	InGamma			Optional gamma correction to apply to the screen color
	 * @return					The color of the pixel displayed at the chosen location
	 */
	static struct FLinearColor GetScreenPixelColor(const struct FVector2D& InScreenPos, float InGamma = 1.0f);

#if !UE_BUILD_SHIPPING
	static void SetShouldPromptForRemoteDebugging(bool bInShouldPrompt)
	{
		bShouldPromptForRemoteDebugging = bInShouldPrompt;
	}

	static void SetShouldPromptForRemoteDebugOnEnsure(bool bInShouldPrompt)
	{
		bPromptForRemoteDebugOnEnsure = bInShouldPrompt;
	}
#endif	//#if !UE_BUILD_SHIPPING

	static void PromptForRemoteDebugging(bool bIsEnsure)
	{
	}

	FORCEINLINE static void PrefetchBlock(const void* InPtr, int32 NumBytes = 1)
	{
	}

	/** Platform-specific instruction prefetch */
	FORCEINLINE static void Prefetch(void const* x, int32 offset = 0)
	{	
	}

	/**
	 * Gets the default profile name. Used if there is no device profile specified
	 *
	 * @return the default profile name.
	 */
	static const TCHAR* GetDefaultDeviceProfileName();

	/** 
	 * Allows a game/program/etc to control the game directory in a special place (for instance, monolithic programs that don't have .uprojects)
	 */
	static void SetOverrideGameDir(const FString& InOverrideDir);

	/**
	 * Return an ordered list of target platforms this runtime can support (ie Android_DXT, Android
	 * would mean that it prefers Android_DXT, but can use Android as well)
	 */
	static void GetValidTargetPlatforms(TArray<FString>& TargetPlatformNames);

	/**
	 * Returns whether the platform wants to use a touch screen for virtual joysticks.
	 */
	static bool GetUseVirtualJoysticks()
	{
		return PLATFORM_HAS_TOUCH_MAIN_SCREEN;
	}

	/*
	 * Returns whether the volume buttons are handled by the system
	 */
	static bool GetVolumeButtonsHandledBySystem()
	{
		return true;
	}

	/*
	 * Set whether the volume buttons are handled by the system
	 */
	static void SetVolumeButtonsHandledBySystem(bool enabled)
	{}

	/** @return Memory representing a true type or open type font provided by the platform as a default font for unreal to consume; empty array if the default font failed to load. */
	static TArray<uint8> GetSystemFontBytes();
	/**
	* Returns whether the platform wants to use a touch screen for a virtual keyboard.
	*/
	static bool GetRequiresVirtualKeyboard()
	{
		return PLATFORM_HAS_TOUCH_MAIN_SCREEN;
	}

	/**
	 * Returns whether the given platform feature is currently available (for instance, Metal is only available in IOS8 and with A7 devices)
	 */
	static bool HasPlatformFeature(const TCHAR* FeatureName)
	{
		return false;
	}

	/**
	 * Returns whether the platform is running on battery power or not.
	 */
	static bool IsRunningOnBattery();

	/**
	 * Get (or create) the unique ID used to identify this computer.
	 * This is sort of a misnomer, as there will actually be one per user account on the operating system.
	 * This is NOT based on a machine fingerprint.
	 */
	static FGuid GetMachineId();

	/**
	 * Get the Epic account ID for the user who last used the Launcher.
	 * @return an empty string if the account ID was not present or it failed to read it for any reason.
	 */
	static FString GetEpicAccountId();

	/**
	 * Set the Epic account ID for the user who last used the Launcher
	 * @return true if the account ID was set successfully, false if something failed and it was not set.
	 */
	static bool SetEpicAccountId( const FString& AccountId );

	/**
	 * Gets a globally unique ID the represents a particular operating system install.
	 * @returns an opaque string representing the ID, or an empty string if the platform doesn't support one.
	 */
	static FString GetOperatingSystemId();
<<<<<<< HEAD
=======

	/**
	 * Gets the current mode of convertible laptops, i.e. Laptop or Tablet.
	 *
	 * @return The laptop mode, or Unknown if not known, or NotSupported if not a convertible laptop.
	 */
	static EConvertibleLaptopMode GetConvertibleLaptopMode();
>>>>>>> cce8678d

	/** 
	 * Get a string description of the mode the engine was running in.
	 */
	static const TCHAR* GetEngineMode();

	/**
	* Execute plaform dependent pre load map actions
	*/
	static const void PreLoadMap(FString&, FString&, void*)
	{}

#if !UE_BUILD_SHIPPING
protected:
	/** Whether the user should be prompted to allow for a remote debugger to be attached */
	static bool bShouldPromptForRemoteDebugging;
	/** Whether the user should be prompted to allow for a remote debugger to be attached on an ensure */
	static bool bPromptForRemoteDebugOnEnsure;
#endif	//#if !UE_BUILD_SHIPPING
};<|MERGE_RESOLUTION|>--- conflicted
+++ resolved
@@ -816,8 +816,6 @@
 	 * @returns an opaque string representing the ID, or an empty string if the platform doesn't support one.
 	 */
 	static FString GetOperatingSystemId();
-<<<<<<< HEAD
-=======
 
 	/**
 	 * Gets the current mode of convertible laptops, i.e. Laptop or Tablet.
@@ -825,7 +823,6 @@
 	 * @return The laptop mode, or Unknown if not known, or NotSupported if not a convertible laptop.
 	 */
 	static EConvertibleLaptopMode GetConvertibleLaptopMode();
->>>>>>> cce8678d
 
 	/** 
 	 * Get a string description of the mode the engine was running in.
