// Copyright 1998-2015 Epic Games, Inc. All Rights Reserved.

#pragma once


/**
 * Types of delegate instances
 */
namespace EDelegateInstanceType
{
	enum Type
	{
		/** Member function pointer to method in (fast, not thread-safe) shared pointer-based class */
		SharedPointerMethod,

		/** Member function pointer to method in (conditionally thread-safe) shared pointer-based class */
		ThreadSafeSharedPointerMethod,

		/** Raw C++ member function pointer (pointer to class method) */
		RawMethod,

		/** UFunction delegate */
		UFunction,

		/** Member function pointer to method in UObject-based class */
		UObjectMethod,

		/** Raw C++ static function pointer */
		Raw,

		/** C++ functor, e.g. Lambda */
		Functor,
	};
}


/**
 * Class representing an handle to a delegate.
 */
class FDelegateHandle
{
public:
	enum EGenerateNewHandleType
	{
		GenerateNewHandle
	};

	FDelegateHandle()
		: ID(0)
	{
	}

	explicit FDelegateHandle(EGenerateNewHandleType)
		: ID(GenerateNewID())
	{
	}

<<<<<<< HEAD
=======
	bool IsValid() const
	{
		return ID != 0;
	}

	void Reset()
	{
		ID = 0;
	}

>>>>>>> cce8678d
private:
	friend bool operator==(const FDelegateHandle& Lhs, const FDelegateHandle& Rhs)
	{
		return Lhs.ID == Rhs.ID;
	}

	friend bool operator!=(const FDelegateHandle& Lhs, const FDelegateHandle& Rhs)
	{
		return Lhs.ID != Rhs.ID;
	}

	/**
	 * Generates a new ID for use the delegate handle.
	 *
	 * @return A unique ID for the delegate.
	 */
	static CORE_API uint64 GenerateNewID();

	uint64 ID;
};


/**
 * Interface for delegate instances.
 */
class IDelegateInstance
{
public:

	/**
	 * Returns the name of the UFunction that this delegate instance is bound to.
	 *
	 * @return Name of the function, or NAME_None if not bound to a UFunction.
	 */
	virtual FName GetFunctionName( ) const = 0;

	/**
	 * Returns raw pointer to the delegate method.
	 *
	 * @return Raw pointer to the delegate method.
	 */
	virtual const void* GetRawMethodPtr( ) const = 0;

	/**
	 * Returns raw pointer to UserObject,
	 *
	 * @return Raw pointer to UserObject.
	 */
	virtual const void* GetRawUserObject( ) const = 0;

	/**
	 * Returns the type of delegate instance
	 *
	 * @return Delegate instance type
	 */
	virtual EDelegateInstanceType::Type GetType( ) const = 0;

	/**
	 * Returns true if this delegate is bound to the specified UserObject,
	 *
	 * @param InUserObject
	 *
	 * @return True if delegate is bound to the specified UserObject
	 */
	virtual bool HasSameObject( const void* InUserObject ) const = 0;

	/**
	 * Checks to see if the user object bound to this delegate can ever be valid again.
	 * used to compact multicast delegate arrays so they don't expand without limit.
	 *
	 * @return True if the user object can never be used again
	 */
	virtual bool IsCompactable( ) const
	{
		return !IsSafeToExecute();
	}

	/**
	 * Checks to see if the user object bound to this delegate is still valid
	 *
	 * @return True if the user object is still valid and it's safe to execute the function call
	 */
	virtual bool IsSafeToExecute( ) const = 0;

	/**
	 * Returns a handle for the delegate.
	 */
	virtual FDelegateHandle GetHandle() const = 0;

public:

	/**
	 * Virtual destructor.
	 */
	virtual ~IDelegateInstance( ) { }
};<|MERGE_RESOLUTION|>--- conflicted
+++ resolved
@@ -55,8 +55,6 @@
 	{
 	}
 
-<<<<<<< HEAD
-=======
 	bool IsValid() const
 	{
 		return ID != 0;
@@ -67,7 +65,6 @@
 		ID = 0;
 	}
 
->>>>>>> cce8678d
 private:
 	friend bool operator==(const FDelegateHandle& Lhs, const FDelegateHandle& Rhs)
 	{
