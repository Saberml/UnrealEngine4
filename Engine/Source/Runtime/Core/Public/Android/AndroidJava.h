// Copyright 1998-2015 Epic Games, Inc. All Rights Reserved.

#pragma once

#include "Core.h"
#include <jni.h>

/*
Wrappers for Java classes.
TODO: make function look up static? It doesn't matter for our case here (we only create one instance of the class ever)
*/
struct FJavaClassMethod
{
	FName		Name;
	FName		Signature;
	jmethodID	Method;
};

class FJavaClassObject
{
public:
	// !!  All Java objects returned by JNI functions are local references.
	FJavaClassObject(FName ClassName, const char* CtorSig, ...);

	~FJavaClassObject();

	FJavaClassMethod GetClassMethod(const char* MethodName, const char* FuncSig);

	// TODO: Define this for extra cases
	template<typename ReturnType>
	ReturnType CallMethod(FJavaClassMethod Method, ...);

	FORCEINLINE jobject GetJObject() const
	{
		return Object;
	}

	static jstring GetJString(const FString& String);

	void VerifyException();

protected:

<<<<<<< HEAD
	FName			ClassName;
=======
>>>>>>> a8a797ea
	jobject			Object;
	jclass			Class;

private:
	FJavaClassObject(const FJavaClassObject& rhs);
	FJavaClassObject& operator = (const FJavaClassObject& rhs);
};

template<>
void FJavaClassObject::CallMethod<void>(FJavaClassMethod Method, ...);

template<>
bool FJavaClassObject::CallMethod<bool>(FJavaClassMethod Method, ...);

template<>
int FJavaClassObject::CallMethod<int>(FJavaClassMethod Method, ...);

template<>
jobject FJavaClassObject::CallMethod<jobject>(FJavaClassMethod Method, ...);

template<>
int64 FJavaClassObject::CallMethod<int64>(FJavaClassMethod Method, ...);

template<>
FString FJavaClassObject::CallMethod<FString>(FJavaClassMethod Method, ...);<|MERGE_RESOLUTION|>--- conflicted
+++ resolved
@@ -41,10 +41,6 @@
 
 protected:
 
-<<<<<<< HEAD
-	FName			ClassName;
-=======
->>>>>>> a8a797ea
 	jobject			Object;
 	jclass			Class;
 
