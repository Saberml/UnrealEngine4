// Copyright 1998-2017 Epic Games, Inc. All Rights Reserved.

#pragma once

#include "CoreTypes.h"
#include "CoreFwd.h"

#define CHECK_NON_CONCURRENT_ASSUMPTIONS (0)

#define USE_NEW_LOCK_FREE_LISTS (PLATFORM_PS4 || PLATFORM_XBOXONE || PLATFORM_SWITCH)

class FNoncopyable;
class FNoopCounter;
struct FMemory;

/** 
 * Base class for a lock free list of pointers 
 * This class has several different features. Not all methods are supported in all situations.
 * The intention is that derived classes use private inheritance to build a data structure only supports a small meaningful set of operations.
 *
 * A key feature is that lists can be "closed". A closed list cannot be pushed to or popped from. Closure is atomic with push and pop.
 * All operations are threadsafe, except that the constructor is not reentrant.
 */
class FLockFreeVoidPointerListBase : public FNoncopyable
{
public:
	/** Constructor - sets the list to empty and initializes the allocator if it hasn't already been initialized. */
	FLockFreeVoidPointerListBase()
		: Head(nullptr)
	{
		FLinkAllocator::Get(); // construct allocator singleton if it isn't already
	}
	/** Destructor - checks that the list is either empty or closed. Lists should not be destroyed in any other state. */
	~FLockFreeVoidPointerListBase()
	{
		// leak these at shutdown
		//checkLockFreePointerList(Head == nullptr || Head == FLinkAllocator::Get().ClosedLink()); // we do not allow destruction except in the empty or closed state
	}

	/**	
	 *	Push an item onto the head of the list
	 *	@param NewItem, the new item to push on the list, cannot be nullptr
	 *	CAUTION: This method should not be used unless the list is known to not be closed.
	 */
	void Push(void *NewItem)
	{
		FLink* NewLink = FLinkAllocator::Get().AllocateLink(NewItem);
		NewLink->Link(&Head);
		checkLockFreePointerList(NewLink->Next != FLinkAllocator::Get().ClosedLink()); // it is not permissible to call push on a Closed queue
	}

	/**	
	 *	Push an item onto the head of the list, unless the list is closed
	 *	@param NewItem, the new item to push on the list, cannot be nullptr
	 *	@return true if the item was pushed on the list, false if the list was closed.
	 */
	bool PushIfNotClosed(void *NewItem)
	{
		FLink* NewLink = FLinkAllocator::Get().AllocateLink(NewItem);
		bool bSuccess = NewLink->LinkIfHeadNotEqual(&Head, FLinkAllocator::Get().ClosedLink());
		if (!bSuccess)
		{
			NewLink->Dispose();
		}
		return bSuccess;
	}

	/**	
	 *	Push an item onto the head of the list, opening it first if necessary
	 *	@param NewItem, the new item to push on the list, cannot be nullptr
	 *	@return true if the list needed to be opened first, false if the list was not closed before our push
	 */
	bool ReopenIfClosedAndPush(void *NewItem)
	{
		FLink* NewLink = FLinkAllocator::Get().AllocateLink(NewItem);
		while (1)
		{
			if (NewLink->LinkIfHeadNotEqual(&Head, FLinkAllocator::Get().ClosedLink()))
			{
				return false;
			}
			if (NewLink->ReplaceHeadIfHeadEqual(&Head, FLinkAllocator::Get().ClosedLink()))
			{
				return true;
			}
		}
	}

	/**	
	 *	Pop an item from the list or return nullptr if the list is empty
	 *	@return The popped item, if any
	 *	CAUTION: This method should not be used unless the list is known to not be closed.
	 */
	void* Pop()
	{
		FLink* Link = FLink::Unlink(&Head);
		if (!Link)
		{
			return nullptr;
		}
		checkLockFreePointerList(Link != FLinkAllocator::Get().ClosedLink()); // it is not permissible to call pop on a Closed queue
		void* Return = Link->Item;
		Link->Dispose();
		return Return;
	}

	/**	
	 *	Pop an item from the list or return nullptr if the list is empty or closed
	 *	@return The new item, if any
	 */
	void* PopIfNotClosed()
	{
		FLink* Link = FLink::Unlink(&Head, FLinkAllocator::Get().ClosedLink());
		if (!Link)
		{
			return nullptr;
		}
		checkLockFreePointerList(Link != FLinkAllocator::Get().ClosedLink()); // internal error, this should not be possible
		void* Return = Link->Item;
		Link->Dispose();
		return Return;
	}

	/**	
	 *	Close the list if it is empty
	 *	@return true if this call actively closed the list
	 */
	bool CloseIfEmpty()
	{
		if (FLinkAllocator::Get().ClosedLink()->ReplaceHeadIfHeadEqual(&Head,nullptr))
		{
			return true;
		}
		return false;
	}

	/**	
	 *	If the list is empty, replace it with the other list and null the other list.
	 *	@return true if this call actively closed the list
	 */
	bool ReplaceListIfEmpty(FLockFreeVoidPointerListBase& NotThreadSafeTempListToReplaceWith)
	{
		if (NotThreadSafeTempListToReplaceWith.Head->ReplaceHeadIfHeadEqual(&Head,nullptr))
		{
			NotThreadSafeTempListToReplaceWith.Head = nullptr;
			return true;
		}
		return false;
	}

	/**	
	 *	Pop all items from the list 
	 *	@param Output The array to hold the returned items. Must be empty.
	 *	CAUTION: This method should not be used unless the list is known to not be closed.
	 */
	template <class ARRAYTYPE, typename ElementType>
	void PopAll(ARRAYTYPE& Output)
	{
		checkLockFreePointerList(!Output.Num());
		FLink* Link = FLink::ReplaceList(&Head);
		while (Link)
		{
			checkLockFreePointerList(Link != FLinkAllocator::Get().ClosedLink()); // it is not permissible to call PopAll on a Closed queue
			checkLockFreePointerList(Link->Item); // we don't allow nullptr items
			Output.Add((ElementType)(Link->Item));
			FLink* NextLink = Link->Next;
			Link->Dispose();
			Link = NextLink;
		}
	}

	/**	
	 *	Pop all items from the list and atomically close it.
	 *	@param Output The array to hold the returned items. Must be empty.
	 */
	template <class ARRAYTYPE, typename ElementType>
	void PopAllAndClose(ARRAYTYPE& Output)
	{
		checkLockFreePointerList(!Output.Num());
		FLink* Link = FLink::ReplaceList(&Head, FLinkAllocator::Get().ClosedLink());
		while (Link)
		{
			checkLockFreePointerList(Link != FLinkAllocator::Get().ClosedLink()); // we should not pop off the closed link
			checkLockFreePointerList(Link->Item); // we don't allow nullptr items
			Output.Add((ElementType)(Link->Item));
			FLink* NextLink = Link->Next;
			Link->Dispose();
			Link = NextLink;
		}
	}

	/**	
	 *	Check if the list is closed
	 *	@return true if the list is closed.
	 *	CAUTION: This methods safety depends on external assumptions. For example, if another thread could open or close the list at any time, the return value is no better than a best guess.
	 *	As typically used, the list is only closed once it is lifetime, so a return of true here means it is closed forever.
	 */
	bool IsClosed() const  // caution, if this returns false, that does not mean the list is open!
	{
		FPlatformMisc::MemoryBarrier();
		return Head == FLinkAllocator::Get().ClosedLink();
	}

	/**	
	 *	Check if the list is empty
	 *	@return true if the list is empty.
	 *	CAUTION: This methods safety depends on external assumptions. For example, if another thread could add to the list at any time, the return value is no better than a best guess.
	 *	As typically used, the list is not being access concurrently when this is called.
	 */
	bool IsEmpty() const  
	{
		FPlatformMisc::MemoryBarrier();
		return Head == nullptr;
	}


private:
	/**	Internal single-linked list link structure. */
	struct FLink
	{
		/** Next item in the list or nullptr if we are at the end of the list */
		FLink*				Next;
		/** 
		 * Pointer to the item this list holds. The is useful to the external users of the system. Must not be nullptr for ordinary links. 
		 * Also part of the solution to the ABA problem. nullptr Items are always on the recycling list and NON-nullptr items are not.
		 */
		void*				Item;
		/** Part of the solution to the ABA problem. Links cannot be recycled until no threads hold pointers to them. When the lock count drops to zero, the link is recycled. */
		FThreadSafeCounter	LockCount;
		/** Part of the solution to the ABA problem. Links that are free still need locking, but we need to make sure that links are only added to the free list when they are transitioning to the free list. */
		FThreadSafeCounter	MarkedForDeath;

		/** Constructor, everything is initialized to zero. */
		FLink()
			: Next(nullptr)
			, Item(nullptr)
		{
		}

		/**	
		 *	Link this node into the head of the given list.
		 *	@param HeadPointer; the head of the list
		 *	CAUTION: Not checked here, but linking into a closed list with the routine would accidently and incorrectly open the list
		 */
		void Link(FLink** HeadPointer)
		{
			CheckNotMarkedForDeath();
			while (1)
			{
				FLink*  LocalHeadPointer = LockLink(HeadPointer);
				CheckNotMarkedForDeath();
				SetNextPointer(LocalHeadPointer);
				FLink* ValueWas = (FLink*)FPlatformAtomics::InterlockedCompareExchangePointer((void**)HeadPointer,this,LocalHeadPointer);
				if (ValueWas == LocalHeadPointer)
				{
					if (LocalHeadPointer)
					{
						LocalHeadPointer->Unlock();
					}
					break;
				}
				SetNextPointer(nullptr);
				if (LocalHeadPointer)
				{
					LocalHeadPointer->Unlock();
				}
			}
		}

		/**	
		 *	Link this node into the head of the given list, unless the head is a special, given node
		 *	@param HeadPointer; the head of the list
		 *	@param SpecialClosedLink; special link that is never recycled that indicates a closed list.
		 *	@return true if this node was linked to the head.
		 */
		bool LinkIfHeadNotEqual(FLink** HeadPointer, FLink* SpecialClosedLink)
		{

			checkLockFreePointerList(!Next); // this should not be set yet
			CheckNotMarkedForDeath();
			while (1)
			{
				if (*HeadPointer == SpecialClosedLink)
				{
					CheckNotMarkedForDeath();
					return false;
				}
				FLink*  LocalHeadPointer = LockLink(HeadPointer, SpecialClosedLink);
				CheckNotMarkedForDeath();
				// here if the list turns out to be locked now, the compare and swap will fail anyway
				SetNextPointer(LocalHeadPointer);
				FLink* ValueWas = (FLink*)FPlatformAtomics::InterlockedCompareExchangePointer((void**)HeadPointer,this,LocalHeadPointer);
				if (ValueWas == LocalHeadPointer)
				{
					if (LocalHeadPointer)
					{
						LocalHeadPointer->Unlock();
					}
					break;
				}
				SetNextPointer(nullptr);
				if (LocalHeadPointer)
				{
					LocalHeadPointer->Unlock();
				}
			}
			return true;
		}
		/**	
		 *	If the head is a particular value, then replace it with this node. This is the primitive that is used to close and open lists
		 *	@param HeadPointer; the head of the list
		 *	@param SpecialTestLink; special link that is never recycled that indicates a closed list. Or nullptr in the case that we are using this to open the list
		 *	@return true if this node was linked to the head.
		 *	CAUTION: The test link must nullptr or a special link that is never recycled. The ABA problem is assumed to not occur here.
		 */
		bool ReplaceHeadIfHeadEqual(FLink** HeadPointer, FLink* SpecialTestLink)
		{
			CheckNotMarkedForDeath();
			while (1)
			{
				if (*HeadPointer != SpecialTestLink)
				{
					return false;
				}
				CheckNotMarkedForDeath();
				if (FPlatformAtomics::InterlockedCompareExchangePointer((void**)HeadPointer,this,SpecialTestLink) == SpecialTestLink)
				{
					break;
				}
			}
			return true;
		}
		/**	
		 *	Pop an item off the list, unless the list is empty or the head is a special, given node
		 *	@param HeadPointer; the head of the list
		 *	@param SpecialClosedLink; special link that is never recycled that indicates a closed list. Can be nullptr for lists that are known to not be closed
		 *	@return The link that was popped off, or nullptr if the list was empty or closed.
		 *	CAUTION: Not checked here, but if the list is closed and SpecialClosedLink is nullptr, you will pop off the closed link, and that usually isn't what you want
		 */
		static FLink* Unlink(FLink** HeadPointer, FLink* SpecialClosedLink = nullptr)
		{
			while (1)
			{
				FLink*  LocalHeadPointer = LockLink(HeadPointer, SpecialClosedLink);
				if (!LocalHeadPointer)
				{
					break;
				}
				FLink* NextLink = LocalHeadPointer->Next;
				FLink* ValueWas = (FLink*)FPlatformAtomics::InterlockedCompareExchangePointer((void**)HeadPointer,NextLink,LocalHeadPointer);
				if (ValueWas == LocalHeadPointer)
				{
					checkLockFreePointerList(NextLink == LocalHeadPointer->Next);
					LocalHeadPointer->SetNextPointer(nullptr); // this is redundant, but we are not given the caller ownership of the other items
					LocalHeadPointer->Unlock(true); // this cannot possibly result in a destruction of the link because we have taken sole possession of it
					LocalHeadPointer->CheckNotMarkedForDeath(); // we are the exclusive owners at this point
					return LocalHeadPointer;
				}
				LocalHeadPointer->Unlock();
			}
			return nullptr;
		}
		/**	
		 *	Replace the list with another list.h Use to either acquire all of the items or acquire all of the items and close the list.
		 *	@param HeadPointer; the head of the list
		 *	@param NewHeadLink; Head of the new list to replace this list with
		 *	@return The original list before we replaced it.
		 *	CAUTION: Not checked here, but if the list is closed this is probably not what you want. 
		 */
		static FLink* ReplaceList(FLink** HeadPointer, FLink* NewHeadLink = nullptr)
		{
			while (1)
			{
				FLink*  LocalHeadPointer = LockLink(HeadPointer);
				if (!LocalHeadPointer && !NewHeadLink)
				{
					// we are asking to replace nullptr with nullptr, this does not require an atomic (or any) operation
					break;
				}
				checkLockFreePointerList(LocalHeadPointer != NewHeadLink); // replacing nullptr with nullptr is ok, but otherwise we cannot be replacing something with itself or we lose determination of who did what.
				FLink* ValueWas = (FLink*)FPlatformAtomics::InterlockedCompareExchangePointer((void**)HeadPointer,NewHeadLink,LocalHeadPointer);
				if (ValueWas == LocalHeadPointer)
				{
					if (LocalHeadPointer)
					{
						LocalHeadPointer->Unlock(true); // this cannot possibly result in a destruction of the link because we have taken sole possession of it
						LocalHeadPointer->CheckNotMarkedForDeath(); // we are the exclusive owners at this point
					}
					return LocalHeadPointer;
				}
				if (LocalHeadPointer)
				{
					LocalHeadPointer->Unlock();
				}
			}
			return nullptr;  
		}

		/**	
		 *	Internal function to safely grab the head pointer and increase the ref count of a link to avoid the ABA problem
		 *	@param HeadPointer; the head of the list
		 *	@param SpecialClosedLink; special link that is never recycled that indicates a closed list. Can be nullptr for lists that are known to not be closed, or if you want to operate on the closed link.
		 *	@return Pointer to the head link, with the ref count increased. Or nullptr if the head is nullptr or SpecialClosedLink
		 *	CAUTION: Not checked here, but if the list is closed this is probably not what you want. 
		 */
		static FLink* LockLink(FLink** HeadPointer, FLink* SpecialClosedLink = nullptr)
		{
			while (1)
			{
				FLink*  LocalHeadPointer = *HeadPointer;
				if (!LocalHeadPointer || LocalHeadPointer == SpecialClosedLink)
				{
					return nullptr;
				}
				LocalHeadPointer->LockCount.Increment();
				FPlatformMisc::MemoryBarrier();
				if (*HeadPointer == LocalHeadPointer)
				{
					return LocalHeadPointer;
				}
				LocalHeadPointer->Unlock();
			}
		}

		void SetNextPointer(FLink* NewNext)
		{
			FLink* LocalNextPointer = Next;
			checkLockFreePointerList(LocalNextPointer != NewNext || !NewNext); // should not be the same, except both can be nullptr
			checkLockFreePointerList(!LocalNextPointer || !NewNext); // one (or both) of them should be nullptr
#if CHECK_NON_CONCURRENT_ASSUMPTIONS
			FLink* ValueWas = (FLink*)FPlatformAtomics::InterlockedCompareExchangePointer((void**)&Next, NewNext, LocalNextPointer); // not known to need to be interlocked
			checkLockFreePointerList(ValueWas == LocalNextPointer); // this should always work because there should never be contention on setting next
#else
			Next = NewNext;
#endif
			FPlatformMisc::MemoryBarrier();
			if (NewNext)
			{
				CheckNotMarkedForDeath(); // it shouldn't be possible for the node to die while we are setting a non-nullptr next pointer
			}
		}

		// verify that we are not marked for destruction
		void CheckNotMarkedForDeath()
		{
			checkLockFreePointerList(MarkedForDeath.GetValue() == 0); // we don't allow nullptr items
		}

		/**	
		 *	Mark the node for disposal and unlock it
		 */
		void Dispose()
		{
			CheckNotMarkedForDeath();

#if CHECK_NON_CONCURRENT_ASSUMPTIONS
			{
				void *CurrentItem = Item;
				checkLockFreePointerList(CurrentItem); // we don't allow nullptr items
				void* ValueWas = FPlatformAtomics::InterlockedCompareExchangePointer(&Item,nullptr,CurrentItem); // do not need an interlocked operation here
				checkLockFreePointerList(ValueWas == CurrentItem); // there should be no concurrency here
			}

			{
				FLink* LocalNextPointer = Next;
				FLink* ValueWas = (FLink*)FPlatformAtomics::InterlockedCompareExchangePointer((void**)&Next, nullptr, LocalNextPointer); // not known to need to be interlocked
				checkLockFreePointerList(ValueWas == LocalNextPointer); // this should always work because there should never be contention on setting next
			}
#else
			Item = nullptr;
			Next = nullptr;
#endif
			FPlatformMisc::MemoryBarrier(); // memory barrier in here to make sure item and next are cleared before the link is recycled

			int32 Death = MarkedForDeath.Increment();
			checkLockFreePointerList(Death == 1); // there should be no concurrency here
			Unlock();
		}

		/**	
		 *	Internal function to unlock a link and recycle it if the ref count drops to zero and it hasn't already been recycled.
		 *	This solves the ABA problem by delaying recycling until all pointers to this link are gone.
		 *	@param bShouldNeverCauseAFree - if true, then this should never result in a free if it does, there is a run time error
		 */
		void Unlock(bool bShouldNeverCauseAFree = false);
	};

	/**	
	 *	Class to allocate and recycle links.
	 */
	class FLinkAllocator
	{
	public:

		/**	
		 *	Return a new link.
		 *	@param NewItem "item" pointer of the new node.
		 *	@return New node, ready for use
		 */
		FLink* AllocateLink(void *NewItem)
		{
			checkLockFreePointerList(NewItem); // we don't allow nullptr items
			if (NumUsedLinks.Increment() % 8192 == 1)
			{
				UE_CLOG(0/*MONITOR_LINK_ALLOCATION*/,LogLockFreeList, Log, TEXT("Number of links %d"),NumUsedLinks.GetValue());
			}

			FLink*  NewLink = FLink::Unlink(&FreeLinks);
			if (NewLink)
			{
				NumFreeLinks.Decrement();
			}
			else
			{
				if (NumAllocatedLinks.Increment() % 10 == 1)
				{
					UE_CLOG(0/*MONITOR_LINK_ALLOCATION*/,LogLockFreeList, Log, TEXT("Number of allocated links %d"),NumAllocatedLinks.GetValue());
				}

				NewLink = new FLink();
				NewLink->LockCount.Increment();
			}
			checkLockFreePointerList(!NewLink->Item);
			checkLockFreePointerList(!NewLink->Next);
			checkLockFreePointerList(NewLink->LockCount.GetValue() >= 1);
#if CHECK_NON_CONCURRENT_ASSUMPTIONS
			void* ValueWas = FPlatformAtomics::InterlockedCompareExchangePointer(&NewLink->Item, NewItem, nullptr); // in theory this doesn't need to be interlocked
			checkLockFreePointerList(ValueWas == nullptr);
#else
			NewLink->Item = NewItem;
#endif
			FPlatformMisc::MemoryBarrier();
			return NewLink;
		}
		/**	
		 *	Make a link available for recycling. 
		 *	@param Link link to recycle
		 *	CAUTION: Do not call this directly, it should only be called when the reference count drop to zero.
		 */
		void FreeLink(FLink* Link)
		{
			checkLockFreePointerList(Link != ClosedLink());  // very bad to recycle the special link
			NumUsedLinks.Decrement();
			Link->LockCount.Increment();
			FPlatformMisc::MemoryBarrier();
			Link->Link(&FreeLinks);
			NumFreeLinks.Increment();
		}
		/**	
		 *	Return a pointer to the special closed link
		 *	@return pointer to special closed link
		 */
		FLink* ClosedLink()
		{
			checkLockFreePointerList(nullptr != SpecialClosedLink);
			return SpecialClosedLink;
		}
		/**	
		 *	Singleton access
		 *	@return the singleton for the link allocator
		 */
		static CORE_API FLinkAllocator& Get();

	private:
		/**	
		 *	Constructor zeros the free link list and creates the special closed link
		 *	@return the singleton for the link allocator
		 */
		FLinkAllocator();

		/**	
		 *	Destructor, should only be called when there are no outstanding links. 
		 *	Frees the elements of the free list and frees the special link
		 *	@return the singleton for the link allocator
		 */
		~FLinkAllocator();

		/** Head to a list of free links that can be used for new allocations. */
		FLink*				FreeLinks;

		/** Pointer to the special closed link. It should never be recycled. */
		FLink*				SpecialClosedLink;

		/** Total number of links outstanding and not in the free list */
		FLockFreeListCounter	NumUsedLinks; 
		/** Total number of links in the free list */
		FLockFreeListCounter	NumFreeLinks;
		/** Total number of links allocated */
		FLockFreeListCounter	NumAllocatedLinks; 
	};

	/** Head of the list */
	MS_ALIGN(8) FLink*	Head;
};

/**	
 *	Internal function to unlock a link and recycle it if the ref count drops to zero and it hasn't already been recycled.
 *	This solves the ABA problem by delaying recycling until all pointers to this link are gone.
 *	@param bShouldNeverCauseAFree - if true, then this should never result in a free if it does, there is a run time error
 */
inline void FLockFreeVoidPointerListBase::FLink::Unlock(bool bShouldNeverCauseAFree)
{
	FPlatformMisc::MemoryBarrier();
	checkLockFreePointerList(LockCount.GetValue() > 0);
	if (LockCount.Decrement() == 0)
	{
		checkLockFreePointerList(MarkedForDeath.GetValue() < 2);
		if (MarkedForDeath.Reset())
		{
			checkLockFreePointerList(!bShouldNeverCauseAFree); 
			FLockFreeVoidPointerListBase::FLinkAllocator::Get().FreeLink(this);
		}
	}
}

typedef FLockFreeVoidPointerListBase	FLockFreeVoidPointerListGeneric;

// New lock free lists

template<class T, typename TBundleRecycler, typename TTrackingCounter = FNoopCounter>
class TPointerSet_TLSCacheBase : public FNoncopyable
{
	enum
	{
		NUM_PER_BUNDLE=32,
	};
public:

	TPointerSet_TLSCacheBase()
	{
		check(IsInGameThread());
		TlsSlot = FPlatformTLS::AllocTlsSlot();
		check(FPlatformTLS::IsValidTlsSlot(TlsSlot));
	}
	/** Destructor, leaks all of the memory **/
	~TPointerSet_TLSCacheBase()
	{
		FPlatformTLS::FreeTlsSlot(TlsSlot);
		TlsSlot = 0;
	}

	/**
	 * Allocates a memory block of size SIZE.
	 *
	 * @return Pointer to the allocated memory.
	 * @see Free
	 */
	T* Pop()
	{
		FThreadLocalCache& TLS = GetTLS();

		if (!TLS.PartialBundle)
		{
			if (TLS.FullBundle)
			{
				TLS.PartialBundle = TLS.FullBundle;
				TLS.FullBundle = nullptr;
			}
			else
			{
				TLS.PartialBundle = GlobalFreeListBundles.Pop();
				if (!TLS.PartialBundle)
				{
					TLS.PartialBundle = T::GetBundle(NUM_PER_BUNDLE);
					NumFree.Add(NUM_PER_BUNDLE);
				}
			}
			TLS.NumPartial = NUM_PER_BUNDLE;
		}
		NumUsed.Increment();
		NumFree.Decrement();
		T* Result = TLS.PartialBundle;
		TLS.PartialBundle = (T*)(TLS.PartialBundle->LockFreePointerQueueNext);
		TLS.NumPartial--;
		checkLockFreePointerList(TLS.NumPartial >= 0 && ((!!TLS.NumPartial) == (!!TLS.PartialBundle)));
		return Result;
	}

	/**
	 * Puts a memory block previously obtained from Allocate() back on the free list for future use.
	 *
	 * @param Item The item to free.
	 * @see Allocate
	 */
	void Push(T *Item)
	{
		NumUsed.Decrement();
		NumFree.Increment();
		FThreadLocalCache& TLS = GetTLS();
		if (TLS.NumPartial >= NUM_PER_BUNDLE)
		{
			if (TLS.FullBundle)
			{
				GlobalFreeListBundles.Push(TLS.FullBundle);
				//TLS.FullBundle = nullptr;
			}
			TLS.FullBundle = TLS.PartialBundle;
			TLS.PartialBundle = nullptr;
			TLS.NumPartial = 0;
		}
		Item->LockFreePointerQueueNext = TLS.PartialBundle;
		TLS.PartialBundle = Item;
		TLS.NumPartial++;
	}

	/**
	 * Gets the number of allocated memory blocks that are currently in use.
	 *
	 * @return Number of used memory blocks.
	 * @see GetNumFree
	 */
	const TTrackingCounter& GetNumUsed() const
	{
		return NumUsed;
	}

	/**
	 * Gets the number of allocated memory blocks that are currently unused.
	 *
	 * @return Number of unused memory blocks.
	 * @see GetNumUsed
	 */
	const TTrackingCounter& GetNumFree() const
	{
		return NumFree;
	}

private:

	/** struct for the TLS cache. */
	struct FThreadLocalCache
	{
		T* FullBundle;
		T* PartialBundle;
		int32 NumPartial;

		FThreadLocalCache()
			: FullBundle(nullptr)
			, PartialBundle(nullptr)
			, NumPartial(0)
		{
		}
	};

	FThreadLocalCache& GetTLS()
	{
		checkSlow(FPlatformTLS::IsValidTlsSlot(TlsSlot));
		FThreadLocalCache* TLS = (FThreadLocalCache*)FPlatformTLS::GetTlsValue(TlsSlot);
		if (!TLS)
		{
			TLS = new FThreadLocalCache();
			FPlatformTLS::SetTlsValue(TlsSlot, TLS);
		}
		return *TLS;
	}

	/** Slot for TLS struct. */
	uint32 TlsSlot;

	/** Lock free list of free memory blocks, these are all linked into a bundle of NUM_PER_BUNDLE. */
	TBundleRecycler GlobalFreeListBundles;

	/** Total number of blocks outstanding and not in the free list. */
	TTrackingCounter NumUsed; 

	/** Total number of blocks in the free list. */
	TTrackingCounter NumFree;
};

/**
 * Thread safe, lock free pooling allocator of fixed size blocks that
 * never returns free space, even at shutdown
 * alignment isn't handled, assumes FMemory::Malloc will work
 */

#define USE_NIEVE_TLockFreeFixedSizeAllocator_TLSCacheBase (0) // this is useful for find who really leaked
template<int32 SIZE, typename TBundleRecycler, typename TTrackingCounter = FNoopCounter>
class TLockFreeFixedSizeAllocator_TLSCacheBase : public FNoncopyable
{
	enum
	{
		NUM_PER_BUNDLE=32,
	};
public:

	TLockFreeFixedSizeAllocator_TLSCacheBase()
	{
		static_assert(SIZE >= sizeof(void*) && SIZE % sizeof(void*) == 0, "Blocks in TLockFreeFixedSizeAllocator must be at least the size of a pointer.");
		check(IsInGameThread());
		TlsSlot = FPlatformTLS::AllocTlsSlot();
		check(FPlatformTLS::IsValidTlsSlot(TlsSlot));
	}
	/** Destructor, leaks all of the memory **/
	~TLockFreeFixedSizeAllocator_TLSCacheBase()
	{
		FPlatformTLS::FreeTlsSlot(TlsSlot);
		TlsSlot = 0;
	}

	/**
	 * Allocates a memory block of size SIZE.
	 *
	 * @return Pointer to the allocated memory.
	 * @see Free
	 */
	FORCEINLINE void* Allocate()
	{
#if USE_NIEVE_TLockFreeFixedSizeAllocator_TLSCacheBase
		return FMemory::Malloc(SIZE);
#else
		FThreadLocalCache& TLS = GetTLS();

		if (!TLS.PartialBundle)
		{
			if (TLS.FullBundle)
			{
				TLS.PartialBundle = TLS.FullBundle;
				TLS.FullBundle = nullptr;
			}
			else
			{
				TLS.PartialBundle = GlobalFreeListBundles.Pop();
				if (!TLS.PartialBundle)
				{
					TLS.PartialBundle = (void**)FMemory::Malloc(SIZE * NUM_PER_BUNDLE);
					void **Next = TLS.PartialBundle;
					for (int32 Index = 0; Index < NUM_PER_BUNDLE - 1; Index++)
					{
						void* NextNext = (void*)(((uint8*)Next) + SIZE);
						*Next = NextNext;
						Next = (void**)NextNext;
					}
					*Next = nullptr;
					NumFree.Add(NUM_PER_BUNDLE);
				}
			}
			TLS.NumPartial = NUM_PER_BUNDLE;
		}
		NumUsed.Increment();
		NumFree.Decrement();
		void* Result = (void*)TLS.PartialBundle;
		TLS.PartialBundle = (void**)*TLS.PartialBundle;
		TLS.NumPartial--;
		check(TLS.NumPartial >= 0 && ((!!TLS.NumPartial) == (!!TLS.PartialBundle)));
		return Result;
#endif
	}

	/**
	 * Puts a memory block previously obtained from Allocate() back on the free list for future use.
	 *
	 * @param Item The item to free.
	 * @see Allocate
	 */
	FORCEINLINE void Free(void *Item)
	{
#if USE_NIEVE_TLockFreeFixedSizeAllocator_TLSCacheBase
		return FMemory::Free(Item);
#else
		NumUsed.Decrement();
		NumFree.Increment();
		FThreadLocalCache& TLS = GetTLS();
		if (TLS.NumPartial >= NUM_PER_BUNDLE)
		{
			if (TLS.FullBundle)
			{
				GlobalFreeListBundles.Push(TLS.FullBundle);
				//TLS.FullBundle = nullptr;
			}
			TLS.FullBundle = TLS.PartialBundle;
			TLS.PartialBundle = nullptr;
			TLS.NumPartial = 0;
		}
		*(void**)Item = (void*)TLS.PartialBundle;
		TLS.PartialBundle = (void**)Item;
		TLS.NumPartial++;
#endif
	}

	/**
	 * Gets the number of allocated memory blocks that are currently in use.
	 *
	 * @return Number of used memory blocks.
	 * @see GetNumFree
	 */
	const TTrackingCounter& GetNumUsed() const
	{
		return NumUsed;
	}

	/**
	 * Gets the number of allocated memory blocks that are currently unused.
	 *
	 * @return Number of unused memory blocks.
	 * @see GetNumUsed
	 */
	const TTrackingCounter& GetNumFree() const
	{
		return NumFree;
	}

private:

	/** struct for the TLS cache. */
	struct FThreadLocalCache
	{
		void **FullBundle;
		void **PartialBundle;
		int32 NumPartial;

		FThreadLocalCache()
			: FullBundle(nullptr)
			, PartialBundle(nullptr)
			, NumPartial(0)
		{
		}
	};

	FThreadLocalCache& GetTLS()
	{
		checkSlow(FPlatformTLS::IsValidTlsSlot(TlsSlot));
		FThreadLocalCache* TLS = (FThreadLocalCache*)FPlatformTLS::GetTlsValue(TlsSlot);
		if (!TLS)
		{
			TLS = new FThreadLocalCache();
			FPlatformTLS::SetTlsValue(TlsSlot, TLS);
		}
		return *TLS;
	}

	/** Slot for TLS struct. */
	uint32 TlsSlot;

	/** Lock free list of free memory blocks, these are all linked into a bundle of NUM_PER_BUNDLE. */
	TBundleRecycler GlobalFreeListBundles;

	/** Total number of blocks outstanding and not in the free list. */
	TTrackingCounter NumUsed; 

	/** Total number of blocks in the free list. */
	TTrackingCounter NumFree;
};

// in these cases it is critical that no thread starves because they must advance and other threads are blocked.

CORE_API void LockFreeCriticalSpin(int32& SpinCount);

#if !UE_BUILD_SHIPPING && !UE_BUILD_TEST

CORE_API void DoTestCriticalStall();
extern CORE_API int32 GTestCriticalStalls;

FORCEINLINE void TestCriticalStall()
{
	if (GTestCriticalStalls)
	{
		DoTestCriticalStall();
	}
}
#else
FORCEINLINE void TestCriticalStall()
{
}
#endif

template<class T, int TPaddingForCacheContention>
class FLockFreePointerQueueBaseSingleConsumerIntrusive : public FNoncopyable
{
public:
	FLockFreePointerQueueBaseSingleConsumerIntrusive()
		: Head(GetStub())
		, Tail(GetStub())
	{
		GetStub()->LockFreePointerQueueNext = nullptr;
	}

	void Push(T* Link)
	{
		Link->LockFreePointerQueueNext = nullptr;
		T* Prev = (T*)FPlatformAtomics::InterlockedExchangePtr((void**)&Head, Link);
		TestCriticalStall();
		Prev->LockFreePointerQueueNext = Link;
		//FPlatformMisc::MemoryBarrier();
	}

	T* Pop()
	{
		int32 SpinCount = 0;
		while (true)
		{
			T* LocalTail = Tail; 
			T* LocalTailNext = (T*)(LocalTail->LockFreePointerQueueNext); 
			if (LocalTail == GetStub())
			{
				if (!LocalTailNext)
				{
					if (LocalTail != Head)
					{
						LockFreeCriticalSpin(SpinCount);
						continue;
					}
					return nullptr;
				}
				Tail = LocalTailNext;
				LocalTail = LocalTailNext;
				LocalTailNext = (T*)(LocalTailNext->LockFreePointerQueueNext);
			}
			if (LocalTailNext)
			{
				Tail = LocalTailNext;
				return LocalTail;
			}
			if (LocalTail != Head)
			{
				LockFreeCriticalSpin(SpinCount);
				continue;
			}
			Push(GetStub());
			LocalTailNext = (T*)(LocalTail->LockFreePointerQueueNext); 
			if (LocalTailNext)
			{
				Tail = LocalTailNext;
				return LocalTail;
			}
			LockFreeCriticalSpin(SpinCount);
		}
		return nullptr;
	}
	/**	
	 *	Check if the list is empty.
	 *
	 *	@return true if the list is empty.
	 *	CAUTION: This methods safety depends on external assumptions. For example, if another thread could add to the list at any time, the return value is no better than a best guess.
	 *	As typically used, the list is not being access concurrently when this is called.
	 */
	bool IsEmpty() const
	{
		//FPlatformMisc::MemoryBarrier();
		T* LocalTail = Tail; 
		return Head == LocalTail && GetStub() == LocalTail;
	}

private:
	uint8 PadToAvoidContention1[TPaddingForCacheContention];
	T* Head;
	uint8 PadToAvoidContention2[TPaddingForCacheContention];
	T* Tail;
	uint8 PadToAvoidContention3[TPaddingForCacheContention];

	T* GetStub() const
	{
		return (T*)&StubStorage; // we aren't going to do anything with this other than mess with internal links
	}
	TAlignedBytes<sizeof(T), ALIGNOF(void*)> StubStorage;
};

template<class T>
class FLockFreePointerQueueBaseSingleConsumerIntrusive<T, 0> : public FNoncopyable
{
public:
	FLockFreePointerQueueBaseSingleConsumerIntrusive()
		: Head(GetStub())
		, Tail(GetStub())
	{
		GetStub()->LockFreePointerQueueNext = nullptr;
	}

	void Push(T* Link)
	{
		Link->LockFreePointerQueueNext = nullptr;
		T* Prev = (T*)FPlatformAtomics::InterlockedExchangePtr((void**)&Head, Link);
		TestCriticalStall();
		Prev->LockFreePointerQueueNext = Link;
		//FPlatformMisc::MemoryBarrier();
	}

	T* Pop()
	{
		int32 SpinCount = 0;
		while (true)
		{
			T* LocalTail = Tail;
			T* LocalTailNext = (T*)(LocalTail->LockFreePointerQueueNext);
			if (LocalTail == GetStub())
			{
				if (!LocalTailNext)
				{
					if (LocalTail != Head)
					{
						LockFreeCriticalSpin(SpinCount);
						continue;
					}
					return nullptr;
				}
				Tail = LocalTailNext;
				LocalTail = LocalTailNext;
				LocalTailNext = (T*)(LocalTailNext->LockFreePointerQueueNext);
			}
			if (LocalTailNext)
			{
				Tail = LocalTailNext;
				return LocalTail;
			}
			if (LocalTail != Head)
			{
				LockFreeCriticalSpin(SpinCount);
				continue;
			}
			Push(GetStub());
			LocalTailNext = (T*)(LocalTail->LockFreePointerQueueNext);
			if (LocalTailNext)
			{
				Tail = LocalTailNext;
				return LocalTail;
			}
			LockFreeCriticalSpin(SpinCount);
		}
		return nullptr;
	}
	/**
	*	Check if the list is empty.
	*
	*	@return true if the list is empty.
	*	CAUTION: This methods safety depends on external assumptions. For example, if another thread could add to the list at any time, the return value is no better than a best guess.
	*	As typically used, the list is not being access concurrently when this is called.
	*/
	bool IsEmpty() const
	{
		//FPlatformMisc::MemoryBarrier();
		T* LocalTail = Tail;
		return Head == LocalTail && GetStub() == LocalTail;
	}

private:
	T* Head;
	T* Tail;

	T* GetStub() const
	{
		return (T*)&StubStorage; // we aren't going to do anything with this other than mess with internal links
	}
	TAlignedBytes<sizeof(T), ALIGNOF(void*)> StubStorage;
};

struct FLockFreeLink
{
	FLockFreeLink* Next;
	void *Payload;
};

template<int TPaddingForCacheContention>
class FSpinLocked_LIFO
{
public:
	void** Pop()
	{
		int32 SpinCount = 0;
		while (true)
		{
			if (!Lock && FPlatformAtomics::InterlockedCompareExchange((volatile int32*)&Lock, 1, 0) == 0)
			{
				TestCriticalStall();
				void** Result = nullptr;
				if (Queue.Num())
				{
					Result = Queue.Pop(false);
				}
				FPlatformMisc::MemoryBarrier();
				Lock = 0;
				return Result;
			}
			LockFreeCriticalSpin(SpinCount);
		}
	}
	void Push(void** Item)
	{
		int32 SpinCount = 0;
		while (true)
		{
			if (!Lock && FPlatformAtomics::InterlockedCompareExchange((volatile int32*)&Lock, 1, 0) == 0)
			{
				TestCriticalStall();
				Queue.Add(Item);
				FPlatformMisc::MemoryBarrier();
				Lock = 0;
				return;
			}
			LockFreeCriticalSpin(SpinCount);
		}
	}
private:
	TArray<void **> Queue;
	uint8 PadToAvoidContention1[TPaddingForCacheContention];
	int32 Lock;
	uint8 PadToAvoidContention2[TPaddingForCacheContention];
};

template<>
class FSpinLocked_LIFO<0>
{
public:
	void** Pop()
	{
		int32 SpinCount = 0;
		while (true)
		{
			if (!Lock && FPlatformAtomics::InterlockedCompareExchange((volatile int32*)&Lock, 1, 0) == 0)
			{
				TestCriticalStall();
				void** Result = nullptr;
				if (Queue.Num())
				{
					Result = Queue.Pop(false);
				}
				FPlatformMisc::MemoryBarrier();
				Lock = 0;
				return Result;
			}
			LockFreeCriticalSpin(SpinCount);
		}
	}
	void Push(void** Item)
	{
		int32 SpinCount = 0;
		while (true)
		{
			if (!Lock && FPlatformAtomics::InterlockedCompareExchange((volatile int32*)&Lock, 1, 0) == 0)
			{
				TestCriticalStall();
				Queue.Add(Item);
				FPlatformMisc::MemoryBarrier();
				Lock = 0;
				return;
			}
			LockFreeCriticalSpin(SpinCount);
		}
	}
private:
	TArray<void **> Queue;
	int32 Lock;
};

class FLockFreePointerQueueBaseLinkAllocator : public FNoncopyable
{
public:
	static CORE_API FLockFreePointerQueueBaseLinkAllocator& Get();

	FORCEINLINE void Free(FLockFreeLink* Link)
<<<<<<< HEAD
	{
		Link->~FLockFreeLink();
		InnerAllocator.Free(Link);
	}

	FORCEINLINE FLockFreeLink* Alloc()
	{
		return new (InnerAllocator.Allocate()) FLockFreeLink();
	}

	/**
	* Gets the number of allocated memory blocks that are currently in use.
	*
	* @return Number of used memory blocks.
	*/
	const int32 GetNumUsed() const
	{
		return InnerAllocator.GetNumUsed().GetValue();
	}

	/**
	* Gets the number of allocated memory blocks that are currently unused.
	*
	* @return Number of allocated, but unused memory blocks.
	*/
	const int32 GetNumFree() const
	{
		return InnerAllocator.GetNumFree().GetValue();
	}

private:
	TLockFreeFixedSizeAllocator_TLSCacheBase<sizeof(FLockFreeLink), FSpinLocked_LIFO<PLATFORM_CACHE_LINE_SIZE>,
#if 1 || UE_BUILD_SHIPPING || UE_BUILD_TEST
		FNoopCounter
#else
		FThreadSafeCounter
#endif
	> InnerAllocator;
};

=======
	{
		Link->~FLockFreeLink();
		InnerAllocator.Free(Link);
	}

	FORCEINLINE FLockFreeLink* Alloc()
	{
		return new (InnerAllocator.Allocate()) FLockFreeLink();
	}

	/**
	* Gets the number of allocated memory blocks that are currently in use.
	*
	* @return Number of used memory blocks.
	*/
	const int32 GetNumUsed() const
	{
		return InnerAllocator.GetNumUsed().GetValue();
	}

	/**
	* Gets the number of allocated memory blocks that are currently unused.
	*
	* @return Number of allocated, but unused memory blocks.
	*/
	const int32 GetNumFree() const
	{
		return InnerAllocator.GetNumFree().GetValue();
	}

private:
	TLockFreeFixedSizeAllocator_TLSCacheBase<sizeof(FLockFreeLink), FSpinLocked_LIFO<PLATFORM_CACHE_LINE_SIZE>,
#if 1 || UE_BUILD_SHIPPING || UE_BUILD_TEST
		FNoopCounter
#else
		FThreadSafeCounter
#endif
	> InnerAllocator;
};

>>>>>>> f00d6e77
template<int TPaddingForCacheContention>
class FLockFreePointerQueueBaseSingleConsumer : public FNoncopyable
{
public:
	FLockFreePointerQueueBaseSingleConsumer()
		: Head(FLockFreePointerQueueBaseLinkAllocator::Get().Alloc())
		, Tail(Head)
	{
	}
	~FLockFreePointerQueueBaseSingleConsumer()
	{
		check(IsEmpty());
		FLockFreePointerQueueBaseLinkAllocator::Get().Free(Head);
	}

	void Push(FLockFreeLink* Link)
	{
		Link->Next = nullptr;
		FLockFreeLink* Prev = (FLockFreeLink*)FPlatformAtomics::InterlockedExchangePtr((void**)&Head, Link);
		TestCriticalStall();
		Prev->Next = Link;
		//FPlatformMisc::MemoryBarrier();
	}

	FLockFreeLink* Pop()
	{
		int32 SpinCount = 0;
		while (true)
		{
			FLockFreeLink* LocalTail = Tail; 
			FLockFreeLink* LocalTailNext = LocalTail->Next; 
			if (LocalTailNext)
			{
				Tail = LocalTailNext;
				LocalTail->Payload = LocalTailNext->Payload;
				return LocalTail;
			}
			else if (Head == LocalTail)
			{
				break;
			}
			LockFreeCriticalSpin(SpinCount);
		}
		return nullptr;
	}

	/**	
	 *	Check if the list is empty.
	 *	@return true if the list is empty.
	 *	CAUTION: This methods safety depends on external assumptions. For example, if another thread could add to the list at any time, the return value is no better than a best guess.
	 *	As typically used, the list is not being access concurrently when this is called.
	 */
	bool IsEmpty() const
	{
		//FPlatformMisc::MemoryBarrier();
		return Head == Tail;
	}

private:

	uint8 PadToAvoidContention1[TPaddingForCacheContention];
	FLockFreeLink* Head;
	uint8 PadToAvoidContention2[TPaddingForCacheContention];
	FLockFreeLink* Tail;
	uint8 PadToAvoidContention3[TPaddingForCacheContention];
};

template<>
class FLockFreePointerQueueBaseSingleConsumer<0> : public FNoncopyable
{
public:
	FLockFreePointerQueueBaseSingleConsumer()
		: Head(FLockFreePointerQueueBaseLinkAllocator::Get().Alloc())
		, Tail(Head)
	{
	}

	~FLockFreePointerQueueBaseSingleConsumer()
	{
		check(IsEmpty());
		FLockFreePointerQueueBaseLinkAllocator::Get().Free(Head);
	}

	void Push(FLockFreeLink* Link)
	{
		Link->Next = nullptr;
		FLockFreeLink* Prev = (FLockFreeLink*)FPlatformAtomics::InterlockedExchangePtr((void**)&Head, Link);
		TestCriticalStall();
		Prev->Next = Link;
		//FPlatformMisc::MemoryBarrier();
	}

	FLockFreeLink* Pop()
	{
		int32 SpinCount = 0;
		while (true)
		{
			FLockFreeLink* LocalTail = Tail;
			FLockFreeLink* LocalTailNext = LocalTail->Next;
			if (LocalTailNext)
			{
				Tail = LocalTailNext;
				LocalTail->Payload = LocalTailNext->Payload;
				return LocalTail;
			}
			else if (Head == LocalTail)
			{
				break;
			}
			LockFreeCriticalSpin(SpinCount);
		}
		return nullptr;
	}

	/**
	*	Check if the list is empty.
	*	@return true if the list is empty.
	*	CAUTION: This methods safety depends on external assumptions. For example, if another thread could add to the list at any time, the return value is no better than a best guess.
	*	As typically used, the list is not being access concurrently when this is called.
	*/
	bool IsEmpty() const
	{
		//FPlatformMisc::MemoryBarrier();
		return Head == Tail;
	}

private:

	FLockFreeLink* Head;
	FLockFreeLink* Tail;
};

template<int TPaddingForCacheContention>
class FCloseableLockFreePointerQueueBaseSingleConsumer : public FNoncopyable
{
public:
	FCloseableLockFreePointerQueueBaseSingleConsumer()
		: Head(FLockFreePointerQueueBaseLinkAllocator::Get().Alloc())
		, Tail(Head)
	{

	}

	~FCloseableLockFreePointerQueueBaseSingleConsumer()
	{
		check(IsEmpty());
		FLockFreePointerQueueBaseLinkAllocator::Get().Free(Head);
	}

	/**	
	 *	Push an item onto the head of the list, unless the list is closed
	 *	@param NewItem, the new item to push on the list, cannot be nullptr
	 *	@return true if the item was pushed on the list, false if the list was closed.
	 */
	bool PushIfNotClosed(FLockFreeLink* Link)
	{
		checkLockFreePointerList(Link);
		Link->Next = nullptr;
		while (true)
		{
			FLockFreeLink* LocalHead = Head; 
			if (!IsClosed(LocalHead))
			{
				if (FPlatformAtomics::InterlockedCompareExchangePointer((void**)&Head, Link, LocalHead) == LocalHead)
				{
					TestCriticalStall();
					LocalHead->Next = Link;
					return true;
				}
			}
			else
			{
				break;
			}
		}
		return false;
	}

	/**	
	 *	Push an item onto the head of the list, opening it first if necessary
	 *	@param NewItem, the new item to push on the list, cannot be nullptr
	 *	@return true if the list needed to be opened first, false if the list was not closed before our push
	 */
	bool ReopenIfClosedAndPush(FLockFreeLink *Link)
	{
		bool bWasReopenedByMe = false;
		Link->Next = nullptr;
		while (true)
		{
			FLockFreeLink* LocalHead = Head; 
			if (FPlatformAtomics::InterlockedCompareExchangePointer((void**)&Head, Link, LocalHead) == LocalHead)
			{
				TestCriticalStall();
				FLockFreeLink* LocalHeadOpen = ClearClosed(LocalHead); 
				bWasReopenedByMe = IsClosed(LocalHead);
				LocalHeadOpen->Next = Link;
				break;
			}
		}
		return bWasReopenedByMe;
	}

	/**	
	 *	Close the list if it is empty
	 *	@return true if this call actively closed the list
	 */
	bool CloseIfEmpty()
	{
		int32 SpinCount = 0;
		while (true)
		{
			FPlatformMisc::MemoryBarrier();
			FLockFreeLink* LocalTail = Tail; 
			FLockFreeLink* LocalHead = Head; 
			checkLockFreePointerList(!IsClosed(LocalHead));
			if (LocalTail == LocalHead)
			{
				FLockFreeLink* LocalHeadClosed = SetClosed(LocalHead); 
				checkLockFreePointerList(LocalHeadClosed != LocalHead);
				if (FPlatformAtomics::InterlockedCompareExchangePointer((void**)&Head, LocalHeadClosed, LocalHead) == LocalHead)
				{
					return true;
				}
			}
			else
			{
				break;
			}
			LockFreeCriticalSpin(SpinCount);
		}
		return false;
	}
	/**	
	 *	Pop an item from the list or return nullptr if the list is empty
	 *	@return The popped item, if any
	 *	CAUTION: This method should not be used unless the list is known to not be closed.
	 */
	FLockFreeLink* Pop()
	{
		int32 SpinCount = 0;
		while (true)
		{
			FLockFreeLink* LocalTail = Tail; 
			checkLockFreePointerList(!IsClosed(LocalTail));
			FLockFreeLink* LocalTailNext = LocalTail->Next; 
			checkLockFreePointerList(!IsClosed(LocalTailNext));
			if (LocalTailNext)
			{
				Tail = LocalTailNext;
				LocalTail->Payload = LocalTailNext->Payload;
				return LocalTail;
			}
			else if (Head == LocalTail)
			{
				break;
			}
			checkLockFreePointerList(!IsClosed(Head));
			LockFreeCriticalSpin(SpinCount);
		}
		return nullptr;
	}
	/**	
	 *	Check if the list is empty.
	 *
	 *	@return true if the list is empty.
	 *	CAUTION: This methods safety depends on external assumptions. For example, if another thread could add to the list at any time, the return value is no better than a best guess.
	 *	As typically used, the list is not being access concurrently when this is called.
	 */
	bool IsEmpty() const
	{
		FPlatformMisc::MemoryBarrier();
		return ClearClosed(Head) == Tail;
	}

	/**	
	 *	Check if the list is closed
	 *	@return true if the list is closed.
	 *	CAUTION: This methods safety depends on external assumptions. For example, if another thread could open or close the list at any time, the return value is no better than a best guess.
	 *	As typically used, the list is only closed once it is lifetime, so a return of true here means it is closed forever.
	 */
	FORCEINLINE bool IsClosed() const  // caution, if this returns false, that does not mean the list is open!
	{
		FPlatformMisc::MemoryBarrier();
		return IsClosed(Head);
	}
	/**	
	 *	Not thread safe, used to reset the list for recycling without freeing the stub
	 *	@return true if the list is closed.
	 */
	void Reset()
	{
		Head = ClearClosed(Head);
		FPlatformMisc::MemoryBarrier();
		checkLockFreePointerList(Head == Tail); // we don't clear the list here, we assume it is already clear and possibly closed
	}

private:
	// we will use the lowest bit for the closed state
	FORCEINLINE static bool IsClosed(FLockFreeLink* HeadToTest)
	{
		return !!(UPTRINT(HeadToTest) & 1);
	}
	FORCEINLINE static FLockFreeLink* SetClosed(FLockFreeLink* In)
	{
		return (FLockFreeLink*)(UPTRINT(In) | 1);
	}
	FORCEINLINE static FLockFreeLink* ClearClosed(FLockFreeLink* In)
	{
		return (FLockFreeLink*)(UPTRINT(In) & ~UPTRINT(1));
	}

	uint8 PadToAvoidContention1[TPaddingForCacheContention];
	FLockFreeLink* Head;
	uint8 PadToAvoidContention2[TPaddingForCacheContention];
	FLockFreeLink* Tail;
	uint8 PadToAvoidContention3[TPaddingForCacheContention];
};

template<>
class FCloseableLockFreePointerQueueBaseSingleConsumer<0> : public FNoncopyable
{
public:
	FCloseableLockFreePointerQueueBaseSingleConsumer()
		: Head(FLockFreePointerQueueBaseLinkAllocator::Get().Alloc())
		, Tail(Head)
	{
	}
	~FCloseableLockFreePointerQueueBaseSingleConsumer()
	{
		check(IsEmpty());
		FLockFreePointerQueueBaseLinkAllocator::Get().Free(Head);
	}

	/**
	*	Push an item onto the head of the list, unless the list is closed
	*	@param NewItem, the new item to push on the list, cannot be nullptr
	*	@return true if the item was pushed on the list, false if the list was closed.
	*/
	bool PushIfNotClosed(FLockFreeLink* Link)
	{
		checkLockFreePointerList(Link);
		Link->Next = nullptr;
		while (true)
		{
			FLockFreeLink* LocalHead = Head;
			if (!IsClosed(LocalHead))
			{
				if (FPlatformAtomics::InterlockedCompareExchangePointer((void**)&Head, Link, LocalHead) == LocalHead)
				{
					TestCriticalStall();
					LocalHead->Next = Link;
					return true;
				}
			}
			else
			{
				break;
			}
		}
		return false;
	}

	/**
	*	Push an item onto the head of the list, opening it first if necessary
	*	@param NewItem, the new item to push on the list, cannot be nullptr
	*	@return true if the list needed to be opened first, false if the list was not closed before our push
	*/
	bool ReopenIfClosedAndPush(FLockFreeLink *Link)
	{
		bool bWasReopenedByMe = false;
		Link->Next = nullptr;
		while (true)
		{
			FLockFreeLink* LocalHead = Head;
			if (FPlatformAtomics::InterlockedCompareExchangePointer((void**)&Head, Link, LocalHead) == LocalHead)
			{
				TestCriticalStall();
				FLockFreeLink* LocalHeadOpen = ClearClosed(LocalHead);
				bWasReopenedByMe = IsClosed(LocalHead);
				LocalHeadOpen->Next = Link;
				break;
			}
		}
		return bWasReopenedByMe;
	}

	/**
	*	Close the list if it is empty
	*	@return true if this call actively closed the list
	*/
	bool CloseIfEmpty()
	{
		int32 SpinCount = 0;
		while (true)
		{
			FPlatformMisc::MemoryBarrier();
			FLockFreeLink* LocalTail = Tail;
			FLockFreeLink* LocalHead = Head;
			checkLockFreePointerList(!IsClosed(LocalHead));
			if (LocalTail == LocalHead)
			{
				FLockFreeLink* LocalHeadClosed = SetClosed(LocalHead);
				checkLockFreePointerList(LocalHeadClosed != LocalHead);
				if (FPlatformAtomics::InterlockedCompareExchangePointer((void**)&Head, LocalHeadClosed, LocalHead) == LocalHead)
				{
					return true;
				}
			}
			else
			{
				break;
			}
			LockFreeCriticalSpin(SpinCount);
		}
		return false;
	}
	/**
	*	Pop an item from the list or return nullptr if the list is empty
	*	@return The popped item, if any
	*	CAUTION: This method should not be used unless the list is known to not be closed.
	*/
	FLockFreeLink* Pop()
	{
		int32 SpinCount = 0;
		while (true)
		{
			FLockFreeLink* LocalTail = Tail;
			checkLockFreePointerList(!IsClosed(LocalTail));
			FLockFreeLink* LocalTailNext = LocalTail->Next;
			checkLockFreePointerList(!IsClosed(LocalTailNext));
			if (LocalTailNext)
			{
				Tail = LocalTailNext;
				LocalTail->Payload = LocalTailNext->Payload;
				return LocalTail;
			}
			else if (Head == LocalTail)
			{
				break;
			}
			checkLockFreePointerList(!IsClosed(Head));
			LockFreeCriticalSpin(SpinCount);
		}
		return nullptr;
	}
	/**
	*	Check if the list is empty.
	*
	*	@return true if the list is empty.
	*	CAUTION: This methods safety depends on external assumptions. For example, if another thread could add to the list at any time, the return value is no better than a best guess.
	*	As typically used, the list is not being access concurrently when this is called.
	*/
	bool IsEmpty() const
	{
		FPlatformMisc::MemoryBarrier();
		return ClearClosed(Head) == Tail;
	}

	/**
	*	Check if the list is closed
	*	@return true if the list is closed.
	*	CAUTION: This methods safety depends on external assumptions. For example, if another thread could open or close the list at any time, the return value is no better than a best guess.
	*	As typically used, the list is only closed once it is lifetime, so a return of true here means it is closed forever.
	*/
	FORCEINLINE bool IsClosed() const  // caution, if this returns false, that does not mean the list is open!
	{
		FPlatformMisc::MemoryBarrier();
		return IsClosed(Head);
	}
	/**
	*	Not thread safe, used to reset the list for recycling without freeing the stub
	*	@return true if the list is closed.
	*/
	void Reset()
	{
		Head = ClearClosed(Head);
		FPlatformMisc::MemoryBarrier();
		checkLockFreePointerList(Head == Tail); // we don't clear the list here, we assume it is already clear and possibly closed
	}

private:
	// we will use the lowest bit for the closed state
	FORCEINLINE static bool IsClosed(FLockFreeLink* HeadToTest)
	{
		return !!(UPTRINT(HeadToTest) & 1);
	}
	FORCEINLINE static FLockFreeLink* SetClosed(FLockFreeLink* In)
	{
		return (FLockFreeLink*)(UPTRINT(In) | 1);
	}
	FORCEINLINE static FLockFreeLink* ClearClosed(FLockFreeLink* In)
	{
		return (FLockFreeLink*)(UPTRINT(In) & ~UPTRINT(1));
	}

	FLockFreeLink* Head;
	FLockFreeLink* Tail;
};

template<class T, int TPaddingForCacheContention>
class FCloseableLockFreePointerQueueBaseSingleBaseConsumerIntrusive : public FNoncopyable
{
public:
	FCloseableLockFreePointerQueueBaseSingleBaseConsumerIntrusive()
		: Head(GetStub())
		, Tail(GetStub())
	{
		GetStub()->LockFreePointerQueueNext = nullptr;
	}
#if 0
	/**	
	 *	Push an item onto the head of the list, unless the list is closed
	 *	@param NewItem, the new item to push on the list, cannot be nullptr
	 *	@return true if the item was pushed on the list, false if the list was closed.
	 */
	bool PushIfNotClosed(T* Link)
	{
		checkLockFreePointerList(Link);
		Link->LockFreePointerQueueNext = nullptr;
		while (true)
		{
			T* LocalHead = Head; 
			if (!IsClosed(LocalHead))
			{
				if (FPlatformAtomics::InterlockedCompareExchangePointer((void**)&Head, Link, LocalHead) == LocalHead)
				{
					TestCriticalStall();
					LocalHead->LockFreePointerQueueNext = Link;
					return true;
				}
			}
			else
			{
				break;
			}
		}
		return false;
	}
#endif
	/**	
	 *	Push an item onto the head of the list, opening it first if necessary
	 *	@param NewItem, the new item to push on the list, cannot be nullptr
	 *	@return true if the list needed to be opened first, false if the list was not closed before our push
	 */
	bool ReopenIfClosedAndPush(T *Link)
	{
		bool bWasReopenedByMe = false;
		checkLockFreePointerList(Link);
		Link->LockFreePointerQueueNext = nullptr;
		while (true)
		{
			T* LocalHead = Head; 
			if (FPlatformAtomics::InterlockedCompareExchangePointer((void**)&Head, Link, LocalHead) == LocalHead)
			{
				TestCriticalStall();
				T* LocalHeadOpen = ClearClosed(LocalHead); 
				bWasReopenedByMe = IsClosed(LocalHead);
				LocalHeadOpen->LockFreePointerQueueNext = Link;
				break;
			}
		}
		return bWasReopenedByMe;
	}

	/**	
	 *	Close the list if it is empty
	 *	@return true if this call actively closed the list
	 */
	bool CloseIfEmpty()
	{
		int32 SpinCount = 0;
		while (true)
		{
			T* LocalTail = Tail; 
			T* LocalHead = Head; 
			checkLockFreePointerList(!IsClosed(LocalHead));
			if (LocalTail == LocalHead)
			{
				T* LocalHeadClosed = SetClosed(LocalHead); 
				checkLockFreePointerList(LocalHeadClosed != LocalHead);
				if (FPlatformAtomics::InterlockedCompareExchangePointer((void**)&Head, LocalHeadClosed, LocalHead) == LocalHead)
				{
					return true;
				}
			}
			else
			{
				break;
			}
			LockFreeCriticalSpin(SpinCount);
		}
		return false;
	}

	/**	
	 *	Pop an item from the list or return nullptr if the list is empty
	 *	@return The popped item, if any
	 *	CAUTION: This method should not be used unless the list is known to not be closed.
	 */
	FORCEINLINE T* Pop()
	{
		int32 SpinCount = 0;
		while (true)
		{
			T* LocalTail = Tail; 
			checkLockFreePointerList(!IsClosed(LocalTail));
			T* LocalTailNext = (T*)(LocalTail->LockFreePointerQueueNext); 
			checkLockFreePointerList(!IsClosed(LocalTailNext));
			if (LocalTail == GetStub())
			{
				if (!LocalTailNext)
				{
					if (LocalTail != Head)
					{
						LockFreeCriticalSpin(SpinCount);
						continue;
					}
					return nullptr;
				}
				Tail = LocalTailNext;
				LocalTail = LocalTailNext;
				LocalTailNext = (T*)(LocalTailNext->LockFreePointerQueueNext);
			}
			if (LocalTailNext)
			{
				Tail = LocalTailNext;
				return LocalTail;
			}
			if (LocalTail != Head)
			{
				LockFreeCriticalSpin(SpinCount);
				continue;
			}
			Push(GetStub());
			LocalTailNext = (T*)(LocalTail->LockFreePointerQueueNext); 
			if (LocalTailNext)
			{
				Tail = LocalTailNext;
				return LocalTail;
			}
			LockFreeCriticalSpin(SpinCount);
		}
		return nullptr;
	}
	/**	
	 *	Check if the list is closed
	 *	@return true if the list is closed.
	 *	CAUTION: This methods safety depends on external assumptions. For example, if another thread could open or close the list at any time, the return value is no better than a best guess.
	 *	As typically used, the list is only closed once it is lifetime, so a return of true here means it is closed forever.
	 */
	FORCEINLINE bool IsClosed() const  // caution, if this returns false, that does not mean the list is open!
	{
		FPlatformMisc::MemoryBarrier();
		return IsClosed(Head);
	}
#if 0
	/**	
	 *	Check if the list is empty.
	 *
	 *	@return true if the list is empty.
	 *	CAUTION: This methods safety depends on external assumptions. For example, if another thread could add to the list at any time, the return value is no better than a best guess.
	 *	As typically used, the list is not being access concurrently when this is called.
	 */
	bool IsEmpty() const
	{
		FPlatformMisc::MemoryBarrier();
		return ClearClosed(Head) == Tail;
	}

	/**	
	 *	Not thread safe, used to reset the list for recycling without freeing the stub
	 *	@return true if the list is closed.
	 */
	void Reset()
	{
		Head = ClearClosed(Head);
		FPlatformMisc::MemoryBarrier();
		checkLockFreePointerList(Head == Tail); // we don't clear the list here, we assume it is already clear and possibly closed
	}
#endif
private:
	void Push(T* Link)
	{
		Link->LockFreePointerQueueNext = nullptr;
		T* Prev = (T*)FPlatformAtomics::InterlockedExchangePtr((void**)&Head, Link);
		TestCriticalStall();
		Prev->LockFreePointerQueueNext = Link;
		//FPlatformMisc::MemoryBarrier();
	}

	// we will use the lowest bit for the closed state
	FORCEINLINE static bool IsClosed(T* HeadToTest)
	{
		return !!(UPTRINT(HeadToTest) & 1);
	}
	FORCEINLINE static T* SetClosed(T* In)
	{
		return (T*)(UPTRINT(In) | 1);
	}
	FORCEINLINE static T* ClearClosed(T* In)
	{
		return (T*)(UPTRINT(In) & ~UPTRINT(1));
	}


	uint8 PadToAvoidContention1[TPaddingForCacheContention];
	T* Head;
	uint8 PadToAvoidContention2[TPaddingForCacheContention];
	T* Tail;
	uint8 PadToAvoidContention3[TPaddingForCacheContention];

	T* GetStub() const
	{
		return (T*)&StubStorage; // we aren't going to do anything with this other than mess with internal links
	}
	TAlignedBytes<sizeof(T), ALIGNOF(void*)> StubStorage;
};

template<class T>
class FCloseableLockFreePointerQueueBaseSingleBaseConsumerIntrusive<T, 0> : public FNoncopyable
{
public:
	FCloseableLockFreePointerQueueBaseSingleBaseConsumerIntrusive()
		: Head(GetStub())
		, Tail(GetStub())
	{
		GetStub()->LockFreePointerQueueNext = nullptr;
	}
#if 0
	/**
	*	Push an item onto the head of the list, unless the list is closed
	*	@param NewItem, the new item to push on the list, cannot be nullptr
	*	@return true if the item was pushed on the list, false if the list was closed.
	*/
	bool PushIfNotClosed(T* Link)
	{
		checkLockFreePointerList(Link);
		Link->LockFreePointerQueueNext = nullptr;
		while (true)
		{
			T* LocalHead = Head;
			if (!IsClosed(LocalHead))
			{
				if (FPlatformAtomics::InterlockedCompareExchangePointer((void**)&Head, Link, LocalHead) == LocalHead)
				{
					TestCriticalStall();
					LocalHead->LockFreePointerQueueNext = Link;
					return true;
				}
			}
			else
			{
				break;
			}
		}
		return false;
	}
#endif
	/**
	*	Push an item onto the head of the list, opening it first if necessary
	*	@param NewItem, the new item to push on the list, cannot be nullptr
	*	@return true if the list needed to be opened first, false if the list was not closed before our push
	*/
	bool ReopenIfClosedAndPush(T *Link)
	{
		bool bWasReopenedByMe = false;
		checkLockFreePointerList(Link);
		Link->LockFreePointerQueueNext = nullptr;
		while (true)
		{
			T* LocalHead = Head;
			if (FPlatformAtomics::InterlockedCompareExchangePointer((void**)&Head, Link, LocalHead) == LocalHead)
			{
				TestCriticalStall();
				T* LocalHeadOpen = ClearClosed(LocalHead);
				bWasReopenedByMe = IsClosed(LocalHead);
				LocalHeadOpen->LockFreePointerQueueNext = Link;
				break;
			}
		}
		return bWasReopenedByMe;
	}

	/**
	*	Close the list if it is empty
	*	@return true if this call actively closed the list
	*/
	bool CloseIfEmpty()
	{
		int32 SpinCount = 0;
		while (true)
		{
			T* LocalTail = Tail;
			T* LocalHead = Head;
			checkLockFreePointerList(!IsClosed(LocalHead));
			if (LocalTail == LocalHead)
			{
				T* LocalHeadClosed = SetClosed(LocalHead);
				checkLockFreePointerList(LocalHeadClosed != LocalHead);
				if (FPlatformAtomics::InterlockedCompareExchangePointer((void**)&Head, LocalHeadClosed, LocalHead) == LocalHead)
				{
					return true;
				}
			}
			else
			{
				break;
			}
			LockFreeCriticalSpin(SpinCount);
		}
		return false;
	}

	/**
	*	Pop an item from the list or return nullptr if the list is empty
	*	@return The popped item, if any
	*	CAUTION: This method should not be used unless the list is known to not be closed.
	*/
	FORCEINLINE T* Pop()
	{
		int32 SpinCount = 0;
		while (true)
		{
			T* LocalTail = Tail;
			checkLockFreePointerList(!IsClosed(LocalTail));
			T* LocalTailNext = (T*)(LocalTail->LockFreePointerQueueNext);
			checkLockFreePointerList(!IsClosed(LocalTailNext));
			if (LocalTail == GetStub())
			{
				if (!LocalTailNext)
				{
					if (LocalTail != Head)
					{
						LockFreeCriticalSpin(SpinCount);
						continue;
					}
					return nullptr;
				}
				Tail = LocalTailNext;
				LocalTail = LocalTailNext;
				LocalTailNext = (T*)(LocalTailNext->LockFreePointerQueueNext);
			}
			if (LocalTailNext)
			{
				Tail = LocalTailNext;
				return LocalTail;
			}
			if (LocalTail != Head)
			{
				LockFreeCriticalSpin(SpinCount);
				continue;
			}
			Push(GetStub());
			LocalTailNext = (T*)(LocalTail->LockFreePointerQueueNext);
			if (LocalTailNext)
			{
				Tail = LocalTailNext;
				return LocalTail;
			}
			LockFreeCriticalSpin(SpinCount);
		}
		return nullptr;
	}
	/**
	*	Check if the list is closed
	*	@return true if the list is closed.
	*	CAUTION: This methods safety depends on external assumptions. For example, if another thread could open or close the list at any time, the return value is no better than a best guess.
	*	As typically used, the list is only closed once it is lifetime, so a return of true here means it is closed forever.
	*/
	FORCEINLINE bool IsClosed() const  // caution, if this returns false, that does not mean the list is open!
	{
		FPlatformMisc::MemoryBarrier();
		return IsClosed(Head);
	}
#if 0
	/**
	*	Check if the list is empty.
	*
	*	@return true if the list is empty.
	*	CAUTION: This methods safety depends on external assumptions. For example, if another thread could add to the list at any time, the return value is no better than a best guess.
	*	As typically used, the list is not being access concurrently when this is called.
	*/
	bool IsEmpty() const
	{
		FPlatformMisc::MemoryBarrier();
		return ClearClosed(Head) == Tail;
	}

	/**
	*	Not thread safe, used to reset the list for recycling without freeing the stub
	*	@return true if the list is closed.
	*/
	void Reset()
	{
		Head = ClearClosed(Head);
		FPlatformMisc::MemoryBarrier();
		checkLockFreePointerList(Head == Tail); // we don't clear the list here, we assume it is already clear and possibly closed
	}
#endif
private:
	void Push(T* Link)
	{
		Link->LockFreePointerQueueNext = nullptr;
		T* Prev = (T*)FPlatformAtomics::InterlockedExchangePtr((void**)&Head, Link);
		TestCriticalStall();
		Prev->LockFreePointerQueueNext = Link;
		//FPlatformMisc::MemoryBarrier();
	}

	// we will use the lowest bit for the closed state
	FORCEINLINE static bool IsClosed(T* HeadToTest)
	{
		return !!(UPTRINT(HeadToTest) & 1);
	}
	FORCEINLINE static T* SetClosed(T* In)
	{
		return (T*)(UPTRINT(In) | 1);
	}
	FORCEINLINE static T* ClearClosed(T* In)
	{
		return (T*)(UPTRINT(In) & ~UPTRINT(1));
	}

	T* Head;
	T* Tail;

	T* GetStub() const
	{
		return (T*)&StubStorage; // we aren't going to do anything with this other than mess with internal links
	}
	TAlignedBytes<sizeof(T), ALIGNOF(void*)> StubStorage;
};

class FDequeueCache : public FNoncopyable
{
	enum
	{
		DequeueCacheSize = 256, // probably needs to be a power of two so wraparound works right
	};

	typedef uint32 TCounter; // must be unsigned
	typedef int32 TSignedCounter; // must be signed

public:
	FDequeueCache()
		: NumPopped(0)
		, NumPushed(0)
	{
		FMemory::Memzero(&Available[0], sizeof(void*) * DequeueCacheSize);
	}

	FORCEINLINE void* Pop()
	{
		int32 SpinCount = 0;
		while (true)
		{
			TCounter LocalNumPushed = NumPushed;
			TCounter LocalNumPopped = NumPopped;
			if (TSignedCounter(LocalNumPushed - LocalNumPopped) < 0) 
			{
				LockFreeCriticalSpin(SpinCount);
				continue;
			}
			if (LocalNumPushed == LocalNumPopped)
			{
				break;
			}
			uint32 Slot = LocalNumPopped % DequeueCacheSize;
			FPlatformMisc::MemoryBarrier();
			void *ReturnPtr = Available[Slot];
			TCounter Result = (TCounter)FPlatformAtomics::InterlockedCompareExchange((volatile TSignedCounter*)&NumPopped, LocalNumPopped + 1, LocalNumPopped);
			if (Result == LocalNumPopped)
			{
				check(ReturnPtr);
				return ReturnPtr;
			}
		}
		return nullptr;
	}

	FORCEINLINE bool IsEmpty() const
	{
		return NumPushed == NumPopped;
	}

	FORCEINLINE bool IsFull() const
	{
		return NumPushed - NumPopped >= TCounter(DequeueCacheSize);
	}

	// must not be called concurrently!
	FORCEINLINE bool Push(void* Item)
	{
		TCounter LocalNumPushed = NumPushed;
		TCounter LocalNumPopped = NumPopped;
		if (LocalNumPushed - LocalNumPopped >= TCounter(DequeueCacheSize))
		{
			return false;
		}
		check(TSignedCounter(LocalNumPushed - LocalNumPopped) >= 0); // wraparound is ok, this would mean we have at least 16GB of queue for 32 bits...which is not possible
		Available[LocalNumPushed % DequeueCacheSize] = Item;
		FPlatformMisc::MemoryBarrier();
		verify(++NumPushed == LocalNumPushed + 1);
		return true;
	}

private:

	TCounter NumPopped;
	void *Available[DequeueCacheSize];
	TCounter NumPushed;
};



template<class T, int TPaddingForCacheContention>
class FLockFreePointerListFIFOIntrusive : public FNoncopyable
{
public:

	FLockFreePointerListFIFOIntrusive()
		: DequeueLock(0)
	{
	}

	void Push(T *Link)
	{
		IncomingQueue.Push(Link);
	}

	FORCEINLINE T* Pop(bool bOkToSpeculativelyReturnNull = false)
	{
		int32 SpinCount = 0;
		while (true)
		{
			T* Result = (T*)DequeueCache.Pop();
			if (Result)
			{
				return Result;
			}
			if (bOkToSpeculativelyReturnNull && IncomingQueue.IsEmpty())
			{
				return nullptr;
			}

			if (!DequeueLock && FPlatformAtomics::InterlockedCompareExchange((volatile int32*)&DequeueLock, 1, 0) == 0)
			{
				TestCriticalStall();
				Result = (T*)DequeueCache.Pop();
				if (Result)
				{
					// someone beat us to it
					FPlatformMisc::MemoryBarrier();
					DequeueLock = 0;
					return Result;
				}
				T* Link = IncomingQueue.Pop();
				if (!Link)
				{
					FPlatformMisc::MemoryBarrier();
					DequeueLock = 0;
					return nullptr;
				}
				check(!DequeueCache.IsFull()); // can't be full because it was empty and we have the lock
				verify(DequeueCache.Push(Link));
				while (!DequeueCache.IsFull())
				{
					T* Repush = IncomingQueue.Pop(); 
					if (!Repush)
					{
						break;
					}
					verify(DequeueCache.Push(Repush));
				}
				FPlatformMisc::MemoryBarrier();
				DequeueLock = 0;
			}
			LockFreeCriticalSpin(SpinCount);
		}
	}

	/**	
	 *	Check if the list is empty.
	 *
	 *	@return true if the list is empty.
	 *	CAUTION: This methods safety depends on external assumptions. For example, if another thread could add to the list at any time, the return value is no better than a best guess.
	 *	As typically used, the list is not being access concurrently when this is called.
	 */
	bool IsEmpty()  
	{
		int32 SpinCount = 0;
		bool bResult = true;
		while (true)
		{
			if (!DequeueCache.IsEmpty())
			{
				bResult = false;
				break;
			}
			if (!DequeueLock && FPlatformAtomics::InterlockedCompareExchange((volatile int32*)&DequeueLock, 1, 0) == 0)
			{
				TestCriticalStall();
				bool bAny = false;
				if (!DequeueCache.IsFull())
				{
					T* Repush = IncomingQueue.Pop(); 
					if (!Repush)
					{
						FPlatformMisc::MemoryBarrier();
						DequeueLock = 0;
						break;
					}
					bResult = false;
					verify(DequeueCache.Push(Repush));
				}
				else
				{
					bResult = false; // we didn't pop one because the dequeue cache is full...guess it isn't empty
				}
				FPlatformMisc::MemoryBarrier();
				DequeueLock = 0;
				break;
			}
			LockFreeCriticalSpin(SpinCount);
		}
		return bResult;
	}
	/**	
	 *	Check if the list is empty. This is a faster, less rigorous test that can miss a queue full of stuff. Used to optimize thread restarts.
	 */
	bool IsEmptyFast()  
	{
		return DequeueCache.IsEmpty() && IncomingQueue.IsEmpty();
	}

	/**	
	 *	Pop all items from the list.
	 *
	 *	@param Output The array to hold the returned items. Must be empty.
	 */
	void PopAll(TArray<T *>& Output)
	{
		while (true)
		{
			T* Item = Pop();
			if (!Item)
			{
				break;
			}
			Output.Add(Item);
		}
	}	

private:
	FLockFreePointerQueueBaseSingleConsumerIntrusive<T, TPaddingForCacheContention> IncomingQueue;
	FDequeueCache DequeueCache;
	int32 DequeueLock;
};

template<class T>
class FLockFreePointerListFIFOIntrusive<T, 0> : public FNoncopyable
{
public:

	FLockFreePointerListFIFOIntrusive()
		: DequeueLock(0)
	{
	}

	void Push(T *Link)
	{
		IncomingQueue.Push(Link);
	}

	FORCEINLINE T* Pop(bool bOkToSpeculativelyReturnNull = false)
	{
		int32 SpinCount = 0;
		while (true)
		{
			T* Result = (T*)DequeueCache.Pop();
			if (Result)
			{
				return Result;
			}
			if (bOkToSpeculativelyReturnNull && IncomingQueue.IsEmpty())
			{
				return nullptr;
			}

			if (!DequeueLock && FPlatformAtomics::InterlockedCompareExchange((volatile int32*)&DequeueLock, 1, 0) == 0)
			{
				TestCriticalStall();
				Result = (T*)DequeueCache.Pop();
				if (Result)
				{
					// someone beat us to it
					FPlatformMisc::MemoryBarrier();
					DequeueLock = 0;
					return Result;
				}
				T* Link = IncomingQueue.Pop();
				if (!Link)
				{
					FPlatformMisc::MemoryBarrier();
					DequeueLock = 0;
					return nullptr;
				}
				check(!DequeueCache.IsFull()); // can't be full because it was empty and we have the lock
				verify(DequeueCache.Push(Link));
				while (!DequeueCache.IsFull())
				{
					T* Repush = IncomingQueue.Pop();
					if (!Repush)
					{
						break;
					}
					verify(DequeueCache.Push(Repush));
				}
				FPlatformMisc::MemoryBarrier();
				DequeueLock = 0;
			}
			LockFreeCriticalSpin(SpinCount);
		}
	}

	/**
	*	Check if the list is empty.
	*
	*	@return true if the list is empty.
	*	CAUTION: This methods safety depends on external assumptions. For example, if another thread could add to the list at any time, the return value is no better than a best guess.
	*	As typically used, the list is not being access concurrently when this is called.
	*/
	bool IsEmpty()
	{
		int32 SpinCount = 0;
		bool bResult = true;
		while (true)
		{
			if (!DequeueCache.IsEmpty())
			{
				bResult = false;
				break;
			}
			if (!DequeueLock && FPlatformAtomics::InterlockedCompareExchange((volatile int32*)&DequeueLock, 1, 0) == 0)
			{
				TestCriticalStall();
				bool bAny = false;
				if (!DequeueCache.IsFull())
				{
					T* Repush = IncomingQueue.Pop();
					if (!Repush)
					{
						FPlatformMisc::MemoryBarrier();
						DequeueLock = 0;
						break;
					}
					bResult = false;
					verify(DequeueCache.Push(Repush));
				}
				else
				{
					bResult = false; // we didn't pop one because the dequeue cache is full...guess it isn't empty
				}
				FPlatformMisc::MemoryBarrier();
				DequeueLock = 0;
				break;
			}
			LockFreeCriticalSpin(SpinCount);
		}
		return bResult;
	}
	/**
	*	Check if the list is empty. This is a faster, less rigorous test that can miss a queue full of stuff. Used to optimize thread restarts.
	*/
	bool IsEmptyFast()
	{
		return DequeueCache.IsEmpty() && IncomingQueue.IsEmpty();
	}

	/**
	*	Pop all items from the list.
	*
	*	@param Output The array to hold the returned items. Must be empty.
	*/
	void PopAll(TArray<T *>& Output)
	{
		while (true)
		{
			T* Item = Pop();
			if (!Item)
			{
				break;
			}
			Output.Add(Item);
		}
	}

private:
	FLockFreePointerQueueBaseSingleConsumerIntrusive<T, 0> IncomingQueue;
	FDequeueCache DequeueCache;
	int32 DequeueLock;
};

// FIFO of void *'s
template<int TPaddingForCacheContention>
class FLockFreePointerListFIFOBase : public FNoncopyable
{
public:

	FLockFreePointerListFIFOBase()
		: LinkAllocator(FLockFreePointerQueueBaseLinkAllocator::Get())
		, DequeueLock(0)
	{
	}

	void Push(void *Item)
	{
		FLockFreeLink* Link = LinkAllocator.Alloc();
		Link->Payload = Item;
		IncomingQueue.Push(Link);
	}

	void* Pop(bool bOkToSpeculativelyReturnNull = false)
	{
		int32 SpinCount = 0;
		while (true)
		{
			void* Result = DequeueCache.Pop();
			if (Result)
			{
				return Result;
			}
			if (bOkToSpeculativelyReturnNull && IncomingQueue.IsEmpty())
			{
				return nullptr;
			}
			if (!DequeueLock && FPlatformAtomics::InterlockedCompareExchange((volatile int32*)&DequeueLock, 1, 0) == 0)
			{
				TestCriticalStall();
				Result = DequeueCache.Pop();
				if (Result)
				{
					// someone beat us to it
					FPlatformMisc::MemoryBarrier();
					DequeueLock = 0;
					return Result;
				}
				FLockFreeLink* Link = IncomingQueue.Pop();
				if (!Link)
				{
					FPlatformMisc::MemoryBarrier();
					DequeueLock = 0;
					return nullptr;
				}
				check(!DequeueCache.IsFull() && Link->Payload); // can't be full because it was empty and we have the lock
				verify(DequeueCache.Push(Link->Payload));
				LinkAllocator.Free(Link);
				while (!DequeueCache.IsFull())
				{
					FLockFreeLink* Repush = IncomingQueue.Pop(); 
					if (!Repush)
					{
						break;
					}
					check(Repush->Payload);
					verify(DequeueCache.Push(Repush->Payload));
					LinkAllocator.Free(Repush);
				}
				FPlatformMisc::MemoryBarrier();
				DequeueLock = 0;
			}
			LockFreeCriticalSpin(SpinCount);
		}
	}

	/**	
	 *	Check if the list is empty.
	 *
	 *	@return true if the list is empty.
	 *	CAUTION: This methods safety depends on external assumptions. For example, if another thread could add to the list at any time, the return value is no better than a best guess.
	 *	As typically used, the list is not being access concurrently when this is called.
	 */
	bool IsEmpty()  
	{
		bool bResult = true;
		int32 SpinCount = 0;
		while (true)
		{
			if (!DequeueCache.IsEmpty())
			{
				bResult = false;
				break;
			}
			if (!DequeueLock && FPlatformAtomics::InterlockedCompareExchange((volatile int32*)&DequeueLock, 1, 0) == 0)
			{
				TestCriticalStall();
				bool bAny = false;
				if (!DequeueCache.IsFull())
				{
					FLockFreeLink* Repush = IncomingQueue.Pop(); 
					if (!Repush)
					{
						FPlatformMisc::MemoryBarrier();
						DequeueLock = 0;
						break;
					}
					bResult = false;
					check(Repush->Payload);
					verify(DequeueCache.Push(Repush->Payload));
					LinkAllocator.Free(Repush);
				}
				else
				{
					bResult = false; // we didn't pop one because the dequeue cache is full...guess it isn't empty
				}
				FPlatformMisc::MemoryBarrier();
				DequeueLock = 0;
				break;
			}
			LockFreeCriticalSpin(SpinCount);
		}
		return bResult;
	}
	/**	
	 *	Check if the list is empty. This is a faster, less rigorous test that can miss a queue full of stuff. Used to optimize thread restarts.
	 */
	bool IsEmptyFast()  
	{
		return DequeueCache.IsEmpty() && IncomingQueue.IsEmpty();
	}

private:
	FLockFreePointerQueueBaseLinkAllocator& LinkAllocator;
	FLockFreePointerQueueBaseSingleConsumer<TPaddingForCacheContention> IncomingQueue;
	FDequeueCache DequeueCache;
	int32 DequeueLock;
};

// FIFO of void *'s
template<>
class FLockFreePointerListFIFOBase<0> : public FNoncopyable
{
public:

	FLockFreePointerListFIFOBase()
		: LinkAllocator(FLockFreePointerQueueBaseLinkAllocator::Get())
		, DequeueLock(0)
	{
	}

	void Push(void *Item)
	{
		FLockFreeLink* Link = LinkAllocator.Alloc();
		Link->Payload = Item;
		IncomingQueue.Push(Link);
	}

	void* Pop(bool bOkToSpeculativelyReturnNull = false)
	{
		int32 SpinCount = 0;
		while (true)
		{
			void* Result = DequeueCache.Pop();
			if (Result)
			{
				return Result;
			}
			if (bOkToSpeculativelyReturnNull && IncomingQueue.IsEmpty())
			{
				return nullptr;
			}
			if (!DequeueLock && FPlatformAtomics::InterlockedCompareExchange((volatile int32*)&DequeueLock, 1, 0) == 0)
			{
				TestCriticalStall();
				Result = DequeueCache.Pop();
				if (Result)
				{
					// someone beat us to it
					FPlatformMisc::MemoryBarrier();
					DequeueLock = 0;
					return Result;
				}
				FLockFreeLink* Link = IncomingQueue.Pop();
				if (!Link)
				{
					FPlatformMisc::MemoryBarrier();
					DequeueLock = 0;
					return nullptr;
				}
				check(!DequeueCache.IsFull() && Link->Payload); // can't be full because it was empty and we have the lock
				verify(DequeueCache.Push(Link->Payload));
				LinkAllocator.Free(Link);
				while (!DequeueCache.IsFull())
				{
					FLockFreeLink* Repush = IncomingQueue.Pop();
					if (!Repush)
					{
						break;
					}
					check(Repush->Payload);
					verify(DequeueCache.Push(Repush->Payload));
					LinkAllocator.Free(Repush);
				}
				FPlatformMisc::MemoryBarrier();
				DequeueLock = 0;
			}
			LockFreeCriticalSpin(SpinCount);
		}
	}

	/**
	*	Check if the list is empty.
	*
	*	@return true if the list is empty.
	*	CAUTION: This methods safety depends on external assumptions. For example, if another thread could add to the list at any time, the return value is no better than a best guess.
	*	As typically used, the list is not being access concurrently when this is called.
	*/
	bool IsEmpty()
	{
		bool bResult = true;
		int32 SpinCount = 0;
		while (true)
		{
			if (!DequeueCache.IsEmpty())
			{
				bResult = false;
				break;
			}
			if (!DequeueLock && FPlatformAtomics::InterlockedCompareExchange((volatile int32*)&DequeueLock, 1, 0) == 0)
			{
				TestCriticalStall();
				bool bAny = false;
				if (!DequeueCache.IsFull())
				{
					FLockFreeLink* Repush = IncomingQueue.Pop();
					if (!Repush)
					{
						FPlatformMisc::MemoryBarrier();
						DequeueLock = 0;
						break;
					}
					bResult = false;
					check(Repush->Payload);
					verify(DequeueCache.Push(Repush->Payload));
					LinkAllocator.Free(Repush);
				}
				else
				{
					bResult = false; // we didn't pop one because the dequeue cache is full...guess it isn't empty
				}
				FPlatformMisc::MemoryBarrier();
				DequeueLock = 0;
				break;
			}
			LockFreeCriticalSpin(SpinCount);
		}
		return bResult;
	}
	/**
	*	Check if the list is empty. This is a faster, less rigorous test that can miss a queue full of stuff. Used to optimize thread restarts.
	*/
	bool IsEmptyFast()
	{
		return DequeueCache.IsEmpty() && IncomingQueue.IsEmpty();
	}

private:
	FLockFreePointerQueueBaseLinkAllocator& LinkAllocator;
	FLockFreePointerQueueBaseSingleConsumer<0> IncomingQueue;
	FDequeueCache DequeueCache;
	int32 DequeueLock;
};

// closeable FIFO of void *'s
template<int TPaddingForCacheContention>
class FCloseableLockFreePointerListFIFOBaseSingleConsumer : public FNoncopyable
{
public:

	FCloseableLockFreePointerListFIFOBaseSingleConsumer()
		: LinkAllocator(FLockFreePointerQueueBaseLinkAllocator::Get())
	{
	}
	/**
	 *	Push an item onto the head of the list, unless the list is closed
	 *
	 *	@param NewItem, the new item to push on the list, cannot be NULL
	 *	@return true if the item was pushed on the list, false if the list was closed.
	 */
	bool PushIfNotClosed(void *NewItem)
	{
		FLockFreeLink* Link = LinkAllocator.Alloc();
		Link->Payload = NewItem;
		if (!IncomingQueue.PushIfNotClosed(Link))
		{
			LinkAllocator.Free(Link);
			return false;
		}
		return true;
	}

	/**	
	 *	Pop all items from the list and atomically close it.
	 *
	 *	@param Output The array to hold the returned items. Must be empty.
	 */
	template<class T>
	void PopAllAndClose(TArray<T *>& Output)
	{
		while (true)
		{
			FLockFreeLink* Link = IncomingQueue.Pop();
			if (Link)
			{
				Output.Add((T*)Link->Payload);
				LinkAllocator.Free(Link);
			}
			else if (IncomingQueue.CloseIfEmpty())
			{
				break;
			}
		}
	}	

	/**	
	 *	Check if the list is closed
	 *
	 *	@return true if the list is closed.
	 */
	FORCEINLINE bool IsClosed() const
	{
		return IncomingQueue.IsClosed();
	}

	/**	
	 *	Push an item onto the head of the list, opening it first if necessary.
	 *
	 *	@param NewItem, the new item to push on the list, cannot be NULL.
	 *	@return true if the list needed to be opened first, false if the list was not closed before our push.
	 */
	bool ReopenIfClosedAndPush(void *NewItem)
	{
		FLockFreeLink* Link = LinkAllocator.Alloc();
		Link->Payload = NewItem;
		bool bWasReopenedByMe = IncomingQueue.ReopenIfClosedAndPush(Link);
		return bWasReopenedByMe;
	}

	/**	
	 *	Pop an item from the list or return NULL if the list is empty or closed.
	 *	CAUTION: This method should not be used unless the list is known to not be closed.
	 *	@return The new item, if any
	 */
	void* Pop()
	{
		FLockFreeLink* Link = IncomingQueue.Pop();
		if (Link)
		{
			void* Result = Link->Payload;
			LinkAllocator.Free(Link);
			return Result;
		}
		return nullptr;
	}

	/**	
	 *	Close the list if it is empty.
	 *
	 *	@return true if this call actively closed the list.
	 */
	bool CloseIfEmpty()
	{
		return IncomingQueue.CloseIfEmpty();
	}

	/**	
	 *	Not thread safe, used to reset the list for recycling without freeing the stub
	 *	@return true if the list is closed.
	 */
	FORCEINLINE void Reset()
	{
		return IncomingQueue.Reset();
	}

private:
	FLockFreePointerQueueBaseLinkAllocator& LinkAllocator;
	FCloseableLockFreePointerQueueBaseSingleConsumer<TPaddingForCacheContention> IncomingQueue;
};

// closeable FIFO of void *'s
template<>
class FCloseableLockFreePointerListFIFOBaseSingleConsumer<0> : public FNoncopyable
{
public:

	FCloseableLockFreePointerListFIFOBaseSingleConsumer()
		: LinkAllocator(FLockFreePointerQueueBaseLinkAllocator::Get())
	{
	}
	/**
	*	Push an item onto the head of the list, unless the list is closed
	*
	*	@param NewItem, the new item to push on the list, cannot be NULL
	*	@return true if the item was pushed on the list, false if the list was closed.
	*/
	bool PushIfNotClosed(void *NewItem)
	{
		FLockFreeLink* Link = LinkAllocator.Alloc();
		Link->Payload = NewItem;
		if (!IncomingQueue.PushIfNotClosed(Link))
		{
			LinkAllocator.Free(Link);
			return false;
		}
		return true;
	}

	/**
	*	Pop all items from the list and atomically close it.
	*
	*	@param Output The array to hold the returned items. Must be empty.
	*/
	template<class T>
	void PopAllAndClose(TArray<T *>& Output)
	{
		while (true)
		{
			FLockFreeLink* Link = IncomingQueue.Pop();
			if (Link)
			{
				Output.Add((T*)Link->Payload);
				LinkAllocator.Free(Link);
			}
			else if (IncomingQueue.CloseIfEmpty())
			{
				break;
			}
		}
	}

	/**
	*	Check if the list is closed
	*
	*	@return true if the list is closed.
	*/
	FORCEINLINE bool IsClosed() const
	{
		return IncomingQueue.IsClosed();
	}

	/**
	*	Push an item onto the head of the list, opening it first if necessary.
	*
	*	@param NewItem, the new item to push on the list, cannot be NULL.
	*	@return true if the list needed to be opened first, false if the list was not closed before our push.
	*/
	bool ReopenIfClosedAndPush(void *NewItem)
	{
		FLockFreeLink* Link = LinkAllocator.Alloc();
		Link->Payload = NewItem;
		bool bWasReopenedByMe = IncomingQueue.ReopenIfClosedAndPush(Link);
		return bWasReopenedByMe;
	}

	/**
	*	Pop an item from the list or return NULL if the list is empty or closed.
	*	CAUTION: This method should not be used unless the list is known to not be closed.
	*	@return The new item, if any
	*/
	void* Pop()
	{
		FLockFreeLink* Link = IncomingQueue.Pop();
		if (Link)
		{
			void* Result = Link->Payload;
			LinkAllocator.Free(Link);
			return Result;
		}
		return nullptr;
	}

	/**
	*	Close the list if it is empty.
	*
	*	@return true if this call actively closed the list.
	*/
	bool CloseIfEmpty()
	{
		return IncomingQueue.CloseIfEmpty();
	}

	/**
	*	Not thread safe, used to reset the list for recycling without freeing the stub
	*	@return true if the list is closed.
	*/
	FORCEINLINE void Reset()
	{
		return IncomingQueue.Reset();
	}

private:
	FLockFreePointerQueueBaseLinkAllocator& LinkAllocator;
	FCloseableLockFreePointerQueueBaseSingleConsumer<0> IncomingQueue;
};


template<class T, int TPaddingForCacheContention>
class TLockFreePointerListFIFO : private FLockFreePointerListFIFOBase<TPaddingForCacheContention>
{
public:
	/**	
	 *	Push an item onto the head of the list.
	 *
	 *	@param NewItem, the new item to push on the list, cannot be NULL.
	 */
	FORCEINLINE void Push(T *NewItem)
	{
		FLockFreePointerListFIFOBase<TPaddingForCacheContention>::Push(NewItem);
	}

	/**	
	 *	Pop an item from the list or return NULL if the list is empty.
	 *	@return The popped item, if any.
	 */
	FORCEINLINE T* Pop()
	{
		return (T*)FLockFreePointerListFIFOBase<TPaddingForCacheContention>::Pop();
	}

	/**	
	 *	Pop all items from the list.
	 *
	 *	@param Output The array to hold the returned items. Must be empty.
	 */
	void PopAll(TArray<T *>& Output)
	{
		while (true)
		{
			T* Item = Pop();
			if (!Item)
			{
				break;
			}
			Output.Add(Item);
		}
	}	

	/**	
	 *	Check if the list is empty.
	 *
	 *	@return true if the list is empty.
	 *	CAUTION: This methods safety depends on external assumptions. For example, if another thread could add to the list at any time, the return value is no better than a best guess.
	 *	As typically used, the list is not being access concurrently when this is called.
	 */
	FORCEINLINE bool IsEmpty()  
	{
		return FLockFreePointerListFIFOBase<TPaddingForCacheContention>::IsEmpty();
	}
	/**	
	 *	Check if the list is empty. This is a faster, less rigorous test that can miss a queue full of stuff. Used to optimize thread restarts.
	 */
	FORCEINLINE bool IsEmptyFast()  
	{
		return FLockFreePointerListFIFOBase<TPaddingForCacheContention>::IsEmptyFast();
	}
};

template<class T>
class TLockFreePointerListFIFO<T, 0> : private FLockFreePointerListFIFOBase<0>
{
public:
	/**
	*	Push an item onto the head of the list.
	*
	*	@param NewItem, the new item to push on the list, cannot be NULL.
	*/
	FORCEINLINE void Push(T *NewItem)
	{
		FLockFreePointerListFIFOBase<0>::Push(NewItem);
	}

	/**
	*	Pop an item from the list or return NULL if the list is empty.
	*	@return The popped item, if any.
	*/
	FORCEINLINE T* Pop()
	{
		return (T*)FLockFreePointerListFIFOBase<0>::Pop();
	}

	/**
	*	Pop all items from the list.
	*
	*	@param Output The array to hold the returned items. Must be empty.
	*/
	void PopAll(TArray<T *>& Output)
	{
		while (true)
		{
			T* Item = Pop();
			if (!Item)
			{
				break;
			}
			Output.Add(Item);
		}
	}

	/**
	*	Check if the list is empty.
	*
	*	@return true if the list is empty.
	*	CAUTION: This methods safety depends on external assumptions. For example, if another thread could add to the list at any time, the return value is no better than a best guess.
	*	As typically used, the list is not being access concurrently when this is called.
	*/
	FORCEINLINE bool IsEmpty()
	{
		return FLockFreePointerListFIFOBase<0>::IsEmpty();
	}
	/**
	*	Check if the list is empty. This is a faster, less rigorous test that can miss a queue full of stuff. Used to optimize thread restarts.
	*/
	FORCEINLINE bool IsEmptyFast()
	{
		return FLockFreePointerListFIFOBase<0>::IsEmptyFast();
	}
};

#if USE_NEW_LOCK_FREE_LISTS

// a list where you don't care what order they pop in. We choose the fastest implementation we have.
template<class T, int TPaddingForCacheContention>
class TLockFreePointerListUnordered : public TLockFreePointerListFIFO<T, TPaddingForCacheContention>
{

};

#endif

<|MERGE_RESOLUTION|>--- conflicted
+++ resolved
@@ -1246,7 +1246,6 @@
 	static CORE_API FLockFreePointerQueueBaseLinkAllocator& Get();
 
 	FORCEINLINE void Free(FLockFreeLink* Link)
-<<<<<<< HEAD
 	{
 		Link->~FLockFreeLink();
 		InnerAllocator.Free(Link);
@@ -1287,48 +1286,6 @@
 	> InnerAllocator;
 };
 
-=======
-	{
-		Link->~FLockFreeLink();
-		InnerAllocator.Free(Link);
-	}
-
-	FORCEINLINE FLockFreeLink* Alloc()
-	{
-		return new (InnerAllocator.Allocate()) FLockFreeLink();
-	}
-
-	/**
-	* Gets the number of allocated memory blocks that are currently in use.
-	*
-	* @return Number of used memory blocks.
-	*/
-	const int32 GetNumUsed() const
-	{
-		return InnerAllocator.GetNumUsed().GetValue();
-	}
-
-	/**
-	* Gets the number of allocated memory blocks that are currently unused.
-	*
-	* @return Number of allocated, but unused memory blocks.
-	*/
-	const int32 GetNumFree() const
-	{
-		return InnerAllocator.GetNumFree().GetValue();
-	}
-
-private:
-	TLockFreeFixedSizeAllocator_TLSCacheBase<sizeof(FLockFreeLink), FSpinLocked_LIFO<PLATFORM_CACHE_LINE_SIZE>,
-#if 1 || UE_BUILD_SHIPPING || UE_BUILD_TEST
-		FNoopCounter
-#else
-		FThreadSafeCounter
-#endif
-	> InnerAllocator;
-};
-
->>>>>>> f00d6e77
 template<int TPaddingForCacheContention>
 class FLockFreePointerQueueBaseSingleConsumer : public FNoncopyable
 {
