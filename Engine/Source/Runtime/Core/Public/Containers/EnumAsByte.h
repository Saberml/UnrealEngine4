--- conflicted
+++ resolved
@@ -6,19 +6,9 @@
 #include "Templates/IsPODType.h"
 #include "Templates/IsEnumClass.h"
 
-<<<<<<< HEAD
-#define DEPRECATE_ENUM_AS_BYTE_FOR_ENUM_CLASSES 0
-
-#if DEPRECATE_ENUM_AS_BYTE_FOR_ENUM_CLASSES
-	template <bool> struct TEnumAsByte_EnumClass;
-	template <> struct DEPRECATED(4.15, "TEnumAsByte is not intended for use with enum classes - please derive your enum class from uint8 instead.") TEnumAsByte_EnumClass<true> {};
-	template <> struct TEnumAsByte_EnumClass<false> {};
-#endif
-=======
 template <bool> struct TEnumAsByte_EnumClass;
 template <> struct DEPRECATED(4.15, "TEnumAsByte is not intended for use with enum classes - please derive your enum class from uint8 instead.") TEnumAsByte_EnumClass<true> {};
 template <> struct TEnumAsByte_EnumClass<false> {};
->>>>>>> f00d6e77
 
 /**
  * Template to store enumeration values as bytes in a type-safe way.
@@ -26,9 +16,7 @@
 template<class TEnum>
 class TEnumAsByte
 {
-#if DEPRECATE_ENUM_AS_BYTE_FOR_ENUM_CLASSES
 	typedef TEnumAsByte_EnumClass<TIsEnumClass<TEnum>::Value> Check;
-#endif
 
 public:
 	typedef TEnum EnumType;
