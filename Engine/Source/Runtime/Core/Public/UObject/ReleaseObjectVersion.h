--- conflicted
+++ resolved
@@ -34,15 +34,12 @@
 		// Adding mesh section info data for existing billboard LOD models
 		SpeedTreeBillboardSectionInfoFixup,
 
-<<<<<<< HEAD
-=======
 		// Change FMovieSceneEventParameters::StructType to be a string asset reference from a TWeakObjectPtr<UScriptStruct>
 		EventSectionParameterStringAssetRef,
 
 		// Remove serialized irradiance map data from skylight.
 		SkyLightRemoveMobileIrradianceMap,
 
->>>>>>> 50b84fc1
 		// -----<new versions can be added above this line>-------------------------------------------------
 		VersionPlusOne,
 		LatestVersion = VersionPlusOne - 1
