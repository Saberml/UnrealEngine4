// Copyright 1998-2018 Epic Games, Inc. All Rights Reserved.
#pragma once

#include "CoreTypes.h"
#include "GenericPlatform/GenericPlatformMisc.h"

#if PLATFORM_WINDOWS
#include "Windows/WindowsPlatformMisc.h"
#elif PLATFORM_PS4
#include "PS4/PS4Misc.h"
#elif PLATFORM_XBOXONE
#include "XboxOne/XboxOneMisc.h"
#elif PLATFORM_MAC
#include "Mac/MacPlatformMisc.h"
#elif PLATFORM_IOS
#include "IOS/IOSPlatformMisc.h"
#elif PLATFORM_LUMIN
#include "Lumin/LuminPlatformMisc.h"
#elif PLATFORM_ANDROID
#include "Android/AndroidMisc.h"
#elif PLATFORM_HTML5
#include "HTML5/HTML5PlatformMisc.h"
#elif PLATFORM_QUAIL
#include "Quail/QuailPlatformMisc.h"
#elif PLATFORM_LINUX
#include "Linux/LinuxPlatformMisc.h"
#elif PLATFORM_SWITCH
#include "Switch/SwitchPlatformMisc.h"
#endif

#ifndef UE_DEBUG_BREAK
#error UE_DEBUG_BREAK is not defined for this platform
#endif

#ifndef PLATFORM_USES_ANSI_STRING_FOR_EXTERNAL_PROFILING
#error PLATFORM_USES_ANSI_STRING_FOR_EXTERNAL_PROFILING is not defined.
#endif

// Master switch for scoped named events
#define ENABLE_NAMED_EVENTS (!UE_BUILD_SHIPPING && 1)

#if ENABLE_NAMED_EVENTS

class CORE_API FScopedNamedEvent
{
public:

	FScopedNamedEvent(const struct FColor& Color, const TCHAR* Text)
	{
		FPlatformMisc::BeginNamedEvent(Color, Text);
	}

	FScopedNamedEvent(const struct FColor& Color, const ANSICHAR* Text)
	{
		FPlatformMisc::BeginNamedEvent(Color, Text);
	}

	~FScopedNamedEvent()
	{
		FPlatformMisc::EndNamedEvent();
	}	
};

// Lightweight scoped named event separate from stats system.  Will be available in test builds.  
// Events cost profiling overhead so use them judiciously in final code.

#if PLATFORM_USES_ANSI_STRING_FOR_EXTERNAL_PROFILING
#define NAMED_EVENT_STR(x) x
<<<<<<< HEAD
#else
#define NAMED_EVENT_STR(x) L##x
#endif

#define SCOPED_NAMED_EVENT(Name, Color)          FScopedNamedEvent ANONYMOUS_VARIABLE(NamedEvent_##Name##_)(Color, NAMED_EVENT_STR(#Name));
#define SCOPED_NAMED_EVENT_FSTRING(Text, Color)  FScopedNamedEvent ANONYMOUS_VARIABLE(NamedEvent_)         (Color, *Text);
#define SCOPED_NAMED_EVENT_TEXT(Text, Color)     FScopedNamedEvent ANONYMOUS_VARIABLE(NamedEvent_)         (Color, NAMED_EVENT_STR(Text));
#define SCOPED_NAMED_EVENT_F(Format, Color, ...) FScopedNamedEvent ANONYMOUS_VARIABLE(NamedEvent_)         (Color, *FString::Printf(Format, __VA_ARGS__));

#else
=======
#else
#define NAMED_EVENT_STR(x) L##x
#endif

#define SCOPED_NAMED_EVENT(Name, Color)          FScopedNamedEvent ANONYMOUS_VARIABLE(NamedEvent_##Name##_)(Color, NAMED_EVENT_STR(#Name));
#define SCOPED_NAMED_EVENT_FSTRING(Text, Color)  FScopedNamedEvent ANONYMOUS_VARIABLE(NamedEvent_)         (Color, *Text);
#define SCOPED_NAMED_EVENT_TEXT(Text, Color)     FScopedNamedEvent ANONYMOUS_VARIABLE(NamedEvent_)         (Color, NAMED_EVENT_STR(Text));
#define SCOPED_NAMED_EVENT_F(Format, Color, ...) FScopedNamedEvent ANONYMOUS_VARIABLE(NamedEvent_)         (Color, *FString::Printf(Format, __VA_ARGS__));

#else

class CORE_API FScopedNamedEvent
{
public:
	DEPRECATED(4.19, "FScopedNamedEvent is compiled out in shipping builds, use SCOPED_NAMED_EVENT or variant instead to compile correctly for all targets.")
	FScopedNamedEvent(const struct FColor& Color, const TCHAR* Text)
	{
	}

	DEPRECATED(4.19, "FScopedNamedEvent is compiled out in shipping builds, use SCOPED_NAMED_EVENT or variant instead to compile correctly for all targets.")
	FScopedNamedEvent(const struct FColor& Color, const ANSICHAR* Text)
	{
	}
};
>>>>>>> a23640a2

#define SCOPED_NAMED_EVENT(...)
#define SCOPED_NAMED_EVENT_FSTRING(...)
#define SCOPED_NAMED_EVENT_TEXT(...)
#define SCOPED_NAMED_EVENT_F(...)

#endif<|MERGE_RESOLUTION|>--- conflicted
+++ resolved
@@ -66,18 +66,6 @@
 
 #if PLATFORM_USES_ANSI_STRING_FOR_EXTERNAL_PROFILING
 #define NAMED_EVENT_STR(x) x
-<<<<<<< HEAD
-#else
-#define NAMED_EVENT_STR(x) L##x
-#endif
-
-#define SCOPED_NAMED_EVENT(Name, Color)          FScopedNamedEvent ANONYMOUS_VARIABLE(NamedEvent_##Name##_)(Color, NAMED_EVENT_STR(#Name));
-#define SCOPED_NAMED_EVENT_FSTRING(Text, Color)  FScopedNamedEvent ANONYMOUS_VARIABLE(NamedEvent_)         (Color, *Text);
-#define SCOPED_NAMED_EVENT_TEXT(Text, Color)     FScopedNamedEvent ANONYMOUS_VARIABLE(NamedEvent_)         (Color, NAMED_EVENT_STR(Text));
-#define SCOPED_NAMED_EVENT_F(Format, Color, ...) FScopedNamedEvent ANONYMOUS_VARIABLE(NamedEvent_)         (Color, *FString::Printf(Format, __VA_ARGS__));
-
-#else
-=======
 #else
 #define NAMED_EVENT_STR(x) L##x
 #endif
@@ -102,7 +90,6 @@
 	{
 	}
 };
->>>>>>> a23640a2
 
 #define SCOPED_NAMED_EVENT(...)
 #define SCOPED_NAMED_EVENT_FSTRING(...)
