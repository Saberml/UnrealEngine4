--- conflicted
+++ resolved
@@ -57,10 +57,6 @@
 	void KillHeartBeat();
 	/** 
 	 * Suspend heartbeat measuring for the current thread if the thread has already had a heartbeat 
-<<<<<<< HEAD
-	 * @returns ID of the current thread heartbeat that was suspended
-=======
->>>>>>> aaefee4c
 	 */
 	void SuspendHeartBeat();
 	/** 
