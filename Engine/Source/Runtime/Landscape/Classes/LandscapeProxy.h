--- conflicted
+++ resolved
@@ -383,13 +383,10 @@
 	UPROPERTY(EditAnywhere, Category = Tessellation, meta=(editcondition= UseTessellationComponentScreenSizeFalloff, ClampMin = "0.01", ClampMax = "1.0", UIMin = "0.01", UIMax = "1.0", DisplayName = "Tessellation Component Screen Size Falloff"))
 	float TessellationComponentScreenSizeFalloff;
 
-<<<<<<< HEAD
-=======
 	/** Landscape LOD to use as an occluder geometry for software occlusion */
 	UPROPERTY(EditAnywhere, AdvancedDisplay, Category=LOD)
 	int32 OccluderGeometryLOD;
 
->>>>>>> a23640a2
 #if WITH_EDITORONLY_DATA
 	/** LOD level to use when exporting the landscape to obj or FBX */
 	UPROPERTY(EditAnywhere, Category=LOD, AdvancedDisplay)
