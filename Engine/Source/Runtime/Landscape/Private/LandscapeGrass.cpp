// Copyright 1998-2018 Epic Games, Inc. All Rights Reserved.

#include "CoreMinimal.h"
#include "GenericPlatform/GenericPlatformStackWalk.h"
#include "HAL/FileManager.h"
#include "Templates/ScopedPointer.h"
#include "Misc/FileHelper.h"
#include "Misc/Paths.h"
#include "Misc/Guid.h"
#include "Math/RandomStream.h"
#include "Stats/Stats.h"
#include "Async/AsyncWork.h"
#include "HAL/IConsoleManager.h"
#include "Misc/App.h"
#include "UObject/ObjectMacros.h"
#include "UObject/UObjectIterator.h"
#include "EngineDefines.h"
#include "Engine/EngineTypes.h"
#include "GameFramework/Actor.h"
#include "ShowFlags.h"
#include "RHI.h"
#include "RenderingThread.h"
#include "ShaderParameters.h"
#include "RHIStaticStates.h"
#include "SceneView.h"
#include "Shader.h"
#include "LandscapeProxy.h"
#include "LightMap.h"
#include "Engine/MapBuildDataRegistry.h"
#include "ShadowMap.h"
#include "LandscapeComponent.h"
#include "LandscapeVersion.h"
#include "MaterialShaderType.h"
#include "MeshMaterialShaderType.h"
#include "DrawingPolicy.h"
#include "MeshMaterialShader.h"
#include "Materials/Material.h"
#include "LandscapeGrassType.h"
#include "Materials/MaterialExpressionLandscapeGrassOutput.h"
#include "Engine/TextureRenderTarget2D.h"
#include "ContentStreaming.h"
#include "LandscapeDataAccess.h"
#include "StaticMeshResources.h"
#include "LandscapeLight.h"
#include "Components/HierarchicalInstancedStaticMeshComponent.h"
#include "Materials/MaterialInstanceConstant.h"
#include "ShaderParameterUtils.h"
#include "EngineModule.h"
#include "LandscapeRender.h"
#include "MaterialCompiler.h"
#include "Algo/Accumulate.h"
#include "UObject/Package.h"
#include "Engine/StaticMesh.h"
#include "Components/InstancedStaticMeshComponent.h"
#include "InstancedStaticMesh.h"

#define LOCTEXT_NAMESPACE "Landscape"

DEFINE_LOG_CATEGORY_STATIC(LogGrass, Log, All);

static TAutoConsoleVariable<float> CVarGuardBandMultiplier(
	TEXT("grass.GuardBandMultiplier"),
	1.3f,
	TEXT("Used to control discarding in the grass system. Approximate range, 1-4. Multiplied by the cull distance to control when we add grass components."));

static TAutoConsoleVariable<float> CVarGuardBandDiscardMultiplier(
	TEXT("grass.GuardBandDiscardMultiplier"),
	1.4f,
	TEXT("Used to control discarding in the grass system. Approximate range, 1-4. Multiplied by the cull distance to control when we discard grass components."));

static TAutoConsoleVariable<int32> CVarMinFramesToKeepGrass(
	TEXT("grass.MinFramesToKeepGrass"),
	30,
	TEXT("Minimum number of frames before cached grass can be discarded; used to prevent thrashing."));

static TAutoConsoleVariable<int32> CVarGrassTickInterval(
	TEXT("grass.TickInterval"),
	1,
	TEXT("Number of frames between grass ticks."));

static TAutoConsoleVariable<float> CVarMinTimeToKeepGrass(
	TEXT("grass.MinTimeToKeepGrass"),
	5.0f,
	TEXT("Minimum number of seconds before cached grass can be discarded; used to prevent thrashing."));

static TAutoConsoleVariable<int32> CVarMaxInstancesPerComponent(
	TEXT("grass.MaxInstancesPerComponent"),
	65536,
	TEXT("Used to control the number of hierarchical components created. More can be more efficient, but can be hitchy as new components come into range"));

static TAutoConsoleVariable<int32> CVarMaxAsyncTasks(
	TEXT("grass.MaxAsyncTasks"),
	4,
	TEXT("Used to control the number of hierarchical components created at a time."));

static TAutoConsoleVariable<int32> CVarUseHaltonDistribution(
	TEXT("grass.UseHaltonDistribution"),
	0,
	TEXT("Used to control the distribution of grass instances. If non-zero, use a halton sequence."));

static TAutoConsoleVariable<float> CVarGrassDensityScale(
	TEXT("grass.densityScale"),
	1,
	TEXT("Multiplier on all grass densities."),
	ECVF_Scalability);

static TAutoConsoleVariable<float> CVarGrassCullDistanceScale(
	TEXT("grass.CullDistanceScale"),
	1,
	TEXT("Multiplier on all grass cull distances."),
	ECVF_Scalability);

static TAutoConsoleVariable<int32> CVarGrassEnable(
	TEXT("grass.Enable"),
	1,
	TEXT("1: Enable Grass; 0: Disable Grass"));

static TAutoConsoleVariable<int32> CVarGrassDiscardDataOnLoad(
	TEXT("grass.DiscardDataOnLoad"),
	0,
	TEXT("1: Discard grass data on load (disables grass); 0: Keep grass data (requires reloading level)"),
	ECVF_Scalability);

static TAutoConsoleVariable<int32> CVarUseStreamingManagerForCameras(
	TEXT("grass.UseStreamingManagerForCameras"),
	1,
	TEXT("1: Use Streaming Manager; 0: Use ViewLocationsRenderedLastFrame"));

static TAutoConsoleVariable<int32> CVarCullSubsections(
	TEXT("grass.CullSubsections"),
	1,
	TEXT("1: Cull each foliage component; 0: Cull only based on the landscape component."));

static TAutoConsoleVariable<int32> CVarDisableGPUCull(
	TEXT("grass.DisableGPUCull"),
	0,
	TEXT("For debugging. Set this to zero to see where the grass is generated. Useful for tweaking the guard bands."));

static TAutoConsoleVariable<int32> CVarPrerenderGrassmaps(
	TEXT("grass.PrerenderGrassmaps"),
	1,
	TEXT("1: Pre-render grass maps for all components in the editor; 0: Generate grass maps on demand while moving through the editor"));

static TAutoConsoleVariable<int32> CVarDisableDynamicShadows(
	TEXT("grass.DisableDynamicShadows"),
	0,
	TEXT("0: Dynamic shadows from grass follow the grass type bCastDynamicShadow flag; 1: Dynamic shadows are disabled for all grass"));

DECLARE_CYCLE_STAT(TEXT("Grass Async Build Time"), STAT_FoliageGrassAsyncBuildTime, STATGROUP_Foliage);
DECLARE_CYCLE_STAT(TEXT("Grass Start Comp"), STAT_FoliageGrassStartComp, STATGROUP_Foliage);
DECLARE_CYCLE_STAT(TEXT("Grass End Comp"), STAT_FoliageGrassEndComp, STATGROUP_Foliage);
DECLARE_CYCLE_STAT(TEXT("Grass Destroy Comps"), STAT_FoliageGrassDestoryComp, STATGROUP_Foliage);
DECLARE_CYCLE_STAT(TEXT("Grass Update"), STAT_GrassUpdate, STATGROUP_Foliage);

static int32 GGrassUpdateInterval = 1;

static void GrassCVarSinkFunction()
{
	static float CachedGrassDensityScale = 1.0f;
	float GrassDensityScale = CVarGrassDensityScale.GetValueOnGameThread();

	if (FApp::IsGame())
	{
		GGrassUpdateInterval = FMath::Clamp<int32>(CVarGrassTickInterval.GetValueOnGameThread(), 1, 60);
	}

	static float CachedGrassCullDistanceScale = 1.0f;
	float GrassCullDistanceScale = CVarGrassCullDistanceScale.GetValueOnGameThread();

	static const IConsoleVariable* DetailModeCVar = IConsoleManager::Get().FindConsoleVariable(TEXT("r.DetailMode"));
	static int32 CachedDetailMode = DetailModeCVar ? DetailModeCVar->GetInt() : 0;
	int32 DetailMode = DetailModeCVar ? DetailModeCVar->GetInt() : 0;

	if (DetailMode != CachedDetailMode || 
		GrassDensityScale != CachedGrassDensityScale || 
		GrassCullDistanceScale != CachedGrassCullDistanceScale)
	{
		CachedGrassDensityScale = GrassDensityScale;
		CachedGrassCullDistanceScale = GrassCullDistanceScale;
		CachedDetailMode = DetailMode;

		for (auto* Landscape : TObjectRange<ALandscapeProxy>(RF_ClassDefaultObject | RF_ArchetypeObject, true, EInternalObjectFlags::PendingKill))
		{
			Landscape->FlushGrassComponents(nullptr, false);
		}
	}
}

static FAutoConsoleVariableSink CVarGrassSink(FConsoleCommandDelegate::CreateStatic(&GrassCVarSinkFunction));

//
// Grass weightmap rendering
//

#if WITH_EDITOR
static bool ShouldCacheLandscapeGrassShaders(EShaderPlatform Platform, const FMaterial* Material, const FVertexFactoryType* VertexFactoryType)
{
	// We only need grass weight shaders for Landscape vertex factories on desktop platforms
	return (Material->IsUsedWithLandscape() || Material->IsSpecialEngineMaterial()) &&
		IsFeatureLevelSupported(Platform, ERHIFeatureLevel::SM4) &&
		((VertexFactoryType == FindVertexFactoryType(FName(TEXT("FLandscapeVertexFactory"), FNAME_Find))) || (VertexFactoryType == FindVertexFactoryType(FName(TEXT("FLandscapeXYOffsetVertexFactory"), FNAME_Find))))
		&& !IsConsolePlatform(Platform);
}

class FLandscapeGrassWeightVS : public FMeshMaterialShader
{
	DECLARE_SHADER_TYPE(FLandscapeGrassWeightVS, MeshMaterial);

	FShaderParameter RenderOffsetParameter;

protected:

	FLandscapeGrassWeightVS()
	{}

	FLandscapeGrassWeightVS(const FMeshMaterialShaderType::CompiledShaderInitializerType& Initializer)
	: FMeshMaterialShader(Initializer)
	{
		RenderOffsetParameter.Bind(Initializer.ParameterMap, TEXT("RenderOffset"));
		PassUniformBuffer.Bind(Initializer.ParameterMap, FSceneTexturesUniformParameters::StaticStruct.GetShaderVariableName());
	}

public:

	static bool ShouldCompilePermutation(EShaderPlatform Platform, const FMaterial* Material, const FVertexFactoryType* VertexFactoryType)
	{
		return ShouldCacheLandscapeGrassShaders(Platform, Material, VertexFactoryType);
	}

	void SetParameters(FRHICommandList& RHICmdList, const FMaterialRenderProxy* MaterialRenderProxy, const FMaterial& MaterialResource, const FSceneView& View, const FDrawingPolicyRenderState& DrawRenderState, const FVector2D& RenderOffset)
	{
		//TUniformBufferRef<FSceneTexturesUniformParameters> SceneTexturePassUniformBuffer = CreateSceneTextureUniformBufferSingleDraw(RHICmdList, ESceneTextureSetupMode::None, View.FeatureLevel);
		FMeshMaterialShader::SetParameters(RHICmdList, GetVertexShader(), MaterialRenderProxy, MaterialResource, View, DrawRenderState.GetViewUniformBuffer(), nullptr);
		SetShaderValue(RHICmdList, GetVertexShader(), RenderOffsetParameter, RenderOffset);
	}

	void SetMesh(FRHICommandList& RHICmdList, const FVertexFactory* VertexFactory, const FSceneView& View, const FPrimitiveSceneProxy* Proxy, const FMeshBatchElement& BatchElement, const FDrawingPolicyRenderState& DrawRenderState)
	{
		FMeshMaterialShader::SetMesh(RHICmdList, GetVertexShader(), VertexFactory, View, Proxy, BatchElement, DrawRenderState);
	}

	virtual bool Serialize(FArchive& Ar) override
	{
		bool bShaderHasOutdatedParameters = FMeshMaterialShader::Serialize(Ar);
		Ar << RenderOffsetParameter;
		return bShaderHasOutdatedParameters;
	}
};

IMPLEMENT_MATERIAL_SHADER_TYPE(, FLandscapeGrassWeightVS, TEXT("/Engine/Private/LandscapeGrassWeight.usf"), TEXT("VSMain"), SF_Vertex);

class FLandscapeGrassWeightPS : public FMeshMaterialShader
{
	DECLARE_SHADER_TYPE(FLandscapeGrassWeightPS, MeshMaterial);
	FShaderParameter OutputPassParameter;
public:

	static bool ShouldCompilePermutation(EShaderPlatform Platform, const FMaterial* Material, const FVertexFactoryType* VertexFactoryType)
	{
		return ShouldCacheLandscapeGrassShaders(Platform, Material, VertexFactoryType);
	}

	FLandscapeGrassWeightPS(const ShaderMetaType::CompiledShaderInitializerType& Initializer)
	: FMeshMaterialShader(Initializer)
	{
		OutputPassParameter.Bind(Initializer.ParameterMap, TEXT("OutputPass"));
		PassUniformBuffer.Bind(Initializer.ParameterMap, FSceneTexturesUniformParameters::StaticStruct.GetShaderVariableName());
	}

	FLandscapeGrassWeightPS()
	{}

	void SetParameters(FRHICommandList& RHICmdList, const FMaterialRenderProxy* MaterialRenderProxy, const FMaterial& MaterialResource, const FSceneView* View, const FDrawingPolicyRenderState& DrawRenderState, int32 OutputPass)
	{
		//TUniformBufferRef<FSceneTexturesUniformParameters> SceneTexturePassUniformBuffer = CreateSceneTextureUniformBufferSingleDraw(RHICmdList, ESceneTextureSetupMode::None, View->FeatureLevel);
		FMeshMaterialShader::SetParameters(RHICmdList, GetPixelShader(), MaterialRenderProxy, MaterialResource, *View, DrawRenderState.GetViewUniformBuffer(), nullptr);
		if (OutputPassParameter.IsBound())
		{
			SetShaderValue(RHICmdList, GetPixelShader(), OutputPassParameter, OutputPass);
		}
	}

	void SetMesh(FRHICommandList& RHICmdList, const FVertexFactory* VertexFactory, const FSceneView& View, const FPrimitiveSceneProxy* Proxy, const FMeshBatchElement& BatchElement, const FDrawingPolicyRenderState& DrawRenderState)
	{
		FMeshMaterialShader::SetMesh(RHICmdList, GetPixelShader(), VertexFactory, View, Proxy, BatchElement, DrawRenderState);
	}

	virtual bool Serialize(FArchive& Ar) override
	{
		bool bShaderHasOutdatedParameters = FMeshMaterialShader::Serialize(Ar);
		Ar << OutputPassParameter;
		return bShaderHasOutdatedParameters;
	}
};

IMPLEMENT_MATERIAL_SHADER_TYPE(, FLandscapeGrassWeightPS, TEXT("/Engine/Private/LandscapeGrassWeight.usf"), TEXT("PSMain"), SF_Pixel);

/**
* Drawing policy used to write out landscape grass weightmap.
*/
class FLandscapeGrassWeightDrawingPolicy : public FMeshDrawingPolicy
{
public:
	FLandscapeGrassWeightDrawingPolicy(
		const FVertexFactory* InVertexFactory,
		const FMaterialRenderProxy* InMaterialRenderProxy,
		const FMaterial& InMaterialResource,
		const FMeshDrawingPolicyOverrideSettings& InOverrideSettings
		)
		:
		FMeshDrawingPolicy(InVertexFactory, InMaterialRenderProxy, InMaterialResource, InOverrideSettings)
	{
		PixelShader = InMaterialResource.GetShader<FLandscapeGrassWeightPS>(InVertexFactory->GetType());
		VertexShader = InMaterialResource.GetShader<FLandscapeGrassWeightVS>(VertexFactory->GetType());
		BaseVertexShader = VertexShader;
	}

	// FMeshDrawingPolicy interface.
	FDrawingPolicyMatchResult Matches(const FLandscapeGrassWeightDrawingPolicy& Other, bool bForReals = false) const
	{
		DRAWING_POLICY_MATCH_BEGIN
			DRAWING_POLICY_MATCH(FMeshDrawingPolicy::Matches(Other, bForReals)) &&
			DRAWING_POLICY_MATCH(VertexShader == Other.VertexShader) &&
			DRAWING_POLICY_MATCH(PixelShader == Other.PixelShader);
		DRAWING_POLICY_MATCH_END
	}

	void SetSharedState(FRHICommandList& RHICmdList, const FDrawingPolicyRenderState& DrawRenderState, const FSceneView* View, const ContextDataType PolicyContext, int32 OutputPass, const FVector2D& RenderOffset) const
	{
		// Set the shader parameters for the material.
		VertexShader->SetParameters(RHICmdList, MaterialRenderProxy, *MaterialResource, *View, DrawRenderState, RenderOffset);
		PixelShader->SetParameters(RHICmdList, MaterialRenderProxy, *MaterialResource, View, DrawRenderState, OutputPass);

		// Set the shared mesh resources.
		FMeshDrawingPolicy::SetSharedState(RHICmdList, DrawRenderState, View, PolicyContext);
	}

	FBoundShaderStateInput GetBoundShaderStateInput(ERHIFeatureLevel::Type InFeatureLevel) const
	{
		return FBoundShaderStateInput(
			FMeshDrawingPolicy::GetVertexDeclaration(),
			VertexShader->GetVertexShader(),
			FHullShaderRHIRef(),
			FDomainShaderRHIRef(),
			PixelShader->GetPixelShader(),
			NULL);
	}

	void SetMeshRenderState(
		FRHICommandList& RHICmdList,
		const FSceneView& View,
		const FPrimitiveSceneProxy* PrimitiveSceneProxy,
		const FMeshBatch& Mesh,
		int32 BatchElementIndex,
		const FDrawingPolicyRenderState& DrawRenderState,
		const ElementDataType& ElementData,
		const ContextDataType PolicyContext
		) const
	{
		const FMeshBatchElement& BatchElement = Mesh.Elements[BatchElementIndex];
		VertexShader->SetMesh(RHICmdList, VertexFactory, View, PrimitiveSceneProxy, BatchElement, DrawRenderState);
		PixelShader->SetMesh(RHICmdList, VertexFactory, View, PrimitiveSceneProxy, BatchElement, DrawRenderState);
	}

	friend int32 CompareDrawingPolicy(const FLandscapeGrassWeightDrawingPolicy& A, const FLandscapeGrassWeightDrawingPolicy& B)
	{
		COMPAREDRAWINGPOLICYMEMBERS(VertexShader);
		COMPAREDRAWINGPOLICYMEMBERS(PixelShader);
		COMPAREDRAWINGPOLICYMEMBERS(VertexFactory);
		COMPAREDRAWINGPOLICYMEMBERS(MaterialRenderProxy);
		return 0;
	}
private:
	FLandscapeGrassWeightVS* VertexShader;
	FLandscapeGrassWeightPS* PixelShader;
};

// data also accessible by render thread
class FLandscapeGrassWeightExporter_RenderThread
{
	FLandscapeGrassWeightExporter_RenderThread(int32 InNumGrassMaps, bool InbNeedsHeightmap, TArray<int32> InHeightMips)
		: RenderTargetResource(nullptr)
		, NumPasses(0)
		, HeightMips(MoveTemp(InHeightMips))
		, FirstHeightMipsPassIndex(MAX_int32)
	{
		if (InbNeedsHeightmap || InNumGrassMaps > 0)
		{
			NumPasses += FMath::DivideAndRoundUp(2 /* heightmap */ + InNumGrassMaps, 4);
		}
		if (HeightMips.Num() > 0)
		{
			FirstHeightMipsPassIndex = NumPasses;
			NumPasses += HeightMips.Num();
		}
	}

	friend class FLandscapeGrassWeightExporter;

public:
	virtual ~FLandscapeGrassWeightExporter_RenderThread()
	{}

	struct FComponentInfo
	{
		ULandscapeComponent* Component;
		FVector2D ViewOffset;
		int32 PixelOffsetX;
		FLandscapeComponentSceneProxy* SceneProxy;

		FComponentInfo(ULandscapeComponent* InComponent, FVector2D& InViewOffset, int32 InPixelOffsetX)
			: Component(InComponent)
			, ViewOffset(InViewOffset)
			, PixelOffsetX(InPixelOffsetX)
			, SceneProxy((FLandscapeComponentSceneProxy*)InComponent->SceneProxy)
		{}
	};

	FTextureRenderTarget2DResource* RenderTargetResource;
	TArray<FComponentInfo, TInlineAllocator<1>> ComponentInfos;
	FIntPoint TargetSize;
	int32 NumPasses;
	TArray<int32> HeightMips;
	int32 FirstHeightMipsPassIndex;
	float PassOffsetX;
	FVector ViewOrigin;
	FMatrix ViewRotationMatrix;
	FMatrix ProjectionMatrix;

	void RenderLandscapeComponentToTexture_RenderThread(FRHICommandListImmediate& RHICmdList)
	{
		FSceneViewFamilyContext ViewFamily(FSceneViewFamily::ConstructionValues(RenderTargetResource, NULL, FEngineShowFlags(ESFIM_Game)).SetWorldTimes(FApp::GetCurrentTime() - GStartTime, FApp::GetDeltaTime(), FApp::GetCurrentTime() - GStartTime));

		ViewFamily.LandscapeLODOverride = 0; // Force LOD render

		FSceneViewInitOptions ViewInitOptions;
		ViewInitOptions.SetViewRectangle(FIntRect(0, 0, TargetSize.X, TargetSize.Y));
		ViewInitOptions.ViewOrigin = ViewOrigin;
		ViewInitOptions.ViewRotationMatrix = ViewRotationMatrix;
		ViewInitOptions.ProjectionMatrix = ProjectionMatrix;
		ViewInitOptions.ViewFamily = &ViewFamily;

		GetRendererModule().CreateAndInitSingleView(RHICmdList, &ViewFamily, &ViewInitOptions);
		
		const FSceneView* View = ViewFamily.Views[0];
		RHICmdList.SetViewport(View->UnscaledViewRect.Min.X, View->UnscaledViewRect.Min.Y, 0.0f, View->UnscaledViewRect.Max.X, View->UnscaledViewRect.Max.Y, 1.0f);

		FDrawingPolicyRenderState DrawRenderState(*View);
		DrawRenderState.ModifyViewOverrideFlags() |= EDrawingPolicyOverrideFlags::TwoSided;
		DrawRenderState.SetBlendState(TStaticBlendState<>::GetRHI());
		DrawRenderState.SetDepthStencilState(TStaticDepthStencilState<false, CF_Always>::GetRHI());

		RHICmdList.SetScissorRect(false, 0, 0, 0, 0);

		for (auto& ComponentInfo : ComponentInfos)
		{
			const FMeshBatch& Mesh = ComponentInfo.SceneProxy->GetGrassMeshBatch();

			for (int32 PassIdx = 0; PassIdx < NumPasses; PassIdx++)
			{
				FLandscapeGrassWeightDrawingPolicy DrawingPolicy(Mesh.VertexFactory, Mesh.MaterialRenderProxy, *Mesh.MaterialRenderProxy->GetMaterial(GMaxRHIFeatureLevel), ComputeMeshOverrideSettings(Mesh));

				const int32 ShaderPass = (PassIdx >= FirstHeightMipsPassIndex) ? 0 : PassIdx;
				DrawingPolicy.SetupPipelineState(DrawRenderState, *View);
				CommitGraphicsPipelineState(RHICmdList, DrawingPolicy, DrawRenderState, DrawingPolicy.GetBoundShaderStateInput(View->GetFeatureLevel()));
				DrawingPolicy.SetSharedState(RHICmdList, DrawRenderState, View, FLandscapeGrassWeightDrawingPolicy::ContextDataType(), ShaderPass, ComponentInfo.ViewOffset + FVector2D(PassOffsetX * PassIdx, 0));

				// The first batch element contains the grass batch for the entire component
				const int32 ElementIndex = (PassIdx >= FirstHeightMipsPassIndex) ? HeightMips[PassIdx - FirstHeightMipsPassIndex] : 0;
				DrawingPolicy.SetMeshRenderState(RHICmdList, *View, ComponentInfo.SceneProxy, Mesh, ElementIndex, DrawRenderState, FMeshDrawingPolicy::ElementDataType(), FLandscapeGrassWeightDrawingPolicy::ContextDataType());
				DrawingPolicy.DrawMesh(RHICmdList, *View, Mesh, ElementIndex);
			}
		}
	}
};

class FLandscapeGrassWeightExporter : public FLandscapeGrassWeightExporter_RenderThread
{
	ALandscapeProxy* LandscapeProxy;
	int32 ComponentSizeVerts;
	int32 SubsectionSizeQuads;
	int32 NumSubsections;
	TArray<ULandscapeGrassType*> GrassTypes;
	UTextureRenderTarget2D* RenderTargetTexture;

public:
	FLandscapeGrassWeightExporter(ALandscapeProxy* InLandscapeProxy, const TArray<ULandscapeComponent*>& InLandscapeComponents, TArray<ULandscapeGrassType*> InGrassTypes, bool InbNeedsHeightmap = true, TArray<int32> InHeightMips = {})
		: FLandscapeGrassWeightExporter_RenderThread(
			InGrassTypes.Num(),
			InbNeedsHeightmap,
			MoveTemp(InHeightMips))
		, LandscapeProxy(InLandscapeProxy)
		, ComponentSizeVerts(InLandscapeProxy->ComponentSizeQuads + 1)
		, SubsectionSizeQuads(InLandscapeProxy->SubsectionSizeQuads)
		, NumSubsections(InLandscapeProxy->NumSubsections)
		, GrassTypes(MoveTemp(InGrassTypes))
		, RenderTargetTexture(nullptr)
	{
		check(InLandscapeComponents.Num() > 0);

		// todo: use a 2d target?
		TargetSize = FIntPoint(ComponentSizeVerts * NumPasses * InLandscapeComponents.Num(), ComponentSizeVerts);
		FIntPoint TargetSizeMinusOne(TargetSize - FIntPoint(1, 1));
		PassOffsetX = 2.0f * (float)ComponentSizeVerts / (float)TargetSize.X;

		for (int32 Idx = 0; Idx < InLandscapeComponents.Num(); Idx++)
		{
			ULandscapeComponent* Component = InLandscapeComponents[Idx];

			FIntPoint ComponentOffset = (Component->GetSectionBase() - LandscapeProxy->LandscapeSectionOffset);
			int32 PixelOffsetX = Idx * NumPasses * ComponentSizeVerts;

			FVector2D ViewOffset(-ComponentOffset.X, ComponentOffset.Y);
			ViewOffset.X += PixelOffsetX;
			ViewOffset /= (FVector2D(TargetSize) * 0.5f);

			ComponentInfos.Add(FComponentInfo(Component, ViewOffset, PixelOffsetX));
		}

		// center of target area in world
		FVector TargetCenter = LandscapeProxy->GetTransform().TransformPosition(FVector(TargetSizeMinusOne, 0.f)*0.5f);

		// extent of target in world space
		FVector TargetExtent = FVector(TargetSize, 0.0f)*LandscapeProxy->GetActorScale()*0.5f;

		ViewOrigin = TargetCenter;
		ViewRotationMatrix = FInverseRotationMatrix(LandscapeProxy->GetActorRotation());
		ViewRotationMatrix *= FMatrix(FPlane(1, 0, 0, 0),
		                              FPlane(0,-1, 0, 0),
		                              FPlane(0, 0,-1, 0),
		                              FPlane(0, 0, 0, 1));

		const float ZOffset = WORLD_MAX;
		ProjectionMatrix = FReversedZOrthoMatrix(
			TargetExtent.X,
			TargetExtent.Y,
			0.5f / ZOffset,
			ZOffset);

		RenderTargetTexture = NewObject<UTextureRenderTarget2D>();
		check(RenderTargetTexture);
		RenderTargetTexture->ClearColor = FLinearColor::White;
		RenderTargetTexture->TargetGamma = 1.0f;
		RenderTargetTexture->InitCustomFormat(TargetSize.X, TargetSize.Y, PF_B8G8R8A8, false);
		RenderTargetResource = RenderTargetTexture->GameThread_GetRenderTargetResource()->GetTextureRenderTarget2DResource();

		// render
		ENQUEUE_UNIQUE_RENDER_COMMAND_ONEPARAMETER(
			FDrawSceneCommand,
			FLandscapeGrassWeightExporter_RenderThread*, Exporter, this,
			{
				Exporter->RenderLandscapeComponentToTexture_RenderThread(RHICmdList);
				FlushPendingDeleteRHIResources_RenderThread();
			});
	}

	TMap<ULandscapeComponent*, TUniquePtr<FLandscapeComponentGrassData>, TInlineSetAllocator<1>>
		FetchResults()
	{
		TArray<FColor> Samples;
		Samples.SetNumUninitialized(TargetSize.X*TargetSize.Y);

		// Copy the contents of the remote texture to system memory
		FReadSurfaceDataFlags ReadSurfaceDataFlags;
		ReadSurfaceDataFlags.SetLinearToGamma(false);
		RenderTargetResource->ReadPixels(Samples, ReadSurfaceDataFlags, FIntRect(0, 0, TargetSize.X, TargetSize.Y));

		TMap<ULandscapeComponent*, TUniquePtr<FLandscapeComponentGrassData>, TInlineSetAllocator<1>> Results;
		Results.Reserve(ComponentInfos.Num());
		for (auto& ComponentInfo : ComponentInfos)
		{
			ULandscapeComponent* Component = ComponentInfo.Component;
			ALandscapeProxy* Proxy = Component->GetLandscapeProxy();

			TUniquePtr<FLandscapeComponentGrassData> NewGrassData = MakeUnique<FLandscapeComponentGrassData>(Component);

			if (FirstHeightMipsPassIndex > 0)
			{
				NewGrassData->HeightData.Empty(FMath::Square(ComponentSizeVerts));
			}
			else
			{
				NewGrassData->HeightData.Empty(0);
			}
			NewGrassData->HeightMipData.Empty(HeightMips.Num());

			TArray<TArray<uint8>*> GrassWeightArrays;
			GrassWeightArrays.Empty(GrassTypes.Num());
			for (auto GrassType : GrassTypes)
			{
				NewGrassData->WeightData.Add(GrassType);
			}

			// need a second loop because the WeightData map will reallocate its arrays as grass types are added
			for (auto GrassType : GrassTypes)
			{
				TArray<uint8>* DataArray = NewGrassData->WeightData.Find(GrassType);
				check(DataArray);
				DataArray->Empty(FMath::Square(ComponentSizeVerts));
				GrassWeightArrays.Add(DataArray);
			}

			// output debug bitmap
#if UE_BUILD_DEBUG
			static bool bOutputGrassBitmap = false;
			if (bOutputGrassBitmap)
			{
				FString TempPath = FPaths::ScreenShotDir();
				TempPath += TEXT("/GrassDebug");
				IFileManager::Get().MakeDirectory(*TempPath, true);
				FFileHelper::CreateBitmap(*(TempPath / "Grass"), TargetSize.X, TargetSize.Y, Samples.GetData(), nullptr, &IFileManager::Get(), nullptr, GrassTypes.Num() >= 2);
			}
#endif

			for (int32 PassIdx = 0; PassIdx < NumPasses; PassIdx++)
			{
				FColor* SampleData = &Samples[ComponentInfo.PixelOffsetX + PassIdx*ComponentSizeVerts];
				if (PassIdx < FirstHeightMipsPassIndex)
				{
					if (PassIdx == 0)
					{
						for (int32 y = 0; y < ComponentSizeVerts; y++)
						{
							for (int32 x = 0; x < ComponentSizeVerts; x++)
							{
								FColor& Sample = SampleData[x + y * TargetSize.X];
								uint16 Height = (((uint16)Sample.R) << 8) + (uint16)(Sample.G);
								NewGrassData->HeightData.Add(Height);
								if (GrassTypes.Num() > 0)
								{
									GrassWeightArrays[0]->Add(Sample.B);
									if (GrassTypes.Num() > 1)
									{
										GrassWeightArrays[1]->Add(Sample.A);
									}
								}
							}
						}
					}
					else
					{
						for (int32 y = 0; y < ComponentSizeVerts; y++)
						{
							for (int32 x = 0; x < ComponentSizeVerts; x++)
							{
								FColor& Sample = SampleData[x + y * TargetSize.X];

								int32 TypeIdx = PassIdx * 4 - 2;
								GrassWeightArrays[TypeIdx++]->Add(Sample.R);
								if (TypeIdx < GrassTypes.Num())
								{
									GrassWeightArrays[TypeIdx++]->Add(Sample.G);
									if (TypeIdx < GrassTypes.Num())
									{
										GrassWeightArrays[TypeIdx++]->Add(Sample.B);
										if (TypeIdx < GrassTypes.Num())
										{
											GrassWeightArrays[TypeIdx++]->Add(Sample.A);
										}
									}
								}
							}
						}
					}
				}
				else // PassIdx >= FirstHeightMipsPassIndex
				{
					const int32 Mip = HeightMips[PassIdx - FirstHeightMipsPassIndex];
					int32 MipSizeVerts = NumSubsections * (SubsectionSizeQuads >> Mip);
					TArray<uint16>& MipHeightData = NewGrassData->HeightMipData.Add(Mip);
					for (int32 y = 0; y < MipSizeVerts; y++)
					{
						for (int32 x = 0; x < MipSizeVerts; x++)
						{
							FColor& Sample = SampleData[x + y * TargetSize.X];
							uint16 Height = (((uint16)Sample.R) << 8) + (uint16)(Sample.G);
							MipHeightData.Add(Height);
						}
					}
				}
			}

			// remove null grass type if we had one (can occur if the node has null entries)
			NewGrassData->WeightData.Remove(nullptr);

			// Remove any grass data that is entirely weight 0
			for (auto Iter(NewGrassData->WeightData.CreateIterator()); Iter; ++Iter)
			{
				if (Iter->Value.IndexOfByPredicate([&](const int8& Weight) { return Weight != 0; }) == INDEX_NONE)
				{
					Iter.RemoveCurrent();
				}
			}

			Results.Add(Component, MoveTemp(NewGrassData));
		}

		return Results;
	}

	void ApplyResults()
	{
		TMap<ULandscapeComponent*, TUniquePtr<FLandscapeComponentGrassData>, TInlineSetAllocator<1>> NewGrassData = FetchResults();

		for (auto&& GrassDataPair : NewGrassData)
		{
			ULandscapeComponent* Component = GrassDataPair.Key;
			FLandscapeComponentGrassData* ComponentGrassData = GrassDataPair.Value.Release();
			ALandscapeProxy* Proxy = Component->GetLandscapeProxy();

			// Assign the new data (thread-safe)
			Component->GrassData = MakeShareable(ComponentGrassData);

			if (Proxy->bBakeMaterialPositionOffsetIntoCollision)
			{
				Component->UpdateCollisionData(true);
			}
		}
	}

	void AddReferencedObjects(UObject* InThis, FReferenceCollector& Collector)
	{
		if (RenderTargetTexture)
		{
			Collector.AddReferencedObject(RenderTargetTexture);
		}

		if (LandscapeProxy)
		{
			Collector.AddReferencedObject(LandscapeProxy);
		}

		for (auto& Info : ComponentInfos)
		{
			if (Info.Component)
			{
				Collector.AddReferencedObject(Info.Component);
			}
		}

		for (auto GrassType : GrassTypes)
		{
			if (GrassType)
			{
				Collector.AddReferencedObject(GrassType);
			}
		}
	}
};

FLandscapeComponentGrassData::FLandscapeComponentGrassData(ULandscapeComponent* Component)
	: RotationForWPO(Component->GetLandscapeMaterial()->GetMaterial()->WorldPositionOffset.IsConnected() ? Component->GetComponentTransform().GetRotation() : FQuat(0, 0, 0, 0))
{
	UMaterialInterface* Material = Component->GetLandscapeMaterial();
	for (UMaterialInstanceConstant* MIC = Cast<UMaterialInstanceConstant>(Material); MIC; MIC = Cast<UMaterialInstanceConstant>(Material))
	{
		MaterialStateIds.Add(MIC->ParameterStateId);
		Material = MIC->Parent;
	}
	MaterialStateIds.Add(CastChecked<UMaterial>(Material)->StateId);
}

bool ULandscapeComponent::MaterialHasGrass() const
{
	UMaterialInterface* Material = GetLandscapeMaterial();
	TArray<const UMaterialExpressionLandscapeGrassOutput*> GrassExpressions;
	Material->GetMaterial()->GetAllExpressionsOfType<UMaterialExpressionLandscapeGrassOutput>(GrassExpressions);
	if (GrassExpressions.Num() > 0 &&
		GrassExpressions[0]->GrassTypes.Num() > 0)
	{
		return GrassExpressions[0]->GrassTypes.ContainsByPredicate([](FGrassInput& GrassInput) { return (GrassInput.Input.IsConnected() && GrassInput.GrassType); });
	}

	return false;
}

bool ULandscapeComponent::IsGrassMapOutdated() const
{
	if (GrassData->HasData())
	{
		// check material / instances haven't changed
		const auto& MaterialStateIds = GrassData->MaterialStateIds;
		UMaterialInterface* Material = GetLandscapeMaterial();
		int32 TestIndex = 0;
		for (UMaterialInstanceConstant* MIC = Cast<UMaterialInstanceConstant>(Material); MIC; MIC = Cast<UMaterialInstanceConstant>(Material))
		{
			if (!MaterialStateIds.IsValidIndex(TestIndex) || MaterialStateIds[TestIndex] != MIC->ParameterStateId)
			{
				return true;
			}
			Material = MIC->Parent;
			++TestIndex;
		}

		UMaterial* MaterialBase = Cast<UMaterial>(Material);

		// last one should be a UMaterial
		if (TestIndex != MaterialStateIds.Num() - 1 || (MaterialBase != nullptr && MaterialStateIds[TestIndex] != MaterialBase->StateId))
		{
			return true;
		}

		FQuat RotationForWPO = GetLandscapeMaterial()->GetMaterial()->WorldPositionOffset.IsConnected() ? GetComponentTransform().GetRotation() : FQuat(0, 0, 0, 0);
		if (GrassData->RotationForWPO != RotationForWPO)
		{
			return true;
		}
	}
	return false;
}

bool ULandscapeComponent::CanRenderGrassMap() const
{
	// Check we can render
	UWorld* ComponentWorld = GetWorld();
	if (!GIsEditor || GUsingNullRHI || !ComponentWorld || ComponentWorld->IsGameWorld() || ComponentWorld->FeatureLevel < ERHIFeatureLevel::SM4 || !SceneProxy)
	{
		return false;
	}

	// Check we can render the material
	if (!GetMaterialInstance(0)->GetMaterialResource(ComponentWorld->FeatureLevel)->HasValidGameThreadShaderMap())
	{
		return false;
	}

	return true;
}

static bool IsTextureStreamedForGrassMapRender(UTexture2D* InTexture)
{
	if (!InTexture || InTexture->GetNumResidentMips() != InTexture->GetNumMips()
		|| !InTexture->Resource || ((FTexture2DResource*)InTexture->Resource)->GetCurrentFirstMip() > 0)
	{
		return false;
	}
	return true;
}

bool ULandscapeComponent::AreTexturesStreamedForGrassMapRender() const
{
	// Check for valid heightmap that is fully streamed in
	if (!IsTextureStreamedForGrassMapRender(HeightmapTexture))
	{
		return false;
	}
	
	// Check for valid weightmaps that is fully streamed in
	for (auto WeightmapTexture : WeightmapTextures)
	{
		if (!IsTextureStreamedForGrassMapRender(WeightmapTexture))
		{
			return false;
		}
	}

	return true;
}

void ULandscapeComponent::RenderGrassMap()
{
	UMaterialInterface* Material = GetLandscapeMaterial();
	if (CanRenderGrassMap())
	{
		TArray<ULandscapeGrassType*> GrassTypes;

		TArray<const UMaterialExpressionLandscapeGrassOutput*> GrassExpressions;
		Material->GetMaterial()->GetAllExpressionsOfType<UMaterialExpressionLandscapeGrassOutput>(GrassExpressions);
		if (GrassExpressions.Num() > 0)
		{
			GrassTypes.Empty(GrassExpressions[0]->GrassTypes.Num());
			for (auto& GrassTypeInput : GrassExpressions[0]->GrassTypes)
			{
				GrassTypes.Add(GrassTypeInput.GrassType);
			}
		}

		const bool bBakeMaterialPositionOffsetIntoCollision = (GetLandscapeProxy() && GetLandscapeProxy()->bBakeMaterialPositionOffsetIntoCollision);

		TArray<int32> HeightMips;
		if (bBakeMaterialPositionOffsetIntoCollision)
		{
			if (CollisionMipLevel > 0)
			{
				HeightMips.Add(CollisionMipLevel);
			}
			if (SimpleCollisionMipLevel > CollisionMipLevel)
			{
				HeightMips.Add(SimpleCollisionMipLevel);
			}
		}

		if (GrassTypes.Num() > 0 || bBakeMaterialPositionOffsetIntoCollision)
		{
			TArray<ULandscapeComponent*> LandscapeComponents;
			LandscapeComponents.Add(this);

			FLandscapeGrassWeightExporter Exporter(GetLandscapeProxy(), MoveTemp(LandscapeComponents), MoveTemp(GrassTypes), true, MoveTemp(HeightMips));
			Exporter.ApplyResults();
		}
	}
}

TArray<uint16> ULandscapeComponent::RenderWPOHeightmap(int32 LOD)
{
	TArray<uint16> Results;

	if (!CanRenderGrassMap())
	{
		GetMaterialInstance(0)->GetMaterialResource(GetWorld()->FeatureLevel)->FinishCompilation();
	}

	TArray<ULandscapeGrassType*> GrassTypes;
	TArray<ULandscapeComponent*> LandscapeComponents;
	LandscapeComponents.Add(this);

	if (LOD == 0)
	{
		FLandscapeGrassWeightExporter Exporter(GetLandscapeProxy(), MoveTemp(LandscapeComponents), MoveTemp(GrassTypes), true, {});
		TMap<ULandscapeComponent*, TUniquePtr<FLandscapeComponentGrassData>, TInlineSetAllocator<1>> TempGrassData;
		TempGrassData = Exporter.FetchResults();
		Results = MoveTemp(TempGrassData[this]->HeightData);
	}
	else
	{
		TArray<int32> HeightMips;
		HeightMips.Add(LOD);
		FLandscapeGrassWeightExporter Exporter(GetLandscapeProxy(), MoveTemp(LandscapeComponents), MoveTemp(GrassTypes), false, MoveTemp(HeightMips));
		TMap<ULandscapeComponent*, TUniquePtr<FLandscapeComponentGrassData>, TInlineSetAllocator<1>> TempGrassData;
		TempGrassData = Exporter.FetchResults();
		Results = MoveTemp(TempGrassData[this]->HeightMipData[LOD]);
	}

	return Results;
}

void ULandscapeComponent::RemoveGrassMap()
{
	GrassData = MakeShareable(new FLandscapeComponentGrassData());
}

void ALandscapeProxy::RenderGrassMaps(const TArray<ULandscapeComponent*>& InLandscapeComponents, const TArray<ULandscapeGrassType*>& GrassTypes)
{
	TArray<int32> HeightMips;
	if (CollisionMipLevel > 0)
	{
		HeightMips.Add(CollisionMipLevel);
	}
	if (SimpleCollisionMipLevel > CollisionMipLevel)
	{
		HeightMips.Add(SimpleCollisionMipLevel);
	}

	FLandscapeGrassWeightExporter Exporter(this, InLandscapeComponents, GrassTypes, true, MoveTemp(HeightMips));
	Exporter.ApplyResults();
}

void ALandscapeProxy::OnFeatureLevelChanged(ERHIFeatureLevel::Type NewFeatureLevel)
{
	FlushGrassComponents();
}
#endif //WITH_EDITOR

// the purpose of this class is to copy the lightmap from the terrain, and set the CoordinateScale and CoordinateBias to zero.
// we re-use the same texture references, so the memory cost is relatively minimal.
class FLandscapeGrassLightMap : public FLightMap2D
{
public:
	FLandscapeGrassLightMap(const FLightMap2D& InLightMap)
		: FLightMap2D(InLightMap)
	{
		CoordinateScale = FVector2D::ZeroVector;
		CoordinateBias = FVector2D::ZeroVector;
	}
};

// the purpose of this class is to copy the shadowmap from the terrain, and set the CoordinateScale and CoordinateBias to zero.
// we re-use the same texture references, so the memory cost is relatively minimal.
class FLandscapeGrassShadowMap : public FShadowMap2D
{
public:
	FLandscapeGrassShadowMap(const FShadowMap2D& InShadowMap)
		: FShadowMap2D(InShadowMap)
	{
		CoordinateScale = FVector2D::ZeroVector;
		CoordinateBias = FVector2D::ZeroVector;
	}
};

//
// UMaterialExpressionLandscapeGrassOutput
//
UMaterialExpressionLandscapeGrassOutput::UMaterialExpressionLandscapeGrassOutput(const FObjectInitializer& ObjectInitializer)
: Super(ObjectInitializer)
{
	// Structure to hold one-time initialization
	struct FConstructorStatics
	{
		FText STRING_Landscape;
		FName NAME_Grass;
		FConstructorStatics()
			: STRING_Landscape(LOCTEXT("Landscape", "Landscape"))
			, NAME_Grass("Grass")
		{
		}
	};
	static FConstructorStatics ConstructorStatics;

#if WITH_EDITORONLY_DATA
	MenuCategories.Add(ConstructorStatics.STRING_Landscape);

	// No outputs
	Outputs.Reset();
#endif

	// Default input
	new(GrassTypes)FGrassInput(ConstructorStatics.NAME_Grass);
}

#if WITH_EDITOR
int32 UMaterialExpressionLandscapeGrassOutput::Compile(class FMaterialCompiler* Compiler, int32 OutputIndex)
{
	if (GrassTypes.IsValidIndex(OutputIndex))
	{
		if (GrassTypes[OutputIndex].Input.Expression)
		{
			return Compiler->CustomOutput(this, OutputIndex, GrassTypes[OutputIndex].Input.Compile(Compiler));
		}
		else
		{
			return CompilerError(Compiler, TEXT("Input missing"));
		}
	}

	return INDEX_NONE;
}

void UMaterialExpressionLandscapeGrassOutput::GetCaption(TArray<FString>& OutCaptions) const
{
	OutCaptions.Add(TEXT("Grass"));
}

const TArray<FExpressionInput*> UMaterialExpressionLandscapeGrassOutput::GetInputs()
{
	TArray<FExpressionInput*> OutInputs;
	for (auto& GrassType : GrassTypes)
	{
		OutInputs.Add(&GrassType.Input);
	}
	return OutInputs;
}

FExpressionInput* UMaterialExpressionLandscapeGrassOutput::GetInput(int32 InputIndex)
{
	return &GrassTypes[InputIndex].Input;
}

FName UMaterialExpressionLandscapeGrassOutput::GetInputName(int32 InputIndex) const
{
	return GrassTypes[InputIndex].Name;
}
#endif // WITH_EDITOR

bool UMaterialExpressionLandscapeGrassOutput::NeedsLoadForClient() const
{
	return true;
}

#if WITH_EDITOR
void UMaterialExpressionLandscapeGrassOutput::PostEditChangeProperty(FPropertyChangedEvent& PropertyChangedEvent)
{
	Super::PostEditChangeProperty(PropertyChangedEvent);

	if (PropertyChangedEvent.MemberProperty)
	{
		const FName PropertyName = PropertyChangedEvent.MemberProperty->GetFName();
		if (PropertyName == GET_MEMBER_NAME_CHECKED(UMaterialExpressionLandscapeGrassOutput, GrassTypes))
		{
			if (GraphNode)
			{
				GraphNode->ReconstructNode();
			}
		}
	}
}
#endif

//
// ULandscapeGrassType
//

ULandscapeGrassType::ULandscapeGrassType(const FObjectInitializer& ObjectInitializer)
: Super(ObjectInitializer)
{
	GrassDensity_DEPRECATED = 400;
	StartCullDistance_DEPRECATED = 10000.0f;
	EndCullDistance_DEPRECATED = 10000.0f;
	PlacementJitter_DEPRECATED = 1.0f;
	RandomRotation_DEPRECATED = true;
	AlignToSurface_DEPRECATED = true;
	bEnableDensityScaling = true;
}

void ULandscapeGrassType::PostLoad()
{
	Super::PostLoad();
	if (GrassMesh_DEPRECATED && !GrassVarieties.Num())
	{
		FGrassVariety Grass;
		Grass.GrassMesh = GrassMesh_DEPRECATED;
		Grass.GrassDensity = GrassDensity_DEPRECATED;
		Grass.StartCullDistance = StartCullDistance_DEPRECATED;
		Grass.EndCullDistance = EndCullDistance_DEPRECATED;
		Grass.PlacementJitter = PlacementJitter_DEPRECATED;
		Grass.RandomRotation = RandomRotation_DEPRECATED;
		Grass.AlignToSurface = AlignToSurface_DEPRECATED;

		GrassVarieties.Add(Grass);
		GrassMesh_DEPRECATED = nullptr;
	}
}


#if WITH_EDITOR
void ULandscapeGrassType::PostEditChangeProperty(FPropertyChangedEvent& PropertyChangedEvent)
{
	Super::PostEditChangeProperty(PropertyChangedEvent);

	if (GIsEditor)
	{
		for (TObjectIterator<ALandscapeProxy> It; It; ++It)
		{
			ALandscapeProxy* Proxy = *It;
			if (Proxy->GetWorld() && !Proxy->GetWorld()->IsPlayInEditor())
			{
				const UMaterialInterface* MaterialInterface = Proxy->LandscapeMaterial;
				if (MaterialInterface)
				{
					TArray<const UMaterialExpressionLandscapeGrassOutput*> GrassExpressions;
					MaterialInterface->GetMaterial()->GetAllExpressionsOfType<UMaterialExpressionLandscapeGrassOutput>(GrassExpressions);

					// Should only be one grass type node
					if (GrassExpressions.Num() > 0)
					{
						for (auto& Output : GrassExpressions[0]->GrassTypes)
						{
							if (Output.GrassType == this)
							{
								Proxy->FlushGrassComponents();
								break;
							}
						}
					}
				}
			}
		}
	}
}
#endif

//
// FLandscapeComponentGrassData
//
SIZE_T FLandscapeComponentGrassData::GetAllocatedSize() const
{
	SIZE_T WeightSize = 0; 
	for (auto It = WeightData.CreateConstIterator(); It; ++It)
	{
		WeightSize += It.Value().GetAllocatedSize();
	}
	return sizeof(*this)
		+ HeightData.GetAllocatedSize()
		+ WeightData.GetAllocatedSize() + WeightSize;
}

FArchive& operator<<(FArchive& Ar, FLandscapeComponentGrassData& Data)
{
	Ar.UsingCustomVersion(FLandscapeCustomVersion::GUID);

#if WITH_EDITORONLY_DATA
	if (!Ar.IsFilterEditorOnly())
	{
		if (Ar.CustomVer(FLandscapeCustomVersion::GUID) >= FLandscapeCustomVersion::GrassMaterialInstanceFix)
		{
			Ar << Data.MaterialStateIds;
		}
		else
		{
			Data.MaterialStateIds.Empty(1);
			if (Ar.UE4Ver() >= VER_UE4_SERIALIZE_LANDSCAPE_GRASS_DATA_MATERIAL_GUID)
			{
				FGuid MaterialStateId;
				Ar << MaterialStateId;
				Data.MaterialStateIds.Add(MaterialStateId);
			}
		}

		if (Ar.CustomVer(FLandscapeCustomVersion::GUID) >= FLandscapeCustomVersion::GrassMaterialWPO)
		{
			Ar << Data.RotationForWPO;
		}
	}
#endif

	Data.HeightData.BulkSerialize(Ar);

#if WITH_EDITORONLY_DATA
	if (!Ar.IsFilterEditorOnly())
	{
		if (Ar.CustomVer(FLandscapeCustomVersion::GUID) >= FLandscapeCustomVersion::CollisionMaterialWPO)
		{
			if (Ar.CustomVer(FLandscapeCustomVersion::GUID) >= FLandscapeCustomVersion::LightmassMaterialWPO)
			{
				// todo - BulkSerialize each mip?
				Ar << Data.HeightMipData;
			}
			else
			{
				checkSlow(Ar.IsLoading());

				TArray<uint16> CollisionHeightData;
				CollisionHeightData.BulkSerialize(Ar);
				if (CollisionHeightData.Num())
				{
					const int32 ComponentSizeQuads = FMath::Sqrt(Data.HeightData.Num()) - 1;
					const int32 CollisionSizeQuads = FMath::Sqrt(CollisionHeightData.Num()) - 1;
					const int32 CollisionMip = FMath::FloorLog2(ComponentSizeQuads / CollisionSizeQuads);
					Data.HeightMipData.Add(CollisionMip, MoveTemp(CollisionHeightData));
				}

				TArray<uint16> SimpleCollisionHeightData;
				SimpleCollisionHeightData.BulkSerialize(Ar);
				if (SimpleCollisionHeightData.Num())
				{
					const int32 ComponentSizeQuads = FMath::Sqrt(Data.HeightData.Num()) - 1;
					const int32 SimpleCollisionSizeQuads = FMath::Sqrt(SimpleCollisionHeightData.Num()) - 1;
					const int32 SimpleCollisionMip = FMath::FloorLog2(ComponentSizeQuads / SimpleCollisionSizeQuads);
					Data.HeightMipData.Add(SimpleCollisionMip, MoveTemp(SimpleCollisionHeightData));
				}
			}
		}
	}
#endif

	// Each weight data array, being 1 byte will be serialized in bulk.
	Ar << Data.WeightData;

	return Ar;
}

void FLandscapeComponentGrassData::ConditionalDiscardDataOnLoad()
{
	if (!GIsEditor && CVarGrassDiscardDataOnLoad.GetValueOnAnyThread())
	{
		// Remove data for grass types which have scalability enabled
		for (auto GrassTypeIt = WeightData.CreateIterator(); GrassTypeIt; ++GrassTypeIt)
		{
			if (!GrassTypeIt.Key() || GrassTypeIt.Key()->bEnableDensityScaling)
			{
				GrassTypeIt.RemoveCurrent();
			}
		}

		// If all grass types have been removed, discard the height data too.
		if (WeightData.Num() == 0)
		{
			HeightData.Empty();
			*this = FLandscapeComponentGrassData();
		}
	}
}

//
// ALandscapeProxy grass-related functions
//

void ALandscapeProxy::TickGrass()
{
	if (GGrassUpdateInterval > 1)
	{
		if ((GFrameNumber + FrameOffsetForTickInterval) % uint32(GGrassUpdateInterval))
		{
			return;
		}
	}
	// Update foliage
	static TArray<FVector> OldCameras;
	if (CVarUseStreamingManagerForCameras.GetValueOnGameThread() == 0)
	{
		UWorld* World = GetWorld();
		if (!World)
		{
			return;
		}

		if (!OldCameras.Num() && !World->ViewLocationsRenderedLastFrame.Num())
		{
			// no cameras, no grass update
			return;
		}

		// there is a bug here, which often leaves us with no cameras in the editor
		const TArray<FVector>& Cameras = World->ViewLocationsRenderedLastFrame.Num() ? World->ViewLocationsRenderedLastFrame : OldCameras;

		if (&Cameras != &OldCameras)
		{
			check(IsInGameThread());
			OldCameras = Cameras;
		}
		UpdateGrass(Cameras);
	}
	else
	{
		int32 Num = IStreamingManager::Get().GetNumViews();
		if (!Num)
		{
			// no cameras, no grass update
			return;
		}
		OldCameras.Reset(Num);
		for (int32 Index = 0; Index < Num; Index++)
		{
			auto& ViewInfo = IStreamingManager::Get().GetViewInformation(Index);
			OldCameras.Add(ViewInfo.ViewOrigin);
		}
		UpdateGrass(OldCameras);
	}
}

struct FGrassBuilderBase
{
	bool bHaveValidData;
	float GrassDensity;
	FVector DrawScale;
	FVector DrawLoc;
	FMatrix LandscapeToWorld;

	FIntPoint SectionBase;
	FIntPoint LandscapeSectionOffset;
	int32 ComponentSizeQuads;
	FVector Origin;
	FVector Extent;
	FVector ComponentOrigin;

	int32 SqrtMaxInstances;

	FGrassBuilderBase(ALandscapeProxy* Landscape, ULandscapeComponent* Component, const FGrassVariety& GrassVariety, ERHIFeatureLevel::Type FeatureLevel, int32 SqrtSubsections = 1, int32 SubX = 0, int32 SubY = 0, bool bEnableDensityScaling = true)
	{
		bHaveValidData = true;

		const float DensityScale = bEnableDensityScaling ? CVarGrassDensityScale.GetValueOnAnyThread() : 1.0f;
		GrassDensity = GrassVariety.GrassDensity.GetValueForFeatureLevel(FeatureLevel) * DensityScale;

		DrawScale = Landscape->GetRootComponent()->RelativeScale3D;
		DrawLoc = Landscape->GetActorLocation();
		LandscapeSectionOffset = Landscape->LandscapeSectionOffset;

		SectionBase = Component->GetSectionBase();
		ComponentSizeQuads = Component->ComponentSizeQuads;

		Origin = FVector(DrawScale.X * float(SectionBase.X), DrawScale.Y * float(SectionBase.Y), 0.0f);
		Extent = FVector(DrawScale.X * float(SectionBase.X + ComponentSizeQuads), DrawScale.Y * float(SectionBase.Y + ComponentSizeQuads), 0.0f) - Origin;

		ComponentOrigin = Origin - FVector(DrawScale.X * LandscapeSectionOffset.X, DrawScale.Y * LandscapeSectionOffset.Y, 0.0f);

		SqrtMaxInstances = FMath::CeilToInt(FMath::Sqrt(FMath::Abs(Extent.X * Extent.Y * GrassDensity / 1000.0f / 1000.0f)));

		if (SqrtMaxInstances == 0)
		{
			bHaveValidData = false;
		}
		const FRotator DrawRot = Landscape->GetActorRotation();
		LandscapeToWorld = Landscape->GetRootComponent()->GetComponentTransform().ToMatrixNoScale();

		if (bHaveValidData && SqrtSubsections != 1)
		{
			check(SqrtMaxInstances > 2 * SqrtSubsections);
			SqrtMaxInstances /= SqrtSubsections;
			check(SqrtMaxInstances > 0);

			Extent /= float(SqrtSubsections);
			Origin += Extent * FVector(float(SubX), float(SubY), 0.0f);
		}
	}
};

// FLandscapeComponentGrassAccess - accessor wrapper for data for one GrassType from one Component
struct FLandscapeComponentGrassAccess
{
	FLandscapeComponentGrassAccess(const ULandscapeComponent* InComponent, const ULandscapeGrassType* GrassType)
	: GrassData(InComponent->GrassData)
	, HeightData(InComponent->GrassData->HeightData)
	, WeightData(InComponent->GrassData->WeightData.Find(GrassType))
	, Stride(InComponent->ComponentSizeQuads + 1)
	{}

	bool IsValid()
	{
		return WeightData && WeightData->Num() == FMath::Square(Stride) && HeightData.Num() == FMath::Square(Stride);
	}

	FORCEINLINE float GetHeight(int32 IdxX, int32 IdxY)
	{
		return LandscapeDataAccess::GetLocalHeight(HeightData[IdxX + Stride*IdxY]);
	}
	FORCEINLINE float GetWeight(int32 IdxX, int32 IdxY)
	{
		return ((float)(*WeightData)[IdxX + Stride*IdxY]) / 255.f;
	}

	FORCEINLINE int32 GetStride()
	{
		return Stride;
	}

private:
	TSharedRef<FLandscapeComponentGrassData, ESPMode::ThreadSafe> GrassData;
	TArray<uint16>& HeightData;
	TArray<uint8>* WeightData;
	int32 Stride;
};

template<uint32 Base>
static FORCEINLINE float Halton(uint32 Index)
{
	float Result = 0.0f;
	float InvBase = 1.0f / Base;
	float Fraction = InvBase;
	while( Index > 0 )
	{
		Result += ( Index % Base ) * Fraction;
		Index /= Base;
		Fraction *= InvBase;
	}
	return Result;
}

struct FAsyncGrassBuilder : public FGrassBuilderBase
{
	FLandscapeComponentGrassAccess GrassData;
	EGrassScaling Scaling;
	FFloatInterval ScaleX;
	FFloatInterval ScaleY;
	FFloatInterval ScaleZ;
	bool RandomRotation;
	bool RandomScale;
	bool AlignToSurface;
	float PlacementJitter;
	FRandomStream RandomStream;
	FMatrix XForm;
	FBox MeshBox;
	int32 DesiredInstancesPerLeaf;

	double RasterTime;
	double BuildTime;
	double InstanceTime;
	int32 TotalInstances;
	uint32 HaltonBaseIndex;

	bool UseLandscapeLightmap;
	FVector2D LightmapBaseBias;
	FVector2D LightmapBaseScale;
	FVector2D ShadowmapBaseBias;
	FVector2D ShadowmapBaseScale;
	FVector2D LightMapComponentBias;
	FVector2D LightMapComponentScale;
	bool RequireCPUAccess;

	// output
	FStaticMeshInstanceData InstanceBuffer;
	TArray<FClusterNode> ClusterTree;
	int32 OutOcclusionLayerNum;

	FAsyncGrassBuilder(ALandscapeProxy* Landscape, ULandscapeComponent* Component, const ULandscapeGrassType* GrassType, const FGrassVariety& GrassVariety, ERHIFeatureLevel::Type FeatureLevel, UHierarchicalInstancedStaticMeshComponent* HierarchicalInstancedStaticMeshComponent, int32 SqrtSubsections, int32 SubX, int32 SubY, uint32 InHaltonBaseIndex)
		: FGrassBuilderBase(Landscape, Component, GrassVariety, FeatureLevel, SqrtSubsections, SubX, SubY, GrassType->bEnableDensityScaling)
		, GrassData(Component, GrassType)
		, Scaling(GrassVariety.Scaling)
		, ScaleX(GrassVariety.ScaleX)
		, ScaleY(GrassVariety.ScaleY)
		, ScaleZ(GrassVariety.ScaleZ)
		, RandomRotation(GrassVariety.RandomRotation)
		, RandomScale(GrassVariety.ScaleX.Size() > 0 || GrassVariety.ScaleY.Size() > 0 || GrassVariety.ScaleZ.Size() > 0)
		, AlignToSurface(GrassVariety.AlignToSurface)
		, PlacementJitter(GrassVariety.PlacementJitter)
		, RandomStream(HierarchicalInstancedStaticMeshComponent->InstancingRandomSeed)
		, XForm(LandscapeToWorld * HierarchicalInstancedStaticMeshComponent->GetComponentTransform().ToMatrixWithScale().Inverse())
		, MeshBox(GrassVariety.GrassMesh->GetBounds().GetBox())
		, DesiredInstancesPerLeaf(HierarchicalInstancedStaticMeshComponent->DesiredInstancesPerLeaf())

		, RasterTime(0)
		, BuildTime(0)
		, InstanceTime(0)
		, TotalInstances(0)
		, HaltonBaseIndex(InHaltonBaseIndex)

		, UseLandscapeLightmap(GrassVariety.bUseLandscapeLightmap)
		, LightmapBaseBias(FVector2D::ZeroVector)
		, LightmapBaseScale(FVector2D::UnitVector)
		, ShadowmapBaseBias(FVector2D::ZeroVector)
		, ShadowmapBaseScale(FVector2D::UnitVector)
		, LightMapComponentBias(FVector2D::ZeroVector)
		, LightMapComponentScale(FVector2D::UnitVector)
		, RequireCPUAccess(GrassVariety.bKeepInstanceBufferCPUCopy)

		// output
		, InstanceBuffer(/*bSupportsVertexHalfFloat*/ GVertexElementTypeSupport.IsSupported(VET_Half2))
		, ClusterTree()
		, OutOcclusionLayerNum(0)
	{
		bHaveValidData = bHaveValidData && GrassData.IsValid();

		InstanceBuffer.SetAllowCPUAccess(RequireCPUAccess);

		check(DesiredInstancesPerLeaf > 0);

		if (UseLandscapeLightmap)
		{
			InitLandscapeLightmap(Component);
		}
	}

	void InitLandscapeLightmap(ULandscapeComponent* Component)
	{
		const int32 SubsectionSizeQuads = Component->SubsectionSizeQuads;
		const int32 NumSubsections = Component->NumSubsections;
		const int32 LandscapeComponentSizeQuads = Component->ComponentSizeQuads;
	
		const int32 StaticLightingLOD = Component->GetLandscapeProxy()->StaticLightingLOD;
		const int32 ComponentSizeVerts = LandscapeComponentSizeQuads + 1;
		const float LightMapRes = Component->StaticLightingResolution > 0.0f ? Component->StaticLightingResolution : Component->GetLandscapeProxy()->StaticLightingResolution;
		const int32 LightingLOD = Component->GetLandscapeProxy()->StaticLightingLOD;

		// Calculate mapping from landscape to lightmap space for mapping landscape grass to the landscape lightmap
		// Copied from the calculation of FLandscapeUniformShaderParameters::LandscapeLightmapScaleBias in FLandscapeComponentSceneProxy::OnTransformChanged()
		int32 PatchExpandCountX = 0;
		int32 PatchExpandCountY = 0;
		int32 DesiredSize = 1;
		const float LightMapRatio = ::GetTerrainExpandPatchCount(LightMapRes, PatchExpandCountX, PatchExpandCountY, LandscapeComponentSizeQuads, (NumSubsections * (SubsectionSizeQuads + 1)), DesiredSize, LightingLOD);
		const float LightmapLODScaleX = LightMapRatio / ((ComponentSizeVerts >> StaticLightingLOD) + 2 * PatchExpandCountX);
		const float LightmapLODScaleY = LightMapRatio / ((ComponentSizeVerts >> StaticLightingLOD) + 2 * PatchExpandCountY);
		const float LightmapBiasX = PatchExpandCountX * LightmapLODScaleX;
		const float LightmapBiasY = PatchExpandCountY * LightmapLODScaleY;
		const float LightmapScaleX = LightmapLODScaleX * (float)((ComponentSizeVerts >> StaticLightingLOD) - 1) / LandscapeComponentSizeQuads;
		const float LightmapScaleY = LightmapLODScaleY * (float)((ComponentSizeVerts >> StaticLightingLOD) - 1) / LandscapeComponentSizeQuads;

		LightMapComponentScale = FVector2D(LightmapScaleX, LightmapScaleY) / FVector2D(DrawScale);
		LightMapComponentBias = FVector2D(LightmapBiasX, LightmapBiasY);

		const FMeshMapBuildData* MeshMapBuildData = Component->GetMeshMapBuildData();

		if (MeshMapBuildData != nullptr)
		{
			if (MeshMapBuildData->LightMap.IsValid())
			{
				LightmapBaseBias = MeshMapBuildData->LightMap->GetLightMap2D()->GetCoordinateBias();
				LightmapBaseScale = MeshMapBuildData->LightMap->GetLightMap2D()->GetCoordinateScale();
			}

			if (MeshMapBuildData->ShadowMap.IsValid())
			{
				ShadowmapBaseBias = MeshMapBuildData->ShadowMap->GetShadowMap2D()->GetCoordinateBias();
				ShadowmapBaseScale = MeshMapBuildData->ShadowMap->GetShadowMap2D()->GetCoordinateScale();
			}
		}
	}

	void SetInstance(int32 InstanceIndex, const FMatrix& InXForm, float RandomFraction)
	{
		if (UseLandscapeLightmap)
		{
			float InstanceX = InXForm.M[3][0];
			float InstanceY = InXForm.M[3][1];

			FVector2D NormalizedGrassCoordinate;
			NormalizedGrassCoordinate.X = (InstanceX - ComponentOrigin.X) * LightMapComponentScale.X + LightMapComponentBias.X;
			NormalizedGrassCoordinate.Y = (InstanceY - ComponentOrigin.Y) * LightMapComponentScale.Y + LightMapComponentBias.Y;

			FVector2D LightMapCoordinate = NormalizedGrassCoordinate * LightmapBaseScale + LightmapBaseBias;
			FVector2D ShadowMapCoordinate = NormalizedGrassCoordinate * ShadowmapBaseScale + ShadowmapBaseBias;

			InstanceBuffer.SetInstance(InstanceIndex, InXForm, RandomStream.GetFraction(), LightMapCoordinate, ShadowMapCoordinate);
		}
		else
		{
			InstanceBuffer.SetInstance(InstanceIndex, InXForm, RandomStream.GetFraction());
		}
	}

	FVector GetRandomScale() const
	{
		FVector Result(1.0f);

		switch (Scaling)
		{
		case EGrassScaling::Uniform:
			Result.X = ScaleX.Interpolate(RandomStream.GetFraction());
			Result.Y = Result.X;
			Result.Z = Result.X;
			break;
		case EGrassScaling::Free:
			Result.X = ScaleX.Interpolate(RandomStream.GetFraction());
			Result.Y = ScaleY.Interpolate(RandomStream.GetFraction());
			Result.Z = ScaleZ.Interpolate(RandomStream.GetFraction());
			break;
		case EGrassScaling::LockXY:
			Result.X = ScaleX.Interpolate(RandomStream.GetFraction());
			Result.Y = Result.X;
			Result.Z = ScaleZ.Interpolate(RandomStream.GetFraction());
			break;
		default:
			check(0);
		}

		return Result;
	}

	void Build()
	{
		SCOPE_CYCLE_COUNTER(STAT_FoliageGrassAsyncBuildTime);
		check(bHaveValidData);
		RasterTime -= FPlatformTime::Seconds();

		float Div = 1.0f / float(SqrtMaxInstances);
		TArray<FMatrix> InstanceTransforms;
		if (HaltonBaseIndex)
		{
			if (Extent.X < 0)
			{
				Origin.X += Extent.X;
				Extent.X *= -1.0f;
			}
			if (Extent.Y < 0)
			{
				Origin.Y += Extent.Y;
				Extent.Y *= -1.0f;
			}
			int32 MaxNum = SqrtMaxInstances * SqrtMaxInstances;
			InstanceTransforms.Reserve(MaxNum);
			FVector DivExtent(Extent * Div);
			for (int32 InstanceIndex = 0; InstanceIndex < MaxNum; InstanceIndex++)
			{
				float HaltonX = Halton<2>(InstanceIndex + HaltonBaseIndex);
				float HaltonY = Halton<3>(InstanceIndex + HaltonBaseIndex);
				FVector Location(Origin.X + HaltonX * Extent.X, Origin.Y + HaltonY * Extent.Y, 0.0f);
				FVector LocationWithHeight;
				float Weight = GetLayerWeightAtLocationLocal(Location, &LocationWithHeight);
				bool bKeep = Weight > 0.0f && Weight >= RandomStream.GetFraction();
				if (bKeep)
				{
					const FVector Scale = RandomScale ? GetRandomScale() : FVector(1);
					const float Rot = RandomRotation ? RandomStream.GetFraction() * 360.0f : 0.0f;
					const FMatrix BaseXForm = FScaleRotationTranslationMatrix(Scale, FRotator(0.0f, Rot, 0.0f), FVector::ZeroVector);
					FMatrix OutXForm;
					if (AlignToSurface)
					{
						FVector LocationWithHeightDX;
						FVector LocationDX(Location);
						LocationDX.X = FMath::Clamp<float>(LocationDX.X + (HaltonX < 0.5f ? DivExtent.X : -DivExtent.X), Origin.X, Origin.X + Extent.X);
						GetLayerWeightAtLocationLocal(LocationDX, &LocationWithHeightDX, false);

						FVector LocationWithHeightDY;
						FVector LocationDY(Location);
						LocationDY.Y = FMath::Clamp<float>(LocationDX.Y + (HaltonY < 0.5f ? DivExtent.Y : -DivExtent.Y), Origin.Y, Origin.Y + Extent.Y);
						GetLayerWeightAtLocationLocal(LocationDY, &LocationWithHeightDY, false);

						if (LocationWithHeight != LocationWithHeightDX && LocationWithHeight != LocationWithHeightDY)
						{
							FVector NewZ = ((LocationWithHeight - LocationWithHeightDX) ^ (LocationWithHeight - LocationWithHeightDY)).GetSafeNormal();
							NewZ *= FMath::Sign(NewZ.Z);

							const FVector NewX = (FVector(0, -1, 0) ^ NewZ).GetSafeNormal();
							const FVector NewY = NewZ ^ NewX;

							FMatrix Align = FMatrix(NewX, NewY, NewZ, FVector::ZeroVector);
							OutXForm = (BaseXForm * Align).ConcatTranslation(LocationWithHeight) * XForm;
						}
						else
						{
							OutXForm = BaseXForm.ConcatTranslation(LocationWithHeight) * XForm;
						}
					}
					else
					{
						OutXForm = BaseXForm.ConcatTranslation(LocationWithHeight) * XForm;
					}
					InstanceTransforms.Add(OutXForm);
				}
			}
			if (InstanceTransforms.Num())
			{
				TotalInstances += InstanceTransforms.Num();
				InstanceBuffer.AllocateInstances(InstanceTransforms.Num(), EResizeBufferFlags::AllowSlackOnGrow | EResizeBufferFlags::AllowSlackOnReduce, true);
				for (int32 InstanceIndex = 0; InstanceIndex < InstanceTransforms.Num(); InstanceIndex++)
				{
					const FMatrix& OutXForm = InstanceTransforms[InstanceIndex];
					SetInstance(InstanceIndex, OutXForm, RandomStream.GetFraction());
				}
			}
		}
		else
		{
			int32 NumKept = 0;
			float MaxJitter1D = FMath::Clamp<float>(PlacementJitter, 0.0f, .99f) * Div * .5f;
			FVector MaxJitter(MaxJitter1D, MaxJitter1D, 0.0f);
			MaxJitter *= Extent;
			Origin += Extent * (Div * 0.5f);
			struct FInstanceLocal
			{
				FVector Pos;
				bool bKeep;
			};
			TArray<FInstanceLocal> Instances;
			Instances.AddUninitialized(SqrtMaxInstances * SqrtMaxInstances);
			{
				int32 InstanceIndex = 0;
				for (int32 xStart = 0; xStart < SqrtMaxInstances; xStart++)
				{
					for (int32 yStart = 0; yStart < SqrtMaxInstances; yStart++)
					{
						FVector Location(Origin.X + float(xStart) * Div * Extent.X, Origin.Y + float(yStart) * Div * Extent.Y, 0.0f);

						// NOTE: We evaluate the random numbers on the stack and store them in locals rather than inline within the FVector() constructor below, because 
						// the order of evaluation of function arguments in C++ is unspecified.  We really want this to behave consistently on all sorts of
						// different platforms!
						const float FirstRandom = RandomStream.GetFraction();
						const float SecondRandom = RandomStream.GetFraction();
						Location += FVector(FirstRandom * 2.0f - 1.0f, SecondRandom * 2.0f - 1.0f, 0.0f) * MaxJitter;

						FInstanceLocal& Instance = Instances[InstanceIndex];
						float Weight = GetLayerWeightAtLocationLocal(Location, &Instance.Pos);
						Instance.bKeep = Weight > 0.0f && Weight >= RandomStream.GetFraction();
						if (Instance.bKeep)
						{
							NumKept++;
						}
						InstanceIndex++;
					}
				}
			}
			if (NumKept)
			{
				InstanceTransforms.AddUninitialized(NumKept);
				TotalInstances += NumKept;
				{
					InstanceBuffer.AllocateInstances(NumKept, EResizeBufferFlags::AllowSlackOnGrow | EResizeBufferFlags::AllowSlackOnReduce, true);
					int32 InstanceIndex = 0;
					int32 OutInstanceIndex = 0;
					for (int32 xStart = 0; xStart < SqrtMaxInstances; xStart++)
					{
						for (int32 yStart = 0; yStart < SqrtMaxInstances; yStart++)
						{
							const FInstanceLocal& Instance = Instances[InstanceIndex];
							if (Instance.bKeep)
							{
								const FVector Scale = RandomScale ? GetRandomScale() : FVector(1);
								const float Rot = RandomRotation ? RandomStream.GetFraction() * 360.0f : 0.0f;
								const FMatrix BaseXForm = FScaleRotationTranslationMatrix(Scale, FRotator(0.0f, Rot, 0.0f), FVector::ZeroVector);
								FMatrix OutXForm;
								if (AlignToSurface)
								{
									FVector PosX1 = xStart ? Instances[InstanceIndex - SqrtMaxInstances].Pos : Instance.Pos;
									FVector PosX2 = (xStart + 1 < SqrtMaxInstances) ? Instances[InstanceIndex + SqrtMaxInstances].Pos : Instance.Pos;
									FVector PosY1 = yStart ? Instances[InstanceIndex - 1].Pos : Instance.Pos;
									FVector PosY2 = (yStart + 1 < SqrtMaxInstances) ? Instances[InstanceIndex + 1].Pos : Instance.Pos;

									if (PosX1 != PosX2 && PosY1 != PosY2)
									{
										FVector NewZ = ((PosX1 - PosX2) ^ (PosY1 - PosY2)).GetSafeNormal();
										NewZ *= FMath::Sign(NewZ.Z);

										const FVector NewX = (FVector(0, -1, 0) ^ NewZ).GetSafeNormal();
										const FVector NewY = NewZ ^ NewX;

										FMatrix Align = FMatrix(NewX, NewY, NewZ, FVector::ZeroVector);
										OutXForm = (BaseXForm * Align).ConcatTranslation(Instance.Pos) * XForm;
									}
									else
									{
										OutXForm = BaseXForm.ConcatTranslation(Instance.Pos) * XForm;
									}
								}
								else
								{
									OutXForm = BaseXForm.ConcatTranslation(Instance.Pos) * XForm;
								}
								InstanceTransforms[OutInstanceIndex] = OutXForm;
								SetInstance(OutInstanceIndex++, OutXForm, RandomStream.GetFraction());
							}
							InstanceIndex++;
						}
					}
				}
			}
		}

		int32 NumInstances = InstanceTransforms.Num();
		if (NumInstances)
		{
			TArray<int32> SortedInstances;
			TArray<int32> InstanceReorderTable;
			UHierarchicalInstancedStaticMeshComponent::BuildTreeAnyThread(InstanceTransforms, MeshBox, ClusterTree, SortedInstances, InstanceReorderTable, OutOcclusionLayerNum, DesiredInstancesPerLeaf);

			// in-place sort the instances
			
			for (int32 FirstUnfixedIndex = 0; FirstUnfixedIndex < NumInstances; FirstUnfixedIndex++)
			{
				int32 LoadFrom = SortedInstances[FirstUnfixedIndex];
				if (LoadFrom != FirstUnfixedIndex)
				{
					check(LoadFrom > FirstUnfixedIndex);
					InstanceBuffer.SwapInstance(FirstUnfixedIndex, LoadFrom);

					int32 SwapGoesTo = InstanceReorderTable[FirstUnfixedIndex];
					check(SwapGoesTo > FirstUnfixedIndex);
					check(SortedInstances[SwapGoesTo] == FirstUnfixedIndex);
					SortedInstances[SwapGoesTo] = LoadFrom;
					InstanceReorderTable[LoadFrom] = SwapGoesTo;

					InstanceReorderTable[FirstUnfixedIndex] = FirstUnfixedIndex;
					SortedInstances[FirstUnfixedIndex] = FirstUnfixedIndex;
				}
			}
		}
	}
	FORCEINLINE_DEBUGGABLE float GetLayerWeightAtLocationLocal(const FVector& InLocation, FVector* OutLocation, bool bWeight = true)
	{
		// Find location
		float TestX = InLocation.X / DrawScale.X - (float)SectionBase.X;
		float TestY = InLocation.Y / DrawScale.Y - (float)SectionBase.Y;

		// Find data
		int32 X1 = FMath::FloorToInt(TestX);
		int32 Y1 = FMath::FloorToInt(TestY);
		int32 X2 = FMath::CeilToInt(TestX);
		int32 Y2 = FMath::CeilToInt(TestY);

		// Min is to prevent the sampling of the final column from overflowing
		int32 IdxX1 = FMath::Min<int32>(X1, GrassData.GetStride() - 1);
		int32 IdxY1 = FMath::Min<int32>(Y1, GrassData.GetStride() - 1);
		int32 IdxX2 = FMath::Min<int32>(X2, GrassData.GetStride() - 1);
		int32 IdxY2 = FMath::Min<int32>(Y2, GrassData.GetStride() - 1);

		float LerpX = FMath::Fractional(TestX);
		float LerpY = FMath::Fractional(TestY);

		float Result = 0.0f;
		if (bWeight)
		{
			// sample
			float Sample11 = GrassData.GetWeight(IdxX1, IdxY1);
			float Sample21 = GrassData.GetWeight(IdxX2, IdxY1);
			float Sample12 = GrassData.GetWeight(IdxX1, IdxY2);
			float Sample22 = GrassData.GetWeight(IdxX2, IdxY2);

			// Bilinear interpolate
			Result = FMath::Lerp(
				FMath::Lerp(Sample11, Sample21, LerpX),
				FMath::Lerp(Sample12, Sample22, LerpX),
				LerpY);
		}

		{
			// sample
			float Sample11 = GrassData.GetHeight(IdxX1, IdxY1);
			float Sample21 = GrassData.GetHeight(IdxX2, IdxY1);
			float Sample12 = GrassData.GetHeight(IdxX1, IdxY2);
			float Sample22 = GrassData.GetHeight(IdxX2, IdxY2);

			OutLocation->X = InLocation.X - DrawScale.X * float(LandscapeSectionOffset.X);
			OutLocation->Y = InLocation.Y - DrawScale.Y * float(LandscapeSectionOffset.Y);
			// Bilinear interpolate
			OutLocation->Z = DrawScale.Z * FMath::Lerp(
				FMath::Lerp(Sample11, Sample21, LerpX),
				FMath::Lerp(Sample12, Sample22, LerpX),
				LerpY);
		}
		return Result;
	}
};

void ALandscapeProxy::FlushGrassComponents(const TSet<ULandscapeComponent*>* OnlyForComponents, bool bFlushGrassMaps)
{
	if (OnlyForComponents)
	{
		for (FCachedLandscapeFoliage::TGrassSet::TIterator Iter(FoliageCache.CachedGrassComps); Iter; ++Iter)
		{
			ULandscapeComponent* Component = (*Iter).Key.BasedOn.Get();
			// if the weak pointer in the cache is invalid, we should kill them anyway
			if (Component == nullptr || OnlyForComponents->Contains(Component))
			{
				UHierarchicalInstancedStaticMeshComponent *Used = (*Iter).Foliage.Get();
				if (Used)
				{
					SCOPE_CYCLE_COUNTER(STAT_FoliageGrassDestoryComp);
					Used->ClearInstances();
					Used->DetachFromComponent(FDetachmentTransformRules(EDetachmentRule::KeepRelative, false));
					Used->DestroyComponent();
				}
				Iter.RemoveCurrent();
			}
		}
#if WITH_EDITOR
<<<<<<< HEAD
		if (GIsEditor && bFlushGrassMaps && GetWorld() && GetWorld()->Scene->GetFeatureLevel() >= ERHIFeatureLevel::SM4)
=======
		if (GIsEditor && bFlushGrassMaps && GetWorld() && GetWorld()->Scene && GetWorld()->Scene->GetFeatureLevel() >= ERHIFeatureLevel::SM4)
>>>>>>> 8e4a36c9
		{
			for (ULandscapeComponent* Component : *OnlyForComponents)
			{
				Component->RemoveGrassMap();
			}
		}
#endif
	}
	else
	{
		// Clear old foliage component containers
		FoliageComponents.Empty();

		// Might as well clear the cache...
		FoliageCache.ClearCache();
		// Destroy any owned foliage components
		TInlineComponentArray<UHierarchicalInstancedStaticMeshComponent*> FoliageComps;
		GetComponents(FoliageComps);
		for (UHierarchicalInstancedStaticMeshComponent* Component : FoliageComps)
		{
			SCOPE_CYCLE_COUNTER(STAT_FoliageGrassDestoryComp);
			Component->ClearInstances();
			Component->DetachFromComponent(FDetachmentTransformRules(EDetachmentRule::KeepRelative, false));
			Component->DestroyComponent();
		}

		TArray<USceneComponent*> AttachedFoliageComponents = RootComponent->GetAttachChildren().FilterByPredicate(
			[](USceneComponent* Component)
		{
			return Cast<UHierarchicalInstancedStaticMeshComponent>(Component);
		});

		// Destroy any attached but un-owned foliage components
		for (USceneComponent* Component : AttachedFoliageComponents)
		{
			SCOPE_CYCLE_COUNTER(STAT_FoliageGrassDestoryComp);
			CastChecked<UHierarchicalInstancedStaticMeshComponent>(Component)->ClearInstances();
			Component->DetachFromComponent(FDetachmentTransformRules(EDetachmentRule::KeepRelative, false));
			Component->DestroyComponent();
		}

#if WITH_EDITOR
		UWorld* World = GetWorld();

		if (GIsEditor && bFlushGrassMaps && World != nullptr && World->Scene != nullptr && World->Scene->GetFeatureLevel() >= ERHIFeatureLevel::SM4)
		{
			// Clear GrassMaps
			for (UActorComponent* Component : GetComponents())
			{
				if (ULandscapeComponent* LandscapeComp = Cast<ULandscapeComponent>(Component))
				{
					LandscapeComp->RemoveGrassMap();
				}
			}
		}
#endif
	}
}

TArray<ULandscapeGrassType*> ALandscapeProxy::GetGrassTypes() const
{
	TArray<ULandscapeGrassType*> GrassTypes;
	if (LandscapeMaterial)
	{
		TArray<const UMaterialExpressionLandscapeGrassOutput*> GrassExpressions;
		LandscapeMaterial->GetMaterial()->GetAllExpressionsOfType<UMaterialExpressionLandscapeGrassOutput>(GrassExpressions);
		if (GrassExpressions.Num() > 0)
		{
			for (auto& Type : GrassExpressions[0]->GrassTypes)
			{
				GrassTypes.Add(Type.GrassType);
			}
		}
	}
	return GrassTypes;
}

#if WITH_EDITOR
int32 ALandscapeProxy::TotalComponentsNeedingGrassMapRender = 0;
int32 ALandscapeProxy::TotalTexturesToStreamForVisibleGrassMapRender = 0;
int32 ALandscapeProxy::TotalComponentsNeedingTextureBaking = 0;
#endif

void ALandscapeProxy::UpdateGrass(const TArray<FVector>& Cameras, bool bForceSync)
{
	SCOPE_CYCLE_COUNTER(STAT_GrassUpdate);

	if (CVarGrassEnable.GetValueOnAnyThread() > 0)
	{
		TArray<ULandscapeGrassType*> GrassTypes = GetGrassTypes();

		float GuardBand = CVarGuardBandMultiplier.GetValueOnAnyThread();
		float DiscardGuardBand = CVarGuardBandDiscardMultiplier.GetValueOnAnyThread();
		bool bCullSubsections = CVarCullSubsections.GetValueOnAnyThread() > 0;
		bool bDisableGPUCull = CVarDisableGPUCull.GetValueOnAnyThread() > 0;
		bool bDisableDynamicShadows = CVarDisableDynamicShadows.GetValueOnAnyThread() > 0;
		int32 MaxInstancesPerComponent = FMath::Max<int32>(1024, CVarMaxInstancesPerComponent.GetValueOnAnyThread());
		int32 MaxTasks = CVarMaxAsyncTasks.GetValueOnAnyThread();
		const float CullDistanceScale = CVarGrassCullDistanceScale.GetValueOnAnyThread();

		UWorld* World = GetWorld();
		if (World)
		{
#if WITH_EDITOR
			int32 RequiredTexturesNotStreamedIn = 0;
			TSet<ULandscapeComponent*> ComponentsNeedingGrassMapRender;
			TSet<UTexture2D*> CurrentForcedStreamedTextures;
			TSet<UTexture2D*> DesiredForceStreamedTextures;

			if (!World->IsGameWorld())
			{
				// see if we need to flush grass for any components
				TSet<ULandscapeComponent*> FlushComponents;
				for (auto Component : LandscapeComponents)
				{
					if (Component != nullptr)
					{
						// check textures currently needing force streaming
						if (Component->HeightmapTexture->bForceMiplevelsToBeResident)
						{
							CurrentForcedStreamedTextures.Add(Component->HeightmapTexture);
						}
						for (auto WeightmapTexture : Component->WeightmapTextures)
						{
							if (WeightmapTexture->bForceMiplevelsToBeResident)
							{
								CurrentForcedStreamedTextures.Add(WeightmapTexture);
							}
						}

						if (Component->IsGrassMapOutdated())
						{
							FlushComponents.Add(Component);
						}

						if (GrassTypes.Num() > 0 || bBakeMaterialPositionOffsetIntoCollision)
						{
							if (Component->IsGrassMapOutdated() ||
								!Component->GrassData->HasData())
							{
								ComponentsNeedingGrassMapRender.Add(Component);
							}
						}
					}
				}
				if (FlushComponents.Num())
				{
					FlushGrassComponents(&FlushComponents);
				}
			}
#endif
			ERHIFeatureLevel::Type FeatureLevel = World->Scene->GetFeatureLevel();

			int32 NumCompsCreated = 0;
			for (int32 ComponentIndex = 0; ComponentIndex < LandscapeComponents.Num(); ComponentIndex++)
			{

				ULandscapeComponent* Component = LandscapeComponents[ComponentIndex];

				// skip if we have no data and no way to generate it
				if (Component==nullptr || (World->IsGameWorld() && !Component->GrassData->HasData()))
				{
					continue;
				}

				FScopeCycleCounter Context(Component->GetStatID());

				FBoxSphereBounds WorldBounds = Component->CalcBounds(Component->GetComponentTransform());
				float MinDistanceToComp = Cameras.Num() ? MAX_flt : 0.0f;

				for (auto& Pos : Cameras)
				{
					MinDistanceToComp = FMath::Min<float>(MinDistanceToComp, WorldBounds.ComputeSquaredDistanceFromBoxToPoint(Pos));
				}

				MinDistanceToComp = FMath::Sqrt(MinDistanceToComp);

				for (auto GrassType : GrassTypes)
				{
					if (GrassType)
					{
						int32 GrassVarietyIndex = -1;
						uint32 HaltonBaseIndex = 1;
						for (auto& GrassVariety : GrassType->GrassVarieties)
						{
							GrassVarietyIndex++;
							int32 EndCullDistance = GrassVariety.EndCullDistance.GetValueForFeatureLevel(FeatureLevel);
							if (GrassVariety.GrassMesh && GrassVariety.GrassDensity.GetValueForFeatureLevel(FeatureLevel) > 0.0f && EndCullDistance > 0)
							{
								float MustHaveDistance = GuardBand * (float)EndCullDistance * CullDistanceScale;
								float DiscardDistance = DiscardGuardBand * (float)EndCullDistance * CullDistanceScale;

								bool bUseHalton = !GrassVariety.bUseGrid;

								if (!bUseHalton && MinDistanceToComp > DiscardDistance)
								{
									continue;
								}

								FGrassBuilderBase ForSubsectionMath(this, Component, GrassVariety, FeatureLevel);

								int32 SqrtSubsections = 1;

								if (ForSubsectionMath.bHaveValidData && ForSubsectionMath.SqrtMaxInstances > 0)
								{
									SqrtSubsections = FMath::Clamp<int32>(FMath::CeilToInt(float(ForSubsectionMath.SqrtMaxInstances) / FMath::Sqrt((float)MaxInstancesPerComponent)), 1, 16);
								}
								int32 MaxInstancesSub = FMath::Square(ForSubsectionMath.SqrtMaxInstances / SqrtSubsections);

								if (bUseHalton && MinDistanceToComp > DiscardDistance)
								{
									HaltonBaseIndex += MaxInstancesSub * SqrtSubsections * SqrtSubsections;
									continue;
								}

								FBox LocalBox = Component->CachedLocalBox;
								FVector LocalExtentDiv = (LocalBox.Max - LocalBox.Min) * FVector(1.0f / float(SqrtSubsections), 1.0f / float(SqrtSubsections), 1.0f);
								for (int32 SubX = 0; SubX < SqrtSubsections; SubX++)
								{
									for (int32 SubY = 0; SubY < SqrtSubsections; SubY++)
									{
										float MinDistanceToSubComp = MinDistanceToComp;

										if (bCullSubsections && SqrtSubsections > 1)
										{
											FVector BoxMin;
											BoxMin.X = LocalBox.Min.X + LocalExtentDiv.X * float(SubX);
											BoxMin.Y = LocalBox.Min.Y + LocalExtentDiv.Y * float(SubY);
											BoxMin.Z = LocalBox.Min.Z;

											FVector BoxMax;
											BoxMax.X = LocalBox.Min.X + LocalExtentDiv.X * float(SubX + 1);
											BoxMax.Y = LocalBox.Min.Y + LocalExtentDiv.Y * float(SubY + 1);
											BoxMax.Z = LocalBox.Max.Z;

											FBox LocalSubBox(BoxMin, BoxMax);
											FBox WorldSubBox = LocalSubBox.TransformBy(Component->GetComponentTransform());

											MinDistanceToSubComp = Cameras.Num() ? MAX_flt : 0.0f;
											for (auto& Pos : Cameras)
											{
												MinDistanceToSubComp = FMath::Min<float>(MinDistanceToSubComp, ComputeSquaredDistanceFromBoxToPoint(WorldSubBox.Min, WorldSubBox.Max, Pos));
											}
											MinDistanceToSubComp = FMath::Sqrt(MinDistanceToSubComp);
										}

										if (bUseHalton)
										{
											HaltonBaseIndex += MaxInstancesSub;  // we are going to pre-increment this for all of the continues...however we need to subtract later if we actually do this sub
										}

										if (MinDistanceToSubComp > DiscardDistance)
										{
											continue;
										}

										FCachedLandscapeFoliage::FGrassComp NewComp;
										NewComp.Key.BasedOn = Component;
										NewComp.Key.GrassType = GrassType;
										NewComp.Key.SqrtSubsections = SqrtSubsections;
										NewComp.Key.CachedMaxInstancesPerComponent = MaxInstancesPerComponent;
										NewComp.Key.SubsectionX = SubX;
										NewComp.Key.SubsectionY = SubY;
										NewComp.Key.NumVarieties = GrassType->GrassVarieties.Num();
										NewComp.Key.VarietyIndex = GrassVarietyIndex;

										{
											FCachedLandscapeFoliage::FGrassComp* Existing = FoliageCache.CachedGrassComps.Find(NewComp.Key);
											if (Existing || MinDistanceToSubComp > MustHaveDistance)
											{
												if (Existing)
												{
													Existing->Touch();
												}
												continue;
											}
										}

										if (!bForceSync && (NumCompsCreated || AsyncFoliageTasks.Num() >= MaxTasks))
										{
											continue; // one per frame, but we still want to touch the existing ones
										}

#if WITH_EDITOR
										// render grass data if we don't have any
										if (!Component->GrassData->HasData())
										{
											if (!Component->CanRenderGrassMap())
											{
												// we can't currently render grassmaps (eg shaders not compiled)
												continue;
											}
											else if (!Component->AreTexturesStreamedForGrassMapRender())
											{
												// we're ready to generate but our textures need streaming in
												DesiredForceStreamedTextures.Add(Component->HeightmapTexture);
												for (auto WeightmapTexture : Component->WeightmapTextures)
												{
													DesiredForceStreamedTextures.Add(WeightmapTexture);
												}
												RequiredTexturesNotStreamedIn++;
												continue;
											}

											QUICK_SCOPE_CYCLE_COUNTER(STAT_GrassRenderToTexture);
											Component->RenderGrassMap();
											ComponentsNeedingGrassMapRender.Remove(Component);
										}
#endif

										NumCompsCreated++;

										SCOPE_CYCLE_COUNTER(STAT_FoliageGrassStartComp);

										// To guarantee consistency across platforms, we force the string to be lowercase and always treat it as an ANSI string.
										int32 FolSeed = FCrc::StrCrc32( StringCast<ANSICHAR>( *FString::Printf( TEXT("%s%s%d %d %d"), *GrassType->GetName().ToLower(), *Component->GetName().ToLower(), SubX, SubY, GrassVarietyIndex)).Get() );
										if (FolSeed == 0)
										{
											FolSeed++;
										}

										// Do not record the transaction of creating temp component for visualizations
										ClearFlags(RF_Transactional);
										bool PreviousPackageDirtyFlag = GetOutermost()->IsDirty();

										UHierarchicalInstancedStaticMeshComponent* HierarchicalInstancedStaticMeshComponent;
										{
											QUICK_SCOPE_CYCLE_COUNTER(STAT_GrassCreateComp);
											HierarchicalInstancedStaticMeshComponent = NewObject<UHierarchicalInstancedStaticMeshComponent>(this, NAME_None, RF_Transient);
										}
										NewComp.Foliage = HierarchicalInstancedStaticMeshComponent;
										FoliageCache.CachedGrassComps.Add(NewComp);

										HierarchicalInstancedStaticMeshComponent->Mobility = EComponentMobility::Static;
										HierarchicalInstancedStaticMeshComponent->SetStaticMesh(GrassVariety.GrassMesh);
										HierarchicalInstancedStaticMeshComponent->MinLOD = GrassVariety.MinLOD;
										HierarchicalInstancedStaticMeshComponent->bSelectable = false;
										HierarchicalInstancedStaticMeshComponent->bHasPerInstanceHitProxies = false;
										HierarchicalInstancedStaticMeshComponent->bReceivesDecals = GrassVariety.bReceivesDecals;
										static FName NoCollision(TEXT("NoCollision"));
										HierarchicalInstancedStaticMeshComponent->SetCollisionProfileName(NoCollision);
										HierarchicalInstancedStaticMeshComponent->bDisableCollision = true;
										HierarchicalInstancedStaticMeshComponent->SetCanEverAffectNavigation(false);
										HierarchicalInstancedStaticMeshComponent->InstancingRandomSeed = FolSeed;
										HierarchicalInstancedStaticMeshComponent->LightingChannels = GrassVariety.LightingChannels;
										HierarchicalInstancedStaticMeshComponent->bCastStaticShadow = false;
										HierarchicalInstancedStaticMeshComponent->CastShadow = GrassVariety.bCastDynamicShadow && !bDisableDynamicShadows;
										HierarchicalInstancedStaticMeshComponent->bCastDynamicShadow = GrassVariety.bCastDynamicShadow && !bDisableDynamicShadows;
										
										const FMeshMapBuildData* MeshMapBuildData = Component->GetMeshMapBuildData();

										if (GrassVariety.bUseLandscapeLightmap
											&& GrassVariety.GrassMesh->GetNumLODs() > 0
											&& MeshMapBuildData
											&& MeshMapBuildData->LightMap)
										{
											HierarchicalInstancedStaticMeshComponent->SetLODDataCount(GrassVariety.GrassMesh->GetNumLODs(), GrassVariety.GrassMesh->GetNumLODs());

											FLightMapRef GrassLightMap = new FLandscapeGrassLightMap(*MeshMapBuildData->LightMap->GetLightMap2D());
											FShadowMapRef GrassShadowMap = MeshMapBuildData->ShadowMap ? new FLandscapeGrassShadowMap(*MeshMapBuildData->ShadowMap->GetShadowMap2D()) : nullptr;

											for (auto& LOD : HierarchicalInstancedStaticMeshComponent->LODData)
											{
												LOD.OverrideMapBuildData = MakeUnique<FMeshMapBuildData>();
												LOD.OverrideMapBuildData->LightMap = GrassLightMap;
												LOD.OverrideMapBuildData->ShadowMap = GrassShadowMap;
											}
										}

										if (!Cameras.Num() || bDisableGPUCull)
										{
											// if we don't have any cameras, then we are rendering landscape LOD materials or somesuch and we want to disable culling
											HierarchicalInstancedStaticMeshComponent->InstanceStartCullDistance = 0;
											HierarchicalInstancedStaticMeshComponent->InstanceEndCullDistance = 0;
										}
										else
										{
											HierarchicalInstancedStaticMeshComponent->InstanceStartCullDistance = GrassVariety.StartCullDistance.GetValueForFeatureLevel(FeatureLevel) * CullDistanceScale;
											HierarchicalInstancedStaticMeshComponent->InstanceEndCullDistance = GrassVariety.EndCullDistance.GetValueForFeatureLevel(FeatureLevel) * CullDistanceScale;
										}

										//@todo - take the settings from a UFoliageType object.  For now, disable distance field lighting on grass so we don't hitch.
										HierarchicalInstancedStaticMeshComponent->bAffectDistanceFieldLighting = false;

										{
											QUICK_SCOPE_CYCLE_COUNTER(STAT_GrassAttachComp);

											HierarchicalInstancedStaticMeshComponent->AttachToComponent(GetRootComponent(), FAttachmentTransformRules::KeepRelativeTransform);
											FTransform DesiredTransform = GetRootComponent()->GetComponentTransform();
											DesiredTransform.RemoveScaling();
											HierarchicalInstancedStaticMeshComponent->SetWorldTransform(DesiredTransform);

											FoliageComponents.Add(HierarchicalInstancedStaticMeshComponent);
										}

										FAsyncGrassBuilder* Builder;

										{
											QUICK_SCOPE_CYCLE_COUNTER(STAT_GrassCreateBuilder);

											uint32 HaltonIndexForSub = 0;
											if (bUseHalton)
											{
												check(HaltonBaseIndex > (uint32)MaxInstancesSub);
												HaltonIndexForSub = HaltonBaseIndex - (uint32)MaxInstancesSub;
											}
											Builder = new FAsyncGrassBuilder(this, Component, GrassType, GrassVariety, FeatureLevel, HierarchicalInstancedStaticMeshComponent, SqrtSubsections, SubX, SubY, HaltonIndexForSub);
										}

										if (Builder->bHaveValidData)
										{
											FAsyncTask<FAsyncGrassTask>* Task = new FAsyncTask<FAsyncGrassTask>(Builder, NewComp.Key, HierarchicalInstancedStaticMeshComponent);

											Task->StartBackgroundTask();

											AsyncFoliageTasks.Add(Task);
										}
										else
										{
											delete Builder;
										}
										{
											QUICK_SCOPE_CYCLE_COUNTER(STAT_GrassRegisterComp);

											HierarchicalInstancedStaticMeshComponent->RegisterComponent();
										}

										SetFlags(RF_Transactional);
										GetOutermost()->SetDirtyFlag(PreviousPackageDirtyFlag);
									}
								}
							}
						}
					}
				}
			}

#if WITH_EDITOR

			TotalTexturesToStreamForVisibleGrassMapRender -= NumTexturesToStreamForVisibleGrassMapRender;
			NumTexturesToStreamForVisibleGrassMapRender = RequiredTexturesNotStreamedIn;
			TotalTexturesToStreamForVisibleGrassMapRender += NumTexturesToStreamForVisibleGrassMapRender;

			{
				int32 NumComponentsRendered = 0;
				int32 NumComponentsUnableToRender = 0;
				if ((GrassTypes.Num() > 0 && CVarPrerenderGrassmaps.GetValueOnAnyThread() > 0) || bBakeMaterialPositionOffsetIntoCollision)
				{
					// try to render some grassmaps
					TArray<ULandscapeComponent*> ComponentsToRender;
					for (auto Component : ComponentsNeedingGrassMapRender)
					{
						if (Component->CanRenderGrassMap())
						{
							if (Component->AreTexturesStreamedForGrassMapRender())
							{
								// We really want to throttle the number based on component size.
								if (NumComponentsRendered <= 4)
								{
									ComponentsToRender.Add(Component);
									NumComponentsRendered++;
								}
							}
							else
							if (TotalTexturesToStreamForVisibleGrassMapRender == 0)
							{
								// Force stream in other heightmaps but only if we're not waiting for the textures 
								// near the camera to stream in
								DesiredForceStreamedTextures.Add(Component->HeightmapTexture);
								for (auto WeightmapTexture : Component->WeightmapTextures)
								{
									DesiredForceStreamedTextures.Add(WeightmapTexture);
								}
							}
						}
						else
						{
							NumComponentsUnableToRender++;
						}
					}
					if (ComponentsToRender.Num())
					{
						RenderGrassMaps(ComponentsToRender, GrassTypes);
						MarkPackageDirty();
					}
				}

				TotalComponentsNeedingGrassMapRender -= NumComponentsNeedingGrassMapRender;
				NumComponentsNeedingGrassMapRender = ComponentsNeedingGrassMapRender.Num() - NumComponentsRendered - NumComponentsUnableToRender;
				TotalComponentsNeedingGrassMapRender += NumComponentsNeedingGrassMapRender;

				// Update resident flags
				for (auto Texture : DesiredForceStreamedTextures.Difference(CurrentForcedStreamedTextures))
				{
					Texture->bForceMiplevelsToBeResident = true;
				}
				for (auto Texture : CurrentForcedStreamedTextures.Difference(DesiredForceStreamedTextures))
				{
					Texture->bForceMiplevelsToBeResident = false;
				}

			}
#endif
		}
	}

	TSet<UHierarchicalInstancedStaticMeshComponent *> StillUsed;
	{
		QUICK_SCOPE_CYCLE_COUNTER(STAT_Grass_StillUsed);

		// trim cached items based on time, pending and emptiness
		double OldestToKeepTime = FPlatformTime::Seconds() - CVarMinTimeToKeepGrass.GetValueOnGameThread();
		uint32 OldestToKeepFrame = GFrameNumber - CVarMinFramesToKeepGrass.GetValueOnGameThread() * GGrassUpdateInterval;
		for (FCachedLandscapeFoliage::TGrassSet::TIterator Iter(FoliageCache.CachedGrassComps); Iter; ++Iter)
		{
			const FCachedLandscapeFoliage::FGrassComp& GrassItem = *Iter;
			UHierarchicalInstancedStaticMeshComponent *Used = GrassItem.Foliage.Get();
			bool bOld =
				!GrassItem.Pending &&
				(
				!GrassItem.Key.BasedOn.Get() ||
				!GrassItem.Key.GrassType.Get() ||
				!Used ||
				(GrassItem.LastUsedFrameNumber < OldestToKeepFrame && GrassItem.LastUsedTime < OldestToKeepTime)
				);
			if (bOld)
			{
				Iter.RemoveCurrent();
			}
			else if (Used)
			{
				if (!StillUsed.Num())
				{
					StillUsed.Reserve(FoliageCache.CachedGrassComps.Num());
				}
				StillUsed.Add(Used);
			}
		}
	}
	if (StillUsed.Num() < FoliageComponents.Num())
	{
		QUICK_SCOPE_CYCLE_COUNTER(STAT_Grass_DelComps);

		// delete components that are no longer used
		for (int32 Index = 0; Index < FoliageComponents.Num(); Index++)
		{
			UHierarchicalInstancedStaticMeshComponent* HComponent = FoliageComponents[Index];
			if (!StillUsed.Contains(HComponent))
			{
				{
					SCOPE_CYCLE_COUNTER(STAT_FoliageGrassDestoryComp);
					if (HComponent)
					{
					HComponent->ClearInstances();
					HComponent->DetachFromComponent(FDetachmentTransformRules(EDetachmentRule::KeepRelative, false));
					HComponent->DestroyComponent();
					}
					FoliageComponents.RemoveAtSwap(Index--);
				}
				if (!bForceSync)
				{
					break; // one per frame is fine
				}
			}
		}
	}
	{
		QUICK_SCOPE_CYCLE_COUNTER(STAT_Grass_FinishAsync);
		// finish async tasks
		for (int32 Index = 0; Index < AsyncFoliageTasks.Num(); Index++)
		{
			FAsyncTask<FAsyncGrassTask>* Task = AsyncFoliageTasks[Index];
			if (bForceSync)
			{
				Task->EnsureCompletion();
			}
			if (Task->IsDone())
			{
				SCOPE_CYCLE_COUNTER(STAT_FoliageGrassEndComp);
				FAsyncGrassTask& Inner = Task->GetTask();
				AsyncFoliageTasks.RemoveAtSwap(Index--);
				UHierarchicalInstancedStaticMeshComponent* HierarchicalInstancedStaticMeshComponent = Inner.Foliage.Get();
				if (HierarchicalInstancedStaticMeshComponent && StillUsed.Contains(HierarchicalInstancedStaticMeshComponent))
				{
					int32 NumBuiltRenderInstances = Inner.Builder->InstanceBuffer.GetNumInstances();
					if (NumBuiltRenderInstances > 0)
					{
						QUICK_SCOPE_CYCLE_COUNTER(STAT_FoliageGrassEndComp_AcceptPrebuiltTree);

						if (!HierarchicalInstancedStaticMeshComponent->PerInstanceRenderData.IsValid())
						{
							HierarchicalInstancedStaticMeshComponent->InitPerInstanceRenderData(true, &Inner.Builder->InstanceBuffer, Inner.Builder->RequireCPUAccess);
						}
						else
						{
							HierarchicalInstancedStaticMeshComponent->PerInstanceRenderData->UpdateFromPreallocatedData(Inner.Builder->InstanceBuffer);
						}

						HierarchicalInstancedStaticMeshComponent->AcceptPrebuiltTree(Inner.Builder->ClusterTree, Inner.Builder->OutOcclusionLayerNum, NumBuiltRenderInstances);
						if (bForceSync && GetWorld())
						{
							QUICK_SCOPE_CYCLE_COUNTER(STAT_FoliageGrassEndComp_SyncUpdate);
							HierarchicalInstancedStaticMeshComponent->RecreateRenderState_Concurrent();
						}
					}
				}
				FCachedLandscapeFoliage::FGrassComp* Existing = FoliageCache.CachedGrassComps.Find(Inner.Key);
				if (Existing)
				{
					Existing->Pending = false;
					Existing->Touch();
				}
				delete Task;
				if (!bForceSync)
				{
					break; // one per frame is fine
				}
			}
		}
	}
}

FAsyncGrassTask::FAsyncGrassTask(FAsyncGrassBuilder* InBuilder, const FCachedLandscapeFoliage::FGrassCompKey& InKey, UHierarchicalInstancedStaticMeshComponent* InFoliage)
	: Builder(InBuilder)
	, Key(InKey)
	, Foliage(InFoliage)
{
}

void FAsyncGrassTask::DoWork()
{
	Builder->Build();
}

FAsyncGrassTask::~FAsyncGrassTask()
{
	delete Builder;
}

static void FlushGrass(const TArray<FString>& Args)
{
	for (ALandscapeProxy* Landscape : TObjectRange<ALandscapeProxy>(RF_ClassDefaultObject | RF_ArchetypeObject, true, EInternalObjectFlags::PendingKill))
	{
		Landscape->FlushGrassComponents();
	}
}

static void FlushGrassPIE(const TArray<FString>& Args)
{
	for (ALandscapeProxy* Landscape : TObjectRange<ALandscapeProxy>(RF_ClassDefaultObject | RF_ArchetypeObject, true, EInternalObjectFlags::PendingKill))
	{
		Landscape->FlushGrassComponents(nullptr, false);
	}
}

static FAutoConsoleCommand FlushGrassCmd(
	TEXT("grass.FlushCache"),
	TEXT("Flush the grass cache, debugging."),
	FConsoleCommandWithArgsDelegate::CreateStatic(&FlushGrass)
	);

static FAutoConsoleCommand FlushGrassCmdPIE(
	TEXT("grass.FlushCachePIE"),
	TEXT("Flush the grass cache, debugging."),
	FConsoleCommandWithArgsDelegate::CreateStatic(&FlushGrassPIE)
	);



#undef LOCTEXT_NAMESPACE<|MERGE_RESOLUTION|>--- conflicted
+++ resolved
@@ -1900,11 +1900,7 @@
 			}
 		}
 #if WITH_EDITOR
-<<<<<<< HEAD
-		if (GIsEditor && bFlushGrassMaps && GetWorld() && GetWorld()->Scene->GetFeatureLevel() >= ERHIFeatureLevel::SM4)
-=======
 		if (GIsEditor && bFlushGrassMaps && GetWorld() && GetWorld()->Scene && GetWorld()->Scene->GetFeatureLevel() >= ERHIFeatureLevel::SM4)
->>>>>>> 8e4a36c9
 		{
 			for (ULandscapeComponent* Component : *OnlyForComponents)
 			{
