// Copyright 1998-2018 Epic Games, Inc. All Rights Reserved.

/**
	Concrete implementation of FAudioDevice for XAudio2

	See https://msdn.microsoft.com/en-us/library/windows/desktop/hh405049%28v=vs.85%29.aspx
*/

#include "AudioMixerPlatformXAudio2.h"
#include "AudioMixer.h"
#include "AudioMixerDevice.h"

#if PLATFORM_WINDOWS
#include "Windows/AllowWindowsPlatformTypes.h"
#include "Windows/AllowWindowsPlatformAtomics.h"

#define INITGUID
#include <mmdeviceapi.h>
#include <functiondiscoverykeys_devpkey.h>

class FWindowsMMNotificationClient final : public IMMNotificationClient
{
public:
	FWindowsMMNotificationClient()
		: Ref(1)
		, DeviceEnumerator(nullptr)
	{
		bComInitialized = FWindowsPlatformMisc::CoInitialize();
		HRESULT Result = CoCreateInstance(__uuidof(MMDeviceEnumerator), nullptr, CLSCTX_INPROC_SERVER, __uuidof(IMMDeviceEnumerator), (void**)&DeviceEnumerator);
		if (Result == S_OK)
		{
			DeviceEnumerator->RegisterEndpointNotificationCallback(this);
		}
	}

	virtual ~FWindowsMMNotificationClient()
	{
		if (DeviceEnumerator)
		{
			DeviceEnumerator->UnregisterEndpointNotificationCallback(this);
			SAFE_RELEASE(DeviceEnumerator);
		}

		if (bComInitialized)
		{
			FWindowsPlatformMisc::CoUninitialize();
		}
	}

	HRESULT STDMETHODCALLTYPE OnDefaultDeviceChanged(EDataFlow InFlow, ERole InRole, LPCWSTR pwstrDeviceId) override
	{
		Audio::EAudioDeviceRole AudioDeviceRole;

		if (InRole == eConsole)
		{
			AudioDeviceRole = Audio::EAudioDeviceRole::Console;
		}
		else if (InRole == eMultimedia)
		{
			AudioDeviceRole = Audio::EAudioDeviceRole::Multimedia;
		}
		else
		{
			AudioDeviceRole = Audio::EAudioDeviceRole::Communications;
		}

		if (InFlow == eRender)
		{
			for (Audio::IAudioMixerDeviceChangedLister* Listener : Listeners)
			{
				Listener->OnDefaultRenderDeviceChanged(AudioDeviceRole, FString(pwstrDeviceId));
			}
		}
		else if (InFlow == eCapture)
		{
			for (Audio::IAudioMixerDeviceChangedLister* Listener : Listeners)
			{
				Listener->OnDefaultCaptureDeviceChanged(AudioDeviceRole, FString(pwstrDeviceId));
			}
		}
		else
		{
			for (Audio::IAudioMixerDeviceChangedLister* Listener : Listeners)
			{
				Listener->OnDefaultCaptureDeviceChanged(AudioDeviceRole, FString(pwstrDeviceId));
				Listener->OnDefaultRenderDeviceChanged(AudioDeviceRole, FString(pwstrDeviceId));
			}
		}


		return S_OK;
	}

	HRESULT STDMETHODCALLTYPE OnDeviceAdded(LPCWSTR pwstrDeviceId) override
	{
		for (Audio::IAudioMixerDeviceChangedLister* Listener : Listeners)
		{
			Listener->OnDeviceAdded(FString(pwstrDeviceId));
		}
		return S_OK;
	};

	HRESULT STDMETHODCALLTYPE OnDeviceRemoved(LPCWSTR pwstrDeviceId) override
	{
		for (Audio::IAudioMixerDeviceChangedLister* Listener : Listeners)
		{
			Listener->OnDeviceRemoved(FString(pwstrDeviceId));
		}
		return S_OK;
	}

	HRESULT STDMETHODCALLTYPE OnDeviceStateChanged(LPCWSTR pwstrDeviceId, DWORD dwNewState) override
	{
		if (dwNewState == DEVICE_STATE_DISABLED || dwNewState == DEVICE_STATE_UNPLUGGED || dwNewState == DEVICE_STATE_NOTPRESENT)
		{
			for (Audio::IAudioMixerDeviceChangedLister* Listener : Listeners)
			{
				Listener->OnDeviceRemoved(FString(pwstrDeviceId));
			}
		}
		return S_OK;
	}

	HRESULT STDMETHODCALLTYPE OnPropertyValueChanged(LPCWSTR pwstrDeviceId, const PROPERTYKEY key)
	{
		FString ChangedId = FString(pwstrDeviceId);

		// look for ids we care about!
		if (key.fmtid == PKEY_AudioEndpoint_PhysicalSpeakers.fmtid || 
			key.fmtid == PKEY_AudioEngine_DeviceFormat.fmtid ||
			key.fmtid == PKEY_AudioEngine_OEMFormat.fmtid)
		{
			for (Audio::IAudioMixerDeviceChangedLister* Listener : Listeners)
			{
				Listener->OnDeviceRemoved(FString(pwstrDeviceId));
			}
		}

		return S_OK;
	}

	HRESULT STDMETHODCALLTYPE QueryInterface(const IID &, void **) override
	{
		return S_OK;
	}

	ULONG STDMETHODCALLTYPE AddRef() override
	{
		return InterlockedIncrement(&Ref);
	}

	ULONG STDMETHODCALLTYPE Release() override
	{
		ULONG ulRef = InterlockedDecrement(&Ref);
		if (0 == ulRef)
		{
			delete this;
		}
		return ulRef;
	}

	void RegisterDeviceChangedListener(Audio::IAudioMixerDeviceChangedLister* DeviceChangedListener)
	{
		Listeners.Add(DeviceChangedListener);
	}

	void UnRegisterDeviceDeviceChangedListener(Audio::IAudioMixerDeviceChangedLister* DeviceChangedListener)
	{
		Listeners.Remove(DeviceChangedListener);
	}

private:
	LONG Ref;
	TSet<Audio::IAudioMixerDeviceChangedLister*> Listeners;
	IMMDeviceEnumerator* DeviceEnumerator;
	bool bComInitialized;
};




namespace Audio
{
	TSharedPtr<FWindowsMMNotificationClient> WindowsNotificationClient;

	void FMixerPlatformXAudio2::RegisterDeviceChangedListener()
	{
		if (!WindowsNotificationClient.IsValid())
		{
			WindowsNotificationClient = TSharedPtr<FWindowsMMNotificationClient>(new FWindowsMMNotificationClient);
		}

		WindowsNotificationClient->RegisterDeviceChangedListener(this);
	}

	void FMixerPlatformXAudio2::UnregisterDeviceChangedListener() 
	{
		WindowsNotificationClient->UnRegisterDeviceDeviceChangedListener(this);
	}

	void FMixerPlatformXAudio2::OnDefaultCaptureDeviceChanged(const EAudioDeviceRole InAudioDeviceRole, const FString& DeviceId)
	{
	}

	void FMixerPlatformXAudio2::OnDefaultRenderDeviceChanged(const EAudioDeviceRole InAudioDeviceRole, const FString& DeviceId)
	{
<<<<<<< HEAD
		FScopeLock Lock(&AudioDeviceSwapCriticalSection);

		NewAudioDeviceId = "";
		bMoveAudioStreamToNewAudioDevice = true;
=======
		if (AudioDeviceSwapCriticalSection.TryLock())
		{
			NewAudioDeviceId = "";
			bMoveAudioStreamToNewAudioDevice = true;

			AudioDeviceSwapCriticalSection.Unlock();
		}
>>>>>>> a23640a2
	}

	void FMixerPlatformXAudio2::OnDeviceAdded(const FString& DeviceId)
	{
<<<<<<< HEAD
		FScopeLock Lock(&AudioDeviceSwapCriticalSection);

		// If the device that was added is our original device and our current device is NOT our original device, 
		// move our audio stream to this newly added device.
		if (AudioStreamInfo.DeviceInfo.DeviceId != OriginalAudioDeviceId && DeviceId == OriginalAudioDeviceId)
=======
		if (AudioDeviceSwapCriticalSection.TryLock())
>>>>>>> a23640a2
		{
			// If the device that was added is our original device and our current device is NOT our original device, 
			// move our audio stream to this newly added device.
			if (AudioStreamInfo.DeviceInfo.DeviceId != OriginalAudioDeviceId && DeviceId == OriginalAudioDeviceId)
			{
				NewAudioDeviceId = OriginalAudioDeviceId;
				bMoveAudioStreamToNewAudioDevice = true;
			}

			AudioDeviceSwapCriticalSection.Unlock();
		}
	}

	void FMixerPlatformXAudio2::OnDeviceRemoved(const FString& DeviceId)
	{
<<<<<<< HEAD
		FScopeLock Lock(&AudioDeviceSwapCriticalSection);

		// If the device we're currently using was removed... then switch to the new default audio device.
		if (AudioStreamInfo.DeviceInfo.DeviceId == DeviceId)
=======
		if (AudioDeviceSwapCriticalSection.TryLock())
>>>>>>> a23640a2
		{
			// If the device we're currently using was removed... then switch to the new default audio device.
			if (AudioStreamInfo.DeviceInfo.DeviceId == DeviceId)
			{
				NewAudioDeviceId = "";
				bMoveAudioStreamToNewAudioDevice = true;
			}
			AudioDeviceSwapCriticalSection.Unlock();
		}
	}

	void FMixerPlatformXAudio2::OnDeviceStateChanged(const FString& DeviceId, const EAudioDeviceState InState)
	{
	}

	FString FMixerPlatformXAudio2::GetDeviceId() const
	{
		return AudioStreamInfo.DeviceInfo.DeviceId;
	}
}

#include "Windows/HideWindowsPlatformAtomics.h"
#include "Windows/HideWindowsPlatformTypes.h"

#else 
// Nothing for XBOXOne
namespace Audio
{
	void FMixerPlatformXAudio2::RegisterDeviceChangedListener() {}
	void FMixerPlatformXAudio2::UnregisterDeviceChangedListener() {}
	void FMixerPlatformXAudio2::OnDefaultCaptureDeviceChanged(const EAudioDeviceRole InAudioDeviceRole, const FString& DeviceId) {}
	void FMixerPlatformXAudio2::OnDefaultRenderDeviceChanged(const EAudioDeviceRole InAudioDeviceRole, const FString& DeviceId) {}
	void FMixerPlatformXAudio2::OnDeviceAdded(const FString& DeviceId) {}
	void FMixerPlatformXAudio2::OnDeviceRemoved(const FString& DeviceId) {}
	void FMixerPlatformXAudio2::OnDeviceStateChanged(const FString& DeviceId, const EAudioDeviceState InState){}
	FString FMixerPlatformXAudio2::GetDeviceId() const { return TEXT("XboxOneAudioDevice"); }
}
#endif<|MERGE_RESOLUTION|>--- conflicted
+++ resolved
@@ -204,12 +204,6 @@
 
 	void FMixerPlatformXAudio2::OnDefaultRenderDeviceChanged(const EAudioDeviceRole InAudioDeviceRole, const FString& DeviceId)
 	{
-<<<<<<< HEAD
-		FScopeLock Lock(&AudioDeviceSwapCriticalSection);
-
-		NewAudioDeviceId = "";
-		bMoveAudioStreamToNewAudioDevice = true;
-=======
 		if (AudioDeviceSwapCriticalSection.TryLock())
 		{
 			NewAudioDeviceId = "";
@@ -217,20 +211,11 @@
 
 			AudioDeviceSwapCriticalSection.Unlock();
 		}
->>>>>>> a23640a2
 	}
 
 	void FMixerPlatformXAudio2::OnDeviceAdded(const FString& DeviceId)
 	{
-<<<<<<< HEAD
-		FScopeLock Lock(&AudioDeviceSwapCriticalSection);
-
-		// If the device that was added is our original device and our current device is NOT our original device, 
-		// move our audio stream to this newly added device.
-		if (AudioStreamInfo.DeviceInfo.DeviceId != OriginalAudioDeviceId && DeviceId == OriginalAudioDeviceId)
-=======
 		if (AudioDeviceSwapCriticalSection.TryLock())
->>>>>>> a23640a2
 		{
 			// If the device that was added is our original device and our current device is NOT our original device, 
 			// move our audio stream to this newly added device.
@@ -246,14 +231,7 @@
 
 	void FMixerPlatformXAudio2::OnDeviceRemoved(const FString& DeviceId)
 	{
-<<<<<<< HEAD
-		FScopeLock Lock(&AudioDeviceSwapCriticalSection);
-
-		// If the device we're currently using was removed... then switch to the new default audio device.
-		if (AudioStreamInfo.DeviceInfo.DeviceId == DeviceId)
-=======
 		if (AudioDeviceSwapCriticalSection.TryLock())
->>>>>>> a23640a2
 		{
 			// If the device we're currently using was removed... then switch to the new default audio device.
 			if (AudioStreamInfo.DeviceInfo.DeviceId == DeviceId)
