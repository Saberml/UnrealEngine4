// Copyright 1998-2017 Epic Games, Inc. All Rights Reserved.

/**
	Concrete implementation of FAudioDevice for XAudio2

	See https://msdn.microsoft.com/en-us/library/windows/desktop/hh405049%28v=vs.85%29.aspx
*/

#include "AudioMixerPlatformXAudio2.h"
#include "AudioMixer.h"
#include "AudioMixerDevice.h"
#include "HAL/PlatformAffinity.h"

#ifndef WITH_XMA2
#define WITH_XMA2 0
#endif

#if WITH_XMA2
#include "XMAAudioInfo.h"
#endif  //#if WITH_XMA2
#include "OpusAudioInfo.h"
#include "VorbisAudioInfo.h"


#include "CoreGlobals.h"
#include "Misc/ConfigCacheIni.h"

// Macro to check result code for XAudio2 failure, get the string version, log, and goto a cleanup
#define XAUDIO2_CLEANUP_ON_FAIL(Result)						\
	if (FAILED(Result))										\
	{														\
		const TCHAR* ErrorString = GetErrorString(Result);	\
		AUDIO_PLATFORM_ERROR(ErrorString);					\
		goto Cleanup;										\
	}

// Macro to check result for XAudio2 failure, get string version, log, and return false
#define XAUDIO2_RETURN_ON_FAIL(Result)						\
	if (FAILED(Result))										\
	{														\
		const TCHAR* ErrorString = GetErrorString(Result);	\
		AUDIO_PLATFORM_ERROR(ErrorString);					\
		return false;										\
	}


namespace Audio
{
	void FXAudio2VoiceCallback::OnBufferEnd(void* BufferContext)
	{
		check(BufferContext);
		IAudioMixerPlatformInterface* MixerPlatform = (IAudioMixerPlatformInterface*)BufferContext;
		MixerPlatform->ReadNextBuffer();
	}

	FMixerPlatformXAudio2::FMixerPlatformXAudio2()
		: bDeviceChanged(false)
		, XAudio2System(nullptr)
		, OutputAudioStreamMasteringVoice(nullptr)
		, OutputAudioStreamSourceVoice(nullptr)
		, bMoveAudioStreamToNewAudioDevice(false)
		, bIsComInitialized(false)
		, bIsInitialized(false)
		, bIsDeviceOpen(false)
	{
		// Build the channel map. Index corresponds to unreal audio mixer channel enumeration.
		ChannelTypeMap.Add(SPEAKER_FRONT_LEFT);
		ChannelTypeMap.Add(SPEAKER_FRONT_RIGHT);
		ChannelTypeMap.Add(SPEAKER_FRONT_CENTER);
		ChannelTypeMap.Add(SPEAKER_LOW_FREQUENCY);
		ChannelTypeMap.Add(SPEAKER_BACK_LEFT);
		ChannelTypeMap.Add(SPEAKER_BACK_RIGHT);
		ChannelTypeMap.Add(SPEAKER_FRONT_LEFT_OF_CENTER);
		ChannelTypeMap.Add(SPEAKER_FRONT_RIGHT_OF_CENTER);
		ChannelTypeMap.Add(SPEAKER_BACK_CENTER);
		ChannelTypeMap.Add(SPEAKER_SIDE_LEFT);
		ChannelTypeMap.Add(SPEAKER_SIDE_RIGHT);
		ChannelTypeMap.Add(SPEAKER_TOP_CENTER);
		ChannelTypeMap.Add(SPEAKER_TOP_FRONT_LEFT);
		ChannelTypeMap.Add(SPEAKER_TOP_FRONT_CENTER);
		ChannelTypeMap.Add(SPEAKER_TOP_FRONT_RIGHT);
		ChannelTypeMap.Add(SPEAKER_TOP_BACK_LEFT);
		ChannelTypeMap.Add(SPEAKER_TOP_BACK_CENTER);
		ChannelTypeMap.Add(SPEAKER_TOP_BACK_RIGHT);
		ChannelTypeMap.Add(SPEAKER_RESERVED);			// Speaker type EAudioMixerChannel::Unused, 

		// Make sure the above mappings line up with our enumerations since we loop below
		check(ChannelTypeMap.Num() == EAudioMixerChannel::ChannelTypeCount);
	}

	FMixerPlatformXAudio2::~FMixerPlatformXAudio2()
	{
	}

	const TCHAR* FMixerPlatformXAudio2::GetErrorString(HRESULT Result)
	{
		switch (Result)
		{
			case HRESULT(XAUDIO2_E_INVALID_CALL):			return TEXT("XAUDIO2_E_INVALID_CALL");
			case HRESULT(XAUDIO2_E_XMA_DECODER_ERROR):		return TEXT("XAUDIO2_E_XMA_DECODER_ERROR");
			case HRESULT(XAUDIO2_E_XAPO_CREATION_FAILED):	return TEXT("XAUDIO2_E_XAPO_CREATION_FAILED");
			case HRESULT(XAUDIO2_E_DEVICE_INVALIDATED):		return TEXT("XAUDIO2_E_DEVICE_INVALIDATED");
#if PLATFORM_WINDOWS
			case REGDB_E_CLASSNOTREG:						return TEXT("REGDB_E_CLASSNOTREG");
			case CLASS_E_NOAGGREGATION:						return TEXT("CLASS_E_NOAGGREGATION");
			case E_NOINTERFACE:								return TEXT("E_NOINTERFACE");
			case E_POINTER:									return TEXT("E_POINTER");
			case E_INVALIDARG:								return TEXT("E_INVALIDARG");
			case E_OUTOFMEMORY:								return TEXT("E_OUTOFMEMORY");
#endif
			default:										return TEXT("UKNOWN");
		}
	}

	bool FMixerPlatformXAudio2::InitializeHardware()
	{
		if (bIsInitialized)
		{
			AUDIO_PLATFORM_ERROR(TEXT("XAudio2 already initialized."));
			return false;

		}

#if PLATFORM_WINDOWS
		bIsComInitialized = FWindowsPlatformMisc::CoInitialize();
#endif //#if PLATFORM_WINDOWS

		uint32 Flags = 0;

#if WITH_XMA2
		// We need to raise this flag explicitly to prevent initializing SHAPE twice, because we are allocating SHAPE in FXMAAudioInfo
		Flags |= XAUDIO2_DO_NOT_USE_SHAPE;
#endif

		XAUDIO2_RETURN_ON_FAIL(XAudio2Create(&XAudio2System, Flags, (XAUDIO2_PROCESSOR)FPlatformAffinity::GetAudioThreadMask()));

#if WITH_XMA2
		//Initialize our XMA2 decoder context
		FXMAAudioInfo::Initialize();
#endif //#if WITH_XMA2
		// Load ogg and vorbis dlls if they haven't been loaded yet
		LoadVorbisLibraries();

		bIsInitialized = true;

		return true;
	}

	bool FMixerPlatformXAudio2::TeardownHardware()
	{
		if (!bIsInitialized)
		{
			AUDIO_PLATFORM_ERROR(TEXT("XAudio2 was already tore down."));
			return false;
		}

		SAFE_RELEASE(XAudio2System);

#if PLATFORM_WINDOWS
		if (bIsComInitialized)
		{
			FWindowsPlatformMisc::CoUninitialize();
		}
#endif

		bIsInitialized = false;

		return true;
	}

	bool FMixerPlatformXAudio2::IsInitialized() const
	{
		return bIsInitialized;
	}

	bool FMixerPlatformXAudio2::GetNumOutputDevices(uint32& OutNumOutputDevices)
	{
		if (!bIsInitialized)
		{
			AUDIO_PLATFORM_ERROR(TEXT("XAudio2 was not initialized."));
			return false;
		}

#if PLATFORM_WINDOWS
		check(XAudio2System);
		XAUDIO2_RETURN_ON_FAIL(XAudio2System->GetDeviceCount(&OutNumOutputDevices));
#else
		OutNumOutputDevices = 1;
#endif
		return true;
	}

	bool FMixerPlatformXAudio2::GetOutputDeviceInfo(const uint32 InDeviceIndex, FAudioPlatformDeviceInfo& OutInfo)
	{
		if (!bIsInitialized)
		{
			AUDIO_PLATFORM_ERROR(TEXT("XAudio2 was not initialized."));
			return false;
		}

#if PLATFORM_WINDOWS

		check(XAudio2System);

		XAUDIO2_DEVICE_DETAILS DeviceDetails;
		XAUDIO2_RETURN_ON_FAIL(XAudio2System->GetDeviceDetails(InDeviceIndex, &DeviceDetails));

		OutInfo.Name = FString(DeviceDetails.DisplayName);
		OutInfo.DeviceId = FString(DeviceDetails.DeviceID);
		OutInfo.bIsSystemDefault = (InDeviceIndex == 0);

		// Get the wave format to parse there rest of the device details
		const WAVEFORMATEX& WaveFormatEx = DeviceDetails.OutputFormat.Format;
		OutInfo.SampleRate = WaveFormatEx.nSamplesPerSec;
		OutInfo.NumChannels = WaveFormatEx.nChannels;

		// XAudio2 automatically converts the audio format to output device us so we don't need to do any format conversions
		OutInfo.Format = EAudioMixerStreamDataFormat::Float;

		OutInfo.OutputChannelArray.Reset();

		// Extensible format supports surround sound so we need to parse the channel configuration to build our channel output array
		if (WaveFormatEx.wFormatTag == WAVE_FORMAT_EXTENSIBLE)
		{
			// Cast to the extensible format to get access to extensible data
			const WAVEFORMATEXTENSIBLE* WaveFormatExtensible = (WAVEFORMATEXTENSIBLE*)&WaveFormatEx;

			// Loop through the extensible format channel flags in the standard order and build our output channel array
			// From https://msdn.microsoft.com/en-us/library/windows/hardware/dn653308(v=vs.85).aspx
			// The channels in the interleaved stream corresponding to these spatial positions must appear in the order specified above. This holds true even in the 
			// case of a non-contiguous subset of channels. For example, if a stream contains left, bass enhance and right, then channel 1 is left, channel 2 is right, 
			// and channel 3 is bass enhance. This enables the linkage of multi-channel streams to well-defined multi-speaker configurations.

			check(EAudioMixerChannel::ChannelTypeCount == ChannelTypeMap.Num());
			uint32 ChanCount = 0;
			for (uint32 ChannelTypeIndex = 0;  ChannelTypeIndex < EAudioMixerChannel::ChannelTypeCount &&  ChanCount < WaveFormatEx.nChannels; ++ChannelTypeIndex)
			{
				if (WaveFormatExtensible->dwChannelMask & ChannelTypeMap[ChannelTypeIndex])
				{
					OutInfo.OutputChannelArray.Add((EAudioMixerChannel::Type)ChannelTypeIndex);
				}
				else
				{
					EAudioMixerChannel::Type ChannelType;
					bool bSuccess = GetChannelTypeAtIndex(ChanCount, ChannelType);
					check(bSuccess);

					OutInfo.OutputChannelArray.Add(ChannelType);
				}
				++ChanCount;
			}
		}
		else
		{
			// Non-extensible formats only support mono or stereo channel output
			OutInfo.OutputChannelArray.Add(EAudioMixerChannel::FrontLeft);
			if (OutInfo.NumChannels == 2)
			{
				OutInfo.OutputChannelArray.Add(EAudioMixerChannel::FrontRight);
			}
		}

		UE_LOG(LogAudioMixerDebug, Log, TEXT("Audio Device Output Speaker Info:"));
		UE_LOG(LogAudioMixerDebug, Log, TEXT("Name: %s"), *OutInfo.Name);
		UE_LOG(LogAudioMixerDebug, Log, TEXT("Is Default: %s"), OutInfo.bIsSystemDefault ? TEXT("Yes") : TEXT("No"));
		UE_LOG(LogAudioMixerDebug, Log, TEXT("Sample Rate: %d"), OutInfo.SampleRate);
		UE_LOG(LogAudioMixerDebug, Log, TEXT("Channel Count: %d"), OutInfo.NumChannels);
		UE_LOG(LogAudioMixerDebug, Log, TEXT("Channel Order:"));
		for (int32 i = 0; i < OutInfo.NumChannels; ++i)
		{
			if (i < OutInfo.OutputChannelArray.Num())
			{
				UE_LOG(LogAudioMixerDebug, Log, TEXT("%d: %s"), i, EAudioMixerChannel::ToString(OutInfo.OutputChannelArray[i]));
			}
		}
#else // #if PLATFORM_WINDOWS

		OutInfo.bIsSystemDefault = true;
		OutInfo.SampleRate = 44100;
		OutInfo.DeviceId = 0;
		OutInfo.Format = EAudioMixerStreamDataFormat::Float;
		OutInfo.Name = TEXT("XboxOne Audio Device.");
		OutInfo.NumChannels = 8;

		OutInfo.OutputChannelArray.Add(EAudioMixerChannel::FrontLeft);
		OutInfo.OutputChannelArray.Add(EAudioMixerChannel::FrontRight);
		OutInfo.OutputChannelArray.Add(EAudioMixerChannel::FrontCenter);
		OutInfo.OutputChannelArray.Add(EAudioMixerChannel::LowFrequency);
		OutInfo.OutputChannelArray.Add(EAudioMixerChannel::BackLeft);
		OutInfo.OutputChannelArray.Add(EAudioMixerChannel::BackRight);
		OutInfo.OutputChannelArray.Add(EAudioMixerChannel::SideLeft);
		OutInfo.OutputChannelArray.Add(EAudioMixerChannel::SideRight);
#endif // #else // #if PLATFORM_WINDOWS

		return true;
	}

	bool FMixerPlatformXAudio2::GetDefaultOutputDeviceIndex(uint32& OutDefaultDeviceIndex) const
	{
		OutDefaultDeviceIndex = 0;
		return true;
	}

	bool FMixerPlatformXAudio2::OpenAudioStream(const FAudioMixerOpenStreamParams& Params)
	{
		if (!bIsInitialized)
		{
			AUDIO_PLATFORM_ERROR(TEXT("XAudio2 was not initialized."));
			return false;
		}

		if (bIsDeviceOpen)
		{
			AUDIO_PLATFORM_ERROR(TEXT("XAudio2 audio stream already opened."));
			return false;
		}

		check(XAudio2System);
		check(OutputAudioStreamMasteringVoice == nullptr);

		WAVEFORMATEX Format = { 0 };

		OpenStreamParams = Params;

		// On windows, default device index is 0
		if (Params.OutputDeviceIndex == AUDIO_MIXER_DEFAULT_DEVICE_INDEX)
		{
			OpenStreamParams.OutputDeviceIndex = 0;
		}

		AudioStreamInfo.Reset();

		AudioStreamInfo.OutputDeviceIndex = OpenStreamParams.OutputDeviceIndex;
		AudioStreamInfo.NumOutputFrames = OpenStreamParams.NumFrames;
		AudioStreamInfo.NumBuffers = OpenStreamParams.NumBuffers;
		AudioStreamInfo.AudioMixer = OpenStreamParams.AudioMixer;

		if (!GetOutputDeviceInfo(AudioStreamInfo.OutputDeviceIndex, AudioStreamInfo.DeviceInfo))
		{
			return false;
		}

		// Store the device ID here in case it is removed. We can switch back if the device comes back.
		if (Params.bRestoreIfRemoved)
		{
			OriginalAudioDeviceId = AudioStreamInfo.DeviceInfo.DeviceId;
		}

#if PLATFORM_WINDOWS
		HRESULT Result = XAudio2System->CreateMasteringVoice(&OutputAudioStreamMasteringVoice, AudioStreamInfo.DeviceInfo.NumChannels, AudioStreamInfo.DeviceInfo.SampleRate, 0, AudioStreamInfo.OutputDeviceIndex, nullptr);
#elif PLATFORM_XBOXONE
		HRESULT Result = XAudio2System->CreateMasteringVoice(&OutputAudioStreamMasteringVoice, AudioStreamInfo.DeviceInfo.NumChannels, AudioStreamInfo.DeviceInfo.SampleRate, 0, nullptr, nullptr);
#endif // #if PLATFORM_WINDOWS

		XAUDIO2_CLEANUP_ON_FAIL(Result);

		// Start the xaudio2 engine running, which will now allow us to start feeding audio to it
		XAudio2System->StartEngine();

		// Setup the format of the output source voice
		Format.nChannels = AudioStreamInfo.DeviceInfo.NumChannels;
		Format.nSamplesPerSec = Params.SampleRate;
		Format.wFormatTag = WAVE_FORMAT_IEEE_FLOAT;
		Format.nAvgBytesPerSec = Format.nSamplesPerSec * sizeof(float) * Format.nChannels;
		Format.nBlockAlign = sizeof(float) * Format.nChannels;
		Format.wBitsPerSample = sizeof(float) * 8;

		// Create the output source voice
		Result = XAudio2System->CreateSourceVoice(&OutputAudioStreamSourceVoice, &Format, XAUDIO2_VOICE_NOPITCH, 2.0f, &OutputVoiceCallback);
		XAUDIO2_RETURN_ON_FAIL(Result);
		
		AudioStreamInfo.StreamState = EAudioOutputStreamState::Open;
		bIsDeviceOpen = true;

	Cleanup:
		if (FAILED(Result))
		{
			CloseAudioStream();
		}
		return SUCCEEDED(Result);
	}

	FAudioPlatformDeviceInfo FMixerPlatformXAudio2::GetPlatformDeviceInfo() const
	{
		return AudioStreamInfo.DeviceInfo;
	}

	bool FMixerPlatformXAudio2::CloseAudioStream()
	{
		if (!bIsInitialized || AudioStreamInfo.StreamState == EAudioOutputStreamState::Closed)
		{
			return false;
		}

		if (bIsDeviceOpen && !StopAudioStream())
		{
			return false;
		}

		check(XAudio2System);
		XAudio2System->StopEngine();

		if (OutputAudioStreamSourceVoice)
		{
			OutputAudioStreamSourceVoice->DestroyVoice();
			OutputAudioStreamSourceVoice = nullptr;
		}

		check(OutputAudioStreamMasteringVoice);
		OutputAudioStreamMasteringVoice->DestroyVoice();
		OutputAudioStreamMasteringVoice = nullptr;

		bIsDeviceOpen = false;

		AudioStreamInfo.StreamState = EAudioOutputStreamState::Closed;

		return true;
	}

	bool FMixerPlatformXAudio2::StartAudioStream()
	{
		// Start generating audio with our output source voice
		BeginGeneratingAudio();

		// If we already have a source voice, we can just restart it
		if (OutputAudioStreamSourceVoice)
		{
			AudioStreamInfo.StreamState = EAudioOutputStreamState::Running;
			OutputAudioStreamSourceVoice->Start();
			return true;
		}

		return false;
	}

	bool FMixerPlatformXAudio2::StopAudioStream()
	{
		if (!bIsInitialized)
		{
			AUDIO_PLATFORM_ERROR(TEXT("XAudio2 was not initialized."));
			return false;
		}

		check(XAudio2System);

		if (AudioStreamInfo.StreamState != EAudioOutputStreamState::Stopped && AudioStreamInfo.StreamState != EAudioOutputStreamState::Closed)
		{
			if (AudioStreamInfo.StreamState == EAudioOutputStreamState::Running)
			{
				StopGeneratingAudio();
			}

			// Signal that the thread that is running the update that we're stopping
			if (OutputAudioStreamSourceVoice)
			{
				OutputAudioStreamSourceVoice->DestroyVoice();
				OutputAudioStreamSourceVoice = nullptr;
			}

			check(AudioStreamInfo.StreamState == EAudioOutputStreamState::Stopped);
		}

		return true;
	}


	bool FMixerPlatformXAudio2::CheckAudioDeviceChange()
	{
		if (bMoveAudioStreamToNewAudioDevice)
		{
			bMoveAudioStreamToNewAudioDevice = false;

			return MoveAudioStreamToNewAudioDevice(NewAudioDeviceId);
		}
		return false;
	}

	bool FMixerPlatformXAudio2::MoveAudioStreamToNewAudioDevice(const FString& InNewDeviceId)
	{
#if PLATFORM_WINDOWS

		UE_LOG(LogTemp, Log, TEXT("Resetting audio stream to device id %s"), *InNewDeviceId);

		// Not initialized!
		if (!bIsInitialized)
		{
			return true;
		}

		// Flag that we're changing audio devices so we stop submitting audio in the callbacks
		bAudioDeviceChanging = true;

		if (OutputAudioStreamSourceVoice)
		{
			// Then destroy the current audio stream source voice
			OutputAudioStreamSourceVoice->DestroyVoice();
			OutputAudioStreamSourceVoice = nullptr;
		}

		// Don't let the audio stream process while switching to new audio device!
		//FScopeLock Lock(&AudioRenderCritSect); XXX - Audio should be stopped then the device switched then audio started again

		// Now destroy the mastering voice
		if (OutputAudioStreamMasteringVoice)
		{
			OutputAudioStreamMasteringVoice->DestroyVoice();
			OutputAudioStreamMasteringVoice = nullptr;
		}

		// Stop the engine from generating audio
		if (XAudio2System)
		{
			XAudio2System->StopEngine();
			SAFE_RELEASE(XAudio2System);
		}

		uint32 Flags = 0;

#if WITH_XMA2
		// We need to raise this flag explicitly to prevent initializing SHAPE twice, because we are allocating SHAPE in FXMAAudioInfo
		Flags |= XAUDIO2_DO_NOT_USE_SHAPE;
#endif

		// Create a new xaudio2 system
		XAUDIO2_RETURN_ON_FAIL(XAudio2Create(&XAudio2System, Flags, (XAUDIO2_PROCESSOR)FPlatformAffinity::GetAudioThreadMask()));

		uint32 NumDevices = 0;
		XAUDIO2_RETURN_ON_FAIL(XAudio2System->GetDeviceCount(&NumDevices));

		// Now get info on the new audio device we're trying to reset to
		uint32 DeviceIndex = 0;
		if (!InNewDeviceId.IsEmpty())
		{

			XAUDIO2_DEVICE_DETAILS DeviceDetails;
			for (uint32 i = 0; i < NumDevices; ++i)
			{
				XAudio2System->GetDeviceDetails(i, &DeviceDetails);
				if (DeviceDetails.DeviceID == InNewDeviceId)
				{
					DeviceIndex = i;
					break;
				}
			}
		}

		// Update the audio stream info to the new device info
		AudioStreamInfo.OutputDeviceIndex = DeviceIndex;
		// Get the output device info at this new index
		GetOutputDeviceInfo(AudioStreamInfo.OutputDeviceIndex, AudioStreamInfo.DeviceInfo);

		// Create a new master voice
		XAUDIO2_RETURN_ON_FAIL(XAudio2System->CreateMasteringVoice(&OutputAudioStreamMasteringVoice, AudioStreamInfo.DeviceInfo.NumChannels, AudioStreamInfo.DeviceInfo.SampleRate, 0, AudioStreamInfo.OutputDeviceIndex, nullptr));

		// Setup the format of the output source voice
		WAVEFORMATEX Format = { 0 };
		Format.nChannels = AudioStreamInfo.DeviceInfo.NumChannels;
		Format.nSamplesPerSec = OpenStreamParams.SampleRate;
		Format.wFormatTag = WAVE_FORMAT_IEEE_FLOAT;
		Format.nAvgBytesPerSec = Format.nSamplesPerSec * sizeof(float) * Format.nChannels;
		Format.nBlockAlign = sizeof(float) * Format.nChannels;
		Format.wBitsPerSample = sizeof(float) * 8;

		// Create the output source voice
		XAUDIO2_RETURN_ON_FAIL(XAudio2System->CreateSourceVoice(&OutputAudioStreamSourceVoice, &Format, XAUDIO2_VOICE_NOPITCH, 2.0f, &OutputVoiceCallback));

		// Start the xaudio2 system back up
		XAudio2System->StartEngine();

		const int32 NewNumSamples = OpenStreamParams.NumFrames * AudioStreamInfo.DeviceInfo.NumChannels;

		// Clear the output buffers with zero's and submit one
 		for (int32 Index = 0; Index < OutputBuffers.Num(); ++Index)
 		{
 			OutputBuffers[Index].Reset(NewNumSamples);
 		}

		bAudioDeviceChanging = false;

#endif // #if PLATFORM_WINDOWS

		return true;
	}

	void FMixerPlatformXAudio2::ResumePlaybackOnNewDevice()
	{
		if (OutputAudioStreamSourceVoice)
		{
			CurrentBufferReadIndex = 0;
			CurrentBufferWriteIndex = 1;

			SubmitBuffer(OutputBuffers[CurrentBufferReadIndex].GetBufferData());

			AudioRenderEvent->Trigger();

			// Start the voice streaming
			OutputAudioStreamSourceVoice->Start();
		}
	}

	void FMixerPlatformXAudio2::SubmitBuffer(const uint8* Buffer)
	{
		// Create a new xaudio2 buffer submission
		XAUDIO2_BUFFER XAudio2Buffer = { 0 };
		XAudio2Buffer.AudioBytes = OpenStreamParams.NumFrames * AudioStreamInfo.DeviceInfo.NumChannels * sizeof(float);
		XAudio2Buffer.pAudioData = (const BYTE*)Buffer;
		XAudio2Buffer.pContext = this;

		// Submit buffer to the output streaming voice
		OutputAudioStreamSourceVoice->SubmitSourceBuffer(&XAudio2Buffer);
	}

	FName FMixerPlatformXAudio2::GetRuntimeFormat(USoundWave* InSoundWave)
	{
		if (InSoundWave->IsStreaming())
		{
			static FName NAME_OPUS(TEXT("OPUS"));
			return NAME_OPUS;
<<<<<<< HEAD
=======
		}

#if WITH_XMA2
		if (InSoundWave->NumChannels <= 2)
		{
			static FName NAME_XMA(TEXT("XMA"));
			return NAME_XMA;
>>>>>>> 9f6ccf49
		}
#endif //#if WITH_XMA2

#if WITH_XMA2
		if (InSoundWave->NumChannels <= 2)
		{
			static FName NAME_XMA(TEXT("XMA"));
			return NAME_XMA;
		}
#endif //#if WITH_XMA2

		static FName NAME_OGG(TEXT("OGG"));
		return NAME_OGG;
	}

	bool FMixerPlatformXAudio2::HasCompressedAudioInfoClass(USoundWave* InSoundWave)
	{
		return true;
	}

	ICompressedAudioInfo* FMixerPlatformXAudio2::CreateCompressedAudioInfo(USoundWave* InSoundWave)
	{
		check(InSoundWave);

		if (InSoundWave->IsStreaming())
		{
			return new FOpusAudioInfo();
		}

		static const FName NAME_OGG(TEXT("OGG"));
		if (FPlatformProperties::RequiresCookedData() ? InSoundWave->HasCompressedData(NAME_OGG) : (InSoundWave->GetCompressedData(NAME_OGG) != nullptr))
		{
			return new FVorbisAudioInfo();
		}

#if WITH_XMA2
		static const FName NAME_XMA(TEXT("XMA"));
		if (FPlatformProperties::RequiresCookedData() ? InSoundWave->HasCompressedData(NAME_XMA) : (InSoundWave->GetCompressedData(NAME_XMA) != nullptr))
		{
			return new FXMAAudioInfo();
		}
#endif

		return nullptr;
	}

	FString FMixerPlatformXAudio2::GetDefaultDeviceName()
	{
		//GConfig->GetString(TEXT("/Script/WindowsTargetPlatform.WindowsTargetSettings"), TEXT("AudioDevice"), WindowsAudioDeviceName, GEngineIni);
		return FString();
	}

	FAudioPlatformSettings FMixerPlatformXAudio2::GetPlatformSettings() const
	{
		return FAudioPlatformSettings::GetPlatformSettings(TEXT("/Script/WindowsTargetPlatform.WindowsTargetSettings"));
	}

}<|MERGE_RESOLUTION|>--- conflicted
+++ resolved
@@ -616,18 +616,7 @@
 		{
 			static FName NAME_OPUS(TEXT("OPUS"));
 			return NAME_OPUS;
-<<<<<<< HEAD
-=======
-		}
-
-#if WITH_XMA2
-		if (InSoundWave->NumChannels <= 2)
-		{
-			static FName NAME_XMA(TEXT("XMA"));
-			return NAME_XMA;
->>>>>>> 9f6ccf49
-		}
-#endif //#if WITH_XMA2
+		}
 
 #if WITH_XMA2
 		if (InSoundWave->NumChannels <= 2)
