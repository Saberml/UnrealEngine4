--- conflicted
+++ resolved
@@ -1188,12 +1188,7 @@
 			}
 			else
 			{
-<<<<<<< HEAD
-				NumUAVs = PipelineState.Common.CurrentNumberOfSimultaneousUAVs;
-			}
-=======
 			NumUAVs = PipelineState.Common.CurrentNumberOfSimultaneousUAVs;
->>>>>>> 73f66985
 		}
 		}
 		for (uint32 Stage = StartStage; Stage < EndStage; ++Stage)
@@ -1207,17 +1202,10 @@
 				}
 				else
 				{
-<<<<<<< HEAD
-					// Disable SRV slot optimization for now. This will causes us to use a lot more descriptor heap slots.
-					//NumSRVs[Stage] = PipelineState.Common.MaxBoundShaderResourcesIndex[Stage] + 1;
-					NumSRVs[Stage] = MAX_SRVS;
-				}
-=======
 				// Disable SRV slot optimization for now. This will causes us to use a lot more descriptor heap slots.
 				//NumSRVs[Stage] = PipelineState.Common.MaxBoundShaderResourcesIndex[Stage] + 1;
 				NumSRVs[Stage] = MAX_SRVS;
 			}
->>>>>>> 73f66985
 			}
 			if ((bNeedSetConstantBuffers && (bNeedSetConstantBuffersPerShaderStage[Stage])) || bForceState)
 			{
@@ -1228,12 +1216,7 @@
 				}
 				else
 				{
-<<<<<<< HEAD
-					NumCBs[Stage] = PipelineState.Common.CurrentShaderCBCounts[Stage];
-				}
-=======
 				NumCBs[Stage] = PipelineState.Common.CurrentShaderCBCounts[Stage];
->>>>>>> 73f66985
 			}
 			}
 			NumSRVs[SF_NumFrequencies] += NumSRVs[Stage];
@@ -1267,12 +1250,7 @@
 					}
 					else
 					{
-<<<<<<< HEAD
-						NumSamplers[Stage] = PipelineState.Common.CurrentShaderSamplerCounts[Stage];
-					}
-=======
 					NumSamplers[Stage] = PipelineState.Common.CurrentShaderSamplerCounts[Stage];
->>>>>>> 73f66985
 				}
 				}
 				NumSamplers[SF_NumFrequencies] += NumSamplers[Stage];
