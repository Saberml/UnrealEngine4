// Copyright 1998-2017 Epic Games, Inc. All Rights Reserved.

#include "Compilation/MovieSceneSegmentCompiler.h"

FMovieSceneSectionData::FMovieSceneSectionData(const TRange<float>& InBounds, FSectionEvaluationData InEvalData, FOptionalMovieSceneBlendType InBlendType, int32 InPriority)
	: Bounds(InBounds)
	, EvalData(InEvalData)
	, BlendType(InBlendType)
	, Priority(InPriority)
{}

void FMovieSceneSegmentCompilerRules::ProcessSegments(TArray<FMovieSceneSegment>& Segments, const TArrayView<const FMovieSceneSectionData>& SourceData) const
{
	for (int32 Index = 0; Index < Segments.Num(); ++Index)
	{
		FMovieSceneSegment& Segment = Segments[Index];

		BlendSegment(Segment, SourceData);
		if (!bAllowEmptySegments && Segment.Impls.Num() == 0)
		{
			Segments.RemoveAt(Index, 1, false);
		}
	}

	if (!Segments.Num())
	{
		return;
	}

	int32 Index = 0;

	// First off, add an open segment before the first segment if necessary/possible
	if (!Segments[0].Range.GetLowerBound().IsOpen())
	{
		InsertSegment(Segments, 0, SourceData);
	}
	++Index;

	// Then add any segments inbetween valid segments
	for (; Index < Segments.Num(); ++Index)
	{
		if (InsertSegment(Segments, Index, SourceData))
		{
			// Increment the counter to account for the added segment
			++Index;
		}
	}

	if (!Segments.Last().Range.GetUpperBound().IsOpen())
	{
		InsertSegment(Segments, Segments.Num(), SourceData);
	}

	PostProcessSegments(Segments, SourceData);
}

bool FMovieSceneSegmentCompilerRules::InsertSegment(TArray<FMovieSceneSegment>& Segments, int32 Index, const TArrayView<const FMovieSceneSectionData>& SourceData) const
{
	const FMovieSceneSegment* PreviousSegment = Segments.IsValidIndex(Index-1) ? &Segments[Index-1] : nullptr;
	const FMovieSceneSegment* NextSegment = Segments.IsValidIndex(Index) ? &Segments[Index] : nullptr;

	TRange<float> EmptyRange(
		PreviousSegment 	? TRangeBound<float>::FlipInclusion(PreviousSegment->Range.GetUpperBound()) : TRangeBound<float>(),
		NextSegment 		? TRangeBound<float>::FlipInclusion(NextSegment->Range.GetLowerBound()) 	: TRangeBound<float>()
		);

	if (EmptyRange.IsEmpty())
	{
		return false;
	}

	TOptional<FMovieSceneSegment> NewSeg = InsertEmptySpace(EmptyRange, PreviousSegment, NextSegment);
	if (!NewSeg.IsSet())
	{
		return false;
	}
	else if (!ensureMsgf(EmptyRange.Contains(NewSeg.GetValue().Range), TEXT("Attempting to insert an range that overflows the empty space. Correcting....")))
	{
		NewSeg.GetValue().Range = TRange<float>::Intersection(NewSeg.GetValue().Range, EmptyRange);
	}

	BlendSegment(NewSeg.GetValue(), SourceData);
	Segments.Insert(MoveTemp(NewSeg.GetValue()), Index);

	return true;
}

TArray<FMovieSceneSegment> FMovieSceneSegmentCompiler::Compile(TArrayView<const FMovieSceneSectionData> Data, const FMovieSceneSegmentCompilerRules* Rules, EMovieSceneSegmentIndexSpace InIndexSpace)
{
	SourceData = Data;
	IndexSpace = InIndexSpace;
	OverlappingSections.Reset(16);
	OverlappingRefCounts.Reset(16);
	LowerBounds.Reset(Data.Num());
	UpperBounds.Reset(Data.Num());
	CompiledSegments.Reset();

	LowerReadIndex = 0;
	UpperReadIndex = 0;

	// Populate the lists of lower/upper bounds
	for (int32 Index = 0; Index < Data.Num(); ++Index)
	{
		const FMovieSceneSectionData& Section = Data[Index];
		if (!Section.Bounds.IsEmpty())
		{
			FSectionEvaluationData EvalData = Section.EvalData;

			// Regardless of what IndexSpace was specified, we always run the compiler with the source data index
			// then translate afterwards so we have a consistent way of writing compiler rules
			EvalData.ImplIndex = Index;

			LowerBounds.Add(FBound(EvalData, Section.Bounds.GetLowerBound()));
			UpperBounds.Add(FBound(EvalData, Section.Bounds.GetUpperBound()));
		}
	}

	LowerBounds.Sort(
		[](const FBound& A, const FBound& B)
		{
			return FFloatRangeBound::MinLower(A.Bound, B.Bound) == A.Bound;
		}
	);

	UpperBounds.Sort(
		[](const FBound& A, const FBound& B)
		{
			return FFloatRangeBound::MinUpper(A.Bound, B.Bound) == A.Bound;
		}
	);
	
	while (LowerReadIndex < LowerBounds.Num())
	{
		CloseCompletedSegments();

		TRangeBound<float> OpeningBound = LowerBounds[LowerReadIndex].Bound;

		const bool bHadOverlappingSections = OverlappingSections.Num() != 0;

		// Add the currently overlapping sections for any sections starting at exactly this time
		do
		{
			// Reference count how many times this section is overlapping the current time with the same flags. This is to support multiple references to the same section.
			const int32 OverlapIndex = FindOverlappingIndex(LowerBounds[LowerReadIndex].EvalData);
			if (OverlapIndex == INDEX_NONE)
			{
				OverlappingSections.Add(LowerBounds[LowerReadIndex].EvalData);
				OverlappingRefCounts.Add(1);
			}
			else
			{
				++OverlappingRefCounts[OverlapIndex];
			}
		}
		while(++LowerReadIndex < LowerBounds.Num() && LowerBounds[LowerReadIndex].Bound == OpeningBound);

		CompiledSegments.Emplace(
			TRange<float>(OpeningBound, TRangeBound<float>()),
			OverlappingSections
			);
	}

	CloseCompletedSegments();

	ensure(OverlappingSections.Num() == 0);

	if (Rules)
	{
		Rules->ProcessSegments(CompiledSegments, Data);
	}

	if (IndexSpace == EMovieSceneSegmentIndexSpace::ActualImplIndex)
	{
		for (int32 Index = 0; Index < CompiledSegments.Num();)
		{
			FMovieSceneSegment& CompiledSegment = CompiledSegments[Index];
			// Assign what are currently source data indices to the actual implemntation index specified in the source data
			for (FSectionEvaluationData& EvalData : CompiledSegment.Impls)
			{
				EvalData.ImplIndex = Data[EvalData.ImplIndex].EvalData.ImplIndex;
			}

			if (Index > 0 && (CompiledSegment.Impls.Num() != 0 || (Rules && Rules->AllowEmptySegments())))
			{
				FMovieSceneSegment& PreviousSegment = CompiledSegments[Index - 1];

				// If this is the same as the previous segment, and it ajoins the previous segment's range, just increase the range of the previous segment
				if (PreviousSegment.Range.Adjoins(CompiledSegment.Range) && PreviousSegment.Impls == CompiledSegment.Impls)
				{
					PreviousSegment.Range = FFloatRange::Hull(PreviousSegment.Range, CompiledSegment.Range);
					
<<<<<<< HEAD
					CompiledSegments.RemoveAtSwap(Index, 1, false);
=======
					CompiledSegments.RemoveAt(Index, 1, false);
>>>>>>> f30f9b45
					// continue immediately to avoid incrementing the index
					continue;
				}
			}

			++Index;
		}
	}

	return MoveTemp(CompiledSegments);
}

int32 FMovieSceneSegmentCompiler::FindOverlappingIndex(FSectionEvaluationData In) const
{
	In.ImplIndex = SourceData[In.ImplIndex].EvalData.ImplIndex;

	return OverlappingSections.IndexOfByPredicate(
		[this, In](FSectionEvaluationData InEvalData)
		{
			InEvalData.ImplIndex = SourceData[InEvalData.ImplIndex].EvalData.ImplIndex;
			return InEvalData == In;
		}
	);
}

void FMovieSceneSegmentCompiler::CloseCompletedSegments()
{
	if (!CompiledSegments.Num())
	{
		return;
	}

	while(UpperReadIndex < UpperBounds.Num())
	{
		FMovieSceneSegment& LastSegment = CompiledSegments.Last();

		// If there is a non-empty range between the next lower bound and upper bound, we can't close any more
		const bool bHasOpeningRange = LowerReadIndex < LowerBounds.Num() && !TRange<float>(LowerBounds[LowerReadIndex].Bound, UpperBounds[UpperReadIndex].Bound).IsEmpty();
		if (bHasOpeningRange)
		{
			if (OverlappingSections.Num())
			{
				TRangeBound<float> ClosingBound = TRangeBound<float>::FlipInclusion(LowerBounds[LowerReadIndex].Bound);
				TRange<float> NewRange(LastSegment.Range.GetLowerBound(), ClosingBound);
				if (!NewRange.IsEmpty())
				{
					// Just set the closing bound of the last segment and return
					LastSegment.Range = NewRange;
				}
				else
				{
					// If it's empty, there's not point adding a segment, just allow the next segment to include the current OverlappingSegments
					CompiledSegments.RemoveAt(CompiledSegments.Num() - 1, 1, false);
				}
			}
			return;
		}

		TRangeBound<float> ClosingBound = UpperBounds[UpperReadIndex].Bound;
		// Update the last segment's closing range
		LastSegment.Range = TRange<float>(
			LastSegment.Range.GetLowerBound(),
			ClosingBound);

		ensure(!LastSegment.Range.IsEmpty());

		// Remove all sections that finish on this time
		while (UpperReadIndex < UpperBounds.Num() && UpperBounds[UpperReadIndex].Bound == ClosingBound)
		{
			const int32 OverlappingIndex = FindOverlappingIndex(UpperBounds[UpperReadIndex].EvalData);
			if (ensure(OverlappingIndex != INDEX_NONE))
			{
				if (--OverlappingRefCounts[OverlappingIndex] == 0)
				{
					OverlappingSections.RemoveAtSwap(OverlappingIndex, 1, false);
					OverlappingRefCounts.RemoveAtSwap(OverlappingIndex, 1, false);
				}
			}
			++UpperReadIndex;
		}

		// If there are any more sections still active, create a new segment for those
		if (OverlappingSections.Num())
		{
			CompiledSegments.Emplace(
				TRange<float>(TRangeBound<float>::FlipInclusion(ClosingBound), TRangeBound<float>()),
				OverlappingSections
				);
		}
	}
}

FMovieSceneTrackCompiler::FRows::FRows(const TArray<UMovieSceneSection*>& Sections, const FMovieSceneSegmentCompilerRules* CompileRules)
{
	for (int32 Index = 0; Index < Sections.Num(); ++Index)
	{
		const UMovieSceneSection* Section = Sections[Index];
		if (!ensure(Section) || !Section->IsActive())
		{
			continue;
		}
		
		const int32 RowIndex = Section->GetRowIndex();
		if (!Rows.IsValidIndex(RowIndex))
		{
			Rows.AddDefaulted(RowIndex - Rows.Num() + 1);
		}

		const TRange<float> Range = Section->IsInfinite() ? TRange<float>::All() : Section->GetRange();

		FSectionEvaluationData EvalData(Index);

		Rows[RowIndex].Sections.Add(
<<<<<<< HEAD
			FMovieSceneSectionData(Range, EvalData, Section->GetOverlapPriority())
=======
			FMovieSceneSectionData(Range, EvalData, Section->GetBlendType(), Section->GetOverlapPriority())
>>>>>>> f30f9b45
			);

		if (!Range.GetLowerBound().IsOpen() && Section->GetPreRollTime() > 0)
		{
			EvalData.Flags = ESectionEvaluationFlags::PreRoll;
			TRange<float> PreRollRange(Range.GetLowerBoundValue() - Section->GetPreRollTime(), TRangeBound<float>::FlipInclusion(Range.GetLowerBoundValue()));
			Rows[RowIndex].Sections.Add(
<<<<<<< HEAD
				FMovieSceneSectionData(PreRollRange, EvalData, Section->GetOverlapPriority())
=======
				FMovieSceneSectionData(PreRollRange, EvalData, Section->GetBlendType(), Section->GetOverlapPriority())
>>>>>>> f30f9b45
				);
		}
		if (!Range.GetUpperBound().IsOpen() && Section->GetPostRollTime() > 0)
		{
			EvalData.Flags = ESectionEvaluationFlags::PostRoll;
			TRange<float> PostRollRange(TRangeBound<float>::FlipInclusion(Range.GetUpperBoundValue()), Range.GetUpperBoundValue() + Section->GetPostRollTime());
			Rows[RowIndex].Sections.Add(
<<<<<<< HEAD
				FMovieSceneSectionData(PostRollRange, EvalData, Section->GetOverlapPriority())
=======
				FMovieSceneSectionData(PostRollRange, EvalData, Section->GetBlendType(), Section->GetOverlapPriority())
>>>>>>> f30f9b45
				);
		}
	}

	Rows.RemoveAll(
		[](const FRow& Row)
		{
			return Row.Sections.Num() == 0;
		});

	for (FRow& Row : Rows)
	{
		Row.CompileRules = CompileRules;
	}
}

FMovieSceneTrackEvaluationField FMovieSceneTrackCompiler::Compile(TArrayView<FRow> Rows, const FMovieSceneSegmentCompilerRules* Rules)
{
	FMovieSceneTrackEvaluationField Result;

	// Methodology:
	//   - We initially run one segment compilation per row, specifying each FRow::Sections for the source data.
	//     This allows us to do per-row blending (like handling overlapping sections)
	//   - After each row, we accumulate a single array of compiled segments to be considered for compilation at the track level
	//     This allows us to do blending on a row basis, without considering individual row blending rules
	// 

	TArray<FMovieSceneSectionData> TrackCompileData;

	// Compile each row
	for (int32 RowIndex = 0; RowIndex < Rows.Num(); ++RowIndex)
	{
		const FRow& Row = Rows[RowIndex];
		if (!Row.Sections.Num())
		{
			continue;
		}
		
		FMovieSceneSegmentCompiler Compiler;
		
		// Compile this row into segments
		TArray<FMovieSceneSegment> RowSegments = Compiler.Compile(
			TArray<FMovieSceneSectionData>(Row.Sections),
			Row.CompileRules,
<<<<<<< HEAD
			EMovieSceneSegmentIndexSpace::ActualImplIndex);
=======
			EMovieSceneSegmentIndexSpace::SourceDataIndex);
>>>>>>> f30f9b45

		const int32 Priority = Rows.Num() - RowIndex;
		for (FMovieSceneSegment& Segment : RowSegments)
		{
			// Add each implementation in this segment as a separate entry in the source data to ensure that the correct evaluation flags are compiled
			for (FSectionEvaluationData& EvalData : Segment.Impls)
			{
<<<<<<< HEAD
				TrackCompileData.Add(FMovieSceneSectionData(Segment.Range, EvalData, Priority));
=======
				const FMovieSceneSectionData& SectionData = Row.Sections[EvalData.ImplIndex];
				// Remap to the actual section index
				EvalData.ImplIndex = SectionData.EvalData.ImplIndex;
				TrackCompileData.Add(FMovieSceneSectionData(Segment.Range, EvalData, SectionData.BlendType, Priority));
>>>>>>> f30f9b45
			}
		}
	}

	// Boil down each row into a single, blended field
	FMovieSceneSegmentCompiler Compiler;
	TArray<FMovieSceneSegment> TrackSegments = Compiler.Compile(TrackCompileData, nullptr, EMovieSceneSegmentIndexSpace::SourceDataIndex);

	// At this point, ImplIndex members correspond to the source data array (TrackCompileData)
	if (Rules)
	{
		Rules->ProcessSegments(TrackSegments, TrackCompileData);
	}

	// Compile each of the row segments into a single segment comprising all overlapping sections on the track, blended and ordered appropriately
	// There should be no empty space by this point
	for (FMovieSceneSegment& Segment : TrackSegments)
	{
		for (FSectionEvaluationData& SectionEvalData : Segment.Impls)
		{
			// Remap the index to the actual section index
			SectionEvalData.ImplIndex = TrackCompileData[SectionEvalData.ImplIndex].EvalData.ImplIndex;
		}
		
		if (Segment.Impls.Num() != 0 || (Rules && Rules->AllowEmptySegments()))
		{
			// If this is the same as the previous segment, and it ajoins the previous segment's range, just increase the range of the previous segment
			if (Result.Segments.Num() != 0 && Result.Segments.Last().Range.Adjoins(Segment.Range) && Result.Segments.Last().Impls == Segment.Impls)
			{
				Result.Segments.Last().Range = FFloatRange::Hull(Result.Segments.Last().Range, Segment.Range);
			}
			else
			{
				Result.Segments.Add(MoveTemp(Segment));
			}
		}
	}

	return Result;
}
<|MERGE_RESOLUTION|>--- conflicted
+++ resolved
@@ -189,11 +189,7 @@
 				{
 					PreviousSegment.Range = FFloatRange::Hull(PreviousSegment.Range, CompiledSegment.Range);
 					
-<<<<<<< HEAD
-					CompiledSegments.RemoveAtSwap(Index, 1, false);
-=======
 					CompiledSegments.RemoveAt(Index, 1, false);
->>>>>>> f30f9b45
 					// continue immediately to avoid incrementing the index
 					continue;
 				}
@@ -307,11 +303,7 @@
 		FSectionEvaluationData EvalData(Index);
 
 		Rows[RowIndex].Sections.Add(
-<<<<<<< HEAD
-			FMovieSceneSectionData(Range, EvalData, Section->GetOverlapPriority())
-=======
 			FMovieSceneSectionData(Range, EvalData, Section->GetBlendType(), Section->GetOverlapPriority())
->>>>>>> f30f9b45
 			);
 
 		if (!Range.GetLowerBound().IsOpen() && Section->GetPreRollTime() > 0)
@@ -319,11 +311,7 @@
 			EvalData.Flags = ESectionEvaluationFlags::PreRoll;
 			TRange<float> PreRollRange(Range.GetLowerBoundValue() - Section->GetPreRollTime(), TRangeBound<float>::FlipInclusion(Range.GetLowerBoundValue()));
 			Rows[RowIndex].Sections.Add(
-<<<<<<< HEAD
-				FMovieSceneSectionData(PreRollRange, EvalData, Section->GetOverlapPriority())
-=======
 				FMovieSceneSectionData(PreRollRange, EvalData, Section->GetBlendType(), Section->GetOverlapPriority())
->>>>>>> f30f9b45
 				);
 		}
 		if (!Range.GetUpperBound().IsOpen() && Section->GetPostRollTime() > 0)
@@ -331,11 +319,7 @@
 			EvalData.Flags = ESectionEvaluationFlags::PostRoll;
 			TRange<float> PostRollRange(TRangeBound<float>::FlipInclusion(Range.GetUpperBoundValue()), Range.GetUpperBoundValue() + Section->GetPostRollTime());
 			Rows[RowIndex].Sections.Add(
-<<<<<<< HEAD
-				FMovieSceneSectionData(PostRollRange, EvalData, Section->GetOverlapPriority())
-=======
 				FMovieSceneSectionData(PostRollRange, EvalData, Section->GetBlendType(), Section->GetOverlapPriority())
->>>>>>> f30f9b45
 				);
 		}
 	}
@@ -380,11 +364,7 @@
 		TArray<FMovieSceneSegment> RowSegments = Compiler.Compile(
 			TArray<FMovieSceneSectionData>(Row.Sections),
 			Row.CompileRules,
-<<<<<<< HEAD
-			EMovieSceneSegmentIndexSpace::ActualImplIndex);
-=======
 			EMovieSceneSegmentIndexSpace::SourceDataIndex);
->>>>>>> f30f9b45
 
 		const int32 Priority = Rows.Num() - RowIndex;
 		for (FMovieSceneSegment& Segment : RowSegments)
@@ -392,14 +372,10 @@
 			// Add each implementation in this segment as a separate entry in the source data to ensure that the correct evaluation flags are compiled
 			for (FSectionEvaluationData& EvalData : Segment.Impls)
 			{
-<<<<<<< HEAD
-				TrackCompileData.Add(FMovieSceneSectionData(Segment.Range, EvalData, Priority));
-=======
 				const FMovieSceneSectionData& SectionData = Row.Sections[EvalData.ImplIndex];
 				// Remap to the actual section index
 				EvalData.ImplIndex = SectionData.EvalData.ImplIndex;
 				TrackCompileData.Add(FMovieSceneSectionData(Segment.Range, EvalData, SectionData.BlendType, Priority));
->>>>>>> f30f9b45
 			}
 		}
 	}
