--- conflicted
+++ resolved
@@ -372,11 +372,7 @@
     // The maximum supported Metal shader langauge version.
     // This defines what features may be used and OS versions supported.
     UPROPERTY(EditAnywhere, config, Category=Rendering, meta = (DisplayName = "Max. Metal Shader Standard To Target", ConfigRestartRequired = true))
-<<<<<<< HEAD
-    uint8 MaxShaderLanguageVersion;
-=======
 	uint8 MaxShaderLanguageVersion;
->>>>>>> 50b84fc1
 
 #if WITH_EDITOR
 	// UObject interface
