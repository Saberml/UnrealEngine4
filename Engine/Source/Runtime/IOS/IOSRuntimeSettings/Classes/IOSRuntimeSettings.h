// Copyright 1998-2015 Epic Games, Inc. All Rights Reserved.

#pragma once

#include "IOSRuntimeSettings.generated.h"


UENUM()
enum class EPowerUsageFrameRateLock : uint8
{
    /** Frame rate is not limited */
    PUFRL_None = 0 UMETA(DisplayName="None"),
        
    /** Frame rate is limited to a maximum of 20 frames per second */
    PUFRL_20 = 20 UMETA(DisplayName="20 FPS"),
    
    /** Frame rate is limited to a maximum of 30 frames per second */
    PUFRL_30 = 30 UMETA(DisplayName="30 FPS"),
    
    /** Frame rate is limited to a maximum of 60 frames per second */
    PUFRL_60 = 60 UMETA(DisplayName="60 FPS"),
};

UENUM()
	enum class EIOSVersion : uint8
{
	/** iOS 6.1 */
	IOS_61 = 6 UMETA(DisplayName="6.1"),

	/** iOS 7 */
	IOS_7 = 7 UMETA(DisplayName="7.0"),

	/** iOS 8 */
	IOS_8 = 8 UMETA(DisplayName="8.0"),
};


/**
 *	IOS Build resource file struct, used to serialize filepaths to the configs for use in the build system,
 */
USTRUCT()
struct FIOSBuildResourceFilePath
{
	GENERATED_USTRUCT_BODY()
	
	/**
	 * Custom export item used to serialize FIOSBuildResourceFilePath types as only a filename, no garland.
	 */
	bool ExportTextItem(FString& ValueStr, FIOSBuildResourceFilePath const& DefaultValue, UObject* Parent, int32 PortFlags, UObject* ExportRootScope) const
	{
		ValueStr += FilePath;
		return true;
	}

	/**
	 * Custom import item used to parse ini entries straight into the filename.
	 */
	bool ImportTextItem(const TCHAR*& Buffer, int32 PortFlags, UObject* Parent, FOutputDevice* ErrorText)
	{
		FilePath = Buffer;
		return true;
	}

	/**
	 * The path to the file.
	 */
	UPROPERTY(EditAnywhere, Category = FilePath)
	FString FilePath;
};

/**
 *	Setup our resource filepath to make it easier to parse in UBT
 */
template<>
struct TStructOpsTypeTraits<FIOSBuildResourceFilePath> : public TStructOpsTypeTraitsBase
{
	enum
	{
		WithExportTextItem = true,
		WithImportTextItem = true,
	};
};



/**
 * Implements the settings for the iOS target platform.
 */
UCLASS(config=Engine, defaultconfig)
class IOSRUNTIMESETTINGS_API UIOSRuntimeSettings : public UObject
{
public:
	GENERATED_UCLASS_BODY()

	// Should Game Center support (iOS Online Subsystem) be enabled?
	UPROPERTY(GlobalConfig, EditAnywhere, Category = Online)
	uint32 bEnableGameCenterSupport : 1;
	
	// Whether or not to add support for Metal API (requires IOS8 and A7 processors).
	UPROPERTY(GlobalConfig, EditAnywhere, Category = Rendering, meta = (DisplayName = "Support Forward Rendering with Metal (A7 and up devices)"))
	bool bSupportsMetal;

	// Whether or not to add support for deferred rendering Metal API (requires IOS8 and A8 processors)
	UPROPERTY(GlobalConfig, EditAnywhere, Category = Rendering, meta = (DisplayName = "[Work in Progress] Support Deferred Rendering with Metal (A8 and up devices)"))
	bool bSupportsMetalMRT;
	
	// Whether or not to add support for OpenGL ES2 (if this is false, then your game should specify minimum IOS8 version)
	UPROPERTY(GlobalConfig, EditAnywhere, Category = Rendering)
	bool bSupportsOpenGLES2;

	// Enable ArmV7 support? (this will be used if all type are unchecked) [CURRENTLY AVAILABLE ON MAC ONLY OR FULL SOURCE BUILD]
	UPROPERTY(GlobalConfig, EditAnywhere, Category = Build, meta = (DisplayName = "Support armv7 in Development"))
	bool bDevForArmV7;

	// Enable Arm64 support? [CURRENTLY AVAILABLE ON MAC ONLY OR FULL SOURCE BUILD]
	UPROPERTY(GlobalConfig, EditAnywhere, Category = Build, meta = (DisplayName = "Support arm64 in Development"))
	bool bDevForArm64;

<<<<<<< HEAD
	// Enable ArmV7s support? [CURRENTLY AVAILABLE ON MAC ONLY OR FULL SOURCE BUILD]
=======
	// Enable ArmV7s support?
>>>>>>> 2e95d669
	UPROPERTY(GlobalConfig, EditAnywhere, Category = Build, meta = (DisplayName = "Support armv7s in Development"))
	bool bDevForArmV7S;

	// Enable ArmV7 support for shipping build? (this will be used if all type are unchecked) [CURRENTLY AVAILABLE ON MAC ONLY OR FULL SOURCE BUILD]
	UPROPERTY(GlobalConfig, EditAnywhere, Category = Build, meta = (DisplayName = "Support armv7 in Shipping"))
	bool bShipForArmV7;

	// Enable Arm64 support for shipping build? [CURRENTLY AVAILABLE ON MAC ONLY OR FULL SOURCE BUILD]
	UPROPERTY(GlobalConfig, EditAnywhere, Category = Build, meta = (DisplayName = "Support arm64 in Shipping"))
	bool bShipForArm64;

<<<<<<< HEAD
	// Enable ArmV7s support for shipping build? [CURRENTLY AVAILABLE ON MAC ONLY OR FULL SOURCE BUILD]
=======
	// Enable ArmV7s support?
>>>>>>> 2e95d669
	UPROPERTY(GlobalConfig, EditAnywhere, Category = Build, meta = (DisplayName = "Support armv7s in Shipping"))
	bool bShipForArmV7S;
	
	// The name or ip address of the remote mac which will be used to build IOS
	UPROPERTY(GlobalConfig, EditAnywhere, Category = "Build")
	FString RemoteServerName;

	// Enable the use of RSync for remote builds on a mac
	UPROPERTY(GlobalConfig, EditAnywhere, Category = "Build", meta = (DisplayName = "Use RSync for IOS build"))
	bool bUseRSync;

	// The mac users name which matches the SSH Private Key, for remote builds using RSync.
	UPROPERTY(GlobalConfig, EditAnywhere, Category = "Build", meta = (EditCondition = "bUseRSync", DisplayName = "User for RSync enabled builds."))
	FString RSyncUsername;

	// The path of the ssh permissions key to be used when connecting to the remote server.
	UPROPERTY(VisibleAnywhere, Category = "Build", meta = (DisplayName = "Existing SSH permissions file"))
	FString SSHPrivateKeyLocation;

	// The path of the ssh permissions key to be used when connecting to the remote server.
	UPROPERTY(GlobalConfig, EditAnywhere, Category = "Build", meta = (EditCondition = "bUseRSync", DisplayName = "Override existing SSH permissions file"))
	FIOSBuildResourceFilePath SSHPrivateKeyOverridePath;

	// Supports default portrait orientation. Landscape will not be supported.
	UPROPERTY(GlobalConfig, EditAnywhere, Category = DeviceOrientations)
	uint32 bSupportsPortraitOrientation : 1;

	// Supports upside down portrait orientation. Landscape will not be supported.
	UPROPERTY(GlobalConfig, EditAnywhere, Category = DeviceOrientations)
	uint32 bSupportsUpsideDownOrientation : 1;

	// Supports left landscape orientation. Protrait will not be supported.
	UPROPERTY(GlobalConfig, EditAnywhere, Category = DeviceOrientations)
	uint32 bSupportsLandscapeLeftOrientation : 1;

	// Supports right landscape orientation. Protrait will not be supported.
	UPROPERTY(GlobalConfig, EditAnywhere, Category = DeviceOrientations)
	uint32 bSupportsLandscapeRightOrientation : 1;

	// Specifies the the display name for the application. This will be displayed under the icon on the device.
	UPROPERTY(GlobalConfig, EditAnywhere, Category = BundleInformation)
	FString BundleDisplayName;

	// Specifies the the name of the application bundle. This is the short name for the application bundle.
	UPROPERTY(GlobalConfig, EditAnywhere, Category = BundleInformation)
	FString BundleName;

	// Specifies the bundle identifier for the application.
	UPROPERTY(GlobalConfig, EditAnywhere, Category = BundleInformation)
	FString BundleIdentifier;

	// Specifies the version for the application.
	UPROPERTY(GlobalConfig, EditAnywhere, Category = BundleInformation)
	FString VersionInfo;
    
    /** Set the maximum frame rate to save on power consumption */
    UPROPERTY(GlobalConfig, EditAnywhere, Category = PowerUsage)
    TEnumAsByte<EPowerUsageFrameRateLock> FrameRateLock;

	// Minimum iOS version this game supports
	UPROPERTY(GlobalConfig, EditAnywhere, Category = OSInfo)
	TEnumAsByte<EIOSVersion> MinimumiOSVersion;

	// Whether or not to add support for iPad devices
	UPROPERTY(GlobalConfig, EditAnywhere, Category = DeviceUsage)
	uint32 bSupportsIPad : 1;

	// Whether or not to add support for iPhone devices
	UPROPERTY(GlobalConfig, EditAnywhere, Category = DeviceUsage)
	uint32 bSupportsIPhone : 1;

<<<<<<< HEAD
=======
	// Any additional plist key/value data utilizing \n for a new line
	UPROPERTY(GlobalConfig, EditAnywhere, Category = ExtraData)
	FString AdditionalPlistData;

>>>>>>> 2e95d669
#if WITH_EDITOR
	// UObject interface
	virtual void PostEditChangeProperty(struct FPropertyChangedEvent& PropertyChangedEvent) override;
	virtual void PostInitProperties() override;
	// End of UObject interface
#endif
};<|MERGE_RESOLUTION|>--- conflicted
+++ resolved
@@ -108,35 +108,27 @@
 	UPROPERTY(GlobalConfig, EditAnywhere, Category = Rendering)
 	bool bSupportsOpenGLES2;
 
-	// Enable ArmV7 support? (this will be used if all type are unchecked) [CURRENTLY AVAILABLE ON MAC ONLY OR FULL SOURCE BUILD]
+	// Enable ArmV7 support? (this will be used if all type are unchecked)
 	UPROPERTY(GlobalConfig, EditAnywhere, Category = Build, meta = (DisplayName = "Support armv7 in Development"))
 	bool bDevForArmV7;
 
-	// Enable Arm64 support? [CURRENTLY AVAILABLE ON MAC ONLY OR FULL SOURCE BUILD]
+	// Enable Arm64 support?
 	UPROPERTY(GlobalConfig, EditAnywhere, Category = Build, meta = (DisplayName = "Support arm64 in Development"))
 	bool bDevForArm64;
 
-<<<<<<< HEAD
-	// Enable ArmV7s support? [CURRENTLY AVAILABLE ON MAC ONLY OR FULL SOURCE BUILD]
-=======
 	// Enable ArmV7s support?
->>>>>>> 2e95d669
 	UPROPERTY(GlobalConfig, EditAnywhere, Category = Build, meta = (DisplayName = "Support armv7s in Development"))
 	bool bDevForArmV7S;
 
-	// Enable ArmV7 support for shipping build? (this will be used if all type are unchecked) [CURRENTLY AVAILABLE ON MAC ONLY OR FULL SOURCE BUILD]
+	// Enable ArmV7 support? (this will be used if all type are unchecked)
 	UPROPERTY(GlobalConfig, EditAnywhere, Category = Build, meta = (DisplayName = "Support armv7 in Shipping"))
 	bool bShipForArmV7;
 
-	// Enable Arm64 support for shipping build? [CURRENTLY AVAILABLE ON MAC ONLY OR FULL SOURCE BUILD]
+	// Enable Arm64 support?
 	UPROPERTY(GlobalConfig, EditAnywhere, Category = Build, meta = (DisplayName = "Support arm64 in Shipping"))
 	bool bShipForArm64;
 
-<<<<<<< HEAD
-	// Enable ArmV7s support for shipping build? [CURRENTLY AVAILABLE ON MAC ONLY OR FULL SOURCE BUILD]
-=======
 	// Enable ArmV7s support?
->>>>>>> 2e95d669
 	UPROPERTY(GlobalConfig, EditAnywhere, Category = Build, meta = (DisplayName = "Support armv7s in Shipping"))
 	bool bShipForArmV7S;
 	
@@ -208,13 +200,10 @@
 	UPROPERTY(GlobalConfig, EditAnywhere, Category = DeviceUsage)
 	uint32 bSupportsIPhone : 1;
 
-<<<<<<< HEAD
-=======
 	// Any additional plist key/value data utilizing \n for a new line
 	UPROPERTY(GlobalConfig, EditAnywhere, Category = ExtraData)
 	FString AdditionalPlistData;
 
->>>>>>> 2e95d669
 #if WITH_EDITOR
 	// UObject interface
 	virtual void PostEditChangeProperty(struct FPropertyChangedEvent& PropertyChangedEvent) override;
