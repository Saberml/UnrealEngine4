// Copyright 1998-2014 Epic Games, Inc. All Rights Reserved.

#include "MetalRHIPrivate.h"
#include "IOSAppDelegate.h"

const uint32 RingBufferSize = 8 * 1024 * 1024;

#if SHOULD_TRACK_OBJECTS
TMap<id, int32> ClassCounts;
#endif

#define NUMBITS_BLEND_STATE				5 //(x6=30)
#define NUMBITS_RENDER_TARGET_FORMAT	4 //(x6=24)
#define NUMBITS_DEPTH_ENABLED			1 //(x1=1)
#define NUMBITS_STENCIL_ENABLED			1 //(x1=1)
#define NUMBITS_SAMPLE_COUNT			3 //(x1=3)


#define OFFSET_BLEND_STATE0				(0)
#define OFFSET_BLEND_STATE1				(OFFSET_BLEND_STATE0			+ NUMBITS_BLEND_STATE)
#define OFFSET_BLEND_STATE2				(OFFSET_BLEND_STATE1			+ NUMBITS_BLEND_STATE)
#define OFFSET_BLEND_STATE3				(OFFSET_BLEND_STATE2			+ NUMBITS_BLEND_STATE)
#define OFFSET_BLEND_STATE4				(OFFSET_BLEND_STATE3			+ NUMBITS_BLEND_STATE)
#define OFFSET_BLEND_STATE5				(OFFSET_BLEND_STATE4			+ NUMBITS_BLEND_STATE)
#define OFFSET_RENDER_TARGET_FORMAT0	(OFFSET_BLEND_STATE5			+ NUMBITS_BLEND_STATE)
#define OFFSET_RENDER_TARGET_FORMAT1	(OFFSET_RENDER_TARGET_FORMAT0	+ NUMBITS_RENDER_TARGET_FORMAT)
#define OFFSET_RENDER_TARGET_FORMAT2	(OFFSET_RENDER_TARGET_FORMAT1	+ NUMBITS_RENDER_TARGET_FORMAT)
#define OFFSET_RENDER_TARGET_FORMAT3	(OFFSET_RENDER_TARGET_FORMAT2	+ NUMBITS_RENDER_TARGET_FORMAT)
#define OFFSET_RENDER_TARGET_FORMAT4	(OFFSET_RENDER_TARGET_FORMAT3	+ NUMBITS_RENDER_TARGET_FORMAT)
#define OFFSET_RENDER_TARGET_FORMAT5	(OFFSET_RENDER_TARGET_FORMAT4	+ NUMBITS_RENDER_TARGET_FORMAT)
#define OFFSET_DEPTH_ENABLED			(OFFSET_RENDER_TARGET_FORMAT5	+ NUMBITS_RENDER_TARGET_FORMAT)
#define OFFSET_STENCIL_ENABLED			(OFFSET_DEPTH_ENABLED			+ NUMBITS_DEPTH_ENABLED)
#define OFFSET_SAMPLE_COUNT				(OFFSET_STENCIL_ENABLED			+ NUMBITS_STENCIL_ENABLED)
#define OFFSET_END						(OFFSET_SAMPLE_COUNT			+ NUMBITS_SAMPLE_COUNT)

static_assert(OFFSET_END <= 64, "Too many bits used for the Hash");

static uint32 BlendBitOffsets[] = { OFFSET_BLEND_STATE0, OFFSET_BLEND_STATE1, OFFSET_BLEND_STATE2, OFFSET_BLEND_STATE3, OFFSET_BLEND_STATE4, OFFSET_BLEND_STATE5, };
static uint32 RTBitOffsets[] = { OFFSET_RENDER_TARGET_FORMAT0, OFFSET_RENDER_TARGET_FORMAT1, OFFSET_RENDER_TARGET_FORMAT2, OFFSET_RENDER_TARGET_FORMAT3, OFFSET_RENDER_TARGET_FORMAT4, OFFSET_RENDER_TARGET_FORMAT5, };

#define SET_HASH(Offset, NumBits, Value) \
	{ \
		uint64 BitMask = ((1ULL << NumBits) - 1) << Offset; \
		Pipeline.Hash = (Pipeline.Hash & ~BitMask) | (((uint64)Value << Offset) & BitMask); \
	}
#define GET_HASH(Offset, NumBits) ((Hash >> Offset) & ((1ULL << NumBits) - 1))

/*
void FPipelineShadow::SetHash(uint64 InHash)
{
	Hash = InHash;

	RenderTargets[0] = [[MTLRenderPipelineColorAttachmentDescriptor alloc] init];
	FMetalManager::Get()->ReleaseObject(RenderTargets[0]);
	RenderTargets[0].sourceRGBBlendFactor = (MTLBlendFactor)GET_HASH(OFFSET_SOURCE_RGB_BLEND_FACTOR, NUMBITS_SOURCE_RGB_BLEND_FACTOR);
	RenderTargets[0].destinationRGBBlendFactor = (MTLBlendFactor)GET_HASH(OFFSET_DEST_RGB_BLEND_FACTOR, NUMBITS_DEST_RGB_BLEND_FACTOR);
	RenderTargets[0].rgbBlendOperation = (MTLBlendOperation)GET_HASH(OFFSET_RGB_BLEND_OPERATION, NUMBITS_RGB_BLEND_OPERATION);
	RenderTargets[0].sourceAlphaBlendFactor = (MTLBlendFactor)GET_HASH(OFFSET_SOURCE_A_BLEND_FACTOR, NUMBITS_SOURCE_A_BLEND_FACTOR);
	RenderTargets[0].destinationAlphaBlendFactor = (MTLBlendFactor)GET_HASH(OFFSET_DEST_A_BLEND_FACTOR, NUMBITS_DEST_A_BLEND_FACTOR);
	RenderTargets[0].alphaBlendOperation = (MTLBlendOperation)GET_HASH(OFFSET_A_BLEND_OPERATION, NUMBITS_A_BLEND_OPERATION);
	RenderTargets[0].writeMask = GET_HASH(OFFSET_WRITE_MASK, NUMBITS_WRITE_MASK);
	RenderTargets[0].blendingEnabled =
		RenderTargets[0].rgbBlendOperation != MTLBlendOperationAdd || RenderTargets[0].destinationRGBBlendFactor != MTLBlendFactorZero || RenderTargets[0].sourceRGBBlendFactor != MTLBlendFactorOne ||
		RenderTargets[0].alphaBlendOperation != MTLBlendOperationAdd || RenderTargets[0].destinationAlphaBlendFactor != MTLBlendFactorZero || RenderTargets[0].sourceAlphaBlendFactor != MTLBlendFactorOne;

	RenderTargets[0].pixelFormat = (MTLPixelFormat)GET_HASH(OFFSET_RENDER_TARGET_FORMAT, NUMBITS_RENDER_TARGET_FORMAT);
	DepthTargetFormat = (MTLPixelFormat)GET_HASH(OFFSET_DEPTH_TARGET_FORMAT, NUMBITS_DEPTH_TARGET_FORMAT);
	SampleCount = GET_HASH(OFFSET_SAMPLE_COUNT, NUMBITS_SAMPLE_COUNT);
}
*/



static MTLTriangleFillMode TranslateFillMode(ERasterizerFillMode FillMode)
{
	switch (FillMode)
	{
		case FM_Wireframe:	return MTLTriangleFillModeLines;
		case FM_Point:		return MTLTriangleFillModeFill;
		default:			return MTLTriangleFillModeFill;
	};
}

static MTLCullMode TranslateCullMode(ERasterizerCullMode CullMode)
{
	switch (CullMode)
	{
		case CM_CCW:	return MTLCullModeFront;
		case CM_CW:		return MTLCullModeBack;
		default:		return MTLCullModeNone;
	}
}


id<MTLRenderPipelineState> FPipelineShadow::CreatePipelineStateForBoundShaderState(FMetalBoundShaderState* BSS) const
{
	SCOPE_CYCLE_COUNTER(STAT_MetalPipelineStateTime);
	
	MTLRenderPipelineDescriptor* Desc = [[MTLRenderPipelineDescriptor alloc] init];

	// set per-MRT settings
	for (uint32 RenderTargetIndex = 0; RenderTargetIndex < MaxMetalRenderTargets; ++RenderTargetIndex)
	{
		[Desc.colorAttachments setObject:RenderTargets[RenderTargetIndex] atIndexedSubscript:RenderTargetIndex];
	}

	// depth setting if it's actually used
	Desc.depthAttachmentPixelFormat = DepthTargetFormat;
	Desc.stencilAttachmentPixelFormat = StencilTargetFormat;

	// set the bound shader state settings
	Desc.vertexDescriptor = BSS->VertexDeclaration->Layout;
	Desc.vertexFunction = BSS->VertexShader->Function;
	Desc.fragmentFunction = BSS->PixelShader ? BSS->PixelShader->Function : nil;
	Desc.sampleCount = SampleCount;

	check(SampleCount > 0);

	NSError* Error = nil;
	id<MTLRenderPipelineState> PipelineState = [FMetalManager::GetDevice() newRenderPipelineStateWithDescriptor:Desc error : &Error];
	TRACK_OBJECT(PipelineState);

	if (PipelineState == nil)
	{
		NSLog(@"Failed to generate a pipeline state object: %@", Error);
		NSLog(@"Vertex shader: %@", BSS->VertexShader->GlslCodeNSString);
		NSLog(@"Pixel shader: %@", BSS->PixelShader->GlslCodeNSString);
		NSLog(@"Descriptor: %@", Desc);
		return nil;
	}

	[Desc release];

	return PipelineState;
}

FMetalManager* FMetalManager::Get()
{
	static FMetalManager Singleton;
	return &Singleton;
}

id<MTLDevice> FMetalManager::GetDevice()
{
	return FMetalManager::Get()->Device;
}

id<MTLRenderCommandEncoder> FMetalManager::GetContext()
{
	return FMetalManager::Get()->CurrentContext;
}

void FMetalManager::ReleaseObject(id Object)
{
	FMetalManager::Get()->DelayedFreeLists[FMetalManager::Get()->WhichFreeList].Add(Object);
}

 
FMetalManager::FMetalManager()
	: Device([IOSAppDelegate GetDelegate].IOSView->MetalDevice)
	, CurrentCommandBuffer(nil)
	, CurrentDrawable(nil)
	, CurrentContext(nil)
	, CurrentNumRenderTargets(0)
	, PreviousNumRenderTargets(0)
	, CurrentDepthRenderTexture(nil)
	, PreviousDepthRenderTexture(nil)
	, CurrentStencilRenderTexture(nil)
	, PreviousStencilRenderTexture(nil)
	, CurrentMSAARenderTexture(nil)
	, RingBuffer(Device, RingBufferSize, BufferOffsetAlignment)
	, QueryBuffer(Device, 64 * 1024, 8)
	, WhichFreeList(0)
	, CurrentQueryEventIndex(-1)
	, SceneFrameCounter(0)
	, ResourceTableFrameCounter(INDEX_NONE)
{
	for (int32 Index = 0; Index < ARRAY_COUNT(CurrentColorRenderTextures); Index++)
	{
		CurrentColorRenderTextures[Index] = nil;
		PreviousColorRenderTextures[Index] = nil;
	}
	FMemory::MemSet(CurrentRenderTargetsViewInfo, 0);
	FMemory::MemSet(PreviousRenderTargetsViewInfo, 0);
	FMemory::MemSet(CurrentDepthViewInfo, 0);
	FMemory::MemSet(PreviousDepthViewInfo, 0);
	FMemory::MemSet(CurrentStencilViewInfo, 0);
	FMemory::MemSet(PreviousStencilViewInfo, 0);

	CommandQueue = [Device newCommandQueue];

	// get the size of the window
	CGRect ViewFrame = [[IOSAppDelegate GetDelegate].IOSView frame];
	FRHIResourceCreateInfo CreateInfo;
	BackBuffer = (FMetalTexture2D*)(FTexture2DRHIParamRef)RHICreateTexture2D(ViewFrame.size.width, ViewFrame.size.height, PF_B8G8R8A8, 1, 1, TexCreate_RenderTargetable | TexCreate_Presentable, CreateInfo);

//@todo-rco: What Size???
	// make a buffer for each shader type
	ShaderParameters = new FMetalShaderParameterCache[CrossCompiler::NUM_SHADER_STAGES];
	ShaderParameters[CrossCompiler::SHADER_STAGE_VERTEX].InitializeResources(1024*1024);
	ShaderParameters[CrossCompiler::SHADER_STAGE_PIXEL].InitializeResources(1024*1024);

	// create a semaphore for multi-buffering the command buffer
	CommandBufferSemaphore = dispatch_semaphore_create(FParse::Param(FCommandLine::Get(),TEXT("gpulockstep")) ? 1 : 3);

	AutoReleasePoolTLSSlot = FPlatformTLS::AllocTlsSlot();
<<<<<<< HEAD

    FrameReadyEvent = FPlatformProcess::CreateSynchEvent();
    FIOSPlatformRHIFramePacer::InitWithEvent( FrameReadyEvent, 1 );
=======
    
    // Hook into the ios framepacer, if it's enabled for this platform.
    FrameReadyEvent = NULL;
    if( FIOSPlatformRHIFramePacer::IsEnabled() )
    {
        FrameReadyEvent = FPlatformProcess::CreateSynchEvent();
        FIOSPlatformRHIFramePacer::InitWithEvent( FrameReadyEvent );
    }
>>>>>>> 972e0610
    
	InitFrame();
}

void FMetalManager::CreateAutoreleasePool()
{
	if (FPlatformTLS::GetTlsValue(AutoReleasePoolTLSSlot) == NULL)
	{
		FPlatformTLS::SetTlsValue(AutoReleasePoolTLSSlot, FPlatformMisc::CreateAutoreleasePool());
	}
}

void FMetalManager::DrainAutoreleasePool()
{
	FPlatformMisc::ReleaseAutoreleasePool(FPlatformTLS::GetTlsValue(AutoReleasePoolTLSSlot));
	FPlatformTLS::SetTlsValue(AutoReleasePoolTLSSlot, NULL);
}

void FMetalManager::BeginScene()
{
	// Increment the frame counter. INDEX_NONE is a special value meaning "uninitialized", so if
	// we hit it just wrap around to zero.
	SceneFrameCounter++;
	if (SceneFrameCounter == INDEX_NONE)
	{
		SceneFrameCounter++;
	}

	static auto* ResourceTableCachingCvar = IConsoleManager::Get().FindTConsoleVariableDataInt(TEXT("rhi.ResourceTableCaching"));
	if (ResourceTableCachingCvar == NULL || ResourceTableCachingCvar->GetValueOnAnyThread() == 1)
	{
		ResourceTableFrameCounter = SceneFrameCounter;
	}
}

void FMetalManager::EndScene()
{
	ResourceTableFrameCounter = INDEX_NONE;
}

void FMetalManager::BeginFrame()
{
}


void FMetalManager::InitFrame()
{
	// reset the event index for this frame
	CurrentQueryEventIndex = -1;

	// start an auto release pool (EndFrame will drain and remake)
	CreateAutoreleasePool();

	// create the command buffer for this frame
	CreateCurrentCommandBuffer(true);

	//	double Start = FPlatformTime::Seconds();
	// block on the semaphore
//	double Mid = FPlatformTime::Seconds();

	// mark us to get later
	BackBuffer->Surface.Texture = nil;

	// make sure first SetRenderTarget goes through
	PreviousRenderTargetsInfo.NumColorRenderTargets = -1;

//	double End = FPlatformTime::Seconds();
//	NSLog(@"Semaphore Block Time: %.2f   -- MakeDrawable Time: %.2f", 1000.0f*(Mid - Start), 1000.0f*(End - Mid));
	

	extern void InitFrame_UniformBufferPoolCleanup();
	InitFrame_UniformBufferPoolCleanup();

	NumDrawCalls = 0;
}

void FMetalManager::CreateCurrentCommandBuffer(bool bWait)
{
	if (bWait)
	{
		dispatch_semaphore_wait(CommandBufferSemaphore, DISPATCH_TIME_FOREVER);
	}
	
	CurrentCommandBuffer = [CommandQueue commandBufferWithUnretainedReferences];
	[CurrentCommandBuffer retain];
	TRACK_OBJECT(CurrentCommandBuffer);

	// move to the next event index
	CurrentQueryEventIndex++;

	FEvent* LocalEvent;
	// make a new event if we don't have enough
	if (CurrentQueryEventIndex >= QueryEvents[WhichFreeList].Num())
	{
		LocalEvent = FPlatformProcess::CreateSynchEvent(true);
		CurrentQueryEventIndex = QueryEvents[WhichFreeList].Add(LocalEvent);
	}
	// otherwise, reuse an old one
	else
	{
		LocalEvent = QueryEvents[WhichFreeList][CurrentQueryEventIndex];
	}

	// unset the event
	LocalEvent->Reset();
	[CurrentCommandBuffer addCompletedHandler:^(id <MTLCommandBuffer> Buffer)
	{
		// when the command buffer is done, release the event
		LocalEvent->Trigger();
	}];
}

void FMetalManager::SubmitCommandBufferAndWait()
{
	[CurrentCommandBuffer addCompletedHandler : ^ (id <MTLCommandBuffer> Buffer)
	 {
		dispatch_semaphore_signal(CommandBufferSemaphore);
	 }];
	
	// commit the render context to the commandBuffer
	[CurrentContext endEncoding];
	[CurrentContext release];
	CurrentContext = nil;

	// kick the whole buffer
	// Commit to hand the commandbuffer off to the gpu
	[CurrentCommandBuffer commit];

	// wait for the gpu to finish executing our commands.
	[CurrentCommandBuffer waitUntilCompleted];
	
	//once a commandbuffer is commited it can't be added to again.
	UNTRACK_OBJECT(CurrentCommandBuffer);
	[CurrentCommandBuffer release];
	
	// create a new command buffer.
	CreateCurrentCommandBuffer(true);
}

void FMetalManager::EndFrame(bool bPresent)
{
//	NSLog(@"There were %d draw calls for final RT in frame %lld", NumDrawCalls, GFrameCounter);
	// commit the render context to the commandBuffer
	[CurrentContext endEncoding];
	[CurrentContext release];
	CurrentContext = nil;

	// kick the whole buffer
	[CurrentCommandBuffer addCompletedHandler : ^ (id <MTLCommandBuffer> Buffer)
	 {
		dispatch_semaphore_signal(CommandBufferSemaphore);
	 }];
    
<<<<<<< HEAD
	// Wait until at least a VBlank has passed since last time
    FrameReadyEvent->Wait();
=======
    // We may be limiting our framerate to the display link
    if( FrameReadyEvent != nullptr )
    {
        FrameReadyEvent->Wait();
    }
>>>>>>> 972e0610

	// Commit before waiting to avoid leaving the gpu idle
	[CurrentCommandBuffer commit];
	
	// enqueue a present if desired
	if (CurrentDrawable)
	{
		if (bPresent && GFrameCounter > 30)
		{
			[CurrentCommandBuffer waitUntilScheduled];
			
			[CurrentDrawable present];
		}

		CurrentDrawable = nil;
	}

	UNTRACK_OBJECT(CurrentCommandBuffer);
	[CurrentCommandBuffer release];

	// xcode helper function
	[CommandQueue insertDebugCaptureBoundary];

	// drain the oldest delayed free list
	uint32 PrevFreeList = (WhichFreeList + 1) % ARRAY_COUNT(DelayedFreeLists);
	for (int32 Index = 0; Index < DelayedFreeLists[PrevFreeList].Num(); Index++)
	{
		id Object = DelayedFreeLists[PrevFreeList][Index];
		UNTRACK_OBJECT(Object);
		[Object release];
	}
	DelayedFreeLists[PrevFreeList].Reset();

	// and switch to it
	WhichFreeList = PrevFreeList;

#if SHOULD_TRACK_OBJECTS
	// print out outstanding objects
	if ((GFrameCounter % 500) == 10)
	{
		for (auto It = ClassCounts.CreateIterator(); It; ++It)
		{
			NSLog(@"%@ has %d outstanding allocations", It.Key(), It.Value());
		}
	}
#endif

	// drain the pool
	DrainAutoreleasePool();

	InitFrame();
}


FMetalTexture2D* FMetalManager::GetBackBuffer()
{
	return BackBuffer;
}

void FMetalManager::PrepareToDraw(uint32 NumVertices)
{
	SCOPE_CYCLE_COUNTER(STAT_MetalPrepareDrawTime);

	NumDrawCalls++;

	// make sure the BSS has a valid pipeline state object
	CurrentBoundShaderState->PrepareToDraw(Pipeline);
	
	CommitGraphicsResourceTables();
	CommitNonComputeShaderConstants();
}

void FMetalManager::SetBlendState(FMetalBlendState* BlendState)
{
	for(uint32 RenderTargetIndex = 0;RenderTargetIndex < MaxMetalRenderTargets; ++RenderTargetIndex)
	{
		MTLRenderPipelineColorAttachmentDescriptor* Blend = BlendState->RenderTargetStates[RenderTargetIndex].BlendState;
		MTLRenderPipelineColorAttachmentDescriptor* Dest = Pipeline.RenderTargets[RenderTargetIndex];

		// assign each property manually, would be nice if this was faster
		Dest.blendingEnabled = Blend.blendingEnabled;
		Dest.sourceRGBBlendFactor = Blend.sourceRGBBlendFactor;
		Dest.destinationRGBBlendFactor = Blend.destinationRGBBlendFactor;
		Dest.rgbBlendOperation = Blend.rgbBlendOperation;
		Dest.sourceAlphaBlendFactor = Blend.sourceAlphaBlendFactor;
		Dest.destinationAlphaBlendFactor = Blend.destinationAlphaBlendFactor;
		Dest.alphaBlendOperation = Blend.alphaBlendOperation;
		Dest.writeMask = Blend.writeMask;

		// set the hash bits for this RT
		SET_HASH(BlendBitOffsets[RenderTargetIndex], NUMBITS_BLEND_STATE, BlendState->RenderTargetStates[RenderTargetIndex].BlendStateKey);
	}
}

void FMetalManager::SetBoundShaderState(FMetalBoundShaderState* BoundShaderState)
{
#if NO_DRAW
	return;
#endif
	CurrentBoundShaderState = BoundShaderState;
}



void FMetalManager::ConditionalUpdateBackBuffer(FMetalSurface& Surface)
{
	// are we setting the back buffer? if so, make sure we have the drawable
	if (&Surface == &BackBuffer->Surface)
	{
		// update the back buffer texture the first time used this frame
		if (Surface.Texture == nil && CurrentDrawable == nil)
		{
			SCOPE_CYCLE_COUNTER(STAT_MetalMakeDrawableTime);

			uint32 IdleStart = FPlatformTime::Cycles();

			// make a drawable object for this frame
			CurrentDrawable = [[IOSAppDelegate GetDelegate].IOSView MakeDrawable];

			GRenderThreadIdle[ERenderThreadIdleTypes::WaitingForGPUPresent] += FPlatformTime::Cycles() - IdleStart;
			GRenderThreadNumIdle[ERenderThreadIdleTypes::WaitingForGPUPresent]++;

			// set the texture into the backbuffer
			Surface.Texture = CurrentDrawable.texture;
		}
	}
}

bool FMetalManager::NeedsToSetRenderTarget(const FRHISetRenderTargetsInfo& RenderTargetsInfo)
{
	// see if our new Info matches our previous Info

	// basic checks
	bool bAllChecksPassed = RenderTargetsInfo.NumColorRenderTargets == PreviousRenderTargetsInfo.NumColorRenderTargets &&
		// handle the case where going from backbuffer + depth -> backbuffer + null, no need to reset RT and do a store/load
		(RenderTargetsInfo.DepthStencilRenderTarget.Texture == PreviousRenderTargetsInfo.DepthStencilRenderTarget.Texture || RenderTargetsInfo.DepthStencilRenderTarget.Texture == nullptr);

	// now check each color target if the basic tests passe
	if (bAllChecksPassed)
	{
		for (int32 RenderTargetIndex = 0; RenderTargetIndex < RenderTargetsInfo.NumColorRenderTargets; RenderTargetIndex++)
		{
			const FRHIRenderTargetView& RenderTargetView = RenderTargetsInfo.ColorRenderTarget[RenderTargetIndex];
			const FRHIRenderTargetView& PreviousRenderTargetView = PreviousRenderTargetsInfo.ColorRenderTarget[RenderTargetIndex];

            // handle simple case of switching textures or mip/slice
            if (RenderTargetView.Texture != PreviousRenderTargetView.Texture ||
                RenderTargetView.MipIndex != PreviousRenderTargetView.MipIndex ||
                RenderTargetView.ArraySliceIndex != PreviousRenderTargetView.ArraySliceIndex)
            {
                bAllChecksPassed = false;
                break;
            }
            
			// it's non-trivial when we need to switch based on load/store action:
			// LoadAction - it only matters what we are switching to in the new one
			//    If we switch to Load, no need to switch as we can re-use what we already have
			//    If we switch to Clear, we have to always switch to a new RT to force the clear
			//    If we switch to DontCare, there's definitely no need to switch
			if (RenderTargetView.LoadAction == ERenderTargetLoadAction::EClear)
			{
				bAllChecksPassed = false;
				break;
			}
			// StoreAction - this matters what the previous one was **In Spirit**
			//    If we come from Store, we need to switch to a new RT to force the store
			//    If we come from DontCare, then there's no need to switch
			//    @todo metal: However, we basically only use Store now, and don't
			//        care about intermediate results, only final, so we don't currently check the value
//			if (PreviousRenderTargetView.StoreAction == ERenderTTargetStoreAction::EStore)
//			{
//				bAllChecksPassed = false;
//				break;
//			}
		}
	}

<<<<<<< HEAD
	// handle the case where going from backbuffer + depth -> backbuffer + null, no need to reset RT and do a store/load
	if (CurrentNumRenderTargets == 1 && CurrentColorRenderTextures[0] == PreviousColorRenderTextures[0] && CurrentDepthRenderTexture == nil)
	{
		return;
	}

	PreviousNumRenderTargets = CurrentNumRenderTargets;

=======
>>>>>>> 972e0610
	// if we are setting them to nothing, then this is probably end of frame, and we can't make a framebuffer
	// with nothng, so just abort this (only need to check on single MRT case)
	if (RenderTargetsInfo.NumColorRenderTargets == 1 && RenderTargetsInfo.ColorRenderTarget[0].Texture == nullptr &&
		RenderTargetsInfo.DepthStencilRenderTarget.Texture == nullptr)
	{
		bAllChecksPassed = true;
	}

	return bAllChecksPassed == false;
}

void FMetalManager::SetRenderTargetsInfo(const FRHISetRenderTargetsInfo& RenderTargetsInfo)
{
	// see if our new Info matches our previous Info
	if (NeedsToSetRenderTarget(RenderTargetsInfo) == false)
	{
		return;
	}

	// back this up for next frame
	PreviousRenderTargetsInfo = RenderTargetsInfo;

	// at this point, we need to fully set up an encoder/command buffer, so make a new one (autoreleased)
	MTLRenderPassDescriptor* RenderPass = [MTLRenderPassDescriptor renderPassDescriptor];

	// if we need to do queries, write to the ring buffer (we set the offset into the ring buffer per query)
	RenderPass.visibilityResultBuffer = QueryBuffer.Buffer;

	// default to non-msaa
	Pipeline.SampleCount = 0;

	for (uint32 RenderTargetIndex = 0; RenderTargetIndex < MaxMetalRenderTargets; RenderTargetIndex++)
	{
		// default to invalid
		uint8 FormatKey = 0;
		// only try to set it if it was one that was set (ie less than CurrentNumRenderTargets)
		if (RenderTargetIndex < RenderTargetsInfo.NumColorRenderTargets && RenderTargetsInfo.ColorRenderTarget[RenderTargetIndex].Texture != nullptr)
		{
			const FRHIRenderTargetView& RenderTargetView = RenderTargetsInfo.ColorRenderTarget[RenderTargetIndex];
			FMetalSurface& Surface = GetMetalSurfaceFromRHITexture(RenderTargetView.Texture);
			FormatKey = Surface.FormatKey;
		
			// if this is the back buffer, make sure we have a usable drawable
			ConditionalUpdateBackBuffer(Surface);

			// user code generally passes -1 as a default, but we need 0
			uint32 ArraySliceIndex = RenderTargetView.ArraySliceIndex == 0xFFFFFFFF ? 0 : RenderTargetView.ArraySliceIndex;
			if (Surface.bIsCubemap)
			{
				ArraySliceIndex = GetMetalCubeFace((ECubeFace)ArraySliceIndex);
			}

			MTLRenderPassColorAttachmentDescriptor* ColorAttachment = [[MTLRenderPassColorAttachmentDescriptor alloc] init];

			if (Surface.MSAATexture != nil)
			{
				// set up an MSAA attachment
				ColorAttachment.texture = Surface.MSAATexture;
				ColorAttachment.storeAction = MTLStoreActionMultisampleResolve;
				ColorAttachment.resolveTexture = Surface.Texture;
				Pipeline.SampleCount = Surface.MSAATexture.sampleCount;

				// only allow one MRT with msaa
				checkf(RenderTargetsInfo.NumColorRenderTargets == 1, TEXT("Only expected one MRT when using MSAA"));
			}
			else
			{
				// set up non-MSAA attachment
				ColorAttachment.texture = Surface.Texture;
				ColorAttachment.storeAction = GetMetalRTStoreAction(RenderTargetView.StoreAction);
				Pipeline.SampleCount = 1;
			}
			ColorAttachment.level = RenderTargetView.MipIndex;
			ColorAttachment.slice = ArraySliceIndex;
			ColorAttachment.loadAction = GetMetalRTLoadAction(RenderTargetView.LoadAction);
			const FLinearColor& ClearColor = RenderTargetsInfo.ClearColors[RenderTargetIndex];
			ColorAttachment.clearColor = MTLClearColorMake(ClearColor.R, ClearColor.G, ClearColor.B, ClearColor.A);

			// assign the attachment to the slot
			[RenderPass.colorAttachments setObject:ColorAttachment atIndexedSubscript:RenderTargetIndex];

			Pipeline.RenderTargets[RenderTargetIndex].pixelFormat = ColorAttachment.texture.pixelFormat;

			[ColorAttachment release];
		}
		else
		{
			Pipeline.RenderTargets[RenderTargetIndex].pixelFormat = MTLPixelFormatInvalid;
		}

		// update the hash no matter what case (null, unused, used)
		SET_HASH(RTBitOffsets[RenderTargetIndex], NUMBITS_RENDER_TARGET_FORMAT, FormatKey);
	}

	// default to invalid
	Pipeline.DepthTargetFormat = MTLPixelFormatInvalid;
	Pipeline.StencilTargetFormat = MTLPixelFormatInvalid;

	// setup depth and/or stencil
	if (RenderTargetsInfo.DepthStencilRenderTarget.Texture != nullptr)
	{
		FMetalSurface& Surface= GetMetalSurfaceFromRHITexture(RenderTargetsInfo.DepthStencilRenderTarget.Texture);
		if (Surface.Texture != nil)
		{
			MTLRenderPassDepthAttachmentDescriptor* DepthAttachment = [[MTLRenderPassDepthAttachmentDescriptor alloc] init];

			// set up the depth attachment
			DepthAttachment.texture = Surface.Texture;
			DepthAttachment.loadAction = GetMetalRTLoadAction(RenderTargetsInfo.DepthStencilRenderTarget.DepthLoadAction);
			DepthAttachment.storeAction = GetMetalRTStoreAction(RenderTargetsInfo.DepthStencilRenderTarget.DepthStoreAction);
			DepthAttachment.clearDepth = RenderTargetsInfo.DepthClearValue;

			Pipeline.DepthTargetFormat = DepthAttachment.texture.pixelFormat;
			if (Pipeline.SampleCount == 0)
			{
				Pipeline.SampleCount = DepthAttachment.texture.sampleCount;
			}

			// and assign it
			RenderPass.depthAttachment = DepthAttachment;
			[DepthAttachment release];
		}

		if (Surface.StencilTexture != nil)
		{
			MTLRenderPassStencilAttachmentDescriptor* StencilAttachment = [[MTLRenderPassStencilAttachmentDescriptor alloc] init];

			// set up the stencil attachment
			StencilAttachment.texture = Surface.StencilTexture;
			StencilAttachment.loadAction = GetMetalRTLoadAction(RenderTargetsInfo.DepthStencilRenderTarget.StencilLoadAction);
			StencilAttachment.storeAction = GetMetalRTStoreAction(RenderTargetsInfo.DepthStencilRenderTarget.StencilStoreAction);
			StencilAttachment.clearStencil = RenderTargetsInfo.StencilClearValue;

			Pipeline.StencilTargetFormat = StencilAttachment.texture.pixelFormat;
			if (Pipeline.SampleCount == 0)
			{
				Pipeline.SampleCount = StencilAttachment.texture.sampleCount;
			}

			// and assign it
			RenderPass.stencilAttachment = StencilAttachment;
			[StencilAttachment release];
		}
	}

	// update hash for the depth buffer
	SET_HASH(OFFSET_DEPTH_ENABLED, NUMBITS_DEPTH_ENABLED, (Pipeline.DepthTargetFormat == MTLPixelFormatInvalid ? 0 : 1));
	SET_HASH(OFFSET_STENCIL_ENABLED, NUMBITS_STENCIL_ENABLED, (Pipeline.StencilTargetFormat == MTLPixelFormatInvalid ? 0 : 1));
	SET_HASH(OFFSET_SAMPLE_COUNT, NUMBITS_SAMPLE_COUNT, Pipeline.SampleCount);

	// commit pending commands on the old render target
	if (CurrentContext)
	{
#if UE_BUILD_DEBUG || UE_BUILD_DEVELOPMENT
//		if (NumDrawCalls == 0)
//		{
//			NSLog(@"There were %d draw calls for an RT in frame %lld", NumDrawCalls, GFrameCounter);
//		}
#endif

		[CurrentContext endEncoding];
		NumDrawCalls = 0;

		[CurrentContext release];

		// commit the buffer for this context
		[CurrentCommandBuffer commit];
		UNTRACK_OBJECT(CurrentCommandBuffer);
		[CurrentCommandBuffer release];

		// create the command buffer for this frame
		CreateCurrentCommandBuffer(false);
	}

	// make a new render context to use to render to the framebuffer
	CurrentContext = [CurrentCommandBuffer renderCommandEncoderWithDescriptor:RenderPass];
	[CurrentContext retain];
	TRACK_OBJECT(CurrentContext);

	// make sure the rasterizer state is set the first time for each new encoder
	bFirstRasterizerState = true;
}

uint32 FRingBuffer::Allocate(uint32 Size, uint32 Alignment)
{
	if (Alignment == 0)
	{
		Alignment = DefaultAlignment;
	}

	// align the offset
	Offset = Align(Offset, Alignment);
	
	// wrap if needed
	if (Offset + Size > Buffer.length)
	{
// 		NSLog(@"Wrapping at frame %lld [size = %d]", GFrameCounter, (uint32)Buffer.length);
		Offset = 0;
	}
	
	// get current location
	uint32 ReturnOffset = Offset;
	
	// allocate
	Offset += Size;
	
	return ReturnOffset;
}

uint32 FMetalManager::AllocateFromRingBuffer(uint32 Size, uint32 Alignment)
{
	return RingBuffer.Allocate(Size, Alignment);
}

uint32 FMetalManager::AllocateFromQueryBuffer()
{
	return QueryBuffer.Allocate(8, 0);
}




FORCEINLINE void SetResource(uint32 ShaderStage, uint32 BindIndex, FMetalSurface* RESTRICT Surface)
{
	check(Surface->Texture != nil);
	if (ShaderStage == CrossCompiler::SHADER_STAGE_PIXEL)
	{
		[FMetalManager::GetContext() setFragmentTexture:Surface->Texture atIndex:BindIndex];
	}
	else
	{
		[FMetalManager::GetContext() setVertexTexture:Surface->Texture atIndex : BindIndex];
	}
}

FORCEINLINE void SetResource(uint32 ShaderStage, uint32 BindIndex, FMetalSamplerState* RESTRICT SamplerState)
{
	check(SamplerState->State != nil);
	if (ShaderStage == CrossCompiler::SHADER_STAGE_PIXEL)
	{
		[FMetalManager::GetContext() setFragmentSamplerState:SamplerState->State atIndex:BindIndex];
	}
	else
	{
		[FMetalManager::GetContext() setVertexSamplerState:SamplerState->State atIndex:BindIndex];
	}
}

template <typename MetalResourceType>
inline int32 SetShaderResourcesFromBuffer(uint32 ShaderStage, FMetalUniformBuffer* RESTRICT Buffer, const uint32* RESTRICT ResourceMap, int32 BufferIndex)
{
	int32 NumSetCalls = 0;
	uint32 BufferOffset = ResourceMap[BufferIndex];
	if (BufferOffset > 0)
	{
		const uint32* RESTRICT ResourceInfos = &ResourceMap[BufferOffset];
		uint32 ResourceInfo = *ResourceInfos++;
		do
		{
			checkSlow(FRHIResourceTableEntry::GetUniformBufferIndex(ResourceInfo) == BufferIndex);
			const uint16 ResourceIndex = FRHIResourceTableEntry::GetResourceIndex(ResourceInfo);
			const uint8 BindIndex = FRHIResourceTableEntry::GetBindIndex(ResourceInfo);

			// todo: could coalesce adjacent bound resources.
			MetalResourceType* ResourcePtr = (MetalResourceType*)Buffer->RawResourceTable[ResourceIndex];
			SetResource(ShaderStage, BindIndex, ResourcePtr);

			NumSetCalls++;
			ResourceInfo = *ResourceInfos++;
		} while (FRHIResourceTableEntry::GetUniformBufferIndex(ResourceInfo) == BufferIndex);
	}

	return NumSetCalls;
}

template <class ShaderType>
void SetResourcesFromTables(ShaderType Shader, uint32 ShaderStage, uint32 ResourceTableFrameCounter)
{
	checkSlow(Shader);

	// Mask the dirty bits by those buffers from which the shader has bound resources.
	uint32 DirtyBits = Shader->Bindings.ShaderResourceTable.ResourceTableBits & Shader->DirtyUniformBuffers;
	uint32 NumSetCalls = 0;
	while (DirtyBits)
	{
		// Scan for the lowest set bit, compute its index, clear it in the set of dirty bits.
		const uint32 LowestBitMask = (DirtyBits)& (-(int32)DirtyBits);
		const int32 BufferIndex = FMath::FloorLog2(LowestBitMask); // todo: This has a branch on zero, we know it could never be zero...
		DirtyBits ^= LowestBitMask;
		FMetalUniformBuffer* Buffer = (FMetalUniformBuffer*)Shader->BoundUniformBuffers[BufferIndex].GetReference();
		check(Buffer);
		check(BufferIndex < Shader->Bindings.ShaderResourceTable.ResourceTableLayoutHashes.Num());
		check(Buffer->GetLayout().GetHash() == Shader->Bindings.ShaderResourceTable.ResourceTableLayoutHashes[BufferIndex]);
		Buffer->CacheResources(ResourceTableFrameCounter);

		// todo: could make this two pass: gather then set
//		NumSetCalls += SetShaderResourcesFromBuffer<FMetalSurface>(ShaderStage, Buffer, Shader->Bindings.ShaderResourceTable.ShaderResourceViewMap.GetData(), BufferIndex);
		NumSetCalls += SetShaderResourcesFromBuffer<FMetalSurface>(ShaderStage, Buffer, Shader->Bindings.ShaderResourceTable.TextureMap.GetData(), BufferIndex);
		NumSetCalls += SetShaderResourcesFromBuffer<FMetalSamplerState>(ShaderStage, Buffer, Shader->Bindings.ShaderResourceTable.SamplerMap.GetData(), BufferIndex);
	}
	Shader->DirtyUniformBuffers = 0;
//	SetTextureInTableCalls += NumSetCalls;
}

void FMetalManager::CommitGraphicsResourceTables()
{
	uint32 Start = FPlatformTime::Cycles();

	check(CurrentBoundShaderState);

	SetResourcesFromTables(CurrentBoundShaderState->VertexShader, CrossCompiler::SHADER_STAGE_VERTEX, ResourceTableFrameCounter);
	if (IsValidRef(CurrentBoundShaderState->PixelShader))
	{
		SetResourcesFromTables(CurrentBoundShaderState->PixelShader, CrossCompiler::SHADER_STAGE_PIXEL, ResourceTableFrameCounter);
	}

//	CommitResourceTableCycles += (FPlatformTime::Cycles() - Start);
}

void FMetalManager::CommitNonComputeShaderConstants()
{
	ShaderParameters[CrossCompiler::SHADER_STAGE_VERTEX].CommitPackedUniformBuffers(CurrentBoundShaderState, CrossCompiler::SHADER_STAGE_VERTEX, CurrentBoundShaderState->VertexShader->BoundUniformBuffers, CurrentBoundShaderState->VertexShader->UniformBuffersCopyInfo);
	ShaderParameters[CrossCompiler::SHADER_STAGE_VERTEX].CommitPackedGlobals(CrossCompiler::SHADER_STAGE_VERTEX, CurrentBoundShaderState->VertexShader->Bindings);
	
	if (IsValidRef(CurrentBoundShaderState->PixelShader))
	{
		ShaderParameters[CrossCompiler::SHADER_STAGE_PIXEL].CommitPackedUniformBuffers(CurrentBoundShaderState, CrossCompiler::SHADER_STAGE_PIXEL, CurrentBoundShaderState->PixelShader->BoundUniformBuffers, CurrentBoundShaderState->PixelShader->UniformBuffersCopyInfo);
		ShaderParameters[CrossCompiler::SHADER_STAGE_PIXEL].CommitPackedGlobals(CrossCompiler::SHADER_STAGE_PIXEL, CurrentBoundShaderState->PixelShader->Bindings);
	}
}

void FMetalManager::SetRasterizerState(const FRasterizerStateInitializerRHI& State)
{
	if (bFirstRasterizerState)
	{
		[CurrentContext setFrontFacingWinding:MTLWindingCounterClockwise];
	}

	if (bFirstRasterizerState || ShadowRasterizerState.CullMode != State.CullMode)
	{
		[CurrentContext setCullMode:TranslateCullMode(State.CullMode)];
		ShadowRasterizerState.CullMode = State.CullMode;
	}

	if (bFirstRasterizerState || ShadowRasterizerState.DepthBias != State.DepthBias || ShadowRasterizerState.SlopeScaleDepthBias != State.SlopeScaleDepthBias)
	{
		// no clamping
		[CurrentContext setDepthBias:State.DepthBias slopeScale:State.SlopeScaleDepthBias clamp:FLT_MAX];
		ShadowRasterizerState.DepthBias = State.DepthBias;
		ShadowRasterizerState.SlopeScaleDepthBias = State.SlopeScaleDepthBias;
	}

	// @todo metal: Would we ever need this in a shipping app?
#if !UE_BUILD_SHIPPING
	if (bFirstRasterizerState || ShadowRasterizerState.FillMode != State.FillMode)
	{
		[CurrentContext setTriangleFillMode:TranslateFillMode(State.FillMode)];
		ShadowRasterizerState.FillMode = State.FillMode;
	}
#endif

	bFirstRasterizerState = false;
}<|MERGE_RESOLUTION|>--- conflicted
+++ resolved
@@ -204,11 +204,6 @@
 	CommandBufferSemaphore = dispatch_semaphore_create(FParse::Param(FCommandLine::Get(),TEXT("gpulockstep")) ? 1 : 3);
 
 	AutoReleasePoolTLSSlot = FPlatformTLS::AllocTlsSlot();
-<<<<<<< HEAD
-
-    FrameReadyEvent = FPlatformProcess::CreateSynchEvent();
-    FIOSPlatformRHIFramePacer::InitWithEvent( FrameReadyEvent, 1 );
-=======
     
     // Hook into the ios framepacer, if it's enabled for this platform.
     FrameReadyEvent = NULL;
@@ -217,7 +212,6 @@
         FrameReadyEvent = FPlatformProcess::CreateSynchEvent();
         FIOSPlatformRHIFramePacer::InitWithEvent( FrameReadyEvent );
     }
->>>>>>> 972e0610
     
 	InitFrame();
 }
@@ -371,16 +365,11 @@
 		dispatch_semaphore_signal(CommandBufferSemaphore);
 	 }];
     
-<<<<<<< HEAD
-	// Wait until at least a VBlank has passed since last time
-    FrameReadyEvent->Wait();
-=======
     // We may be limiting our framerate to the display link
     if( FrameReadyEvent != nullptr )
     {
         FrameReadyEvent->Wait();
     }
->>>>>>> 972e0610
 
 	// Commit before waiting to avoid leaving the gpu idle
 	[CurrentCommandBuffer commit];
@@ -558,17 +547,6 @@
 		}
 	}
 
-<<<<<<< HEAD
-	// handle the case where going from backbuffer + depth -> backbuffer + null, no need to reset RT and do a store/load
-	if (CurrentNumRenderTargets == 1 && CurrentColorRenderTextures[0] == PreviousColorRenderTextures[0] && CurrentDepthRenderTexture == nil)
-	{
-		return;
-	}
-
-	PreviousNumRenderTargets = CurrentNumRenderTargets;
-
-=======
->>>>>>> 972e0610
 	// if we are setting them to nothing, then this is probably end of frame, and we can't make a framebuffer
 	// with nothng, so just abort this (only need to check on single MRT case)
 	if (RenderTargetsInfo.NumColorRenderTargets == 1 && RenderTargetsInfo.ColorRenderTarget[0].Texture == nullptr &&
