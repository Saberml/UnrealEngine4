<<<<<<< HEAD
﻿// Copyright 1998-2018 Epic Games, Inc. All Rights Reserved.
=======
// Copyright 1998-2018 Epic Games, Inc. All Rights Reserved.
>>>>>>> a23640a2

#pragma once

#include "CoreMinimal.h"
<<<<<<< HEAD
#include "Guid.h"
=======
#include "Misc/Guid.h"
>>>>>>> a23640a2
#include "LiveLinkTypes.h"

class ILiveLinkClient;
class ULiveLinkSourceSettings;
struct FPropertyChangedEvent;

class ILiveLinkSource
{
public:
	virtual ~ILiveLinkSource() {}
	virtual void ReceiveClient(ILiveLinkClient* InClient, FGuid InSourceGuid) = 0;
	virtual void InitializeSettings(ULiveLinkSourceSettings* Settings) {};

	// Can this source be displayed in the Source UI list
	virtual bool CanBeDisplayedInUI() const { return true; }

	virtual bool IsSourceStillValid() = 0;

	virtual bool RequestSourceShutdown() = 0;

	virtual FText GetSourceType() const = 0;
	virtual FText GetSourceMachineName() const = 0;
	virtual FText GetSourceStatus() const = 0;

	virtual UClass* GetCustomSettingsClass() const { return nullptr; }
	virtual void OnSettingsChanged(ULiveLinkSourceSettings* Settings, const FPropertyChangedEvent& PropertyChangedEvent) {}
};<|MERGE_RESOLUTION|>--- conflicted
+++ resolved
@@ -1,17 +1,9 @@
-<<<<<<< HEAD
-﻿// Copyright 1998-2018 Epic Games, Inc. All Rights Reserved.
-=======
 // Copyright 1998-2018 Epic Games, Inc. All Rights Reserved.
->>>>>>> a23640a2
 
 #pragma once
 
 #include "CoreMinimal.h"
-<<<<<<< HEAD
-#include "Guid.h"
-=======
 #include "Misc/Guid.h"
->>>>>>> a23640a2
 #include "LiveLinkTypes.h"
 
 class ILiveLinkClient;
