--- conflicted
+++ resolved
@@ -19,12 +19,9 @@
 	// Add a new live link source to the client
 	virtual void AddSource(TSharedPtr<ILiveLinkSource> InSource) = 0;
 
-<<<<<<< HEAD
-=======
 	// Remove the specified source from the live link client
 	virtual void RemoveSource(TSharedPtr<ILiveLinkSource> InSource) = 0;
 
->>>>>>> a23640a2
 	virtual void PushSubjectSkeleton(FGuid SourceGuid, FName SubjectName, const FLiveLinkRefSkeleton& RefSkeleton) = 0;
 	virtual void PushSubjectData(FGuid SourceGuid, FName SubjectName, const FLiveLinkFrameData& FrameData) = 0;
 	virtual void ClearSubject(FName SubjectName) = 0;
