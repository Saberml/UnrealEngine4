// Copyright 1998-2018 Epic Games, Inc. All Rights Reserved.

#include "HeadMountedDisplayBase.h"

#include "DefaultStereoLayers.h"
#include "EngineAnalytics.h"
#include "IAnalyticsProvider.h"
#include "AnalyticsEventAttribute.h"
#include "Misc/CoreDelegates.h"
#include "RenderingThread.h"
#include "Engine/Texture.h"
#include "DefaultSpectatorScreenController.h"
#include "DefaultXRCamera.h"
<<<<<<< HEAD
=======
#include "Engine/Engine.h"
>>>>>>> e3a25b20
#if WITH_EDITOR
#include "Editor/EditorEngine.h" // for UEditorEngine::IsHMDTrackingAllowed()
#endif

// including interface headers without their own implementation file, so that 
// functions (default ctors, etc.) get compiled into this module
#include "IXRSystemAssets.h"

void FHeadMountedDisplayBase::RecordAnalytics()
{
	TArray<FAnalyticsEventAttribute> EventAttributes;
	if (FEngineAnalytics::IsAvailable() && PopulateAnalyticsAttributes(EventAttributes))
	{
		// send analytics data
		FString OutStr(TEXT("Editor.VR.DeviceInitialised"));
		FEngineAnalytics::GetProvider().RecordEvent(OutStr, EventAttributes);
	}
}

bool FHeadMountedDisplayBase::PopulateAnalyticsAttributes(TArray<FAnalyticsEventAttribute>& EventAttributes)
{
	IHeadMountedDisplay::MonitorInfo MonitorInfo;
	GetHMDMonitorInfo(MonitorInfo);

	EventAttributes.Add(FAnalyticsEventAttribute(TEXT("DeviceName"), GetSystemName().ToString()));
	EventAttributes.Add(FAnalyticsEventAttribute(TEXT("DisplayDeviceName"), *MonitorInfo.MonitorName));
#if PLATFORM_WINDOWS
	EventAttributes.Add(FAnalyticsEventAttribute(TEXT("DisplayId"), MonitorInfo.MonitorId));
#else // Other platforms need some help in formatting size_t as text
	FString DisplayId(FString::Printf(TEXT("%llu"), (uint64)MonitorInfo.MonitorId));
	EventAttributes.Add(FAnalyticsEventAttribute(TEXT("DisplayId"), DisplayId));
#endif
	FString MonResolution(FString::Printf(TEXT("(%d, %d)"), MonitorInfo.ResolutionX, MonitorInfo.ResolutionY));
	EventAttributes.Add(FAnalyticsEventAttribute(TEXT("Resolution"), MonResolution));
	EventAttributes.Add(FAnalyticsEventAttribute(TEXT("InterpupillaryDistance"), GetInterpupillaryDistance()));
	EventAttributes.Add(FAnalyticsEventAttribute(TEXT("ChromaAbCorrectionEnabled"), IsChromaAbCorrectionEnabled()));
	EventAttributes.Add(FAnalyticsEventAttribute(TEXT("MirrorToWindow"), IsSpectatorScreenActive()));

	return true;
}

bool FHeadMountedDisplayBase::IsHeadTrackingAllowed() const
{
#if WITH_EDITOR
	if (GIsEditor)
	{
		// @todo vreditor: We need to do a pass over VREditor code and make sure we are handling the VR modes correctly.  HeadTracking can be enabled without Stereo3D, for example
		UEditorEngine* EdEngine = Cast<UEditorEngine>(GEngine);
		return (!EdEngine || EdEngine->IsHMDTrackingAllowed()) && IsStereoEnabled();
	}
#endif // WITH_EDITOR
	return IsStereoEnabled();
}

IStereoLayers* FHeadMountedDisplayBase::GetStereoLayers()
{
	if (!DefaultStereoLayers.IsValid())
	{
		DefaultStereoLayers = FSceneViewExtensions::NewExtension<FDefaultStereoLayers>(this);
	}
	return DefaultStereoLayers.Get();
}

bool FHeadMountedDisplayBase::GetHMDDistortionEnabled(EShadingPath /* ShadingPath */) const
{
	return true;
}

FVector2D FHeadMountedDisplayBase::GetEyeCenterPoint_RenderThread(EStereoscopicPass Eye) const
<<<<<<< HEAD
{
	check(IsInRenderingThread());

	if (!IsStereoEnabled())
	{
		return FVector2D(0.5f, 0.5f);
	}

	const FMatrix StereoProjectionMatrix = GetStereoProjectionMatrix(Eye);
	//0,0,1 is the straight ahead point, wherever it maps to is the center of the projection plane in -1..1 coordinates.  -1,-1 is bottom left.
	const FVector4 ScreenCenter = StereoProjectionMatrix.TransformPosition(FVector(0.0f, 0.0f, 1.0f));
	//transform into 0-1 screen coordinates 0,0 is top left.  
	const FVector2D CenterPoint(0.5f + (ScreenCenter.X / 2.0f), 0.5f - (ScreenCenter.Y / 2.0f));
	return CenterPoint;
}


void FHeadMountedDisplayBase::BeginRendering_RenderThread(const FTransform& NewRelativeTransform, FRHICommandListImmediate& /* RHICmdList */, FSceneViewFamily& /* ViewFamily */)
=======
>>>>>>> e3a25b20
{
	check(IsInRenderingThread());

	if (!IsStereoEnabled())
	{
		return FVector2D(0.5f, 0.5f);
	}

	const FMatrix StereoProjectionMatrix = GetStereoProjectionMatrix(Eye);
	//0,0,1 is the straight ahead point, wherever it maps to is the center of the projection plane in -1..1 coordinates.  -1,-1 is bottom left.
	const FVector4 ScreenCenter = StereoProjectionMatrix.TransformPosition(FVector(0.0f, 0.0f, 1.0f));
	//transform into 0-1 screen coordinates 0,0 is top left.  
	const FVector2D CenterPoint(0.5f + (ScreenCenter.X / 2.0f), 0.5f - (ScreenCenter.Y / 2.0f));
	return CenterPoint;
}

void FHeadMountedDisplayBase::OnLateUpdateApplied_RenderThread(const FTransform& NewRelativeTransform)
{
	if (DefaultStereoLayers.IsValid())
	{
		DefaultStereoLayers->UpdateHmdTransform(NewRelativeTransform);
	}
}

void FHeadMountedDisplayBase::CalculateStereoViewOffset(const enum EStereoscopicPass StereoPassType, FRotator& ViewRotation, const float WorldToMeters, FVector& ViewLocation)
{
	GetXRCamera()->CalculateStereoCameraOffset(StereoPassType, ViewRotation, ViewLocation);
}

void FHeadMountedDisplayBase::InitCanvasFromView(FSceneView* InView, UCanvas* Canvas)
{
}

bool FHeadMountedDisplayBase::IsSpectatorScreenActive() const
{
	ISpectatorScreenController const * Controller = GetSpectatorScreenController();
	return (Controller && Controller->GetSpectatorScreenMode() != ESpectatorScreenMode::Disabled);
}

ISpectatorScreenController* FHeadMountedDisplayBase::GetSpectatorScreenController()
{
	return SpectatorScreenController.Get();
}

class ISpectatorScreenController const * FHeadMountedDisplayBase::GetSpectatorScreenController() const
{
	return SpectatorScreenController.Get();
}

void FHeadMountedDisplayBase::CVarSinkHandler()
{
	check(IsInGameThread());

	if (GEngine && GEngine->XRSystem.IsValid())
	{
		static const auto PixelDensityCVar = IConsoleManager::Get().FindConsoleVariable(TEXT("vr.PixelDensity"));
		IHeadMountedDisplay* const HMDDevice = GEngine->XRSystem->GetHMDDevice();
		if (HMDDevice && PixelDensityCVar)
		{
			float NewPixelDensity = PixelDensityCVar->GetFloat();
			if (NewPixelDensity < PixelDensityMin || NewPixelDensity > PixelDensityMax)
			{
				UE_LOG(LogHMD, Warning, TEXT("Invalid pixel density. Valid values must be within the range: [%f, %f]."), PixelDensityMin, PixelDensityMax);
				NewPixelDensity = FMath::Clamp(NewPixelDensity, PixelDensityMin, PixelDensityMax);
			}
			HMDDevice->SetPixelDensity(NewPixelDensity);
		}
	}
}

FAutoConsoleVariableSink FHeadMountedDisplayBase::CVarSink(FConsoleCommandDelegate::CreateStatic(&FHeadMountedDisplayBase::CVarSinkHandler));<|MERGE_RESOLUTION|>--- conflicted
+++ resolved
@@ -11,10 +11,7 @@
 #include "Engine/Texture.h"
 #include "DefaultSpectatorScreenController.h"
 #include "DefaultXRCamera.h"
-<<<<<<< HEAD
-=======
 #include "Engine/Engine.h"
->>>>>>> e3a25b20
 #if WITH_EDITOR
 #include "Editor/EditorEngine.h" // for UEditorEngine::IsHMDTrackingAllowed()
 #endif
@@ -84,27 +81,6 @@
 }
 
 FVector2D FHeadMountedDisplayBase::GetEyeCenterPoint_RenderThread(EStereoscopicPass Eye) const
-<<<<<<< HEAD
-{
-	check(IsInRenderingThread());
-
-	if (!IsStereoEnabled())
-	{
-		return FVector2D(0.5f, 0.5f);
-	}
-
-	const FMatrix StereoProjectionMatrix = GetStereoProjectionMatrix(Eye);
-	//0,0,1 is the straight ahead point, wherever it maps to is the center of the projection plane in -1..1 coordinates.  -1,-1 is bottom left.
-	const FVector4 ScreenCenter = StereoProjectionMatrix.TransformPosition(FVector(0.0f, 0.0f, 1.0f));
-	//transform into 0-1 screen coordinates 0,0 is top left.  
-	const FVector2D CenterPoint(0.5f + (ScreenCenter.X / 2.0f), 0.5f - (ScreenCenter.Y / 2.0f));
-	return CenterPoint;
-}
-
-
-void FHeadMountedDisplayBase::BeginRendering_RenderThread(const FTransform& NewRelativeTransform, FRHICommandListImmediate& /* RHICmdList */, FSceneViewFamily& /* ViewFamily */)
-=======
->>>>>>> e3a25b20
 {
 	check(IsInRenderingThread());
 
