// Copyright 1998-2018 Epic Games, Inc. All Rights Reserved.

#include "AssetRegistry.h"
#include "Misc/CommandLine.h"
#include "Misc/FileHelper.h"
#include "Misc/Paths.h"
#include "Serialization/ArrayReader.h"
#include "Misc/ConfigCacheIni.h"
#include "UObject/UObjectHash.h"
#include "UObject/UObjectIterator.h"
#include "UObject/MetaData.h"
#include "UObject/CoreRedirects.h"
#include "AssetRegistryPrivate.h"
#include "ARFilter.h"
#include "DependsNode.h"
#include "PackageReader.h"
#include "GenericPlatform/GenericPlatformChunkInstall.h"
#include "Interfaces/IPluginManager.h"
#include "Misc/CoreDelegates.h"
#include "UObject/ConstructorHelpers.h"
#include "Misc/RedirectCollector.h"
#include "AssetRegistryModule.h"

#if WITH_EDITOR
#include "IDirectoryWatcher.h"
#include "DirectoryWatcherModule.h"
#include "HAL/ThreadHeartBeat.h"
#include "HAL/PlatformProcess.h"
#endif // WITH_EDITOR


DEFINE_LOG_CATEGORY(LogAssetRegistry);

/** Returns the appropriate ChunkProgressReportingType for the given Asset enum */
EChunkProgressReportingType::Type GetChunkAvailabilityProgressType(EAssetAvailabilityProgressReportingType::Type ReportType)
{
	EChunkProgressReportingType::Type ChunkReportType;
	switch (ReportType)
	{
	case EAssetAvailabilityProgressReportingType::ETA:
		ChunkReportType = EChunkProgressReportingType::ETA;
		break;
	case EAssetAvailabilityProgressReportingType::PercentageComplete:
		ChunkReportType = EChunkProgressReportingType::PercentageComplete;
		break;
	default:
		ChunkReportType = EChunkProgressReportingType::PercentageComplete;
		UE_LOG(LogAssetRegistry, Error, TEXT("Unsupported assetregistry report type: %i"), (int)ReportType);
		break;
	}
	return ChunkReportType;
}

UAssetRegistry::UAssetRegistry(const FObjectInitializer& ObjectInitializer)
	: Super(ObjectInitializer)
{
}

UAssetRegistryImpl::UAssetRegistryImpl(const FObjectInitializer& ObjectInitializer)
	: Super(ObjectInitializer)
{
	const double StartupStartTime = FPlatformTime::Seconds();

	bInitialSearchCompleted = true;
	AmortizeStartTime = 0;
	TotalAmortizeTime = 0;

	MaxSecondsPerFrame = 0.015;

	// By default update the disk cache once on asset load, to incorporate changes made in PostLoad. This only happens in editor builds
	bUpdateDiskCacheAfterLoad = true;

	// Collect all code generator classes (currently BlueprintCore-derived ones)
	CollectCodeGeneratorClasses();

	// Read default serialization options
	InitializeSerializationOptions(SerializationOptions);

	// If in the editor, we scan all content right now
	// If in the game, we expect user to make explicit sync queries using ScanPathsSynchronous
	// If in a commandlet, we expect the commandlet to decide when to perform a synchronous scan
	if (GIsEditor && !IsRunningCommandlet())
	{
		bInitialSearchCompleted = false;
		SearchAllAssets(false);
	}
	// for platforms that require cooked data, we attempt to load a premade asset registry
	else if (FPlatformProperties::RequiresCookedData())
	{
		// load the cooked data
		FArrayReader SerializedAssetData;

		FString AssetRegistryFilename = (FPaths::ProjectDir() / TEXT("AssetRegistry.bin"));
		if (SerializationOptions.bSerializeAssetRegistry && IFileManager::Get().FileExists(*AssetRegistryFilename) && FFileHelper::LoadFileToArray(SerializedAssetData, *AssetRegistryFilename))
		{
			// serialize the data with the memory reader (will convert FStrings to FNames, etc)
			Serialize(SerializedAssetData);
		}
		TArray<TSharedRef<IPlugin>> ContentPlugins = IPluginManager::Get().GetEnabledPluginsWithContent();
		for (TSharedRef<IPlugin> ContentPlugin : ContentPlugins)
		{
			if (ContentPlugin->CanContainContent())
			{
				FString PluginAssetRegistry = ContentPlugin->GetBaseDir() / TEXT("AssetRegistry.bin");
				if (IFileManager::Get().FileExists(*PluginAssetRegistry) && FFileHelper::LoadFileToArray(SerializedAssetData, *PluginAssetRegistry))
				{
					SerializedAssetData.Seek(0);
					Serialize(SerializedAssetData);
				}
			}
		}
	}

	// Report startup time. This does not include DirectoryWatcher startup time.
	UE_LOG(LogAssetRegistry, Log, TEXT("FAssetRegistry took %0.4f seconds to start up"), FPlatformTime::Seconds() - StartupStartTime);

#if WITH_EDITOR
	// In-game doesn't listen for directory changes
	if (GIsEditor)
	{
		FDirectoryWatcherModule& DirectoryWatcherModule = FModuleManager::LoadModuleChecked<FDirectoryWatcherModule>(TEXT("DirectoryWatcher"));
		IDirectoryWatcher* DirectoryWatcher = DirectoryWatcherModule.Get();

		if (DirectoryWatcher)
		{
			TArray<FString> RootContentPaths;
			FPackageName::QueryRootContentPaths(RootContentPaths);
			for (TArray<FString>::TConstIterator RootPathIt(RootContentPaths); RootPathIt; ++RootPathIt)
			{
				const FString& RootPath = *RootPathIt;
				const FString& ContentFolder = FPackageName::LongPackageNameToFilename(RootPath);

				// This could be due to a plugin that specifies it contains content, yet has no content yet. PluginManager
				// Mounts these folders anyway which results in then being returned from QueryRootContentPaths
				if (IFileManager::Get().DirectoryExists(*ContentFolder))
				{
					FDelegateHandle NewHandle;
					DirectoryWatcher->RegisterDirectoryChangedCallback_Handle(ContentFolder, IDirectoryWatcher::FDirectoryChanged::CreateUObject(this, &UAssetRegistryImpl::OnDirectoryChanged), NewHandle);
					OnDirectoryChangedDelegateHandles.Add(ContentFolder, NewHandle);
				}
			}
		}
	}



	if (GConfig)
	{
		GConfig->GetBool(TEXT("AssetRegistry"), TEXT("bUpdateDiskCacheAfterLoad"), bUpdateDiskCacheAfterLoad, GEngineIni);
	}

	if (bUpdateDiskCacheAfterLoad)
	{
		FCoreUObjectDelegates::OnAssetLoaded.AddUObject(this, &UAssetRegistryImpl::OnAssetLoaded);
	}
#endif // WITH_EDITOR

	// Listen for new content paths being added or removed at runtime.  These are usually plugin-specific asset paths that
	// will be loaded a bit later on.
	FPackageName::OnContentPathMounted().AddUObject(this, &UAssetRegistryImpl::OnContentPathMounted);
	FPackageName::OnContentPathDismounted().AddUObject(this, &UAssetRegistryImpl::OnContentPathDismounted);

	// If we were called before engine has fully initialized, refresh classes on initialize. If not this won't do anything as it already happened
	FCoreDelegates::OnPostEngineInit.AddUObject(this, &UAssetRegistryImpl::RefreshNativeClasses);

	InitRedirectors();
}

void UAssetRegistryImpl::InitRedirectors()
{
	// plugins can't initialize redirectors in the editor, it will mess up the saving of content.
	if ( GIsEditor )
	{
		return;
	}

	TArray<TSharedRef<IPlugin>> EnabledPlugins = IPluginManager::Get().GetEnabledPlugins();
	for (TSharedRef<IPlugin> Plugin : EnabledPlugins)
	{
		FString PluginConfigFilename = FString::Printf(TEXT("%s%s/%s.ini"), *FPaths::GeneratedConfigDir(), ANSI_TO_TCHAR(FPlatformProperties::PlatformName()), *Plugin->GetName() );
		
		bool bShouldRemap = false;
		
		if ( !GConfig->GetBool(TEXT("PluginSettings"), TEXT("RemapPluginContentToGame"), bShouldRemap, PluginConfigFilename) )
		{
			continue;
		}

		if (!bShouldRemap)
		{
			continue;
		}

		// if we are -game in editor build we might need to initialize the asset registry manually for this plugin
		if (!FPlatformProperties::RequiresCookedData() && IsRunningGame())
		{
			TArray<FString> PathsToSearch;
			
			FString RootPackageName = FString::Printf(TEXT("/%s/"), *Plugin->GetName());
			PathsToSearch.Add(RootPackageName);

			const bool bForceRescan = false;
			ScanPathsAndFilesSynchronous(PathsToSearch, TArray<FString>(), bForceRescan, EAssetDataCacheMode::UseModularCache);
		}
		
		FName PluginPackageName = FName(*FString::Printf(TEXT("/%s/"), *Plugin->GetName()));
		TArray<FAssetData> AssetList;
		GetAssetsByPath(PluginPackageName, AssetList, true, false);

		TArray<FCoreRedirect> PackageRedirects;

		for ( const FAssetData& Asset : AssetList )
		{
			FString NewPackageNameString = Asset.PackageName.ToString();
			FString RootPackageName = FString::Printf(TEXT("/%s/"), *Plugin->GetName());

			FString OriginalPackageNameString = NewPackageNameString.Replace(*RootPackageName, TEXT("/Game/"));


			PackageRedirects.Add( FCoreRedirect(ECoreRedirectFlags::Type_Package, OriginalPackageNameString, NewPackageNameString) );

		}


		FCoreRedirects::AddRedirectList(PackageRedirects, Plugin->GetName() );
	}

	
}

void UAssetRegistryImpl::InitializeSerializationOptions(FAssetRegistrySerializationOptions& Options, const FString& PlatformIniName) const
{
	// Use passed in platform, or current platform if empty
	FConfigFile PlatformEngineIni;
	FConfigCacheIni::LoadLocalIniFile(PlatformEngineIni, TEXT("Engine"), true, (!PlatformIniName.IsEmpty() ? *PlatformIniName : ANSI_TO_TCHAR(FPlatformProperties::IniPlatformName())));

	PlatformEngineIni.GetBool(TEXT("AssetRegistry"), TEXT("bSerializeAssetRegistry"), Options.bSerializeAssetRegistry);
	PlatformEngineIni.GetBool(TEXT("AssetRegistry"), TEXT("bSerializeDependencies"), Options.bSerializeDependencies);
	PlatformEngineIni.GetBool(TEXT("AssetRegistry"), TEXT("bSerializeNameDependencies"), Options.bSerializeSearchableNameDependencies);
	PlatformEngineIni.GetBool(TEXT("AssetRegistry"), TEXT("bSerializeManageDependencies"), Options.bSerializeManageDependencies);
	PlatformEngineIni.GetBool(TEXT("AssetRegistry"), TEXT("bSerializePackageData"), Options.bSerializePackageData);
	PlatformEngineIni.GetBool(TEXT("AssetRegistry"), TEXT("bUseAssetRegistryTagsWhitelistInsteadOfBlacklist"), Options.bUseAssetRegistryTagsWhitelistInsteadOfBlacklist);
	PlatformEngineIni.GetBool(TEXT("AssetRegistry"), TEXT("bFilterAssetDataWithNoTags"), Options.bFilterAssetDataWithNoTags);
	PlatformEngineIni.GetBool(TEXT("AssetRegistry"), TEXT("bFilterDependenciesWithNoTags"), Options.bFilterDependenciesWithNoTags);
	PlatformEngineIni.GetBool(TEXT("AssetRegistry"), TEXT("bFilterSearchableNames"), Options.bFilterSearchableNames);
		
	TArray<FString> FilterlistItems;
	if (Options.bUseAssetRegistryTagsWhitelistInsteadOfBlacklist)
	{
		PlatformEngineIni.GetArray(TEXT("AssetRegistry"), TEXT("CookedTagsWhitelist"), FilterlistItems);
	}
	else
	{
		PlatformEngineIni.GetArray(TEXT("AssetRegistry"), TEXT("CookedTagsBlacklist"), FilterlistItems);
	}

	// Takes on the pattern "(Class=SomeClass,Tag=SomeTag)"
	for (const FString& FilterlistItem : FilterlistItems)
	{
		FString TrimmedFilterlistItem = FilterlistItem;
		TrimmedFilterlistItem.TrimStartAndEndInline();
		if (TrimmedFilterlistItem.Left(1) == TEXT("("))
		{
			TrimmedFilterlistItem = TrimmedFilterlistItem.RightChop(1);
		}
		if (TrimmedFilterlistItem.Right(1) == TEXT(")"))
		{
			TrimmedFilterlistItem = TrimmedFilterlistItem.LeftChop(1);
		}

		TArray<FString> Tokens;
		TrimmedFilterlistItem.ParseIntoArray(Tokens, TEXT(","));
		FString ClassName;
		FString TagName;

		for (const FString& Token : Tokens)
		{
			FString KeyString;
			FString ValueString;
			if (Token.Split(TEXT("="), &KeyString, &ValueString))
			{
				KeyString.TrimStartAndEndInline();
				ValueString.TrimStartAndEndInline();
				if (KeyString == TEXT("Class"))
				{
					ClassName = ValueString;
				}
				else if (KeyString == TEXT("Tag"))
				{
					TagName = ValueString;
				}
			}
		}

		if (!ClassName.IsEmpty() && !TagName.IsEmpty())
		{
			FName TagFName = FName(*TagName);

			// Include subclasses if the class is in memory at this time (native classes only)
			UClass* FilterlistClass = Cast<UClass>(StaticFindObject(UClass::StaticClass(), ANY_PACKAGE, *ClassName));
			if (FilterlistClass)
			{
				Options.CookFilterlistTagsByClass.FindOrAdd(FilterlistClass->GetFName()).Add(TagFName);

				TArray<UClass*> DerivedClasses;
				GetDerivedClasses(FilterlistClass, DerivedClasses);
				for (UClass* DerivedClass : DerivedClasses)
				{
					Options.CookFilterlistTagsByClass.FindOrAdd(DerivedClass->GetFName()).Add(TagFName);
				}
			}
			else
			{
				// Class is not in memory yet. Just add an explicit filter.
				// Automatically adding subclasses of non-native classes is not supported.
				// In these cases, using Class=* is usually sufficient
				Options.CookFilterlistTagsByClass.FindOrAdd(FName(*ClassName)).Add(TagFName);
			}
		}
	}
}

void UAssetRegistryImpl::CollectCodeGeneratorClasses()
{
	// Work around the fact we don't reference Engine module directly
	UClass* BlueprintCoreClass = Cast<UClass>(StaticFindObject(UClass::StaticClass(), ANY_PACKAGE, TEXT("BlueprintCore")));
	if (BlueprintCoreClass)
	{
		ClassGeneratorNames.Add(BlueprintCoreClass->GetFName());

		TArray<UClass*> BlueprintCoreDerivedClasses;
		GetDerivedClasses(BlueprintCoreClass, BlueprintCoreDerivedClasses);
		for (UClass* BPCoreClass : BlueprintCoreDerivedClasses)
		{
			ClassGeneratorNames.Add(BPCoreClass->GetFName());
		}
	}
}

void UAssetRegistryImpl::RefreshNativeClasses()
{
	// Native classes have changed so reinitialize code generator and serialization options
	CollectCodeGeneratorClasses();

	// Read default serialization options
	InitializeSerializationOptions(SerializationOptions);
}

UAssetRegistryImpl::~UAssetRegistryImpl()
{
	// Make sure the asset search thread is closed
	if (BackgroundAssetSearch.IsValid())
	{
		BackgroundAssetSearch->EnsureCompletion();
		BackgroundAssetSearch.Reset();
	}

	// Stop listening for content mount point events
	FPackageName::OnContentPathMounted().RemoveAll(this);
	FPackageName::OnContentPathDismounted().RemoveAll(this);
	FCoreDelegates::OnPostEngineInit.RemoveAll(this);

#if WITH_EDITOR
	if (GIsEditor)
	{
		// If the directory module is still loaded, unregister any delegates
		if (FModuleManager::Get().IsModuleLoaded("DirectoryWatcher"))
		{
			FDirectoryWatcherModule& DirectoryWatcherModule = FModuleManager::GetModuleChecked<FDirectoryWatcherModule>("DirectoryWatcher");
			IDirectoryWatcher* DirectoryWatcher = DirectoryWatcherModule.Get();

			if (DirectoryWatcher)
			{
				TArray<FString> RootContentPaths;
				FPackageName::QueryRootContentPaths(RootContentPaths);
				for (TArray<FString>::TConstIterator RootPathIt(RootContentPaths); RootPathIt; ++RootPathIt)
				{
					const FString& RootPath = *RootPathIt;
					const FString& ContentFolder = FPackageName::LongPackageNameToFilename(RootPath);
					DirectoryWatcher->UnregisterDirectoryChangedCallback_Handle(ContentFolder, OnDirectoryChangedDelegateHandles.FindRef(ContentFolder));
					OnDirectoryChangedDelegateHandles.Remove(ContentFolder);
				}
			}
		}
	}

	if (bUpdateDiskCacheAfterLoad)
	{
		FCoreUObjectDelegates::OnAssetLoaded.RemoveAll(this);
	}
#endif // WITH_EDITOR

	// Clear all listeners
	AssetAddedEvent.Clear();
	AssetRemovedEvent.Clear();
	AssetRenamedEvent.Clear();
	InMemoryAssetCreatedEvent.Clear();
	InMemoryAssetDeletedEvent.Clear();
	FileLoadedEvent.Clear();
	FileLoadProgressUpdatedEvent.Clear();
}

UAssetRegistryImpl& UAssetRegistryImpl::Get()
{
	FAssetRegistryModule& Module = FModuleManager::GetModuleChecked<FAssetRegistryModule>("AssetRegistry");
	return static_cast<UAssetRegistryImpl&>(Module.Get());
}

void UAssetRegistryImpl::SearchAllAssets(bool bSynchronousSearch)
{
	// Mark the time before the first search started
	FullSearchStartTime = FPlatformTime::Seconds();

	// Figure out what all of the root asset directories are.  This will include Engine content, Game content, but also may include
	// mounted content directories for one or more plugins.	Also keep in mind that plugins may become loaded later on.  We'll listen
	// for that via a delegate, and add those directories to scan later as them come in.
	TArray<FString> PathsToSearch;
	FPackageName::QueryRootContentPaths(PathsToSearch);

	// Start the asset search (synchronous in commandlets)
	if (bSynchronousSearch)
	{
#if WITH_EDITOR
		if (IsLoadingAssets())
		{
			// Force a flush of the current gatherer instead
			UE_LOG(LogAssetRegistry, Log, TEXT("Flushing asset discovery search because of synchronous request, this can take several seconds..."));

			while (IsLoadingAssets())
			{
				Tick(-1.0f);

				FThreadHeartBeat::Get().HeartBeat();
				FPlatformProcess::SleepNoStats(0.0001f);
			}
		}
		else
#endif
		{
			const bool bForceRescan = false;
			ScanPathsAndFilesSynchronous(PathsToSearch, TArray<FString>(), bForceRescan, EAssetDataCacheMode::UseMonolithicCache);
		}


#if WITH_EDITOR
		if (IsRunningCommandlet())
		{
			// Update redirectors
			UpdateRedirectCollector();
		}
#endif
	}
	else if (!BackgroundAssetSearch.IsValid())
	{
		// if the BackgroundAssetSearch is already valid then we have already called it before
		BackgroundAssetSearch = MakeShareable(new FAssetDataGatherer(PathsToSearch, TArray<FString>(), bSynchronousSearch, EAssetDataCacheMode::UseMonolithicCache));
	}
}

bool UAssetRegistryImpl::HasAssets(const FName PackagePath, const bool bRecursive) const
{
	bool bHasAssets = State.HasAssets(PackagePath);

	if (!bHasAssets && bRecursive)
	{
		TSet<FName> SubPaths;
		CachedPathTree.GetSubPaths(PackagePath, SubPaths);

		for (const FName& SubPath : SubPaths)
		{
			bHasAssets = State.HasAssets(SubPath);
			if (bHasAssets)
			{
				break;
			}
		}
	}

	return bHasAssets;
}

bool UAssetRegistryImpl::GetAssetsByPackageName(FName PackageName, TArray<FAssetData>& OutAssetData, bool bIncludeOnlyOnDiskAssets) const
{
	FARFilter Filter;
	Filter.PackageNames.Add(PackageName);
	Filter.bIncludeOnlyOnDiskAssets = bIncludeOnlyOnDiskAssets;
	return GetAssets(Filter, OutAssetData);
}

bool UAssetRegistryImpl::GetAssetsByPath(FName PackagePath, TArray<FAssetData>& OutAssetData, bool bRecursive, bool bIncludeOnlyOnDiskAssets) const
{
	FARFilter Filter;
	Filter.bRecursivePaths = bRecursive;
	Filter.PackagePaths.Add(PackagePath);
	Filter.bIncludeOnlyOnDiskAssets = bIncludeOnlyOnDiskAssets;
	return GetAssets(Filter, OutAssetData);
}

bool UAssetRegistryImpl::GetAssetsByClass(FName ClassName, TArray<FAssetData>& OutAssetData, bool bSearchSubClasses) const
{
	FARFilter Filter;
	Filter.ClassNames.Add(ClassName);
	Filter.bRecursiveClasses = bSearchSubClasses;
	return GetAssets(Filter, OutAssetData);
}

bool UAssetRegistryImpl::GetAssetsByTagValues(const TMultiMap<FName, FString>& AssetTagsAndValues, TArray<FAssetData>& OutAssetData) const
{
	FARFilter Filter;
	Filter.TagsAndValues = AssetTagsAndValues;
	return GetAssets(Filter, OutAssetData);
}

bool UAssetRegistryImpl::GetAssets(const FARFilter& InFilter, TArray<FAssetData>& OutAssetData) const
{
	double GetAssetsStartTime = FPlatformTime::Seconds();

	// Verify filter input. If all assets are needed, use GetAllAssets() instead.
	if (!FAssetRegistryState::IsFilterValid(InFilter, true) || InFilter.IsEmpty())
	{
		return false;
	}

	// Expand recursion on filter
	FARFilter Filter;
	ExpandRecursiveFilter(InFilter, Filter);

	// Start with in memory assets
	TSet<FName> PackagesToSkip = CachedEmptyPackages;

	// Prepare a set of each filter component for fast searching
	TSet<FName> FilterPackageNames(Filter.PackageNames);
	TSet<FName> FilterPackagePaths(Filter.PackagePaths);
	TSet<FName> FilterClassNames(Filter.ClassNames);
	TSet<FName> FilterObjectPaths(Filter.ObjectPaths);
	const int32 NumFilterPackageNames = FilterPackageNames.Num();
	const int32 NumFilterPackagePaths = FilterPackagePaths.Num();
	const int32 NumFilterClasses = FilterClassNames.Num();
	const int32 NumFilterObjectPaths = FilterObjectPaths.Num();

	if (!Filter.bIncludeOnlyOnDiskAssets)
	{
		auto FilterInMemoryObjectLambda = [&](const UObject* Obj)
		{
			if (Obj->IsAsset())
			{
				UPackage* InMemoryPackage = Obj->GetOutermost();

				// Skip assets that were loaded for diffing
				if (InMemoryPackage->HasAnyPackageFlags(PKG_ForDiffing))
				{
					return;
				}

				// Package name
				const FName ObjectPath = FName(*Obj->GetPathName());
				const FName PackageName = InMemoryPackage->GetFName();

				PackagesToSkip.Add(PackageName);

				if (NumFilterPackageNames && !FilterPackageNames.Contains(PackageName))
				{
					return;
				}

				// Object Path
				if (NumFilterObjectPaths && !FilterObjectPaths.Contains(ObjectPath))
				{
					return;
				}

				// Package path
				const FName PackagePath = FName(*FPackageName::GetLongPackagePath(InMemoryPackage->GetName()));
				if (NumFilterPackagePaths && !FilterPackagePaths.Contains(PackagePath))
				{
					return;
				}

				// Tags and values
				TArray<UObject::FAssetRegistryTag> ObjectTags;
				Obj->GetAssetRegistryTags(ObjectTags);
				if (Filter.TagsAndValues.Num())
				{
					bool bMatch = false;
					for (auto FilterTagIt = Filter.TagsAndValues.CreateConstIterator(); FilterTagIt; ++FilterTagIt)
					{
						const FName Tag = FilterTagIt.Key();
						const FString& Value = FilterTagIt.Value();

						for (UObject::FAssetRegistryTag& AssetRegistryTag : ObjectTags)
						{
							if (AssetRegistryTag.Name == Tag)
							{
								if (AssetRegistryTag.Value == Value)
								{
									bMatch = true;
								}

								break;
							}
						}

						if (bMatch)
						{
							break;
						}
					}

					if (!bMatch)
					{
						return;
					}
				}

				FAssetDataTagMap TagMap;
				for (UObject::FAssetRegistryTag& AssetRegistryTag : ObjectTags)
				{
					if (AssetRegistryTag.Name != NAME_None && !AssetRegistryTag.Value.IsEmpty())
					{
						// Don't add empty tags
						TagMap.Add(AssetRegistryTag.Name, AssetRegistryTag.Value);
					}
				}

				// This asset is in memory and passes all filters
				FAssetData* AssetData = new (OutAssetData)FAssetData(PackageName, PackagePath, Obj->GetFName(), Obj->GetClass()->GetFName(), TagMap, InMemoryPackage->GetChunkIDs(), InMemoryPackage->GetPackageFlags());
			}
		};

		// Iterate over all in-memory assets to find the ones that pass the filter components
		if (NumFilterClasses)
		{
			TArray<UObject*> InMemoryObjects;
			for (FName ClassName : FilterClassNames)
			{
				UClass* Class = FindObjectFast<UClass>(nullptr, ClassName, false, true, RF_NoFlags);
				if (Class != nullptr)
				{
					GetObjectsOfClass(Class, InMemoryObjects, false, RF_NoFlags);
				}
			}

			for (UObject* Object : InMemoryObjects)
			{
				FilterInMemoryObjectLambda(Object);
			}
		}
		else
		{
			for (FObjectIterator ObjIt; ObjIt; ++ObjIt)
			{
				FilterInMemoryObjectLambda(*ObjIt);
			}
		}
	}

	State.GetAssets(Filter, PackagesToSkip, OutAssetData);

	UE_LOG(LogAssetRegistry, Verbose, TEXT("GetAssets completed in %0.4f seconds"), FPlatformTime::Seconds() - GetAssetsStartTime);

	return true;
}

FAssetData UAssetRegistryImpl::GetAssetByObjectPath(const FName ObjectPath, bool bIncludeOnlyOnDiskAssets) const
{
	if (!bIncludeOnlyOnDiskAssets)
	{
		UObject* Asset = FindObject<UObject>(nullptr, *ObjectPath.ToString());

		if (Asset != nullptr)
		{
			return FAssetData(Asset);
		}
	}

	const FAssetData* FoundData = State.GetAssetByObjectPath(ObjectPath);

	if (FoundData)
	{
		return *FoundData;
	}
	return FAssetData();
}

bool UAssetRegistryImpl::GetAllAssets(TArray<FAssetData>& OutAssetData, bool bIncludeOnlyOnDiskAssets) const
{
	TSet<FName> PackageNamesToSkip = CachedEmptyPackages;
	double GetAllAssetsStartTime = FPlatformTime::Seconds();

	// All in memory assets
	if (!bIncludeOnlyOnDiskAssets)
	{
		for (FObjectIterator ObjIt; ObjIt; ++ObjIt)
		{
			if (ObjIt->IsAsset())
			{
				const FAssetData& AssetData = OutAssetData[OutAssetData.Emplace(*ObjIt)];
				PackageNamesToSkip.Add(AssetData.PackageName);
			}
		}
	}

	State.GetAllAssets(PackageNamesToSkip, OutAssetData);

	UE_LOG(LogAssetRegistry, VeryVerbose, TEXT("GetAllAssets completed in %0.4f seconds"), FPlatformTime::Seconds() - GetAllAssetsStartTime);

	return true;
}

bool UAssetRegistryImpl::GetDependencies(const FAssetIdentifier& AssetIdentifier, TArray<FAssetIdentifier>& OutDependencies, EAssetRegistryDependencyType::Type InDependencyType) const
{
	return State.GetDependencies(AssetIdentifier, OutDependencies, InDependencyType);
}

bool UAssetRegistryImpl::GetDependencies(FName PackageName, TArray<FName>& OutDependencies, EAssetRegistryDependencyType::Type InDependencyType) const
{
	TArray<FAssetIdentifier> TempDependencies;

	if (GetDependencies(FAssetIdentifier(PackageName), TempDependencies, InDependencyType))
	{
		for (const FAssetIdentifier& AssetId : TempDependencies)
		{
			if (AssetId.PackageName != NAME_None)
			{
				OutDependencies.AddUnique(AssetId.PackageName);
			}
		}
		return true;
	}

	return false;
}

bool UAssetRegistryImpl::GetReferencers(const FAssetIdentifier& AssetIdentifier, TArray<FAssetIdentifier>& OutReferencers, EAssetRegistryDependencyType::Type InReferenceType) const
{
	return State.GetReferencers(AssetIdentifier, OutReferencers, InReferenceType);
}

bool UAssetRegistryImpl::GetReferencers(FName PackageName, TArray<FName>& OutReferencers, EAssetRegistryDependencyType::Type InReferenceType) const
{
	TArray<FAssetIdentifier> TempReferencers;

	if (GetReferencers(FAssetIdentifier(PackageName), TempReferencers, InReferenceType))
	{
		for (const FAssetIdentifier& AssetId : TempReferencers)
		{
			if (AssetId.PackageName != NAME_None)
			{
				OutReferencers.AddUnique(AssetId.PackageName);
			}
		}
		return true;
	}

	return false;
}

const FAssetPackageData* UAssetRegistryImpl::GetAssetPackageData(FName PackageName) const
{
	return State.GetAssetPackageData(PackageName);
}

FName UAssetRegistryImpl::GetRedirectedObjectPath(const FName ObjectPath) const
{
	FString RedirectedPath = ObjectPath.ToString();
	FAssetData DestinationData = GetAssetByObjectPath(ObjectPath);
	TSet<FString> SeenPaths;
	SeenPaths.Add(RedirectedPath);

	// Need to follow chain of redirectors
	while (DestinationData.IsRedirector())
	{
		if (DestinationData.GetTagValue("DestinationObject", RedirectedPath))
		{
			ConstructorHelpers::StripObjectClass(RedirectedPath);
			if (SeenPaths.Contains(RedirectedPath))
			{
				// Recursive, bail
				DestinationData = FAssetData();
			}
			else
			{
				SeenPaths.Add(RedirectedPath);
				DestinationData = GetAssetByObjectPath(FName(*RedirectedPath), true);
			}
		}
		else
		{
			// Can't extract
			DestinationData = FAssetData();
		}
	}

	return FName(*RedirectedPath);
}

bool UAssetRegistryImpl::GetAncestorClassNames(FName ClassName, TArray<FName>& OutAncestorClassNames) const
{
	// Start with the cached inheritance map
	TMap<FName, FName> InheritanceMap = CachedInheritanceMap;

	// And add all in-memory classes at request time
	for (TObjectIterator<UClass> ClassIt; ClassIt; ++ClassIt)
	{
		if (!ClassIt->HasAnyClassFlags(CLASS_Deprecated | CLASS_NewerVersionExists))
		{
			if (ClassIt->GetSuperClass())
			{
				InheritanceMap.Add(ClassIt->GetFName(), ClassIt->GetSuperClass()->GetFName());
			}
			else
			{
				InheritanceMap.Add(ClassIt->GetFName(), NAME_None);
			}
		}
	}

	// Make sure the requested class is in the inheritance map
	if (!InheritanceMap.Contains(ClassName))
	{
		return false;
	}

	// Now follow the map pairs until we cant find any more parents
	FName* CurrentClassName = &ClassName;
	const uint32 MaxInheritanceDepth = 65536;
	uint32 CurrentInheritanceDepth = 0;
	while (CurrentInheritanceDepth < MaxInheritanceDepth && CurrentClassName != nullptr)
	{
		CurrentClassName = InheritanceMap.Find(*CurrentClassName);

		if (CurrentClassName)
		{
			if (*CurrentClassName == NAME_None)
			{
				// No parent, we are at the root
				CurrentClassName = nullptr;
			}
			else
			{
				OutAncestorClassNames.Add(*CurrentClassName);
			}
		}
		CurrentInheritanceDepth++;
	}

	if (CurrentInheritanceDepth == MaxInheritanceDepth)
	{
		UE_LOG(LogAssetRegistry, Error, TEXT("IsChildClass exceeded max inheritance depth. There is probably an infinite loop of parent classes."));
		return false;
	}
	else
	{
		return true;
	}
}

void UAssetRegistryImpl::GetDerivedClassNames(const TArray<FName>& ClassNames, const TSet<FName>& ExcludedClassNames, TSet<FName>& OutDerivedClassNames) const
{
	GetSubClasses(ClassNames, ExcludedClassNames, OutDerivedClassNames);
}

void UAssetRegistryImpl::GetAllCachedPaths(TArray<FString>& OutPathList) const
{
	TSet<FName> PathList;
	CachedPathTree.GetAllPaths(PathList);

	OutPathList.Empty(PathList.Num());
	for (FName PathName : PathList)
	{
		OutPathList.Add(PathName.ToString());
	}
}

void UAssetRegistryImpl::GetSubPaths(const FString& InBasePath, TArray<FString>& OutPathList, bool bInRecurse) const
{
	TSet<FName> PathList;
	CachedPathTree.GetSubPaths(FName(*InBasePath), PathList, bInRecurse);

	OutPathList.Empty(PathList.Num());
	for (FName PathName : PathList)
	{
		OutPathList.Add(PathName.ToString());
	}
}

void UAssetRegistryImpl::RunAssetsThroughFilter(TArray<FAssetData>& AssetDataList, const FARFilter& Filter) const
{
	if (!Filter.IsEmpty())
	{
		TSet<FName> RequestedClassNames;
		if (Filter.bRecursiveClasses && Filter.ClassNames.Num() > 0)
		{
			// First assemble a full list of requested classes from the ClassTree
			// GetSubClasses includes the base classes
			GetSubClasses(Filter.ClassNames, Filter.RecursiveClassesExclusionSet, RequestedClassNames);
		}

		for (int32 AssetDataIdx = AssetDataList.Num() - 1; AssetDataIdx >= 0; --AssetDataIdx)
		{
			const FAssetData& AssetData = AssetDataList[AssetDataIdx];

			// Package Names
			if (Filter.PackageNames.Num() > 0)
			{
				bool bPassesPackageNames = false;
				for (int32 NameIdx = 0; NameIdx < Filter.PackageNames.Num(); ++NameIdx)
				{
					if (Filter.PackageNames[NameIdx] == AssetData.PackageName)
					{
						bPassesPackageNames = true;
						break;
					}
				}

				if (!bPassesPackageNames)
				{
					AssetDataList.RemoveAt(AssetDataIdx);
					continue;
				}
			}

			// Package Paths
			if (Filter.PackagePaths.Num() > 0)
			{
				bool bPassesPackagePaths = false;
				if (Filter.bRecursivePaths)
				{
					FString AssetPackagePath = AssetData.PackagePath.ToString();
					for (int32 PathIdx = 0; PathIdx < Filter.PackagePaths.Num(); ++PathIdx)
					{
						const FString Path = Filter.PackagePaths[PathIdx].ToString();
						if (AssetPackagePath.StartsWith(Path))
						{
							// Only match the exact path or a path that starts with the target path followed by a slash
							if (Path.Len() == 1 || Path.Len() == AssetPackagePath.Len() || AssetPackagePath.Mid(Path.Len(), 1) == TEXT("/"))
							{
								bPassesPackagePaths = true;
								break;
							}
						}
					}
				}
				else
				{
					// Non-recursive. Just request data for each requested path.
					for (int32 PathIdx = 0; PathIdx < Filter.PackagePaths.Num(); ++PathIdx)
					{
						if (Filter.PackagePaths[PathIdx] == AssetData.PackagePath)
						{
							bPassesPackagePaths = true;
							break;
						}
					}
				}

				if (!bPassesPackagePaths)
				{
					AssetDataList.RemoveAt(AssetDataIdx);
					continue;
				}
			}

			// ObjectPaths
			if (Filter.ObjectPaths.Num() > 0)
			{
				bool bPassesObjectPaths = Filter.ObjectPaths.Contains(AssetData.ObjectPath);

				if (!bPassesObjectPaths)
				{
					AssetDataList.RemoveAt(AssetDataIdx);
					continue;
				}
			}

			// Classes
			if (Filter.ClassNames.Num() > 0)
			{
				bool bPassesClasses = false;
				if (Filter.bRecursiveClasses)
				{
					// Now check against each discovered class
					for (FName ClassName : RequestedClassNames)
					{
						if (ClassName == AssetData.AssetClass)
						{
							bPassesClasses = true;
							break;
						}
					}
				}
				else
				{
					// Non-recursive. Just request data for each requested classes.
					for (int32 ClassIdx = 0; ClassIdx < Filter.ClassNames.Num(); ++ClassIdx)
					{
						if (Filter.ClassNames[ClassIdx] == AssetData.AssetClass)
						{
							bPassesClasses = true;
							break;
						}
					}
				}

				if (!bPassesClasses)
				{
					AssetDataList.RemoveAt(AssetDataIdx);
					continue;
				}
			}

			// Tags and values
			if (Filter.TagsAndValues.Num() > 0)
			{
				bool bPassesTags = false;
				for (auto FilterTagIt = Filter.TagsAndValues.CreateConstIterator(); FilterTagIt; ++FilterTagIt)
				{
					const FString* Value = AssetData.TagsAndValues.Find(FilterTagIt.Key());

					if (Value != nullptr && (*Value) == FilterTagIt.Value())
					{
						bPassesTags = true;
						break;
					}
				}

				if (!bPassesTags)
				{
					AssetDataList.RemoveAt(AssetDataIdx);
					continue;
				}
			}
		}
	}
}

void UAssetRegistryImpl::ExpandRecursiveFilter(const FARFilter& InFilter, FARFilter& ExpandedFilter) const
{
	TSet<FName> FilterPackagePaths;
	TSet<FName> FilterClassNames;
	const int32 NumFilterPackagePaths = InFilter.PackagePaths.Num();
	const int32 NumFilterClasses = InFilter.ClassNames.Num();

	ExpandedFilter = InFilter;

	for (int32 PathIdx = 0; PathIdx < NumFilterPackagePaths; ++PathIdx)
	{
		FilterPackagePaths.Add(InFilter.PackagePaths[PathIdx]);
	}

	if (InFilter.bRecursivePaths)
	{
		// Add subpaths to all the input paths to the list
		for (int32 PathIdx = 0; PathIdx < NumFilterPackagePaths; ++PathIdx)
		{
			CachedPathTree.GetSubPaths(InFilter.PackagePaths[PathIdx], FilterPackagePaths);
		}
	}

	ExpandedFilter.bRecursivePaths = false;
	ExpandedFilter.PackagePaths = FilterPackagePaths.Array();

	if (InFilter.bRecursiveClasses)
	{
		// GetSubClasses includes the base classes
		GetSubClasses(InFilter.ClassNames, InFilter.RecursiveClassesExclusionSet, FilterClassNames);
	}
	else
	{
		for (int32 ClassIdx = 0; ClassIdx < NumFilterClasses; ++ClassIdx)
		{
			FilterClassNames.Add(InFilter.ClassNames[ClassIdx]);
		}
	}

	ExpandedFilter.ClassNames = FilterClassNames.Array();
	ExpandedFilter.bRecursiveClasses = false;
	ExpandedFilter.RecursiveClassesExclusionSet.Empty();
}

EAssetAvailability::Type UAssetRegistryImpl::GetAssetAvailability(const FAssetData& AssetData) const
{
	IPlatformChunkInstall* ChunkInstall = FPlatformMisc::GetPlatformChunkInstall();

	EChunkLocation::Type BestLocation = EChunkLocation::DoesNotExist;

	// check all chunks to see which has the best locality
	for (int32 ChunkId : AssetData.ChunkIDs)
	{
		EChunkLocation::Type ChunkLocation = ChunkInstall->GetChunkLocation(ChunkId);

		// if we find one in the best location, early out
		if (ChunkLocation == EChunkLocation::BestLocation)
		{
			BestLocation = ChunkLocation;
			break;
		}

		if (ChunkLocation > BestLocation)
		{
			BestLocation = ChunkLocation;
		}
	}

	switch (BestLocation)
	{
	case EChunkLocation::LocalFast:
		return EAssetAvailability::LocalFast;
	case EChunkLocation::LocalSlow:
		return EAssetAvailability::LocalSlow;
	case EChunkLocation::NotAvailable:
		return EAssetAvailability::NotAvailable;
	case EChunkLocation::DoesNotExist:
		return EAssetAvailability::DoesNotExist;
	default:
		check(0);
		return EAssetAvailability::LocalFast;
	}
}

float UAssetRegistryImpl::GetAssetAvailabilityProgress(const FAssetData& AssetData, EAssetAvailabilityProgressReportingType::Type ReportType) const
{
	IPlatformChunkInstall* ChunkInstall = FPlatformMisc::GetPlatformChunkInstall();
	EChunkProgressReportingType::Type ChunkReportType = GetChunkAvailabilityProgressType(ReportType);

	bool IsPercentageComplete = (ChunkReportType == EChunkProgressReportingType::PercentageComplete) ? true : false;
	check(ReportType == EAssetAvailabilityProgressReportingType::PercentageComplete || ReportType == EAssetAvailabilityProgressReportingType::ETA);

	float BestProgress = MAX_FLT;

	// check all chunks to see which has the best time remaining
	for (int32 ChunkId : AssetData.ChunkIDs)
	{
		float Progress = ChunkInstall->GetChunkProgress(ChunkId, ChunkReportType);

		// need to flip percentage completes for the comparison
		if (IsPercentageComplete)
		{
			Progress = 100.0f - Progress;
		}

		if (Progress <= 0.0f)
		{
			BestProgress = 0.0f;
			break;
		}

		if (Progress < BestProgress)
		{
			BestProgress = Progress;
		}
	}

	// unflip percentage completes
	if (IsPercentageComplete)
	{
		BestProgress = 100.0f - BestProgress;
	}
	return BestProgress;
}

bool UAssetRegistryImpl::GetAssetAvailabilityProgressTypeSupported(EAssetAvailabilityProgressReportingType::Type ReportType) const
{
	IPlatformChunkInstall* ChunkInstall = FPlatformMisc::GetPlatformChunkInstall();
	return ChunkInstall->GetProgressReportingTypeSupported(GetChunkAvailabilityProgressType(ReportType));
}

void UAssetRegistryImpl::PrioritizeAssetInstall(const FAssetData& AssetData) const
{
	IPlatformChunkInstall* ChunkInstall = FPlatformMisc::GetPlatformChunkInstall();

	if (AssetData.ChunkIDs.Num() == 0)
	{
		return;
	}

	ChunkInstall->PrioritizeChunk(AssetData.ChunkIDs[0], EChunkPriority::Immediate);
}

bool UAssetRegistryImpl::AddPath(const FString& PathToAdd)
{
	return AddAssetPath(FName(*PathToAdd));
}

bool UAssetRegistryImpl::RemovePath(const FString& PathToRemove)
{
	return RemoveAssetPath(FName(*PathToRemove));
}

void UAssetRegistryImpl::ScanPathsSynchronous(const TArray<FString>& InPaths, bool bForceRescan)
{
	ScanPathsAndFilesSynchronous(InPaths, TArray<FString>(), bForceRescan, EAssetDataCacheMode::UseModularCache);
}

void UAssetRegistryImpl::ScanFilesSynchronous(const TArray<FString>& InFilePaths, bool bForceRescan)
{
	ScanPathsAndFilesSynchronous(TArray<FString>(), InFilePaths, bForceRescan, EAssetDataCacheMode::UseModularCache);
}

void UAssetRegistryImpl::PrioritizeSearchPath(const FString& PathToPrioritize)
{
	// Prioritize the background search
	if (BackgroundAssetSearch.IsValid())
	{
		BackgroundAssetSearch->PrioritizeSearchPath(PathToPrioritize);
	}

	// Also prioritize the queue of background search results
	BackgroundAssetResults.Prioritize([&PathToPrioritize](const FAssetData* BackgroundAssetResult)
	{
		return BackgroundAssetResult && BackgroundAssetResult->PackagePath.ToString().StartsWith(PathToPrioritize);
	});
	BackgroundPathResults.Prioritize([&PathToPrioritize](const FString& BackgroundPathResult)
	{
		return BackgroundPathResult.StartsWith(PathToPrioritize);
	});
}

void UAssetRegistryImpl::AssetCreated(UObject* NewAsset)
{
	if (ensure(NewAsset) && NewAsset->IsAsset())
	{
		// Add the newly created object to the package file cache because its filename can already be
		// determined by its long package name.
		// @todo AssetRegistry We are assuming it will be saved in a single asset package.
		UPackage* NewPackage = NewAsset->GetOutermost();

		// Mark this package as newly created.
		NewPackage->SetPackageFlags(PKG_NewlyCreated);

		const FString NewPackageName = NewPackage->GetName();
		const FString Filename = FPackageName::LongPackageNameToFilename(NewPackageName, FPackageName::GetAssetPackageExtension());

		// This package not empty, in case it ever was
		RemoveEmptyPackage(NewPackage->GetFName());

		// Add the path to the Path Tree, in case it wasn't already there
		AddAssetPath(*FPackageName::GetLongPackagePath(NewPackageName));

		// Let subscribers know that the new asset was added to the registry
		AssetAddedEvent.Broadcast(FAssetData(NewAsset));

		// Notify listeners that an asset was just created
		InMemoryAssetCreatedEvent.Broadcast(NewAsset);
	}
}

void UAssetRegistryImpl::AssetDeleted(UObject* DeletedAsset)
{
	if (ensure(DeletedAsset) && DeletedAsset->IsAsset())
	{
		UPackage* DeletedObjectPackage = DeletedAsset->GetOutermost();
		if (DeletedObjectPackage != nullptr)
		{
			const FString PackageName = DeletedObjectPackage->GetName();

			// Deleting the last asset in a package causes the package to be garbage collected.
			// If the UPackage object is GCed, it will be considered 'Unloaded' which will cause it to
			// be fully loaded from disk when save is invoked.
			// We want to keep the package around so we can save it empty or delete the file.
			if (UPackage::IsEmptyPackage(DeletedObjectPackage, DeletedAsset))
			{
				AddEmptyPackage(DeletedObjectPackage->GetFName());

				// If there is a package metadata object, clear the standalone flag so the package can be truly emptied upon GC
				if (UMetaData* MetaData = DeletedObjectPackage->GetMetaData())
				{
					MetaData->ClearFlags(RF_Standalone);
				}
			}
		}

		FAssetData AssetDataDeleted = FAssetData(DeletedAsset);

#if WITH_EDITOR
		if (bInitialSearchCompleted && AssetDataDeleted.IsRedirector())
		{
			// Need to remove from GRedirectCollector
			GRedirectCollector.RemoveAssetPathRedirection(AssetDataDeleted.ObjectPath);
		}
#endif

		// Let subscribers know that the asset was removed from the registry
		AssetRemovedEvent.Broadcast(AssetDataDeleted);

		// Notify listeners that an in-memory asset was just deleted
		InMemoryAssetDeletedEvent.Broadcast(DeletedAsset);
	}
}

void UAssetRegistryImpl::AssetRenamed(const UObject* RenamedAsset, const FString& OldObjectPath)
{
	if (ensure(RenamedAsset) && RenamedAsset->IsAsset())
	{
		// Add the renamed object to the package file cache because its filename can already be
		// determined by its long package name.
		// @todo AssetRegistry We are assuming it will be saved in a single asset package.
		UPackage* NewPackage = RenamedAsset->GetOutermost();
		const FString NewPackageName = NewPackage->GetName();
		const FString Filename = FPackageName::LongPackageNameToFilename(NewPackageName, FPackageName::GetAssetPackageExtension());

		RemoveEmptyPackage(NewPackage->GetFName());

		// We want to keep track of empty packages so we can properly merge cached assets with in-memory assets
		FString OldPackageName;
		FString OldAssetName;
		if (OldObjectPath.Split(TEXT("."), &OldPackageName, &OldAssetName))
		{
			UPackage* OldPackage = FindPackage(nullptr, *OldPackageName);

			if (UPackage::IsEmptyPackage(OldPackage))
			{
				AddEmptyPackage(OldPackage->GetFName());
			}
		}

		// Add the path to the Path Tree, in case it wasn't already there
		AddAssetPath(*FPackageName::GetLongPackagePath(NewPackageName));

		AssetRenamedEvent.Broadcast(FAssetData(RenamedAsset), OldObjectPath);
	}
}

void UAssetRegistryImpl::PackageDeleted(UPackage* DeletedPackage)
{
	if (ensure(DeletedPackage))
	{
		RemovePackageData(*DeletedPackage->GetName());
	}
}

bool UAssetRegistryImpl::IsLoadingAssets() const
{
	return !bInitialSearchCompleted;
}

IAssetRegistry::FAssetEditSearchableNameDelegate& UAssetRegistryImpl::OnEditSearchableName(FName PackageName, FName ObjectName)
{
	return EditSearchableNameDelegates.FindOrAdd(FAssetIdentifier(PackageName, ObjectName));
}

bool UAssetRegistryImpl::EditSearchableName(const FAssetIdentifier& SearchableName)
{
	for (TPair<FAssetIdentifier, FAssetEditSearchableNameDelegate> MapPair : EditSearchableNameDelegates)
	{
		if (MapPair.Key.PackageName == SearchableName.PackageName &&
			(MapPair.Key.ObjectName == SearchableName.ObjectName || MapPair.Key.ObjectName.IsNone()) &&
			(MapPair.Key.ValueName == SearchableName.ValueName || MapPair.Key.ValueName.IsNone()))
		{
			// Try this callback
			if (MapPair.Value.IsBound())
			{
				if (MapPair.Value.Execute(SearchableName))
				{
					return true;
				}
			}
		}
	}

	return false;
}

void UAssetRegistryImpl::Tick(float DeltaTime)
{
	double TickStartTime = FPlatformTime::Seconds();

	if (DeltaTime < 0)
	{
		// Force a full flush
		TickStartTime = -1;
	}

	// Gather results from the background search
	bool bIsSearching = false;
	TArray<double> SearchTimes;
	int32 NumFilesToSearch = 0;
	int32 NumPathsToSearch = 0;
	bool bIsDiscoveringFiles = false;
	if (BackgroundAssetSearch.IsValid())
	{
		bIsSearching = BackgroundAssetSearch->GetAndTrimSearchResults(BackgroundAssetResults, BackgroundPathResults, BackgroundDependencyResults, BackgroundCookedPackageNamesWithoutAssetDataResults, SearchTimes, NumFilesToSearch, NumPathsToSearch, bIsDiscoveringFiles);
	}

	// Report the search times
	for (int32 SearchTimeIdx = 0; SearchTimeIdx < SearchTimes.Num(); ++SearchTimeIdx)
	{
		UE_LOG(LogAssetRegistry, Verbose, TEXT("### Background search completed in %0.4f seconds"), SearchTimes[SearchTimeIdx]);
	}

	// Add discovered paths
	if (BackgroundPathResults.Num())
	{
		PathDataGathered(TickStartTime, BackgroundPathResults);
	}

	// Process the asset results
	const bool bHadAssetsToProcess = BackgroundAssetResults.Num() > 0 || BackgroundDependencyResults.Num() > 0;
	if (BackgroundAssetResults.Num())
	{
		// Mark the first amortize time
		if (AmortizeStartTime == 0)
		{
			AmortizeStartTime = FPlatformTime::Seconds();
		}

		AssetSearchDataGathered(TickStartTime, BackgroundAssetResults);

		if (BackgroundAssetResults.Num() == 0)
		{
			TotalAmortizeTime += FPlatformTime::Seconds() - AmortizeStartTime;
			AmortizeStartTime = 0;
		}
	}

	// Add dependencies
	if (BackgroundDependencyResults.Num())
	{
		DependencyDataGathered(TickStartTime, BackgroundDependencyResults);
	}

	// Load cooked packages that do not have asset data
	if (BackgroundCookedPackageNamesWithoutAssetDataResults.Num())
	{
		CookedPackageNamesWithoutAssetDataGathered(TickStartTime, BackgroundCookedPackageNamesWithoutAssetDataResults);
	}

	// Notify the status change
	if (bIsSearching || bHadAssetsToProcess)
	{
		const FFileLoadProgressUpdateData ProgressUpdateData(
			State.CachedAssetsByObjectPath.Num() + BackgroundAssetResults.Num() + BackgroundDependencyResults.Num() + NumFilesToSearch,	// NumTotalAssets
			State.CachedAssetsByObjectPath.Num() - BackgroundDependencyResults.Num(),					// NumAssetsProcessedByAssetRegistry
			NumFilesToSearch + BackgroundDependencyResults.Num(),								// NumAssetsPendingDataLoad
			bIsDiscoveringFiles																	// bIsDiscoveringAssetFiles
		);
		FileLoadProgressUpdatedEvent.Broadcast(ProgressUpdateData);
	}

	// If completing an initial search, refresh the content browser
	if (NumFilesToSearch == 0 && NumPathsToSearch == 0 && !bIsSearching && BackgroundPathResults.Num() == 0 && BackgroundAssetResults.Num() == 0 && BackgroundDependencyResults.Num() == 0 && BackgroundCookedPackageNamesWithoutAssetDataResults.Num() == 0)
	{
		if (!bInitialSearchCompleted)
		{
#if WITH_EDITOR
			// update redirectors
			UpdateRedirectCollector();
#endif
			UE_LOG(LogAssetRegistry, Verbose, TEXT("### Time spent amortizing search results: %0.4f seconds"), TotalAmortizeTime);
			UE_LOG(LogAssetRegistry, Log, TEXT("Asset discovery search completed in %0.4f seconds"), FPlatformTime::Seconds() - FullSearchStartTime);

			bInitialSearchCompleted = true;

			FileLoadedEvent.Broadcast();
		}
#if WITH_EDITOR
		else if (bUpdateDiskCacheAfterLoad)
		{
			ProcessLoadedAssetsToUpdateCache(TickStartTime);
		}
#endif
	}
}

void UAssetRegistryImpl::Serialize(FArchive& Ar)
{
	State.Serialize(Ar, SerializationOptions);

	if (Ar.IsLoading())
	{
		// Add paths to cache
		for (const TPair<FName, FAssetData*>& AssetDataPair : State.CachedAssetsByObjectPath)
		{
			const FAssetData* AssetData = AssetDataPair.Value;

			if (AssetData != nullptr)
			{
				AddAssetPath(AssetData->PackagePath);

				// Populate the class map if adding blueprint
				if (ClassGeneratorNames.Contains(AssetData->AssetClass))
				{
					const FString GeneratedClass = AssetData->GetTagValueRef<FString>("GeneratedClass");
					const FString ParentClass = AssetData->GetTagValueRef<FString>("ParentClass");
					if (!GeneratedClass.IsEmpty() && !ParentClass.IsEmpty())
					{
						const FName GeneratedClassFName = *ExportTextPathToObjectName(GeneratedClass);
						const FName ParentClassFName = *ExportTextPathToObjectName(ParentClass);
						CachedInheritanceMap.Add(GeneratedClassFName, ParentClassFName);
					}
				}
			}
		}
	}
}

uint32 UAssetRegistryImpl::GetAllocatedSize(bool bLogDetailed) const
{
	uint32 StateSize = State.GetAllocatedSize(bLogDetailed);

	uint32 StaticSize = sizeof(UAssetRegistryImpl) + CachedEmptyPackages.GetAllocatedSize() + CachedInheritanceMap.GetAllocatedSize() + EditSearchableNameDelegates.GetAllocatedSize() + ClassGeneratorNames.GetAllocatedSize() + OnDirectoryChangedDelegateHandles.GetAllocatedSize();
	uint32 SearchSize = BackgroundAssetResults.GetAllocatedSize() + BackgroundPathResults.GetAllocatedSize() + BackgroundDependencyResults.GetAllocatedSize() + BackgroundCookedPackageNamesWithoutAssetDataResults.GetAllocatedSize() + SynchronouslyScannedPathsAndFiles.GetAllocatedSize() + CachedPathTree.GetAllocatedSize();

	StaticSize += SerializationOptions.CookFilterlistTagsByClass.GetAllocatedSize();
	for (const TPair<FName, TSet<FName>>& Pair : SerializationOptions.CookFilterlistTagsByClass)
	{
		StaticSize += Pair.Value.GetAllocatedSize();
	}

	if (bLogDetailed)
	{
		UE_LOG(LogAssetRegistry, Log, TEXT("AssetRegistry Static Size: %dk"), StaticSize / 1024);
		UE_LOG(LogAssetRegistry, Log, TEXT("AssetRegistry Search Size: %dk"), SearchSize / 1024);
	}
<<<<<<< HEAD

=======
	
>>>>>>> 40ff9d61
	return StateSize + StaticSize + SearchSize;
}

void UAssetRegistryImpl::LoadPackageRegistryData(FArchive& Ar, TArray<FAssetData*> &AssetDataList) const
{

	FPackageReader Reader;
	Reader.OpenPackageFile(&Ar);

	Reader.ReadAssetRegistryData(AssetDataList);

	Reader.ReadAssetDataFromThumbnailCache(AssetDataList);

	TArray<FString> CookedPackageNamesWithoutAssetDataGathered;
	Reader.ReadAssetRegistryDataIfCookedPackage(AssetDataList, CookedPackageNamesWithoutAssetDataGathered);

	//bool ReadDependencyData(FPackageDependencyData& OutDependencyData);
}

void UAssetRegistryImpl::SaveRegistryData(FArchive& Ar, TMap<FName, FAssetData*>& Data, TArray<FName>* InMaps /* = nullptr */)
{
	FAssetRegistryState TempState;
	InitializeTemporaryAssetRegistryState(TempState, SerializationOptions, false, Data);

	TempState.Serialize(Ar, SerializationOptions);
}

void UAssetRegistryImpl::LoadRegistryData(FArchive& Ar, TMap<FName, FAssetData*>& Data)
{
	FAssetRegistryState TempState;

	TempState.Serialize(Ar, SerializationOptions);

	if (Ar.IsLoading())
	{
		for (const TPair<FName, FAssetData*>& AssetDataPair : State.CachedAssetsByObjectPath)
		{
			const FAssetData* AssetData = AssetDataPair.Value;

			if (AssetData != nullptr)
			{
				FAssetData *NewAssetData = new FAssetData(*AssetData);

				Data.Add(NewAssetData->PackageName, NewAssetData);
			}
		}
	}
}

void UAssetRegistryImpl::InitializeTemporaryAssetRegistryState(FAssetRegistryState& OutState, const FAssetRegistrySerializationOptions& Options, bool bRefreshExisting, const TMap<FName, FAssetData*>& OverrideData) const
{
	const TMap<FName, FAssetData*>& DataToUse = OverrideData.Num() > 0 ? OverrideData : State.CachedAssetsByObjectPath;

	OutState.InitializeFromExisting(DataToUse, State.CachedDependsNodes, State.CachedPackageData, Options, bRefreshExisting);
}

const FAssetRegistryState* UAssetRegistryImpl::GetAssetRegistryState() const
{
	return &State;
}

void UAssetRegistryImpl::ScanPathsAndFilesSynchronous(const TArray<FString>& InPaths, const TArray<FString>& InSpecificFiles, bool bForceRescan, EAssetDataCacheMode AssetDataCacheMode)
{
	ScanPathsAndFilesSynchronous(InPaths, InSpecificFiles, bForceRescan, AssetDataCacheMode, nullptr, nullptr);
}

void UAssetRegistryImpl::ScanPathsAndFilesSynchronous(const TArray<FString>& InPaths, const TArray<FString>& InSpecificFiles, bool bForceRescan, EAssetDataCacheMode AssetDataCacheMode, TArray<FName>* OutFoundAssets, TArray<FName>* OutFoundPaths)
{
	const double SearchStartTime = FPlatformTime::Seconds();

	// Only scan paths that were not previously synchronously scanned, unless we were asked to force rescan.
	TArray<FString> PathsToScan;
	TArray<FString> FilesToScan;
	bool bPathsRemoved = false;

	for (const FString& Path : InPaths)
	{
		bool bAlreadyScanned = false;
		FString PathWithSlash = Path;
		if (!PathWithSlash.EndsWith(TEXT("/"), ESearchCase::CaseSensitive))
		{
			// Add / if it's missing so the substring check is safe
			PathWithSlash += TEXT("/");
		}

		// Check that it starts with /
		for (const FString& ScannedPath : SynchronouslyScannedPathsAndFiles)
		{
			if (PathWithSlash.StartsWith(ScannedPath))
			{
				bAlreadyScanned = true;
				break;
			}
		}

		if (bForceRescan || !bAlreadyScanned)
		{
			PathsToScan.Add(Path);
			SynchronouslyScannedPathsAndFiles.Add(PathWithSlash);
		}
		else
		{
			bPathsRemoved = true;
		}
	}

	for (const FString& SpecificFile : InSpecificFiles)
	{
		if (bForceRescan || !SynchronouslyScannedPathsAndFiles.Contains(SpecificFile))
		{
			FilesToScan.Add(SpecificFile);
			SynchronouslyScannedPathsAndFiles.Add(SpecificFile);
		}
		else
		{
			bPathsRemoved = true;
		}
	}

	// If we removed paths, we can't use the monolithic cache as this will replace it with invalid data
	if (AssetDataCacheMode == EAssetDataCacheMode::UseMonolithicCache && bPathsRemoved)
	{
		AssetDataCacheMode = EAssetDataCacheMode::UseModularCache;
	}

	if (PathsToScan.Num() > 0 || FilesToScan.Num() > 0)
	{
		// Start the sync asset search
		FAssetDataGatherer AssetSearch(PathsToScan, FilesToScan, /*bSynchronous=*/true, AssetDataCacheMode);

		// Get the search results
		TBackgroundGatherResults<FAssetData*> AssetResults;
		TBackgroundGatherResults<FString> PathResults;
		TBackgroundGatherResults<FPackageDependencyData> DependencyResults;
		TBackgroundGatherResults<FString> CookedPackageNamesWithoutAssetDataResults;
		TArray<double> SearchTimes;
		int32 NumFilesToSearch = 0;
		int32 NumPathsToSearch = 0;
		bool bIsDiscoveringFiles = false;
		AssetSearch.GetAndTrimSearchResults(AssetResults, PathResults, DependencyResults, CookedPackageNamesWithoutAssetDataResults, SearchTimes, NumFilesToSearch, NumPathsToSearch, bIsDiscoveringFiles);

		if (OutFoundAssets)
		{
			OutFoundAssets->Reserve(OutFoundAssets->Num() + AssetResults.Num());
			for (const FAssetData* AssetData : AssetResults)
			{
				OutFoundAssets->Add(AssetData->ObjectPath);
			}
		}

		if (OutFoundPaths)
		{
			OutFoundPaths->Reserve(OutFoundPaths->Num() + PathResults.Num());
			for (const FString& Path : PathResults)
			{
				OutFoundPaths->Add(*Path);
			}
		}

		// Cache the search results
		const int32 NumResults = AssetResults.Num();
		AssetSearchDataGathered(-1, AssetResults);
		PathDataGathered(-1, PathResults);
		DependencyDataGathered(-1, DependencyResults);
		CookedPackageNamesWithoutAssetDataGathered(-1, CookedPackageNamesWithoutAssetDataResults);

#if WITH_EDITOR
		if (bUpdateDiskCacheAfterLoad && bInitialSearchCompleted)
		{
			ProcessLoadedAssetsToUpdateCache(-1);
		}
#endif

		// Log stats
		TArray<FString> LogPathsAndFilenames = PathsToScan;
		LogPathsAndFilenames.Append(FilesToScan);

		const FString& Path = LogPathsAndFilenames[0];
		FString PathsString;
		if (LogPathsAndFilenames.Num() > 1)
		{
			PathsString = FString::Printf(TEXT("'%s' and %d other paths/filenames"), *Path, LogPathsAndFilenames.Num() - 1);
		}
		else
		{
			PathsString = FString::Printf(TEXT("'%s'"), *Path);
		}

		UE_LOG(LogAssetRegistry, Verbose, TEXT("ScanPathsSynchronous completed scanning %s to find %d assets in %0.4f seconds"), *PathsString, NumResults, FPlatformTime::Seconds() - SearchStartTime);
	}
}

void UAssetRegistryImpl::AssetSearchDataGathered(const double TickStartTime, TBackgroundGatherResults<FAssetData*>& AssetResults)
{
	const bool bFlushFullBuffer = TickStartTime < 0;

	// Add the found assets
	while (AssetResults.Num() > 0)
	{
		FAssetData*& BackgroundResult = AssetResults.Pop();

		CA_ASSUME(BackgroundResult);

		// Try to update any asset data that may already exist
		FAssetData* AssetData = State.CachedAssetsByObjectPath.FindRef(BackgroundResult->ObjectPath);

		const FName PackagePath = BackgroundResult->PackagePath;
		if (AssetData)
		{
			// If this ensure fires then we've somehow processed the same result more than once, and that should never happen
			if (ensure(AssetData != BackgroundResult))
			{
				// The asset exists in the cache, update it
				UpdateAssetData(AssetData, *BackgroundResult);

				// Delete the result that was originally created by an FPackageReader
				delete BackgroundResult;
				BackgroundResult = nullptr;
			}
		}
		else
		{
			// The asset isn't in the cache yet, add it and notify subscribers
			AddAssetData(BackgroundResult);
		}

		// Populate the path tree
		AddAssetPath(PackagePath);

		// Check to see if we have run out of time in this tick
		if (!bFlushFullBuffer && (FPlatformTime::Seconds() - TickStartTime) > MaxSecondsPerFrame)
		{
			break;
		}
	}

	// Trim the results array
	AssetResults.Trim();
}

void UAssetRegistryImpl::PathDataGathered(const double TickStartTime, TBackgroundGatherResults<FString>& PathResults)
{
	const bool bFlushFullBuffer = TickStartTime < 0;

	while (PathResults.Num() > 0)
	{
		const FString& Path = PathResults.Pop();
		AddAssetPath(FName(*Path));

		// Check to see if we have run out of time in this tick
		if (!bFlushFullBuffer && (FPlatformTime::Seconds() - TickStartTime) > MaxSecondsPerFrame)
		{
			break;
		}
	}

	// Trim the results array
	PathResults.Trim();
}

void UAssetRegistryImpl::DependencyDataGathered(const double TickStartTime, TBackgroundGatherResults<FPackageDependencyData>& DependsResults)
{
	const bool bFlushFullBuffer = TickStartTime < 0;

	while (DependsResults.Num() > 0)
	{
		FPackageDependencyData& Result = DependsResults.Pop();

		// Update package data
		FAssetPackageData* PackageData = State.CreateOrGetAssetPackageData(Result.PackageName);
		*PackageData = Result.PackageData;

		FDependsNode* Node = State.CreateOrFindDependsNode(Result.PackageName);

		// We will populate the node dependencies below. Empty the set here in case this file was already read
		// Also remove references to all existing dependencies, those will be also repopulated below
		Node->IterateOverDependencies([Node](FDependsNode* InDependency, EAssetRegistryDependencyType::Type InDependencyType)
		{
			InDependency->RemoveReferencer(Node);
		});

		Node->ClearDependencies();

		// Don't bother registering dependencies on these packages, every package in the game will depend on them
		static TArray<FName> ScriptPackagesToSkip = TArray<FName>{ TEXT("/Script/CoreUObject"), TEXT("/Script/Engine"), TEXT("/Script/BlueprintGraph"), TEXT("/Script/UnrealEd") };

		// Determine the new package dependencies
		TMap<FName, EAssetRegistryDependencyType::Type> PackageDependencies;
		for (int32 ImportIdx = 0; ImportIdx < Result.ImportMap.Num(); ++ImportIdx)
		{
			const FName AssetReference = Result.GetImportPackageName(ImportIdx);

			// Should we skip this because it's too common?
			if (ScriptPackagesToSkip.Contains(AssetReference))
			{
				continue;
			}

			// Already processed?
			if (PackageDependencies.Contains(AssetReference))
			{
				continue;
			}

			PackageDependencies.Add(AssetReference, EAssetRegistryDependencyType::Hard);
		}

		for (FName SoftPackageName : Result.SoftPackageReferenceList)
		{
			// Already processed?
			if (PackageDependencies.Contains(SoftPackageName))
			{
				continue;
			}

			PackageDependencies.Add(SoftPackageName, EAssetRegistryDependencyType::Soft);
		}

		for (const TPair<FPackageIndex, TArray<FName>>& SearchableNameList : Result.SearchableNamesMap)
		{
			FName ObjectName;
			FName PackageName;

			// Find object and package name from linker
			for (FPackageIndex LinkerIndex = SearchableNameList.Key; !LinkerIndex.IsNull();)
			{
				if (LinkerIndex.IsExport())
				{
					// Package name has to be this package, take a guess at object name
					PackageName = Result.PackageName;
					ObjectName = FName(*FPackageName::GetLongPackageAssetName(Result.PackageName.ToString()));

					break;
				}

				FObjectResource& Resource = Result.ImpExp(LinkerIndex);
				LinkerIndex = Resource.OuterIndex;
				if (ObjectName.IsNone() && !LinkerIndex.IsNull())
				{
					ObjectName = Resource.ObjectName;
				}
				else if (LinkerIndex.IsNull())
				{
					PackageName = Resource.ObjectName;
				}
			}

			for (FName NameReference : SearchableNameList.Value)
			{
				FAssetIdentifier AssetId = FAssetIdentifier(PackageName, ObjectName, NameReference);

				// Add node for all name references
				FDependsNode* DependsNode = State.CreateOrFindDependsNode(AssetId);

				if (DependsNode != nullptr)
				{
					Node->AddDependency(DependsNode, EAssetRegistryDependencyType::SearchableName);
					DependsNode->AddReferencer(Node);
				}
			}
		}

		// Doubly-link all new dependencies for this package
		for (auto NewDependsIt : PackageDependencies)
		{
			FDependsNode* DependsNode = State.CreateOrFindDependsNode(NewDependsIt.Key);

			if (DependsNode != nullptr)
			{
				const FAssetIdentifier& Identifier = DependsNode->GetIdentifier();
				if (DependsNode->GetConnectionCount() == 0 && Identifier.IsPackage())
				{
					// This was newly created, see if we need to read the script package Guid
					FString PackageName = Identifier.PackageName.ToString();

					if (FPackageName::IsScriptPackage(PackageName))
					{
						// Get the guid off the script package, this is updated when script is changed
						UPackage* Package = FindPackage(nullptr, *PackageName);

						if (Package)
						{
							FAssetPackageData* ScriptPackageData = State.CreateOrGetAssetPackageData(Identifier.PackageName);
							ScriptPackageData->PackageGuid = Package->GetGuid();
						}
					}
				}

				Node->AddDependency(DependsNode, NewDependsIt.Value);
				DependsNode->AddReferencer(Node);
			}
		}

		// Check to see if we have run out of time in this tick
		if (!bFlushFullBuffer && (FPlatformTime::Seconds() - TickStartTime) > MaxSecondsPerFrame)
		{
			break;
		}
	}

	// Trim the results array
	DependsResults.Trim();
}

void UAssetRegistryImpl::CookedPackageNamesWithoutAssetDataGathered(const double TickStartTime, TBackgroundGatherResults<FString>& CookedPackageNamesWithoutAssetDataResults)
{
	const bool bFlushFullBuffer = TickStartTime < 0;

	// Add the found assets
	while (CookedPackageNamesWithoutAssetDataResults.Num() > 0)
	{
		// If this data is cooked and it we couldn't find any asset in its export table then try load the entire package 
		const FString& BackgroundResult = CookedPackageNamesWithoutAssetDataResults.Pop();
		LoadPackage(nullptr, *BackgroundResult, 0);

		// Check to see if we have run out of time in this tick
		if (!bFlushFullBuffer && (FPlatformTime::Seconds() - TickStartTime) > MaxSecondsPerFrame)
		{
			break;
		}
	}

	// Trim the results array
	CookedPackageNamesWithoutAssetDataResults.Trim();
}

void UAssetRegistryImpl::AddEmptyPackage(FName PackageName)
{
	CachedEmptyPackages.Add(PackageName);
}

bool UAssetRegistryImpl::RemoveEmptyPackage(FName PackageName)
{
	return CachedEmptyPackages.Remove(PackageName) > 0;
}

bool UAssetRegistryImpl::AddAssetPath(FName PathToAdd)
{
	if (CachedPathTree.CachePath(PathToAdd))
	{
		PathAddedEvent.Broadcast(PathToAdd.ToString());
		return true;
	}

	return false;
}

bool UAssetRegistryImpl::RemoveAssetPath(FName PathToRemove, bool bEvenIfAssetsStillExist)
{
	if (!bEvenIfAssetsStillExist)
	{
		// Check if there were assets in the specified folder. You can not remove paths that still contain assets
		TArray<FAssetData> AssetsInPath;
		GetAssetsByPath(PathToRemove, AssetsInPath, true);
		if (AssetsInPath.Num() > 0)
		{
			// At least one asset still exists in the path. Fail the remove.
			return false;
		}
	}

	if (CachedPathTree.RemovePath(PathToRemove))
	{
		PathRemovedEvent.Broadcast(PathToRemove.ToString());
		return true;
	}
	else
	{
		// The folder did not exist in the tree, fail the remove
		return false;
	}
}

FString UAssetRegistryImpl::ExportTextPathToObjectName(const FString& InExportTextPath) const
{
	const FString ObjectPath = FPackageName::ExportTextPathToObjectPath(InExportTextPath);
	return FPackageName::ObjectPathToObjectName(ObjectPath);
}

void UAssetRegistryImpl::AddAssetData(FAssetData* AssetData)
{
	State.AddAssetData(AssetData);

	// Notify subscribers
	AssetAddedEvent.Broadcast(*AssetData);

	// Populate the class map if adding blueprint
	if (ClassGeneratorNames.Contains(AssetData->AssetClass))
	{
		const FString GeneratedClass = AssetData->GetTagValueRef<FString>("GeneratedClass");
		const FString ParentClass = AssetData->GetTagValueRef<FString>("ParentClass");
		if (!GeneratedClass.IsEmpty() && !ParentClass.IsEmpty())
		{
			const FName GeneratedClassFName = *ExportTextPathToObjectName(GeneratedClass);
			const FName ParentClassFName = *ExportTextPathToObjectName(ParentClass);
			CachedInheritanceMap.Add(GeneratedClassFName, ParentClassFName);
		}
	}
}

void UAssetRegistryImpl::UpdateAssetData(FAssetData* AssetData, const FAssetData& NewAssetData)
{
	// Update the class map if updating a blueprint
	if (ClassGeneratorNames.Contains(AssetData->AssetClass))
	{
		const FString OldGeneratedClass = AssetData->GetTagValueRef<FString>("GeneratedClass");
		if (!OldGeneratedClass.IsEmpty())
		{
			const FName OldGeneratedClassFName = *ExportTextPathToObjectName(OldGeneratedClass);
			CachedInheritanceMap.Remove(OldGeneratedClassFName);
		}

		const FString NewGeneratedClass = NewAssetData.GetTagValueRef<FString>("GeneratedClass");
		const FString NewParentClass = NewAssetData.GetTagValueRef<FString>("ParentClass");
		if (!NewGeneratedClass.IsEmpty() && !NewParentClass.IsEmpty())
		{
			const FName NewGeneratedClassFName = *ExportTextPathToObjectName(*NewGeneratedClass);
			const FName NewParentClassFName = *ExportTextPathToObjectName(*NewParentClass);
			CachedInheritanceMap.Add(NewGeneratedClassFName, NewParentClassFName);
		}
	}

	State.UpdateAssetData(AssetData, NewAssetData);
}

bool UAssetRegistryImpl::RemoveAssetData(FAssetData* AssetData)
{
	bool bRemoved = false;

	if (ensure(AssetData))
	{
		// Notify subscribers
		AssetRemovedEvent.Broadcast(*AssetData);

		// Remove from the class map if removing a blueprint
		if (ClassGeneratorNames.Contains(AssetData->AssetClass))
		{
			const FString OldGeneratedClass = AssetData->GetTagValueRef<FString>("GeneratedClass");
			if (!OldGeneratedClass.IsEmpty())
			{
				const FName OldGeneratedClassFName = *ExportTextPathToObjectName(OldGeneratedClass);
				CachedInheritanceMap.Remove(OldGeneratedClassFName);
			}
		}

		bRemoved = State.RemoveAssetData(AssetData);
	}

	return bRemoved;
}

void UAssetRegistryImpl::RemovePackageData(const FName PackageName)
{
	TArray<FAssetData*>* PackageAssetsPtr = State.CachedAssetsByPackageName.Find(PackageName);
	if (PackageAssetsPtr && PackageAssetsPtr->Num() > 0)
	{
		// Copy the array since RemoveAssetData may re-allocate it!
		TArray<FAssetData*> PackageAssets = *PackageAssetsPtr;
		for (FAssetData* PackageAsset : PackageAssets)
		{
			RemoveAssetData(PackageAsset);
		}
	}
}

void UAssetRegistryImpl::AddPathToSearch(const FString& Path)
{
	if (BackgroundAssetSearch.IsValid())
	{
		BackgroundAssetSearch->AddPathToSearch(Path);
	}
}

void UAssetRegistryImpl::AddFilesToSearch(const TArray<FString>& Files)
{
	if (BackgroundAssetSearch.IsValid())
	{
		BackgroundAssetSearch->AddFilesToSearch(Files);
	}
}

#if WITH_EDITOR

void UAssetRegistryImpl::OnDirectoryChanged(const TArray<FFileChangeData>& FileChanges)
{
	// Take local copy of FileChanges array as we wish to collapse pairs of 'Removed then Added' FileChangeData
	// entries into a single 'Modified' entry.
	TArray<FFileChangeData> FileChangesProcessed(FileChanges);

	for (int32 FileEntryIndex = 0; FileEntryIndex < FileChangesProcessed.Num(); FileEntryIndex++)
	{
		if (FileChangesProcessed[FileEntryIndex].Action == FFileChangeData::FCA_Added)
		{
			// Search back through previous entries to see if this Added can be paired with a previous Removed
			const FString& FilenameToCompare = FileChangesProcessed[FileEntryIndex].Filename;
			for (int32 SearchIndex = FileEntryIndex - 1; SearchIndex >= 0; SearchIndex--)
			{
				if (FileChangesProcessed[SearchIndex].Action == FFileChangeData::FCA_Removed &&
					FileChangesProcessed[SearchIndex].Filename == FilenameToCompare)
				{
					// Found a Removed which matches the Added - change the Added file entry to be a Modified...
					FileChangesProcessed[FileEntryIndex].Action = FFileChangeData::FCA_Modified;

					// ...and remove the Removed entry
					FileChangesProcessed.RemoveAt(SearchIndex);
					FileEntryIndex--;
					break;
				}
			}
		}
	}

	TArray<FString> NewFiles;
	TArray<FString> ModifiedFiles;

	for (int32 FileIdx = 0; FileIdx < FileChangesProcessed.Num(); ++FileIdx)
	{
		FString LongPackageName;
		const FString File = FString(FileChangesProcessed[FileIdx].Filename);
		const bool bIsPackageFile = FPackageName::IsPackageExtension(*FPaths::GetExtension(File, true));
		const bool bIsValidPackageName = FPackageName::TryConvertFilenameToLongPackageName(File, LongPackageName);
		const bool bIsValidPackage = bIsPackageFile && bIsValidPackageName;

		if (bIsValidPackage)
		{
			switch (FileChangesProcessed[FileIdx].Action)
			{
			case FFileChangeData::FCA_Added:
				// This is a package file that was created on disk. Mark it to be scanned for asset data.
				NewFiles.AddUnique(File);
				UE_LOG(LogAssetRegistry, Verbose, TEXT("File was added to content directory: %s"), *File);
				break;

			case FFileChangeData::FCA_Modified:
				// This is a package file that changed on disk. Mark it to be scanned immediately for new or removed asset data.
				ModifiedFiles.AddUnique(File);
				UE_LOG(LogAssetRegistry, Verbose, TEXT("File changed in content directory: %s"), *File);
				break;

			case FFileChangeData::FCA_Removed:
				// This file was deleted. Remove all assets in the package from the registry.
				RemovePackageData(*LongPackageName);
				UE_LOG(LogAssetRegistry, Verbose, TEXT("File was removed from content directory: %s"), *File);
				break;
			}
		}
	}

	if (NewFiles.Num())
	{
		AddFilesToSearch(NewFiles);
	}

	ScanModifiedAssetFiles(ModifiedFiles);
}

void UAssetRegistryImpl::OnAssetLoaded(UObject *AssetLoaded)
{
	LoadedAssetsToProcess.Add(AssetLoaded);
}

void UAssetRegistryImpl::ProcessLoadedAssetsToUpdateCache(const double TickStartTime)
{
	check(bInitialSearchCompleted && bUpdateDiskCacheAfterLoad);

	const bool bFlushFullBuffer = TickStartTime < 0;

	if (bFlushFullBuffer)
	{
		// Retry the previous failures on a flush
		LoadedAssetsToProcess.Append(LoadedAssetsThatDidNotHaveCachedData);
		LoadedAssetsThatDidNotHaveCachedData.Reset();
	}

	// Add the found assets
	int32 LoadedAssetIndex = 0;
	for (LoadedAssetIndex = 0; LoadedAssetIndex < LoadedAssetsToProcess.Num(); ++LoadedAssetIndex)
	{
		UObject* LoadedAsset = LoadedAssetsToProcess[LoadedAssetIndex].Get();

		if (!LoadedAsset)
		{
			// This could be null, in which case it already got freed, ignore
			continue;
		}

		const FName ObjectPath = FName(*LoadedAsset->GetPathName());
		if (AssetDataObjectPathsUpdatedOnLoad.Contains(ObjectPath))
		{
			// Already processed once, don't process again even if it loads a second time
			continue;
		}

		UPackage* InMemoryPackage = LoadedAsset->GetOutermost();
		if (InMemoryPackage->IsDirty())
		{
			// Package is dirty, which means it has temporary changes other than just a PostLoad, ignore
			continue;
		}

		FAssetData** CachedData = State.CachedAssetsByObjectPath.Find(ObjectPath);
		if (!CachedData)
		{
			// Not scanned, can't process right now but try again on next synchronous scan
			LoadedAssetsThatDidNotHaveCachedData.Add(LoadedAsset);
			continue;
		}

		AssetDataObjectPathsUpdatedOnLoad.Add(ObjectPath);

		FAssetData NewAssetData = FAssetData(LoadedAsset);

		if (NewAssetData.TagsAndValues.GetMap() != (*CachedData)->TagsAndValues.GetMap())
		{
			// We need to actually update disk cache
			UpdateAssetData(*CachedData, NewAssetData);
		}

		// Check to see if we have run out of time in this tick
		if (!bFlushFullBuffer && (FPlatformTime::Seconds() - TickStartTime) > MaxSecondsPerFrame)
		{
			// Increment the index to properly trim the buffer below
			++LoadedAssetIndex;
			break;
		}
	}

	// Trim the results array
	if (LoadedAssetIndex > 0)
	{
		LoadedAssetsToProcess.RemoveAt(0, LoadedAssetIndex);
	}
}

void UAssetRegistryImpl::UpdateRedirectCollector()
{
	// Look for all redirectors in list
	const TArray<const FAssetData*>& RedirectorAssets = State.GetAssetsByClassName(UObjectRedirector::StaticClass()->GetFName());

	for (const FAssetData* AssetData : RedirectorAssets)
	{
		FName Destination = GetRedirectedObjectPath(AssetData->ObjectPath);

		if (Destination != AssetData->ObjectPath)
		{
			GRedirectCollector.AddAssetPathRedirection(AssetData->ObjectPath, Destination);
		}
	}
}

#endif // WITH_EDITOR

void UAssetRegistryImpl::ScanModifiedAssetFiles(const TArray<FString>& InFilePaths)
{
	if (InFilePaths.Num() > 0)
	{
		// Convert all the filenames to package names
		TArray<FString> ModifiedPackageNames;
		ModifiedPackageNames.Reserve(InFilePaths.Num());
		for (const FString& File : InFilePaths)
		{
			ModifiedPackageNames.Add(FPackageName::FilenameToLongPackageName(File));
		}

		// Get the assets that are currently inside the package
		TArray<TArray<FAssetData*>> ExistingFilesAssetData;
		ExistingFilesAssetData.Reserve(InFilePaths.Num());
		for (const FString& PackageName : ModifiedPackageNames)
		{
			TArray<FAssetData*>* PackageAssetsPtr = State.CachedAssetsByPackageName.Find(*PackageName);
			if (PackageAssetsPtr && PackageAssetsPtr->Num() > 0)
			{
				ExistingFilesAssetData.Add(*PackageAssetsPtr);
			}
			else
			{
				ExistingFilesAssetData.AddDefaulted();
			}
		}

		// Re-scan and update the asset registry with the new asset data
		TArray<FName> FoundAssets;
		ScanPathsAndFilesSynchronous(TArray<FString>(), InFilePaths, true, EAssetDataCacheMode::NoCache, &FoundAssets, nullptr);

		// Remove any assets that are no longer present in the package
		for (const TArray<FAssetData*>& OldPackageAssets : ExistingFilesAssetData)
		{
			for (FAssetData* OldPackageAsset : OldPackageAssets)
			{
				if (!FoundAssets.Contains(OldPackageAsset->ObjectPath))
				{
					RemoveAssetData(OldPackageAsset);
				}
			}
		}
	}
}

void UAssetRegistryImpl::OnContentPathMounted(const FString& InAssetPath, const FString& FileSystemPath)
{
	// Sanitize
	FString AssetPath = InAssetPath;
	if (AssetPath.EndsWith(TEXT("/")) == false)
	{
		// We actually want a trailing slash here so the path can be properly converted while searching for assets
		AssetPath = AssetPath + TEXT("/");
	}

	// Add this to our list of root paths to process
	AddPathToSearch(AssetPath);

	// Listen for directory changes in this content path
#if WITH_EDITOR
	// In-game doesn't listen for directory changes
	if (GIsEditor)
	{
		FDirectoryWatcherModule& DirectoryWatcherModule = FModuleManager::LoadModuleChecked<FDirectoryWatcherModule>(TEXT("DirectoryWatcher"));
		IDirectoryWatcher* DirectoryWatcher = DirectoryWatcherModule.Get();
		if (DirectoryWatcher)
		{
			// If the path doesn't exist on disk, make it so the watcher will work.
			IFileManager::Get().MakeDirectory(*FileSystemPath);
			DirectoryWatcher->RegisterDirectoryChangedCallback_Handle(FileSystemPath, IDirectoryWatcher::FDirectoryChanged::CreateUObject(this, &UAssetRegistryImpl::OnDirectoryChanged), OnContentPathMountedOnDirectoryChangedDelegateHandle);
		}
	}
#endif // WITH_EDITOR

}

void UAssetRegistryImpl::OnContentPathDismounted(const FString& InAssetPath, const FString& FileSystemPath)
{
	// Sanitize
	FString AssetPath = InAssetPath;
	if (AssetPath.EndsWith(TEXT("/")))
	{
		// We don't want a trailing slash here as it could interfere with RemoveAssetPath
		AssetPath = AssetPath.LeftChop(1);
	}

	// Remove all cached assets found at this location
	{
		TArray<FAssetData*> AllAssetDataToRemove;
		TArray<FString> PathList;
		const bool bRecurse = true;
		GetSubPaths(AssetPath, PathList, bRecurse);
		PathList.Add(AssetPath);
		for (const FString& Path : PathList)
		{
			TArray<FAssetData*>* AssetsInPath = State.CachedAssetsByPath.Find(FName(*Path));
			if (AssetsInPath)
			{
				AllAssetDataToRemove.Append(*AssetsInPath);
			}
		}

		for (FAssetData* AssetData : AllAssetDataToRemove)
		{
			RemoveAssetData(AssetData);
		}
	}

	// Remove the root path
	{
		const bool bEvenIfAssetsStillExist = true;
		RemoveAssetPath(FName(*AssetPath), bEvenIfAssetsStillExist);
	}

	// Stop listening for directory changes in this content path
#if WITH_EDITOR
	// In-game doesn't listen for directory changes
	if (GIsEditor)
	{
		FDirectoryWatcherModule& DirectoryWatcherModule = FModuleManager::LoadModuleChecked<FDirectoryWatcherModule>(TEXT("DirectoryWatcher"));
		IDirectoryWatcher* DirectoryWatcher = DirectoryWatcherModule.Get();
		if (DirectoryWatcher)
		{
			DirectoryWatcher->UnregisterDirectoryChangedCallback_Handle(FileSystemPath, OnContentPathMountedOnDirectoryChangedDelegateHandle);
		}
	}
#endif // WITH_EDITOR

}

void UAssetRegistryImpl::GetSubClasses(const TArray<FName>& InClassNames, const TSet<FName>& ExcludedClassNames, TSet<FName>& SubClassNames) const
{
	// Build a reverse map of classes to their children for quick lookup
	TMap<FName, TSet<FName>> ReverseInheritanceMap;

	// And add all in-memory classes at request time
	TSet<FName> InMemoryClassNames;

	for (TObjectIterator<UClass> ClassIt; ClassIt; ++ClassIt)
	{
		UClass* Class = *ClassIt;

		if (!Class->HasAnyClassFlags(CLASS_Deprecated | CLASS_NewerVersionExists))
		{
			if (Class->GetSuperClass())
			{
				TSet<FName>& ChildClasses = ReverseInheritanceMap.FindOrAdd(Class->GetSuperClass()->GetFName());
				ChildClasses.Add(Class->GetFName());
			}

			// Add any implemented interfaces to the reverse inheritance map
			for (int32 i = 0; i < Class->Interfaces.Num(); ++i)
			{
				UClass* InterfaceClass = Class->Interfaces[i].Class;
				if (ensureMsgf(InterfaceClass, TEXT("Invalid inteface class (index %d) detected on '%s' - possibly deleted?"), i, *Class->GetName()))
				{
					TSet<FName>& ChildClasses = ReverseInheritanceMap.FindOrAdd(InterfaceClass->GetFName());
					ChildClasses.Add(Class->GetFName());
				}
			}

			InMemoryClassNames.Add(Class->GetFName());
		}
	}

	// Form a child list for all cached classes
	for (auto ClassNameIt = CachedInheritanceMap.CreateConstIterator(); ClassNameIt; ++ClassNameIt)
	{
		const FName ClassName = ClassNameIt.Key();
		if (!InMemoryClassNames.Contains(ClassName))
		{
			const FName ParentClassName = ClassNameIt.Value();
			if (ParentClassName != NAME_None)
			{
				TSet<FName>& ChildClasses = ReverseInheritanceMap.FindOrAdd(ParentClassName);
				ChildClasses.Add(ClassName);
			}
		}
	}

	for (FName ClassName : InClassNames)
	{
		// Now find all subclass names
		GetSubClasses_Recursive(ClassName, SubClassNames, ReverseInheritanceMap, ExcludedClassNames);
	}
}

void UAssetRegistryImpl::GetSubClasses_Recursive(FName InClassName, TSet<FName>& SubClassNames, const TMap<FName, TSet<FName>>& ReverseInheritanceMap, const TSet<FName>& ExcludedClassNames) const
{
	if (ExcludedClassNames.Contains(InClassName))
	{
		// This class is in the exclusion list. Exclude it.
	}
	else
	{
		SubClassNames.Add(InClassName);

		const TSet<FName>* FoundSubClassNames = ReverseInheritanceMap.Find(InClassName);
		if (FoundSubClassNames)
		{
			for (FName ClassName : (*FoundSubClassNames))
			{
				GetSubClasses_Recursive(ClassName, SubClassNames, ReverseInheritanceMap, ExcludedClassNames);
			}
		}
	}
}

void UAssetRegistryImpl::SetManageReferences(const TMultiMap<FAssetIdentifier, FAssetIdentifier>& ManagerMap, bool bClearExisting, EAssetRegistryDependencyType::Type RecurseType, ShouldSetManagerPredicate ShouldSetManager)
{
	TSet<FDependsNode*> ExistingManagedNodes;

	// Set default predicate if needed
	if (!ShouldSetManager)
	{
		ShouldSetManager = [](const FAssetIdentifier& Manager, const FAssetIdentifier& Source, const FAssetIdentifier& Target, EAssetRegistryDependencyType::Type DependencyType, EAssetSetManagerFlags::Type Flags)
		{
			return EAssetSetManagerResult::SetButDoNotRecurse;
		};
	}

	// Find all nodes with incoming manage dependencies
	for (const TPair<FAssetIdentifier, FDependsNode*>& Pair : State.CachedDependsNodes)
	{
		Pair.Value->IterateOverDependencies([&ExistingManagedNodes](FDependsNode* TestNode, EAssetRegistryDependencyType::Type DependencyType)
		{
			ExistingManagedNodes.Add(TestNode);
		}, EAssetRegistryDependencyType::Manage);
	}

	if (bClearExisting)
	{
		// Clear them
		for (FDependsNode* NodeToClear : ExistingManagedNodes)
		{
			NodeToClear->RemoveManageReferencesToNode();
		}
		ExistingManagedNodes.Empty();
	}

	TMap<FDependsNode*, TArray<FDependsNode *>> ExplicitMap; // Reverse of ManagerMap, specifies what relationships to add to each node

	for (const TPair<FAssetIdentifier, FAssetIdentifier>& Pair : ManagerMap)
	{
		FDependsNode* ManagedNode = State.FindDependsNode(Pair.Value);

		if (!ManagedNode)
		{
			UE_LOG(LogAssetRegistry, Error, TEXT("Cannot set %s to manage asset %s because it does not exist!"), *Pair.Key.ToString(), *Pair.Value.ToString());
			continue;
		}

		TArray<FDependsNode*>& ManagerList = ExplicitMap.FindOrAdd(ManagedNode);

		FDependsNode* ManagerNode = State.CreateOrFindDependsNode(Pair.Key);

		ManagerList.Add(ManagerNode);
	}

	TSet<FDependsNode*> Visited;
	TMap<FDependsNode*, EAssetRegistryDependencyType::Type> NodesToManage;
	TArray<FDependsNode*> NodesToHardReference;
	TArray<FDependsNode*> NodesToRecurse;

	// For each explicitly set asset
	for (const TPair<FDependsNode*, TArray<FDependsNode *>>& ExplicitPair : ExplicitMap)
	{
		FDependsNode* BaseManagedNode = ExplicitPair.Key;
		const TArray<FDependsNode*>& ManagerNodes = ExplicitPair.Value;

		for (FDependsNode* ManagerNode : ManagerNodes)
		{
			Visited.Reset();
			NodesToManage.Reset();
			NodesToRecurse.Reset();

			FDependsNode* SourceNode = ManagerNode;

			auto IterateFunction = [&ManagerNode, &SourceNode, &ShouldSetManager, &NodesToManage, &NodesToHardReference, &NodesToRecurse, &Visited, &ExplicitMap, &ExistingManagedNodes](FDependsNode* TargetNode, EAssetRegistryDependencyType::Type DependencyType)
			{
				// Only recurse if we haven't already visited, and this node passes recursion test
				if (!Visited.Contains(TargetNode))
				{
					EAssetSetManagerFlags::Type Flags = (EAssetSetManagerFlags::Type)((SourceNode == ManagerNode ? EAssetSetManagerFlags::IsDirectSet : 0)
						| (ExistingManagedNodes.Contains(TargetNode) ? EAssetSetManagerFlags::TargetHasExistingManager : 0)
						| (ExplicitMap.Find(TargetNode) && SourceNode != ManagerNode ? EAssetSetManagerFlags::TargetHasDirectManager : 0));

					EAssetSetManagerResult::Type Result = ShouldSetManager(ManagerNode->GetIdentifier(), SourceNode->GetIdentifier(), TargetNode->GetIdentifier(), DependencyType, Flags);

					if (Result == EAssetSetManagerResult::DoNotSet)
					{
						return;
					}

					EAssetRegistryDependencyType::Type ManageType = (Flags & EAssetSetManagerFlags::IsDirectSet) ? EAssetRegistryDependencyType::HardManage : EAssetRegistryDependencyType::SoftManage;
					NodesToManage.Add(TargetNode, ManageType);

					if (Result == EAssetSetManagerResult::SetAndRecurse)
					{
						NodesToRecurse.Push(TargetNode);
					}
				}
			};

			// Check initial node
			IterateFunction(BaseManagedNode, EAssetRegistryDependencyType::Manage);

			// Do all recursion first, but only if we have a recurse type
			if (RecurseType)
			{
				while (NodesToRecurse.Num())
				{
					// Pull off end of array, order doesn't matter
					SourceNode = NodesToRecurse.Pop();

					Visited.Add(SourceNode);

					SourceNode->IterateOverDependencies(IterateFunction, RecurseType);
				}
			}

			for (TPair<FDependsNode*, EAssetRegistryDependencyType::Type>& ManagePair : NodesToManage)
			{
				ManagePair.Key->AddReferencer(ManagerNode);
				ManagerNode->AddDependency(ManagePair.Key, ManagePair.Value);
			}
		}
	}
}

bool UAssetRegistryImpl::SetPrimaryAssetIdForObjectPath(const FName ObjectPath, FPrimaryAssetId PrimaryAssetId)
{
	FAssetData** FoundAssetData = State.CachedAssetsByObjectPath.Find(ObjectPath);

	if (!FoundAssetData)
	{
		return false;
	}

	FAssetData* AssetData = *FoundAssetData;

	FAssetDataTagMap TagsAndValues = AssetData->TagsAndValues.GetMap();
	TagsAndValues.Add(FPrimaryAssetId::PrimaryAssetTypeTag, PrimaryAssetId.PrimaryAssetType.ToString());
	TagsAndValues.Add(FPrimaryAssetId::PrimaryAssetNameTag, PrimaryAssetId.PrimaryAssetName.ToString());

	FAssetData NewAssetData = FAssetData(AssetData->PackageName, AssetData->PackagePath, AssetData->AssetName, AssetData->AssetClass, TagsAndValues, AssetData->ChunkIDs, AssetData->PackageFlags);

	UpdateAssetData(AssetData, NewAssetData);

	return true;
}

const FAssetData* UAssetRegistryImpl::GetCachedAssetDataForObjectPath(const FName ObjectPath) const
{
	return State.GetAssetByObjectPath(ObjectPath);
}<|MERGE_RESOLUTION|>--- conflicted
+++ resolved
@@ -1512,11 +1512,7 @@
 		UE_LOG(LogAssetRegistry, Log, TEXT("AssetRegistry Static Size: %dk"), StaticSize / 1024);
 		UE_LOG(LogAssetRegistry, Log, TEXT("AssetRegistry Search Size: %dk"), SearchSize / 1024);
 	}
-<<<<<<< HEAD
-
-=======
 	
->>>>>>> 40ff9d61
 	return StateSize + StaticSize + SearchSize;
 }
 
