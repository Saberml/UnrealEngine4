--- conflicted
+++ resolved
@@ -1438,11 +1438,7 @@
 	}
 }
 
-<<<<<<< HEAD
-void FAssetRegistry::SaveRegistryData(FArchive& Ar, TMap<FName, FAssetData*>& Data )
-=======
 void FAssetRegistry::SaveRegistryData(FArchive& Ar, TMap<FName, FAssetData*>& Data, TArray<FName>* InMaps /* = nullptr */)
->>>>>>> a8a797ea
 {
 	// Write mini asset registry header
 	FGuid LocalGuid = GRuntimeRegistryGuid;
@@ -1634,25 +1630,6 @@
 				DependsNode->AddReferencer(OutDependencyData[Index]);
 			}
 		}
-	}
-}
-
-void FAssetRegistry::LoadRegistryData(FArchive& Ar, TMap<FName, FAssetData*>& Data )
-{
-	check(Ar.IsLoading());
-	// serialize number of objects
-	int AssetCount = 0;
-	Ar << AssetCount;
-
-	for (int32 AssetIndex = 0; AssetIndex < AssetCount; AssetIndex++)
-	{
-		// make a new asset data object
-		FAssetData *NewAssetData = new FAssetData();
-
-		// load it
-		Ar << *NewAssetData;
-
-		Data.Add(NewAssetData->ObjectPath, NewAssetData);
 	}
 }
 
