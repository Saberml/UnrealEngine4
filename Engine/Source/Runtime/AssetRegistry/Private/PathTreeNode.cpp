--- conflicted
+++ resolved
@@ -346,11 +346,7 @@
 
 void FPathTreeNode::GetSubPaths_Recursive(const FString& CurrentPath, TSet<FName>& OutPaths, bool bRecurse) const
 {
-<<<<<<< HEAD
-	FString NewPath = CurrentPath / FolderName;
-=======
 	FString NewPath = IsUsingExperimentalFNameTreeNodes() ? (CurrentPath / FolderFName.ToString()) : (CurrentPath / FolderName);
->>>>>>> cce8678d
 	OutPaths.Add(FName(*NewPath));
 
 	if(bRecurse)
