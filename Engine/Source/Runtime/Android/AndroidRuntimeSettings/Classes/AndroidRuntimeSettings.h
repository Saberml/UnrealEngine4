--- conflicted
+++ resolved
@@ -292,11 +292,7 @@
 	bool bRemoveOSIG;
 
 	// Configure AndroidManifest.xml to support specific hardward configurations, position and orientation of the head and controller.
-<<<<<<< HEAD
-	UPROPERTY(GlobalConfig, EditAnywhere, Category = AdvancedAPKPackaging, Meta = (DisplayName = "Configure GoogleVR to support specific hardware configurations"))
-=======
 	UPROPERTY(GlobalConfig, EditAnywhere, Category = "Advanced APK Packaging", Meta = (DisplayName = "Configure GoogleVR to support specific hardware configurations"))
->>>>>>> e3a25b20
 	TArray<TEnumAsByte<EGoogleVRCaps::Type>> GoogleVRCaps;
 
 	// Configure the Android to run in sustained performance with lower max speeds, but no FPS fluctuations due to temperature
