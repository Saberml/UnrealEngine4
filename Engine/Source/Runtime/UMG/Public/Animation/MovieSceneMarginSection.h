--- conflicted
+++ resolved
@@ -50,32 +50,11 @@
 	 */
 	FMargin Eval( float Position, const FMargin& DefaultValue ) const;
 
-<<<<<<< HEAD
-	/** 
-	 * Adds a key to the section
-	 *
-	 * @param Time	The location in time where the key should be added
-	 * @param Value	The value of the key
-	 * @param KeyParams The keying parameters
-	 */
-	void AddKey( float Time, const FMarginKey& MarginKey, FKeyParams KeyParams );
-	
-	/** 
-	 * Determines if a new key would be new data, or just a duplicate of existing data
-	 *
-	 * @param Time	The location in time where the key would be added
-	 * @param Value	The value of the new key
-	 * @param KeyParams The keying parameters
-	 * @return True if the new key would be new data, false if duplicate
-	 */
-	bool NewKeyIsNewData(float Time, const FMargin& Value, FKeyParams KeyParams) const;
-=======
 	// IKeyframeSection interface.
 	virtual void AddKey( float Time, const FMarginKey& MarginKey, EMovieSceneKeyInterpolation KeyInterpolation ) override;
 	virtual bool NewKeyIsNewData(float Time, const FMarginKey& Key ) const override;
 	virtual bool HasKeys(const FMarginKey& Key) const override;
 	virtual void SetDefault(const FMarginKey& Key) override;
->>>>>>> 73f66985
 
 	/**
 	 * Gets the top curve
@@ -109,10 +88,7 @@
 	const FRichCurve& GetBottomCurve() const { return BottomCurve; }
 
 private:
-<<<<<<< HEAD
-=======
 
->>>>>>> 73f66985
 	/** Red curve data */
 	UPROPERTY()
 	FRichCurve TopCurve;
