// Copyright 1998-2017 Epic Games, Inc. All Rights Reserved.

#include "Blueprint/WidgetBlueprintGeneratedClass.h"
#include "Blueprint/WidgetNavigation.h"
#include "Blueprint/WidgetTree.h"
#include "MovieScene.h"
#include "Animation/WidgetAnimation.h"
#include "Serialization/TextReferenceCollector.h"
#include "Engine/UserInterfaceSettings.h"
#include "UMGPrivate.h"
#include "Interfaces/ITargetPlatform.h"
#include "UObject/EditorObjectVersion.h"
#include "UObject/ObjectResource.h"
#include "UObject/LinkerLoad.h"
#include "Engine/StreamableManager.h"
#include "UObject/Package.h"
#include "UObject/UObjectHash.h"

#define LOCTEXT_NAMESPACE "UMG"

#if WITH_EDITOR

int32 TemplatePreviewInEditor = 0;
static FAutoConsoleVariableRef CVarTemplatePreviewInEditor(TEXT("Widget.TemplatePreviewInEditor"), TemplatePreviewInEditor, TEXT("Should a dynamic template be generated at runtime for the editor for widgets?  Useful for debugging templates."), ECVF_Default);

#endif

#if WITH_EDITORONLY_DATA
namespace
{
	void CollectWidgetBlueprintGeneratedClassTextReferences(UObject* Object, FArchive& Ar)
	{
		// In an editor build, both UWidgetBlueprint and UWidgetBlueprintGeneratedClass reference an identical WidgetTree.
		// So we ignore the UWidgetBlueprintGeneratedClass when looking for persistent text references since it will be overwritten by the UWidgetBlueprint version.
	}
}
#endif

/////////////////////////////////////////////////////
// UWidgetBlueprintGeneratedClass

UWidgetBlueprintGeneratedClass::UWidgetBlueprintGeneratedClass(const FObjectInitializer& ObjectInitializer)
	: Super(ObjectInitializer)
	, bTemplateInitialized(false)
{
#if WITH_EDITORONLY_DATA
	{ static const FAutoRegisterTextReferenceCollectorCallback AutomaticRegistrationOfTextReferenceCollector(UWidgetBlueprintGeneratedClass::StaticClass(), &CollectWidgetBlueprintGeneratedClassTextReferences); }
#endif
}

void UWidgetBlueprintGeneratedClass::InitializeBindingsStatic(UUserWidget* UserWidget, const TArray< FDelegateRuntimeBinding >& InBindings)
{
	ensure(!UserWidget->HasAnyFlags(RF_ArchetypeObject));

	// For each property binding that we're given, find the corresponding field, and setup the delegate binding on the widget.
	for ( const FDelegateRuntimeBinding& Binding : InBindings )
	{
		UObjectProperty* WidgetProperty = FindField<UObjectProperty>(UserWidget->GetClass(), *Binding.ObjectName);
		if ( WidgetProperty == nullptr )
		{
			continue;
		}

		UWidget* Widget = Cast<UWidget>(WidgetProperty->GetObjectPropertyValue_InContainer(UserWidget));

		if ( Widget )
		{
			UDelegateProperty* DelegateProperty = FindField<UDelegateProperty>(Widget->GetClass(), FName(*( Binding.PropertyName.ToString() + TEXT("Delegate") )));
			if ( !DelegateProperty )
			{
				DelegateProperty = FindField<UDelegateProperty>(Widget->GetClass(), Binding.PropertyName);
			}

			if ( DelegateProperty )
			{
				bool bSourcePathBound = false;

				if ( Binding.SourcePath.IsValid() )
				{
					bSourcePathBound = Widget->AddBinding(DelegateProperty, UserWidget, Binding.SourcePath);
				}

				// If no native binder is found then the only possibility is that the binding is for
				// a delegate that doesn't match the known native binders available and so we
				// fallback to just attempting to bind to the function directly.
				if ( bSourcePathBound == false )
				{
					FScriptDelegate* ScriptDelegate = DelegateProperty->GetPropertyValuePtr_InContainer(Widget);
					if ( ScriptDelegate )
					{
						ScriptDelegate->BindUFunction(UserWidget, Binding.FunctionName);
					}
				}
			}
		}
	}
}

void UWidgetBlueprintGeneratedClass::InitializeWidgetStatic(UUserWidget* UserWidget
	, const UClass* InClass
	, bool InCanTemplate
	, UWidgetTree* InWidgetTree
	, const TArray< UWidgetAnimation* >& InAnimations
	, const TArray< FDelegateRuntimeBinding >& InBindings)
{
	check(InClass);

	if ( UserWidget->HasAllFlags(RF_ArchetypeObject) )
	{
		UE_LOG(LogUMG, Error, TEXT("Widget Class %s - Running Initialize On Archetype, %s."), *InClass->GetName(), *UserWidget->GetName());
		return;
	}

	UWidgetTree* ClonedTree = UserWidget->WidgetTree;

	if ( UserWidget->bCookedWidgetTree )
	{
#if WITH_EDITOR

		// TODO This can get called at editor time when PostLoad runs and we attempt to initialize the tree.
		// Perhaps we shouldn't call init in post load if it's a cooked tree?

		//UE_LOG(LogUMG, Fatal, TEXT("Initializing a cooked widget tree at editor time! %s."), *InClass->GetName());

#else
		// If we can be templated, we need to go ahead and initialize all the user widgets under us, since we're
		// an already expanded tree.
		check(InCanTemplate);
		check(ClonedTree);

		// TODO NDarnell This initialization can be made faster if part of storing the template data is some kind of
		// acceleration structure that could be the all the userwidgets we need to initialize bindings for...etc.

		// If there's an existing widget tree, then we need to initialize all userwidgets in the tree.
		ClonedTree->ForEachWidget([&] (UWidget* Widget) {
			check(Widget);

			if ( UUserWidget* SubUserWidget = Cast<UUserWidget>(Widget) )
			{
				SubUserWidget->Initialize();
			}
		});

		InitializeBindingsStatic(UserWidget, InBindings);

		UBlueprintGeneratedClass::BindDynamicDelegates(InClass, UserWidget);

#endif
		// We don't need any more initialization for template widgets.
		return;
	}
	else
	{
		// Normally the ClonedTree should be null - we do in the case of design time with the widget, actually
		// clone the widget tree directly from the WidgetBlueprint so that the rebuilt preview matches the newest
		// widget tree, without a full blueprint compile being required.  In that case, the WidgetTree on the UserWidget
		// will have already been initialized to some value.  When that's the case, we'll avoid duplicating it from the class
		// similar to how we use to use the DesignerWidgetTree.
		if ( ClonedTree == nullptr )
		{
			UserWidget->DuplicateAndInitializeFromWidgetTree(InWidgetTree);
			ClonedTree = UserWidget->WidgetTree;
		}
	}

#if !WITH_EDITOR && UE_BUILD_DEBUG
	UE_LOG(LogUMG, Warning, TEXT("Widget Class %s - Slow Static Duplicate Object."), *InClass->GetName());
#endif

	UserWidget->WidgetGeneratedByClass = InClass;

#if WITH_EDITOR
	UserWidget->WidgetGeneratedBy = InClass->ClassGeneratedBy;
#endif

	if (ClonedTree)
	{
		UClass* WidgetBlueprintClass = UserWidget->GetClass();

		for (UWidgetAnimation* Animation : InAnimations)
		{
			UWidgetAnimation* Anim = DuplicateObject<UWidgetAnimation>(Animation, UserWidget);

			if ( Anim->GetMovieScene() )
			{
				// Find property with the same name as the template and assign the new widget to it.
				UObjectPropertyBase* Prop = FindField<UObjectPropertyBase>(WidgetBlueprintClass, Anim->GetMovieScene()->GetFName());
				if ( Prop )
				{
					Prop->SetObjectPropertyValue_InContainer(UserWidget, Anim);
				}
			}
		}

		ClonedTree->ForEachWidget([&](UWidget* Widget) {
			// Not fatal if NULL, but shouldn't happen
			if (!ensure(Widget != nullptr))
			{
				return;
			}

			Widget->WidgetGeneratedByClass = InClass;

#if WITH_EDITOR
			Widget->WidgetGeneratedBy = InClass->ClassGeneratedBy;
#endif

			// TODO UMG Make this an FName
			FString VariableName = Widget->GetName();

			// Find property with the same name as the template and assign the new widget to it.
			UObjectPropertyBase* Prop = FindField<UObjectPropertyBase>(WidgetBlueprintClass, *VariableName);
			if (Prop)
			{
				Prop->SetObjectPropertyValue_InContainer(UserWidget, Widget);
				UObject* Value = Prop->GetObjectPropertyValue_InContainer(UserWidget);
				check(Value == Widget);
			}

			// Initialize Navigation Data
			if (Widget->Navigation)
			{
				Widget->Navigation->ResolveExplictRules(ClonedTree);
			}

#if WITH_EDITOR
			Widget->ConnectEditorData();
#endif
		});

		InitializeBindingsStatic(UserWidget, InBindings);

		// Bind any delegates on widgets
		UBlueprintGeneratedClass::BindDynamicDelegates(InClass, UserWidget);

		//TODO UMG Add OnWidgetInitialized?
	}
}

void UWidgetBlueprintGeneratedClass::InitializeWidget(UUserWidget* UserWidget) const
{
	InitializeWidgetStatic(UserWidget, this, HasTemplate(), WidgetTree, Animations, Bindings);
}

UObject* UWidgetBlueprintGeneratedClass::CreateDefaultObject()
{
#if WITH_EDITOR
	return Super::CreateDefaultObject();
#else
	return Super::CreateDefaultObject();
#endif
}

void UWidgetBlueprintGeneratedClass::PostLoad()
{
	Super::PostLoad();

	// Clear CDO flag on tree
	if (WidgetTree)
	{
		WidgetTree->ClearFlags(RF_DefaultSubObject);
	}

	if ( GetLinkerUE4Version() < VER_UE4_RENAME_WIDGET_VISIBILITY )
	{
		static const FName Visiblity(TEXT("Visiblity"));
		static const FName Visibility(TEXT("Visibility"));

		for ( FDelegateRuntimeBinding& Binding : Bindings )
		{
			if ( Binding.PropertyName == Visiblity )
			{
				Binding.PropertyName = Visibility;
			}
		}
	}
}

void UWidgetBlueprintGeneratedClass::PurgeClass(bool bRecompilingOnLoad)
{
	Super::PurgeClass(bRecompilingOnLoad);

	const ERenameFlags RenFlags = REN_DontCreateRedirectors | ( ( bRecompilingOnLoad ) ? REN_ForceNoResetLoaders : 0 ) | REN_NonTransactional | REN_DoNotDirty;

	// Remove the old widdget tree.
	if ( WidgetTree )
	{
		WidgetTree->Rename(nullptr, GetTransientPackage(), RenFlags);
		FLinkerLoad::InvalidateExport(WidgetTree);
		WidgetTree = nullptr;
	}

	// Remove all animations.
	for ( UWidgetAnimation* Animation : Animations )
	{
		Animation->Rename(nullptr, GetTransientPackage(), RenFlags);
		FLinkerLoad::InvalidateExport(Animation);
	}
	Animations.Empty();

	bValidTemplate = false;

	Template = nullptr;
	TemplateAsset.Reset();

#if WITH_EDITOR
	EditorTemplate = nullptr;
#endif

	Bindings.Empty();
}

bool UWidgetBlueprintGeneratedClass::NeedsLoadForServer() const
{
	const UUserInterfaceSettings* UISettings = GetDefault<UUserInterfaceSettings>(UUserInterfaceSettings::StaticClass());
	check(UISettings);
	return UISettings->bLoadWidgetsOnDedicatedServer;
}

bool UWidgetBlueprintGeneratedClass::HasTemplate() const
{
	return bValidTemplate;
}

void UWidgetBlueprintGeneratedClass::SetTemplate(UUserWidget* InTemplate)
{
	Template = InTemplate;
	TemplateAsset = InTemplate;

	bValidTemplate = TemplateAsset.IsNull() ? false : true;
}

UUserWidget* UWidgetBlueprintGeneratedClass::GetTemplate()
{
#if WITH_EDITOR

	if ( TemplatePreviewInEditor )
	{

		if ( EditorTemplate == nullptr && HasTemplate() )
		{
			EditorTemplate = NewObject<UUserWidget>(this, this, NAME_None, EObjectFlags(RF_ArchetypeObject | RF_Transient));
			EditorTemplate->TemplateInit();

#if UE_BUILD_DEBUG
			TArray<FText> OutErrors;
			if ( EditorTemplate->VerifyTemplateIntegrity(OutErrors) == false )
			{
				UE_LOG(LogUMG, Error, TEXT("Widget Class %s - Template Failed Verification"), *GetName());
			}
#endif
		}

		return EditorTemplate;
	}
	else
	{
		return nullptr;
	}

#else

	if ( bTemplateInitialized == false && HasTemplate() )
	{
		// This shouldn't be possible with the EDL loader, so only attempt to do it then.
		if (GEventDrivenLoaderEnabled == false && Template == nullptr)
		{
			Template = TemplateAsset.LoadSynchronous();
		}

		// If you hit this ensure, it's possible there's a problem with the loader, or the cooker and the template
		// widget did not end up in the cooked package.
		if ( ensureMsgf(Template, TEXT("No Template Found!  Could not load a Widget Archetype for %s."), *GetName()) )
		{
			bTemplateInitialized = true;

			// This should only ever happen if the EDL is disabled, where you're not guaranteed every object in the package
			// has been loaded at this point.
			if (GEventDrivenLoaderEnabled == false)
			{
				if (Template->HasAllFlags(RF_NeedLoad))
				{
					if (FLinkerLoad* Linker = Template->GetLinker())
					{
						Linker->Preload(Template);
					}
				}
			}

#if !UE_BUILD_SHIPPING
			UE_LOG(LogUMG, Display, TEXT("Widget Class %s - Loaded Fast Template."), *GetName());
#endif

#if UE_BUILD_DEBUG
			TArray<FText> OutErrors;
			if ( Template->VerifyTemplateIntegrity(OutErrors) == false )
			{
				UE_LOG(LogUMG, Error, TEXT("Widget Class %s - Template Failed Verification"), *GetName());
			}
#endif
		}
		else
		{
#if !UE_BUILD_SHIPPING
			UE_LOG(LogUMG, Error, TEXT("Widget Class %s - Failed To Load Template."), *GetName());
#endif
		}
	}

#endif

	return Template;
}

void UWidgetBlueprintGeneratedClass::PreSave(const class ITargetPlatform* TargetPlatform)
{
#if WITH_EDITOR
	if ( TargetPlatform && TargetPlatform->RequiresCookedData() )
	{
		if ( WidgetTree )
		{
			if (bCookSlowConstructionWidgetTree)
			{
				WidgetTree->ClearFlags(RF_Transient);
			}
			else
			{
				WidgetTree->SetFlags(RF_Transient);
			}
		}

		InitializeTemplate(TargetPlatform);
	}
	else
	{
		// If we're saving the generated class in the editor, should we allow it to preserve a shadow copy of the one in the
		// blueprint?  Seems dangerous to have this potentially stale copy around, when really it should be the latest version
		// that's compiled on load.
		if ( WidgetTree )
		{
			WidgetTree->SetFlags(RF_Transient);
		}
	}
#endif

	Super::PreSave(TargetPlatform);
}

void UWidgetBlueprintGeneratedClass::Serialize(FArchive& Ar)
{
	Super::Serialize(Ar);

	Ar.UsingCustomVersion(FEditorObjectVersion::GUID);
}

void UWidgetBlueprintGeneratedClass::InitializeTemplate(const ITargetPlatform* TargetPlatform)
{
#if WITH_EDITOR

	if ( TargetPlatform && TargetPlatform->RequiresCookedData() )
	{
		bool bCanTemplate = bAllowTemplate;

		if ( bCanTemplate )
		{
			UUserWidget* WidgetTemplate = NewObject<UUserWidget>(GetTransientPackage(), this);
			WidgetTemplate->TemplateInit();

			// Determine if we can generate a template for this widget to speed up CreateWidget time.
			TArray<FText> OutErrors;
			bCanTemplate = WidgetTemplate->VerifyTemplateIntegrity(OutErrors);
			for ( FText Error : OutErrors )
			{
				UE_LOG(LogUMG, Warning, TEXT("Widget Class %s Template Error - %s."), *GetName(), *Error.ToString());
			}
		}

		UPackage* WidgetTemplatePackage = GetOutermost();

		// Remove the old archetype.
		{
			UUserWidget* OldArchetype = FindObject<UUserWidget>(WidgetTemplatePackage, TEXT("WidgetArchetype"));
			if ( OldArchetype )
			{
<<<<<<< HEAD
				UUserWidget* OldArchetype = FindObject<UUserWidget>(WidgetTemplatePackage, TEXT("WidgetArchetype"));
				if ( OldArchetype )
				{
					const ERenameFlags RenFlags = REN_DontCreateRedirectors | REN_NonTransactional | REN_DoNotDirty;

					FString TransientArchetypeString = FString::Printf(TEXT("OLD_TEMPLATE_%s"), *OldArchetype->GetName());
					FName TransientArchetypeName = MakeUniqueObjectName(GetTransientPackage(), OldArchetype->GetClass(), FName(*TransientArchetypeString));
					OldArchetype->Rename(*TransientArchetypeName.ToString(), GetTransientPackage(), RenFlags);
					OldArchetype->SetFlags(RF_Transient);
					OldArchetype->ClearFlags(RF_Public | RF_Standalone | RF_ArchetypeObject);
					FLinkerLoad::InvalidateExport(OldArchetype);

					TArray<UObject*> ChildrenObjects;
					ForEachObjectWithOuter(OldArchetype, [&ChildrenObjects] (UObject* Child) {
						ChildrenObjects.Add(Child);
					}, false);
=======
				const ERenameFlags RenFlags = REN_DontCreateRedirectors | REN_NonTransactional | REN_DoNotDirty;
>>>>>>> f30f9b45

				FString TransientArchetypeString = FString::Printf(TEXT("OLD_TEMPLATE_%s"), *OldArchetype->GetName());
				FName TransientArchetypeName = MakeUniqueObjectName(GetTransientPackage(), OldArchetype->GetClass(), FName(*TransientArchetypeString));
				OldArchetype->Rename(*TransientArchetypeName.ToString(), GetTransientPackage(), RenFlags);
				OldArchetype->SetFlags(RF_Transient);
				OldArchetype->ClearFlags(RF_Public | RF_Standalone | RF_ArchetypeObject);
			}
		}

		if ( bCanTemplate )
		{
			UUserWidget* WidgetTemplate = NewObject<UUserWidget>(WidgetTemplatePackage, this, TEXT("WidgetArchetype"), EObjectFlags(RF_Public | RF_Standalone | RF_ArchetypeObject));
			WidgetTemplate->TemplateInit();

			this->SetTemplate(WidgetTemplate);

			UE_LOG(LogUMG, Display, TEXT("Widget Class %s - Template Initialized."), *GetName());
		}
		else if ( bAllowTemplate == false )
		{
			UE_LOG(LogUMG, Display, TEXT("Widget Class %s - Not Allowed To Create Template"), *GetName());

			this->SetTemplate(nullptr);
		}
		else
		{
			UE_LOG(LogUMG, Warning, TEXT("Widget Class %s - Failed To Create Template"), *GetName());

			this->SetTemplate(nullptr);
		}
	}
#endif
}

#undef LOCTEXT_NAMESPACE<|MERGE_RESOLUTION|>--- conflicted
+++ resolved
@@ -482,26 +482,7 @@
 			UUserWidget* OldArchetype = FindObject<UUserWidget>(WidgetTemplatePackage, TEXT("WidgetArchetype"));
 			if ( OldArchetype )
 			{
-<<<<<<< HEAD
-				UUserWidget* OldArchetype = FindObject<UUserWidget>(WidgetTemplatePackage, TEXT("WidgetArchetype"));
-				if ( OldArchetype )
-				{
-					const ERenameFlags RenFlags = REN_DontCreateRedirectors | REN_NonTransactional | REN_DoNotDirty;
-
-					FString TransientArchetypeString = FString::Printf(TEXT("OLD_TEMPLATE_%s"), *OldArchetype->GetName());
-					FName TransientArchetypeName = MakeUniqueObjectName(GetTransientPackage(), OldArchetype->GetClass(), FName(*TransientArchetypeString));
-					OldArchetype->Rename(*TransientArchetypeName.ToString(), GetTransientPackage(), RenFlags);
-					OldArchetype->SetFlags(RF_Transient);
-					OldArchetype->ClearFlags(RF_Public | RF_Standalone | RF_ArchetypeObject);
-					FLinkerLoad::InvalidateExport(OldArchetype);
-
-					TArray<UObject*> ChildrenObjects;
-					ForEachObjectWithOuter(OldArchetype, [&ChildrenObjects] (UObject* Child) {
-						ChildrenObjects.Add(Child);
-					}, false);
-=======
 				const ERenameFlags RenFlags = REN_DontCreateRedirectors | REN_NonTransactional | REN_DoNotDirty;
->>>>>>> f30f9b45
 
 				FString TransientArchetypeString = FString::Printf(TEXT("OLD_TEMPLATE_%s"), *OldArchetype->GetName());
 				FName TransientArchetypeName = MakeUniqueObjectName(GetTransientPackage(), OldArchetype->GetClass(), FName(*TransientArchetypeString));
