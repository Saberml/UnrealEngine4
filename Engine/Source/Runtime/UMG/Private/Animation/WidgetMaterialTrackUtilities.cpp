--- conflicted
+++ resolved
@@ -8,11 +8,7 @@
 
 FSlateBrush* GetPropertyValueByPath( void* DataObject, UStruct* PropertySource, const TArray<FName>& PropertyPath, int32 PathIndex )
 {
-<<<<<<< HEAD
-	if ( DataObject != nullptr )
-=======
 	if ( DataObject != nullptr && PathIndex < PropertyPath.Num() )
->>>>>>> aaefee4c
 	{
 		for ( TFieldIterator<UProperty> PropertyIterator( PropertySource ); PropertyIterator; ++PropertyIterator )
 		{
