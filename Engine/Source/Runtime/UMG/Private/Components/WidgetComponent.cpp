// Copyright 1998-2016 Epic Games, Inc. All Rights Reserved.

#include "UMGPrivatePCH.h"
#include "WidgetComponent.h"
#include "HittestGrid.h"
#if !UE_SERVER
	#include "ISlateRHIRendererModule.h"
	#include "ISlate3DRenderer.h"
#endif // !UE_SERVER
#include "DynamicMeshBuilder.h"
#include "Scalability.h"
#include "WidgetLayoutLibrary.h"
#include "PhysicsEngine/BodySetup.h"
#include "SGameLayerManager.h"
#include "Slate/WidgetRenderer.h"
#include "Slate/SWorldWidgetScreenLayer.h"
#include "Widgets/LayerManager/STooltipPresenter.h"
#include "Widgets/Layout/SPopup.h"

DECLARE_CYCLE_STAT(TEXT("3DHitTesting"), STAT_Slate3DHitTesting, STATGROUP_Slate);

static const FName SharedLayerName(TEXT("WidgetComponentScreenLayer"));

class FWorldWidgetScreenLayer : public IGameLayer
{
public:
	FWorldWidgetScreenLayer(const FLocalPlayerContext& PlayerContext)
	{
		OwningPlayer = PlayerContext;
	}

	virtual ~FWorldWidgetScreenLayer()
	{
		// empty virtual destructor to help clang warning
	}

	void AddComponent(UWidgetComponent* Component)
	{
		if ( Component )
		{
			Components.AddUnique(Component);
			if ( ScreenLayer.IsValid() )
			{
				if ( UUserWidget* UserWidget = Component->GetUserWidgetObject() )
				{
					ScreenLayer.Pin()->AddComponent(Component, UserWidget->TakeWidget());
				}
			}
		}
	}

	void RemoveComponent(UWidgetComponent* Component)
	{
		if ( Component )
		{
			Components.RemoveSwap(Component);

			if ( ScreenLayer.IsValid() )
			{
				ScreenLayer.Pin()->RemoveComponent(Component);
			}
		}
	}

	virtual TSharedRef<SWidget> AsWidget() override
	{
		if ( ScreenLayer.IsValid() )
		{
			return ScreenLayer.Pin().ToSharedRef();
		}

		TSharedRef<SWorldWidgetScreenLayer> NewScreenLayer = SNew(SWorldWidgetScreenLayer, OwningPlayer);
		ScreenLayer = NewScreenLayer;

		// Add all the pending user widgets to the surface
		for ( TWeakObjectPtr<UWidgetComponent>& WeakComponent : Components )
		{
			if ( UWidgetComponent* Component = WeakComponent.Get() )
			{
				if ( UUserWidget* UserWidget = Component->GetUserWidgetObject() )
				{
					NewScreenLayer->AddComponent(Component, UserWidget->TakeWidget());
				}
			}
		}

		return NewScreenLayer;
	}

private:
	FLocalPlayerContext OwningPlayer;
	TWeakPtr<SWorldWidgetScreenLayer> ScreenLayer;
	TArray<TWeakObjectPtr<UWidgetComponent>> Components;
};


/** Represents a billboard sprite to the scene manager. */
class FWidget3DSceneProxy : public FPrimitiveSceneProxy
{
public:
	/** Initialization constructor. */
	FWidget3DSceneProxy( UWidgetComponent* InComponent, ISlate3DRenderer& InRenderer )
		: FPrimitiveSceneProxy( InComponent )
		, Pivot( InComponent->GetPivot() )
		, Renderer( InRenderer )
		, RenderTarget( InComponent->GetRenderTarget() )
		, MaterialInstance( InComponent->GetMaterialInstance() )
		, BodySetup( InComponent->GetBodySetup() )
		, BlendMode( InComponent->GetBlendMode() )
		, bUseLegacyRotation( InComponent->IsUsingLegacyRotation() )
	{
		bWillEverBeLit = false;
	}

	// FPrimitiveSceneProxy interface.
	virtual void GetDynamicMeshElements(const TArray<const FSceneView*>& Views, const FSceneViewFamily& ViewFamily, uint32 VisibilityMap, FMeshElementCollector& Collector) const override
	{
#if WITH_EDITOR
		const bool bWireframe = AllowDebugViewmodes() && ViewFamily.EngineShowFlags.Wireframe;

		auto WireframeMaterialInstance = new FColoredMaterialRenderProxy(
			GEngine->WireframeMaterial ? GEngine->WireframeMaterial->GetRenderProxy(IsSelected()) : nullptr,
			FLinearColor(0, 0.5f, 1.f)
			);

		Collector.RegisterOneFrameMaterialProxy(WireframeMaterialInstance);

		FMaterialRenderProxy* MaterialProxy = nullptr;
		if ( bWireframe )
		{
			MaterialProxy = WireframeMaterialInstance;
		}
		else
		{
			MaterialProxy = MaterialInstance->GetRenderProxy(IsSelected());
		}
#else
		FMaterialRenderProxy* MaterialProxy = MaterialInstance->GetRenderProxy(IsSelected());
#endif

		const FMatrix& LocalToWorld = GetLocalToWorld();

		if( RenderTarget )
		{
			FTextureResource* TextureResource = RenderTarget->Resource;
			if ( TextureResource )
			{
				float U = -RenderTarget->SizeX * Pivot.X;
				float V = -RenderTarget->SizeY * Pivot.Y;
				float UL = RenderTarget->SizeX * ( 1.0f - Pivot.X );
				float VL = RenderTarget->SizeY * ( 1.0f - Pivot.Y );

				int32 VertexIndices[4];

				for ( int32 ViewIndex = 0; ViewIndex < Views.Num(); ViewIndex++ )
				{
					FDynamicMeshBuilder MeshBuilder;

					if ( VisibilityMap & ( 1 << ViewIndex ) )
					{
						if( bUseLegacyRotation )
						{
							VertexIndices[0] = MeshBuilder.AddVertex(FVector(U, V, 0), FVector2D(0, 0), FVector(1, 0, 0), FVector(0, 1, 0), FVector(0, 0, 1), FColor::White);
							VertexIndices[1] = MeshBuilder.AddVertex(FVector(U, VL, 0), FVector2D(0, 1), FVector(1, 0, 0), FVector(0, 1, 0), FVector(0, 0, 1), FColor::White);
							VertexIndices[2] = MeshBuilder.AddVertex(FVector(UL, VL, 0), FVector2D(1, 1), FVector(1, 0, 0), FVector(0, 1, 0), FVector(0, 0, 1), FColor::White);
							VertexIndices[3] = MeshBuilder.AddVertex(FVector(UL, V, 0), FVector2D(1, 0), FVector(1, 0, 0), FVector(0, 1, 0), FVector(0, 0, 1), FColor::White);
						}
						else
						{
							VertexIndices[0] = MeshBuilder.AddVertex(-FVector(0, U, V), FVector2D(0, 0), FVector(1, 0, 0), FVector(0, 1, 0), FVector(0, 0, 1), FColor::White);
							VertexIndices[1] = MeshBuilder.AddVertex(-FVector(0, U, VL), FVector2D(0, 1), FVector(1, 0, 0), FVector(0, 1, 0), FVector(0, 0, 1), FColor::White);
							VertexIndices[2] = MeshBuilder.AddVertex(-FVector(0, UL, VL), FVector2D(1, 1), FVector(1, 0, 0), FVector(0, 1, 0), FVector(0, 0, 1), FColor::White);
							VertexIndices[3] = MeshBuilder.AddVertex(-FVector(0, UL, V), FVector2D(1, 0), FVector(1, 0, 0), FVector(0, 1, 0), FVector(0, 0, 1), FColor::White);
						}

						MeshBuilder.AddTriangle(VertexIndices[0], VertexIndices[1], VertexIndices[2]);
						MeshBuilder.AddTriangle(VertexIndices[0], VertexIndices[2], VertexIndices[3]);

						MeshBuilder.GetMesh(LocalToWorld, MaterialProxy, SDPG_World, false, true, ViewIndex, Collector);
					}
				}
			}
		}

#if !(UE_BUILD_SHIPPING || UE_BUILD_TEST)
		for ( int32 ViewIndex = 0; ViewIndex < Views.Num(); ViewIndex++ )
		{
			if ( VisibilityMap & ( 1 << ViewIndex ) )
			{
				RenderCollision(BodySetup, Collector, ViewIndex, ViewFamily.EngineShowFlags, GetBounds(), IsSelected());
				RenderBounds(Collector.GetPDI(ViewIndex), ViewFamily.EngineShowFlags, GetBounds(), IsSelected());
			}
		}
#endif
	}

	void RenderCollision(UBodySetup* InBodySetup, FMeshElementCollector& Collector, int32 ViewIndex, const FEngineShowFlags& EngineShowFlags, const FBoxSphereBounds& Bounds, bool bRenderInEditor) const
	{
		if ( InBodySetup )
		{
			bool bDrawCollision = EngineShowFlags.Collision && IsCollisionEnabled();

			if ( bDrawCollision && AllowDebugViewmodes() )
			{
				// Draw simple collision as wireframe if 'show collision', collision is enabled, and we are not using the complex as the simple
				const bool bDrawSimpleWireframeCollision = InBodySetup->CollisionTraceFlag != ECollisionTraceFlag::CTF_UseComplexAsSimple;

				if ( FMath::Abs(GetLocalToWorld().Determinant()) < SMALL_NUMBER )
				{
					// Catch this here or otherwise GeomTransform below will assert
					// This spams so commented out
					//UE_LOG(LogStaticMesh, Log, TEXT("Zero scaling not supported (%s)"), *StaticMesh->GetPathName());
				}
				else
				{
					const bool bDrawSolid = !bDrawSimpleWireframeCollision;
					const bool bProxyIsSelected = IsSelected();

					if ( bDrawSolid )
					{
						// Make a material for drawing solid collision stuff
						auto SolidMaterialInstance = new FColoredMaterialRenderProxy(
							GEngine->ShadedLevelColorationUnlitMaterial->GetRenderProxy(IsSelected(), IsHovered()),
							WireframeColor
							);

						Collector.RegisterOneFrameMaterialProxy(SolidMaterialInstance);

						FTransform GeomTransform(GetLocalToWorld());
						InBodySetup->AggGeom.GetAggGeom(GeomTransform, WireframeColor.ToFColor(true), SolidMaterialInstance, false, true, UseEditorDepthTest(), ViewIndex, Collector);
					}
					// wireframe
					else
					{
						FColor CollisionColor = FColor(157, 149, 223, 255);
						FTransform GeomTransform(GetLocalToWorld());
						InBodySetup->AggGeom.GetAggGeom(GeomTransform, GetSelectionColor(CollisionColor, bProxyIsSelected, IsHovered()).ToFColor(true), nullptr, false, false, UseEditorDepthTest(), ViewIndex, Collector);
					}
				}
			}
		}
	}

	virtual FPrimitiveViewRelevance GetViewRelevance(const FSceneView* View) const override
	{
		bool bVisible = true;

		FPrimitiveViewRelevance Result;
		Result.bDrawRelevance = IsShown(View) && bVisible;
		Result.bOpaqueRelevance = ( BlendMode == EWidgetBlendMode::Opaque || BlendMode == EWidgetBlendMode::Masked );
		Result.bMaskedRelevance = BlendMode == EWidgetBlendMode::Masked;
		// ideally the TranslucencyRelevance should be filled out by the material, here we do it conservative
		Result.bSeparateTranslucencyRelevance = Result.bNormalTranslucencyRelevance = (BlendMode == EWidgetBlendMode::Transparent);
		Result.bDynamicRelevance = true;
		Result.bShadowRelevance = IsShadowCast(View);
		Result.bEditorPrimitiveRelevance = false;
		return Result;
	}

	virtual void GetLightRelevance(const FLightSceneProxy* LightSceneProxy, bool& bDynamic, bool& bRelevant, bool& bLightMapped, bool& bShadowMapped) const override
	{
		bDynamic = false;
		bRelevant = false;
		bLightMapped = false;
		bShadowMapped = false;
	}

	virtual void OnTransformChanged() override
	{
		Origin = GetLocalToWorld().GetOrigin();
	}

	virtual uint32 GetMemoryFootprint(void) const override { return(sizeof(*this) + GetAllocatedSize()); }

	uint32 GetAllocatedSize(void) const { return( FPrimitiveSceneProxy::GetAllocatedSize() ); }

private:
	FVector Origin;
	FVector2D Pivot;
	ISlate3DRenderer& Renderer;
	UTextureRenderTarget2D* RenderTarget;
	UMaterialInstanceDynamic* MaterialInstance;
	UBodySetup* BodySetup;
	EWidgetBlendMode BlendMode;
	bool bUseLegacyRotation;
};

/**
* The hit tester used by all Widget Component objects.
*/
class FWidget3DHitTester : public ICustomHitTestPath
{
public:
	FWidget3DHitTester( UWorld* InWorld )
		: World( InWorld )
		, CachedFrame(-1)
	{}

	// ICustomHitTestPath implementation
	virtual TArray<FWidgetAndPointer> GetBubblePathAndVirtualCursors(const FGeometry& InGeometry, FVector2D DesktopSpaceCoordinate, bool bIgnoreEnabledStatus) const override
	{
		SCOPE_CYCLE_COUNTER(STAT_Slate3DHitTesting);

		if( World.IsValid() /*&& ensure( World->IsGameWorld() )*/ )
		{
			UWorld* SafeWorld = World.Get();
			if ( SafeWorld )
			{
				ULocalPlayer* const TargetPlayer = GEngine->GetLocalPlayerFromControllerId(SafeWorld, 0);

				if( TargetPlayer && TargetPlayer->PlayerController )
				{
					if ( UPrimitiveComponent* HitComponent = GetHitResultAtScreenPositionAndCache(TargetPlayer->PlayerController, InGeometry.AbsoluteToLocal(DesktopSpaceCoordinate)) )
					{
						if ( UWidgetComponent* WidgetComponent = Cast<UWidgetComponent>(HitComponent) )
						{
							// Get the "forward" vector based on the current rotation system.
							const FVector ForwardVector = WidgetComponent->IsUsingLegacyRotation() ? WidgetComponent->GetUpVector() : WidgetComponent->GetForwardVector();

							// Make sure the player is interacting with the front of the widget
							if ( FVector::DotProduct(ForwardVector, CachedHitResult.ImpactPoint - CachedHitResult.TraceStart) < 0.f )
							{
								// Make sure the player is close enough to the widget to interact with it
								if ( FVector::DistSquared(CachedHitResult.TraceStart, WidgetComponent->GetComponentLocation()) <= FMath::Square(WidgetComponent->GetMaxInteractionDistance()) )
								{
									return WidgetComponent->GetHitWidgetPath(CachedHitResult.Location, bIgnoreEnabledStatus);
								}
							}
						}
					}
				}
			}
		}

		return TArray<FWidgetAndPointer>();
	}

	virtual void ArrangeChildren( FArrangedChildren& ArrangedChildren ) const override
	{
		for( TWeakObjectPtr<UWidgetComponent> Component : RegisteredComponents )
		{
			UWidgetComponent* WidgetComponent = Component.Get();
			// Check if visible;
			if ( WidgetComponent && WidgetComponent->GetSlateWindow().IsValid() )
			{
				FGeometry WidgetGeom;

				ArrangedChildren.AddWidget( FArrangedWidget( WidgetComponent->GetSlateWindow().ToSharedRef(), WidgetGeom.MakeChild( WidgetComponent->GetDrawSize(), FSlateLayoutTransform() ) ) );
			}
		}
	}

	virtual TSharedPtr<struct FVirtualPointerPosition> TranslateMouseCoordinateFor3DChild( const TSharedRef<SWidget>& ChildWidget, const FGeometry& ViewportGeometry, const FVector2D& ScreenSpaceMouseCoordinate, const FVector2D& LastScreenSpaceMouseCoordinate ) const override
	{
		if ( World.IsValid() && ensure(World->IsGameWorld()) )
		{
			ULocalPlayer* const TargetPlayer = GEngine->GetLocalPlayerFromControllerId(World.Get(), 0);
			if ( TargetPlayer && TargetPlayer->PlayerController )
			{
				FVector2D LocalMouseCoordinate = ViewportGeometry.AbsoluteToLocal(ScreenSpaceMouseCoordinate);

				// Check for a hit against any widget components in the world
				for ( TWeakObjectPtr<UWidgetComponent> Component : RegisteredComponents )
				{
					UWidgetComponent* WidgetComponent = Component.Get();
					// Check if visible;
					if ( WidgetComponent && WidgetComponent->GetSlateWindow() == ChildWidget )
					{
						if ( UPrimitiveComponent* HitComponent = GetHitResultAtScreenPositionAndCache(TargetPlayer->PlayerController, LocalMouseCoordinate) )
						{
							if ( WidgetComponent == HitComponent )
							{
								TSharedPtr<FVirtualPointerPosition> VirtualCursorPos = MakeShareable(new FVirtualPointerPosition);

								FVector2D LocalHitLocation;
								WidgetComponent->GetLocalHitLocation(CachedHitResult.Location, LocalHitLocation);

								VirtualCursorPos->CurrentCursorPosition = LocalHitLocation;
								VirtualCursorPos->LastCursorPosition = LocalHitLocation;

								return VirtualCursorPos;
							}
						}
					}
				}
			}
		}

		return nullptr;
	}
	// End ICustomHitTestPath

	UPrimitiveComponent* GetHitResultAtScreenPositionAndCache(APlayerController* PlayerController, FVector2D ScreenPosition) const
	{
		UPrimitiveComponent* HitComponent = nullptr;

		if ( GFrameNumber != CachedFrame || CachedScreenPosition != ScreenPosition )
		{
			CachedFrame = GFrameNumber;
			CachedScreenPosition = ScreenPosition;

			if ( PlayerController )
			{
				if ( PlayerController->GetHitResultAtScreenPosition(ScreenPosition, ECC_Visibility, true, CachedHitResult) )
				{
					return CachedHitResult.Component.Get();
				}
			}
		}
		else
		{
			return CachedHitResult.Component.Get();
		}

		return nullptr;
	}

	void RegisterWidgetComponent( UWidgetComponent* InComponent )
	{
		RegisteredComponents.AddUnique( InComponent );
	}

	void UnregisterWidgetComponent( UWidgetComponent* InComponent )
	{
		RegisteredComponents.RemoveSingleSwap( InComponent );
	}

	uint32 GetNumRegisteredComponents() const { return RegisteredComponents.Num(); }
	
	UWorld* GetWorld() const { return World.Get(); }

private:
	TArray< TWeakObjectPtr<UWidgetComponent> > RegisteredComponents;
	TWeakObjectPtr<UWorld> World;

	mutable int64 CachedFrame;
	mutable FVector2D CachedScreenPosition;
	mutable FHitResult CachedHitResult;
};

UWidgetComponent::UWidgetComponent( const FObjectInitializer& PCIP )
	: Super( PCIP )
	, DrawSize( FIntPoint( 500, 500 ) )
	, MaxInteractionDistance( 1000.f )
	, BackgroundColor( FLinearColor::Transparent )
	, TintColorAndOpacity( FLinearColor::White )
	, OpacityFromTexture( 1.0f )
	, BlendMode( EWidgetBlendMode::Masked )
	, bIsOpaque_DEPRECATED( false )
	, bIsTwoSided( false )
	, ParabolaDistortion( 0 )
	, TickWhenOffscreen( false )
{
	PrimaryComponentTick.bCanEverTick = true;
	bTickInEditor = true;

	RelativeRotation = FRotator::ZeroRotator;

	BodyInstance.SetCollisionProfileName(FName(TEXT("UI")));

	// Translucent material instances
	static ConstructorHelpers::FObjectFinder<UMaterialInterface> TranslucentMaterial_Finder( TEXT("/Engine/EngineMaterials/Widget3DPassThrough_Translucent") );
	static ConstructorHelpers::FObjectFinder<UMaterialInterface> TranslucentMaterial_OneSided_Finder(TEXT("/Engine/EngineMaterials/Widget3DPassThrough_Translucent_OneSided"));
	TranslucentMaterial = TranslucentMaterial_Finder.Object;
	TranslucentMaterial_OneSided = TranslucentMaterial_OneSided_Finder.Object;

	// Opaque material instances
	static ConstructorHelpers::FObjectFinder<UMaterialInterface> OpaqueMaterial_Finder( TEXT( "/Engine/EngineMaterials/Widget3DPassThrough_Opaque" ) );
	static ConstructorHelpers::FObjectFinder<UMaterialInterface> OpaqueMaterial_OneSided_Finder(TEXT("/Engine/EngineMaterials/Widget3DPassThrough_Opaque_OneSided"));
	OpaqueMaterial = OpaqueMaterial_Finder.Object;
	OpaqueMaterial_OneSided = OpaqueMaterial_OneSided_Finder.Object;

	// Masked material instances
	static ConstructorHelpers::FObjectFinder<UMaterialInterface> MaskedMaterial_Finder(TEXT("/Engine/EngineMaterials/Widget3DPassThrough_Masked"));
	static ConstructorHelpers::FObjectFinder<UMaterialInterface> MaskedMaterial_OneSided_Finder(TEXT("/Engine/EngineMaterials/Widget3DPassThrough_Masked_OneSided"));
	MaskedMaterial = MaskedMaterial_Finder.Object;
	MaskedMaterial_OneSided = MaskedMaterial_OneSided_Finder.Object;

	LastLocalHitLocation = FVector2D::ZeroVector;
	//bGenerateOverlapEvents = false;
	bUseEditorCompositing = false;

	bUseLegacyRotation = false;

	Space = EWidgetSpace::World;
	Pivot = FVector2D(0.5, 0.5);

	bAddedToScreen = false;

	// We want this because we want EndPlay to be called!
	bWantsBeginPlay = true;
}

void UWidgetComponent::EndPlay(const EEndPlayReason::Type EndPlayReason)
{
	ReleaseResources();
	Super::EndPlay(EndPlayReason);
}


FPrimitiveSceneProxy* UWidgetComponent::CreateSceneProxy()
{
	if ( Space != EWidgetSpace::Screen && WidgetRenderer.IsValid() )
	{
		return new FWidget3DSceneProxy(this, *WidgetRenderer->GetSlateRenderer());
	}
	
	return nullptr;
}

FBoxSphereBounds UWidgetComponent::CalcBounds(const FTransform & LocalToWorld) const
{
	if ( Space != EWidgetSpace::Screen )
	{
		if( bUseLegacyRotation )
		{
			const FVector Origin = FVector(
			( DrawSize.X * 0.5f ) - ( DrawSize.X * Pivot.X ),
			( DrawSize.Y * 0.5f ) - ( DrawSize.Y * Pivot.Y ), .5f);
			const FVector BoxExtent = FVector(DrawSize.X / 2.0f, DrawSize.Y / 2.0f, 1.0f);

			return FBoxSphereBounds(Origin, BoxExtent, DrawSize.Size() / 2.0f).TransformBy(LocalToWorld);
		}
		else
		{
			const FVector Origin = FVector(.5f,
			-( DrawSize.X * 0.5f ) + ( DrawSize.X * Pivot.X ),
			-( DrawSize.Y * 0.5f ) + ( DrawSize.Y * Pivot.Y ));

			const FVector BoxExtent = FVector(1.f, DrawSize.X / 2.0f, DrawSize.Y / 2.0f);

			return FBoxSphereBounds(Origin, BoxExtent, DrawSize.Size() / 2.0f).TransformBy(LocalToWorld);
		}
	}
	else
	{
		return FBoxSphereBounds(ForceInit).TransformBy(LocalToWorld);
	}
}

UBodySetup* UWidgetComponent::GetBodySetup() 
{
	UpdateBodySetup();
	return BodySetup;
}

FCollisionShape UWidgetComponent::GetCollisionShape(float Inflation) const
{
	if ( Space != EWidgetSpace::Screen )
	{
		FVector BoxHalfExtent;

		if( bUseLegacyRotation )
		{
			BoxHalfExtent = ( FVector(DrawSize.X * 0.5f, DrawSize.Y * 0.5f, 0.01f) * ComponentToWorld.GetScale3D() ) + Inflation;
		}
		else
		{
			BoxHalfExtent = ( FVector(0.01f, DrawSize.X * 0.5f, DrawSize.Y * 0.5f) * ComponentToWorld.GetScale3D() ) + Inflation;
		}

		if ( Inflation < 0.0f )
		{
			// Don't shrink below zero size.
			BoxHalfExtent = BoxHalfExtent.ComponentMax(FVector::ZeroVector);
		}

		return FCollisionShape::MakeBox(BoxHalfExtent);
	}
	else
	{
		return FCollisionShape::MakeBox(FVector::ZeroVector);
	}
}

void UWidgetComponent::OnRegister()
{
	Super::OnRegister();

#if !UE_SERVER
	if ( !IsRunningDedicatedServer() )
	{
		if ( Space != EWidgetSpace::Screen )
		{
			if ( GetWorld()->IsGameWorld() )
			{
				TSharedPtr<SViewport> GameViewportWidget = GEngine->GetGameViewportWidget();
				RegisterHitTesterWithViewport(GameViewportWidget);
			}

			if( !MaterialInstance )
			{
				UpdateMaterialInstance();
			}
		}

		if ( Space != EWidgetSpace::Screen )
		{
			if ( !WidgetRenderer.IsValid() && !GUsingNullRHI )
			{
				WidgetRenderer = MakeShareable(new FWidgetRenderer());
			}
		}

		BodySetup = nullptr;

		InitWidget();
	}
#endif // !UE_SERVER
}

void UWidgetComponent::OnUnregister()
{
	if( GetWorld()->IsGameWorld() )
	{
		TSharedPtr<SViewport> GameViewportWidget = GEngine->GetGameViewportWidget();
		if( GameViewportWidget.IsValid() )
		{
			UnregisterHitTesterWithViewport(GameViewportWidget);
		}
	}

#if WITH_EDITOR
	if (!GetWorld()->IsGameWorld())
	{
		ReleaseResources();
	}
#endif

	Super::OnUnregister();
}

void UWidgetComponent::RegisterHitTesterWithViewport(TSharedPtr<SViewport> ViewportWidget)
{
#if !UE_SERVER
	if ( ViewportWidget.IsValid() )
	{
		TSharedPtr<ICustomHitTestPath> CustomHitTestPath = ViewportWidget->GetCustomHitTestPath();
		if ( !CustomHitTestPath.IsValid() )
		{
			CustomHitTestPath = MakeShareable(new FWidget3DHitTester(GetWorld()));
			ViewportWidget->SetCustomHitTestPath(CustomHitTestPath);
		}

		TSharedPtr<FWidget3DHitTester> Widget3DHitTester = StaticCastSharedPtr<FWidget3DHitTester>(CustomHitTestPath);
		if ( Widget3DHitTester->GetWorld() == GetWorld() )
		{
			Widget3DHitTester->RegisterWidgetComponent(this);
		}
	}
#endif

}

void UWidgetComponent::UnregisterHitTesterWithViewport(TSharedPtr<SViewport> ViewportWidget)
{
#if !UE_SERVER
	TSharedPtr<ICustomHitTestPath> CustomHitTestPath = ViewportWidget->GetCustomHitTestPath();
	if ( CustomHitTestPath.IsValid() )
	{
		TSharedPtr<FWidget3DHitTester> WidgetHitTestPath = StaticCastSharedPtr<FWidget3DHitTester>(CustomHitTestPath);

		WidgetHitTestPath->UnregisterWidgetComponent(this);

		if ( WidgetHitTestPath->GetNumRegisteredComponents() == 0 )
		{
			ViewportWidget->SetCustomHitTestPath(nullptr);
		}
	}
#endif
}

void UWidgetComponent::DestroyComponent(bool bPromoteChildren/*= false*/)
{
	Super::DestroyComponent(bPromoteChildren);

	ReleaseResources();
}

void UWidgetComponent::ReleaseResources()
{
	if ( Widget )
	{
		RemoveWidgetFromScreen();
		Widget->MarkPendingKill();
		Widget = nullptr;
	}

	WidgetRenderer.Reset();
	SlateWindow.Reset();
	HitTestGrid.Reset();
}

void UWidgetComponent::TickComponent(float DeltaTime, enum ELevelTick TickType, FActorComponentTickFunction *ThisTickFunction)
{
	Super::TickComponent(DeltaTime, TickType, ThisTickFunction);

#if !UE_SERVER
	if (!IsRunningDedicatedServer())
	{
		static const int32 LayerZOrder = -100;
<<<<<<< HEAD

		UpdateWidget();

		if ( Widget == nullptr )
		{
			return;
		}

		if ( Space != EWidgetSpace::Screen )
		{
			const float RenderTimeThreshold = .5f;
			if ( IsVisible() )
			{
				// If we don't tick when off-screen, don't bother ticking if it hasn't been rendered recently
				if ( TickWhenOffscreen || GetWorld()->TimeSince(LastRenderTime) <= RenderTimeThreshold )
				{
					DrawWidgetToRenderTarget(DeltaTime);
				}
			}
		}
		else
		{
			if ( Widget && !Widget->IsDesignTime() )
			{
				UWorld* ThisWorld = GetWorld();

				ULocalPlayer* TargetPlayer = GetOwnerPlayer();
				APlayerController* PlayerController = TargetPlayer ? TargetPlayer->PlayerController : nullptr;

=======

		UpdateWidget();

		if ( Widget == nullptr && !SlateWidget.IsValid() )
		{
			return;
		}

	    if ( Space != EWidgetSpace::Screen )
	    {
			if ( ShouldDrawWidget() )
		    {
			    DrawWidgetToRenderTarget(DeltaTime);
		    }
	    }
	    else
	    {
			if ( ( Widget && !Widget->IsDesignTime() ) || SlateWidget.IsValid() )
		    {
				UWorld* ThisWorld = GetWorld();

				ULocalPlayer* TargetPlayer = GetOwnerPlayer();
				APlayerController* PlayerController = TargetPlayer ? TargetPlayer->PlayerController : nullptr;

>>>>>>> e1398df1
				if ( TargetPlayer && PlayerController && IsVisible() )
				{
					if ( !bAddedToScreen )
					{
						if ( ThisWorld->IsGameWorld() )
						{
							if ( UGameViewportClient* ViewportClient = World->GetGameViewport() )
							{
								TSharedPtr<IGameLayerManager> LayerManager = ViewportClient->GetGameLayerManager();
								if ( LayerManager.IsValid() )
								{
									TSharedPtr<FWorldWidgetScreenLayer> ScreenLayer;

									FLocalPlayerContext PlayerContext(TargetPlayer, GetWorld());

									TSharedPtr<IGameLayer> Layer = LayerManager->FindLayerForPlayer(TargetPlayer, SharedLayerName);
									if ( !Layer.IsValid() )
									{
										TSharedRef<FWorldWidgetScreenLayer> NewScreenLayer = MakeShareable(new FWorldWidgetScreenLayer(PlayerContext));
										LayerManager->AddLayerForPlayer(TargetPlayer, SharedLayerName, NewScreenLayer, LayerZOrder);
										ScreenLayer = NewScreenLayer;
									}
									else
									{
										ScreenLayer = StaticCastSharedPtr<FWorldWidgetScreenLayer>(Layer);
									}
								
									bAddedToScreen = true;
								
									Widget->SetPlayerContext(PlayerContext);
									ScreenLayer->AddComponent(this);
								}
							}
						}
					}
				}
				else if ( bAddedToScreen )
				{
					RemoveWidgetFromScreen();
				}
			}
		}
	}
#endif // !UE_SERVER
}

bool UWidgetComponent::ShouldDrawWidget() const
{
	const float RenderTimeThreshold = .5f;
	if ( IsVisible() )
	{
		// If we don't tick when off-screen, don't bother ticking if it hasn't been rendered recently
		if ( TickWhenOffscreen || GetWorld()->TimeSince(LastRenderTime) <= RenderTimeThreshold )
		{
			return true;
		}
	}

	return false;
}

void UWidgetComponent::DrawWidgetToRenderTarget(float DeltaTime)
{
	if ( GUsingNullRHI )
	{
		return;
	}

	if ( !SlateWindow.IsValid() )
	{
		return;
	}

	if ( DrawSize.X == 0 || DrawSize.Y == 0 )
	{
		return;
	}
	
	UpdateRenderTarget();

	const float DrawScale = 1.0f;

	WidgetRenderer->DrawWindow(
		RenderTarget,
		HitTestGrid.ToSharedRef(),
		SlateWindow.ToSharedRef(),
		DrawScale,
		DrawSize,
		DeltaTime);
}

void UWidgetComponent::RemoveWidgetFromScreen()
{
#if !UE_SERVER
	if (!IsRunningDedicatedServer())
	{
		bAddedToScreen = false;

		if ( UGameViewportClient* ViewportClient = World->GetGameViewport() )
		{
			TSharedPtr<IGameLayerManager> LayerManager = ViewportClient->GetGameLayerManager();
			if ( LayerManager.IsValid() )
			{
				ULocalPlayer* TargetPlayer = GetOwnerPlayer();

				TSharedPtr<IGameLayer> Layer = LayerManager->FindLayerForPlayer(TargetPlayer, SharedLayerName);
				if ( Layer.IsValid() )
				{
					TSharedPtr<FWorldWidgetScreenLayer> ScreenLayer = StaticCastSharedPtr<FWorldWidgetScreenLayer>(Layer);
					ScreenLayer->RemoveComponent(this);
				}
			}
		}
	}
#endif // !UE_SERVER
}

class FWidgetComponentInstanceData : public FSceneComponentInstanceData
{
public:
	FWidgetComponentInstanceData( const UWidgetComponent* SourceComponent )
		: FSceneComponentInstanceData(SourceComponent)
		, WidgetClass ( SourceComponent->GetWidgetClass() )
		, RenderTarget( SourceComponent->GetRenderTarget() )
	{}

	virtual void ApplyToComponent(UActorComponent* Component, const ECacheApplyPhase CacheApplyPhase) override
	{
		FSceneComponentInstanceData::ApplyToComponent(Component, CacheApplyPhase);
		CastChecked<UWidgetComponent>(Component)->ApplyComponentInstanceData(this);
	}

	virtual void AddReferencedObjects(FReferenceCollector& Collector) override
	{
		FSceneComponentInstanceData::AddReferencedObjects(Collector);
		UClass* WidgetUClass = *WidgetClass;
		Collector.AddReferencedObject(WidgetUClass);
		Collector.AddReferencedObject(RenderTarget);
	}

public:
	TSubclassOf<UUserWidget> WidgetClass;
	UTextureRenderTarget2D* RenderTarget;
};

FActorComponentInstanceData* UWidgetComponent::GetComponentInstanceData() const
{
	return new FWidgetComponentInstanceData( this );
}

void UWidgetComponent::ApplyComponentInstanceData(FWidgetComponentInstanceData* WidgetInstanceData)
{
	check(WidgetInstanceData);

	// Note: ApplyComponentInstanceData is called while the component is registered so the rendering thread is already using this component
	// That means all component state that is modified here must be mirrored on the scene proxy, which will be recreated to receive the changes later due to MarkRenderStateDirty.

	if (GetWidgetClass() != WidgetClass)
	{
		return;
	}

	RenderTarget = WidgetInstanceData->RenderTarget;
	if( MaterialInstance )
	{
		MaterialInstance->SetTextureParameterValue("SlateUI", RenderTarget);
	}

	MarkRenderStateDirty();
}

#if WITH_EDITORONLY_DATA
void UWidgetComponent::PostEditChangeProperty(FPropertyChangedEvent& PropertyChangedEvent)
{
	UProperty* Property = PropertyChangedEvent.MemberProperty;

	if( Property && PropertyChangedEvent.ChangeType != EPropertyChangeType::Interactive )
	{
		static FName DrawSizeName("DrawSize");
		static FName PivotName("Pivot");
		static FName WidgetClassName("WidgetClass");
		static FName IsOpaqueName("bIsOpaque");
		static FName IsTwoSidedName("bIsTwoSided");
		static FName BackgroundColorName("BackgroundColor");
		static FName TintColorAndOpacityName("TintColorAndOpacity");
		static FName OpacityFromTextureName("OpacityFromTexture");
		static FName ParabolaDistortionName(TEXT("ParabolaDistortion"));
		static FName BlendModeName( TEXT( "BlendMode" ) );

		auto PropertyName = Property->GetFName();

		if( PropertyName == WidgetClassName )
		{
			UpdateWidget();
			MarkRenderStateDirty();
		}
		else if ( PropertyName == DrawSizeName || PropertyName == PivotName )
		{
			MarkRenderStateDirty();
			UpdateBodySetup(true);
			RecreatePhysicsState();
		}
		else if ( PropertyName == IsOpaqueName || PropertyName == IsTwoSidedName || PropertyName == BlendModeName )
		{
			UpdateMaterialInstance();
		}
		else if( PropertyName == BackgroundColorName || PropertyName == ParabolaDistortionName )
		{
			MarkRenderStateDirty();
		}
		else if( PropertyName == TintColorAndOpacityName || PropertyName == OpacityFromTextureName )
		{
			UpdateMaterialInstanceParameters();
			MarkRenderStateDirty();
		}
	}

	Super::PostEditChangeProperty(PropertyChangedEvent);
}
#endif

void UWidgetComponent::InitWidget()
{
	// Don't do any work if Slate is not initialized
	if ( FSlateApplication::IsInitialized() )
	{
		if ( WidgetClass && Widget == nullptr && GetWorld() )
		{
			Widget = CreateWidget<UUserWidget>(GetWorld(), WidgetClass);
		}
		
#if WITH_EDITOR
		if ( Widget && !GetWorld()->IsGameWorld() && !bEditTimeUsable )
		{
			if( !GEnableVREditorHacks )
			{
				// Prevent native ticking of editor component previews
				Widget->SetDesignerFlags(EWidgetDesignFlags::Designing);
			}
		}
#endif
	}
}

void UWidgetComponent::SetOwnerPlayer(ULocalPlayer* LocalPlayer)
{
	if ( OwnerPlayer != LocalPlayer )
	{
		RemoveWidgetFromScreen();
		OwnerPlayer = LocalPlayer;
	}
}

ULocalPlayer* UWidgetComponent::GetOwnerPlayer() const
{
	return OwnerPlayer ? OwnerPlayer : GEngine->GetLocalPlayerFromControllerId(GetWorld(), 0);
}

void UWidgetComponent::SetWidget(UUserWidget* InWidget)
{
	if( InWidget != nullptr )
	{
		SetSlateWidget( nullptr );
	}

	if ( Widget )
	{
		RemoveWidgetFromScreen();
		Widget->MarkPendingKill();
		Widget = nullptr;
	}

	Widget = InWidget;

	UpdateWidget();
}

void UWidgetComponent::SetSlateWidget( const TSharedPtr<SWidget>& InSlateWidget )
{
	if( Widget != nullptr )
	{
		SetWidget( nullptr );
	}

	if( SlateWidget.IsValid() )
	{
		RemoveWidgetFromScreen();
		SlateWidget.Reset();
	}

	SlateWidget = InSlateWidget;

	UpdateWidget();
}

void UWidgetComponent::UpdateWidget()
{
	// Don't do any work if Slate is not initialized
	if ( FSlateApplication::IsInitialized() )
	{
		if ( Space != EWidgetSpace::Screen )
		{
			TSharedPtr<SWidget> NewSlateWidget;
			if (Widget)
			{
				NewSlateWidget = Widget->TakeWidget();
			}

			if ( !SlateWindow.IsValid() )
			{
				SlateWindow = SNew(SVirtualWindow).Size(DrawSize);
			}

			if ( !HitTestGrid.IsValid() )
			{
				HitTestGrid = MakeShareable(new FHittestGrid);
			}

			SlateWindow->Resize(DrawSize);

			if ( NewSlateWidget.IsValid() )
			{
				if ( NewSlateWidget != CurrentSlateWidget )
				{
					CurrentSlateWidget = NewSlateWidget;
					SlateWindow->SetContent(NewSlateWidget.ToSharedRef());
				}
			}
			else if( SlateWidget.IsValid() )
			{
				if ( SlateWidget != CurrentSlateWidget )
				{
					CurrentSlateWidget = SlateWidget;
					SlateWindow->SetContent(SlateWidget.ToSharedRef());
				}
			}
			else
			{
				CurrentSlateWidget = SNullWidget::NullWidget;
				SlateWindow->SetContent( SNullWidget::NullWidget );
			}
		}
		else
		{
			SlateWindow.Reset();
		}
	}
}

void UWidgetComponent::UpdateRenderTarget()
{
	bool bRenderStateDirty = false;
	bool bClearColorChanged = false;

	FLinearColor ActualBackgroundColor = BackgroundColor;
	switch ( BlendMode )
	{
	case EWidgetBlendMode::Opaque:
		ActualBackgroundColor.A = 1.0f;
	case EWidgetBlendMode::Masked:
		ActualBackgroundColor.A = 0.0f;
	}

	if ( DrawSize.X != 0 && DrawSize.Y != 0 )
	{
		if ( RenderTarget == nullptr )
		{
			RenderTarget = NewObject<UTextureRenderTarget2D>(this);
			RenderTarget->ClearColor = ActualBackgroundColor;

			bClearColorChanged = bRenderStateDirty = true;

			RenderTarget->InitCustomFormat(DrawSize.X, DrawSize.Y, PF_B8G8R8A8, false);

			MaterialInstance->SetTextureParameterValue("SlateUI", RenderTarget);
		}
		else
		{
			// Update the format
			if ( RenderTarget->SizeX != DrawSize.X || RenderTarget->SizeY != DrawSize.Y )
			{
				RenderTarget->InitCustomFormat(DrawSize.X, DrawSize.Y, PF_B8G8R8A8, false);
				RenderTarget->UpdateResourceImmediate(false);
				bRenderStateDirty = true;
			}

			// Update the clear color
			if ( RenderTarget->ClearColor != ActualBackgroundColor )
			{
				RenderTarget->ClearColor = ActualBackgroundColor;
				bClearColorChanged = bRenderStateDirty = true;
			}

			if ( bRenderStateDirty )
			{
				RenderTarget->UpdateResource();
			}
		}
	}

	if ( RenderTarget )
	{
		// If the clear color of the render target changed, update the BackColor of the material to match
		if ( bClearColorChanged )
		{
			MaterialInstance->SetVectorParameterValue("BackColor", RenderTarget->ClearColor);
		}

		static FName ParabolaDistortionName(TEXT("ParabolaDistortion"));

		float CurrentParabolaValue;
		if ( MaterialInstance->GetScalarParameterValue(ParabolaDistortionName, CurrentParabolaValue) && CurrentParabolaValue != ParabolaDistortion )
		{
			MaterialInstance->SetScalarParameterValue(ParabolaDistortionName, ParabolaDistortion);
			bRenderStateDirty = true;
		}

		if ( bRenderStateDirty )
		{
			MarkRenderStateDirty();
		}
	}
}

void UWidgetComponent::UpdateBodySetup( bool bDrawSizeChanged )
{
	if (Space == EWidgetSpace::Screen)
	{
		// We do not have a bodysetup in screen space
		BodySetup = nullptr;
	}
	else if ( !BodySetup || bDrawSizeChanged )
	{
		BodySetup = NewObject<UBodySetup>(this);
		BodySetup->CollisionTraceFlag = CTF_UseSimpleAsComplex;
		BodySetup->AggGeom.BoxElems.Add(FKBoxElem());

		FKBoxElem* BoxElem = BodySetup->AggGeom.BoxElems.GetData();

		FVector Origin;
		if( bUseLegacyRotation )
		{
			Origin = FVector(
				( DrawSize.X * 0.5f ) - ( DrawSize.X * Pivot.X ),
				( DrawSize.Y * 0.5f ) - ( DrawSize.Y * Pivot.Y ), .5f);

			BoxElem->X = DrawSize.X;
			BoxElem->Y = DrawSize.Y;
			BoxElem->Z = 0.01f;
		}
		else
		{
			Origin = FVector(.5f,
				-( DrawSize.X * 0.5f ) + ( DrawSize.X * Pivot.X ),
				-( DrawSize.Y * 0.5f ) + ( DrawSize.Y * Pivot.Y ));
			
			BoxElem->X = 0.01f;
			BoxElem->Y = DrawSize.X;
			BoxElem->Z = DrawSize.Y;
		}

		BoxElem->SetTransform(FTransform::Identity);
		BoxElem->Center = Origin;
	}
}

void UWidgetComponent::GetLocalHitLocation(FVector WorldHitLocation, FVector2D& OutLocalWidgetHitLocation) const
{
	// Find the hit location on the component
	FVector ComponentHitLocation = ComponentToWorld.InverseTransformPosition(WorldHitLocation);

	// Convert the 3D position of component space, into the 2D equivalent
	if ( bUseLegacyRotation )
	{
		OutLocalWidgetHitLocation = FVector2D(ComponentHitLocation.X, ComponentHitLocation.Y);
	}
	else
	{
		OutLocalWidgetHitLocation = FVector2D(-ComponentHitLocation.Y, -ComponentHitLocation.Z);
	}

	// Offset the position by the pivot to get the position in widget space.
	OutLocalWidgetHitLocation.X += DrawSize.X * Pivot.X;
	OutLocalWidgetHitLocation.Y += DrawSize.Y * Pivot.Y;

	// Apply the parabola distortion
	FVector2D NormalizedLocation = OutLocalWidgetHitLocation / DrawSize;
	NormalizedLocation.Y += ParabolaDistortion * ( -2.0f * NormalizedLocation.Y + 1.0f ) * NormalizedLocation.X * ( NormalizedLocation.X - 1.0f );

	OutLocalWidgetHitLocation.Y = DrawSize.Y * NormalizedLocation.Y;
}

UUserWidget* UWidgetComponent::GetUserWidgetObject() const
{
	return Widget;
}

const TSharedPtr<SWidget>& UWidgetComponent::GetSlateWidget() const
{
	return SlateWidget;
}

TArray<FWidgetAndPointer> UWidgetComponent::GetHitWidgetPath(FVector WorldHitLocation, bool bIgnoreEnabledStatus, float CursorRadius)
{
	FVector2D LocalHitLocation;
	GetLocalHitLocation(WorldHitLocation, LocalHitLocation);

	TSharedRef<FVirtualPointerPosition> VirtualMouseCoordinate = MakeShareable( new FVirtualPointerPosition );

	VirtualMouseCoordinate->CurrentCursorPosition = LocalHitLocation;
	VirtualMouseCoordinate->LastCursorPosition = LastLocalHitLocation;

	// Cache the location of the hit
	LastLocalHitLocation = LocalHitLocation;

	TArray<FWidgetAndPointer> ArrangedWidgets;
	if ( HitTestGrid.IsValid() )
	{
		ArrangedWidgets = HitTestGrid->GetBubblePath( LocalHitLocation, CursorRadius, bIgnoreEnabledStatus );

		for( FWidgetAndPointer& ArrangedWidget : ArrangedWidgets )
		{
			ArrangedWidget.PointerPosition = VirtualMouseCoordinate;
		}
	}

	return ArrangedWidgets;
}

TSharedPtr<SWindow> UWidgetComponent::GetSlateWindow() const
{
	return SlateWindow;
}

FVector2D UWidgetComponent::GetDrawSize() const
{
	return DrawSize;
}

void UWidgetComponent::SetDrawSize(FVector2D Size)
{
	FIntPoint NewDrawSize((int32)Size.X, (int32)Size.Y);

	if ( NewDrawSize != DrawSize )
	{
		DrawSize = NewDrawSize;
		MarkRenderStateDirty();
		UpdateBodySetup( true );
		RecreatePhysicsState();
	}
}

float UWidgetComponent::GetMaxInteractionDistance() const
{
	return MaxInteractionDistance;
}

void UWidgetComponent::SetMaxInteractionDistance(float Distance)
{
	MaxInteractionDistance = Distance;
}

void UWidgetComponent::SetBlendMode( const EWidgetBlendMode NewBlendMode )
{
	if( NewBlendMode != this->BlendMode )
	{
		this->BlendMode = NewBlendMode;
		if( IsRegistered() )
		{
			UpdateMaterialInstance();
		}
	}
}

void UWidgetComponent::SetTwoSided( const bool bWantTwoSided )
{
	if( bWantTwoSided != this->bIsTwoSided )
	{
		this->bIsTwoSided = bWantTwoSided;
		if( IsRegistered() )
		{
			UpdateMaterialInstance();
		}
	}
}

void UWidgetComponent::SetBackgroundColor( const FLinearColor NewBackgroundColor )
{
	if( NewBackgroundColor != this->BackgroundColor)
	{
		this->BackgroundColor = NewBackgroundColor;
		MarkRenderStateDirty();
	}
}

void UWidgetComponent::SetTintColorAndOpacity( const FLinearColor NewTintColorAndOpacity )
{
	if( NewTintColorAndOpacity != this->TintColorAndOpacity )
	{
		this->TintColorAndOpacity = NewTintColorAndOpacity;
		UpdateMaterialInstanceParameters();
	}
}

void UWidgetComponent::SetOpacityFromTexture( const float NewOpacityFromTexture )
{
	if( NewOpacityFromTexture != this->OpacityFromTexture )
	{
		this->OpacityFromTexture = NewOpacityFromTexture;
		UpdateMaterialInstanceParameters();
	}
}

TSharedPtr< SWindow > UWidgetComponent::GetVirtualWindow() const
{
	return StaticCastSharedPtr<SWindow>(SlateWindow);
}

void UWidgetComponent::PostLoad()
{
	Super::PostLoad();

	if ( GetLinkerUE4Version() < VER_UE4_ADD_PIVOT_TO_WIDGET_COMPONENT )
	{
		Pivot = FVector2D(0, 0);
	}

	if ( GetLinkerUE4Version() < VER_UE4_ADD_BLEND_MODE_TO_WIDGET_COMPONENT )
	{
		BlendMode = bIsOpaque_DEPRECATED ? EWidgetBlendMode::Opaque : EWidgetBlendMode::Transparent;
	}

	if( GetLinkerUE4Version() < VER_UE4_FIXED_DEFAULT_ORIENTATION_OF_WIDGET_COMPONENT )
	{	
		// This indicates the value does not differ from the default.  In some rare cases this could cause incorrect rotation for anyone who directly set a value of 0,0,0 for rotation
		// However due to delta serialization we have no way to know if this value is actually different from the default so assume it is not.
		if( RelativeRotation == FRotator::ZeroRotator )
		{
			RelativeRotation = FRotator(0.f, 0.f, 90.f);
		}
		bUseLegacyRotation = true;
	}
}

void UWidgetComponent::UpdateMaterialInstance()
{
	UMaterialInterface* Parent = nullptr;
	switch ( BlendMode )
	{
	case EWidgetBlendMode::Opaque:
		Parent = bIsTwoSided ? OpaqueMaterial : OpaqueMaterial_OneSided;
		break;
	case EWidgetBlendMode::Masked:
		Parent = bIsTwoSided ? MaskedMaterial : MaskedMaterial_OneSided;
		break;
	case EWidgetBlendMode::Transparent:
		Parent = bIsTwoSided ? TranslucentMaterial : TranslucentMaterial_OneSided;
		break;
	}

	if( MaterialInstance )
	{
		MaterialInstance->MarkPendingKill();
		MaterialInstance = nullptr;
	}

	MaterialInstance = UMaterialInstanceDynamic::Create(Parent, this);

	UpdateMaterialInstanceParameters();

	if( IsRegistered() )
	{
		MarkRenderStateDirty();
	}
}

void UWidgetComponent::UpdateMaterialInstanceParameters()
{
	if( MaterialInstance )
	{
		MaterialInstance->SetTextureParameterValue("SlateUI", RenderTarget);
		MaterialInstance->SetVectorParameterValue("TintColorAndOpacity", TintColorAndOpacity);
		MaterialInstance->SetScalarParameterValue("OpacityFromTexture", OpacityFromTexture);
	}
}

void UWidgetComponent::SetWidgetClass(TSubclassOf<UUserWidget> InWidgetClass)
{
	WidgetClass = InWidgetClass;
}<|MERGE_RESOLUTION|>--- conflicted
+++ resolved
@@ -699,37 +699,6 @@
 	if (!IsRunningDedicatedServer())
 	{
 		static const int32 LayerZOrder = -100;
-<<<<<<< HEAD
-
-		UpdateWidget();
-
-		if ( Widget == nullptr )
-		{
-			return;
-		}
-
-		if ( Space != EWidgetSpace::Screen )
-		{
-			const float RenderTimeThreshold = .5f;
-			if ( IsVisible() )
-			{
-				// If we don't tick when off-screen, don't bother ticking if it hasn't been rendered recently
-				if ( TickWhenOffscreen || GetWorld()->TimeSince(LastRenderTime) <= RenderTimeThreshold )
-				{
-					DrawWidgetToRenderTarget(DeltaTime);
-				}
-			}
-		}
-		else
-		{
-			if ( Widget && !Widget->IsDesignTime() )
-			{
-				UWorld* ThisWorld = GetWorld();
-
-				ULocalPlayer* TargetPlayer = GetOwnerPlayer();
-				APlayerController* PlayerController = TargetPlayer ? TargetPlayer->PlayerController : nullptr;
-
-=======
 
 		UpdateWidget();
 
@@ -754,7 +723,6 @@
 				ULocalPlayer* TargetPlayer = GetOwnerPlayer();
 				APlayerController* PlayerController = TargetPlayer ? TargetPlayer->PlayerController : nullptr;
 
->>>>>>> e1398df1
 				if ( TargetPlayer && PlayerController && IsVisible() )
 				{
 					if ( !bAddedToScreen )
