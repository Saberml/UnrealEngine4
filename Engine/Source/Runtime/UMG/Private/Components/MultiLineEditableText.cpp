--- conflicted
+++ resolved
@@ -32,17 +32,6 @@
 	{
 		FontPath = FPaths::EngineContentDir() / Font.FontName.ToString();
 	}
-<<<<<<< HEAD
-	
-	SMultiLineEditableText::FArguments Defaults;
-	
-	//const FMultiLineEditableTextStyle* StylePtr = ( Style != NULL ) ? Style->GetStyle<FMultiLineEditableTextStyle>() : NULL;
-	//if ( StylePtr == NULL )
-	//{
-	//	StylePtr = Defaults._Style;
-	//}
-=======
->>>>>>> 1d429763
 	
 	MyMultiLineEditableText = SNew(SMultiLineEditableText)
 	.TextStyle(&WidgetStyle)
