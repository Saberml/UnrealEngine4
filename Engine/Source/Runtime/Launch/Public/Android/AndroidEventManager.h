--- conflicted
+++ resolved
@@ -99,10 +99,6 @@
 
 	// mark the "destroy window" event to prevent "create window" with invalid data on the same frame
 	bool bDestroyWindowPending;
-<<<<<<< HEAD
-};
-=======
 };
 
-#endif
->>>>>>> a23640a2
+#endif