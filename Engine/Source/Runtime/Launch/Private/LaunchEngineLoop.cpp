// Copyright 1998-2014 Epic Games, Inc. All Rights Reserved.

#include "LaunchPrivatePCH.h"
#include "Internationalization/Internationalization.h"
#include "Ticker.h"
#include "ConsoleManager.h"
#include "ExceptionHandling.h"
#include "FileManagerGeneric.h"
#include "TaskGraphInterfaces.h"
#include "Runtime/Core/Public/Modules/ModuleVersion.h"

#include "Projects.h"
#include "UProjectInfo.h"
#include "EngineVersion.h"

#include "ModuleManager.h"

#if WITH_EDITOR
	#include "EditorStyle.h"
	#include "AutomationController.h"
	#include "ProfilerClient.h"
	#include "RemoteConfigIni.h"

	#if PLATFORM_WINDOWS
		#include "AllowWindowsPlatformTypes.h"
			#include <objbase.h>
		#include "HideWindowsPlatformTypes.h"
	#endif
#endif

#if WITH_ENGINE
	#include "Database.h"
	#include "DerivedDataCacheInterface.h"
	#include "RenderCore.h"
	#include "ShaderCompiler.h"
	#include "DistanceFieldAtlas.h"
	#include "GlobalShader.h"
	#include "ParticleHelper.h"
	#include "Online.h"
	#include "PhysicsPublic.h"
	#include "PlatformFeatures.h"
	#include "DeviceProfiles/DeviceProfileManager.h"
	#include "Commandlets/Commandlet.h"
	#include "EngineService.h"
	#include "ContentStreaming.h"
	#include "HighResScreenshot.h"
	#include "HotReloadInterface.h"

#if !UE_SERVER
	#include "HeadMountedDisplay.h"
	#include "ISlateRHIRendererModule.h"
	#include "EngineFontServices.h"
#endif

	#include "MoviePlayer.h"

#if !UE_BUILD_SHIPPING
	#include "STaskGraph.h"
	#include "ProfilerService.h"
#endif

#if WITH_AUTOMATION_WORKER
	#include "AutomationWorker.h"
#endif

	/** 
	 *	Function to free up the resources in GPrevPerBoneMotionBlur
	 *	Should only be called at application exit
	 */
	ENGINE_API void MotionBlur_Free();

#endif  //WITH_ENGINE

#if WITH_EDITOR
	#include "FeedbackContextEditor.h"
	static FFeedbackContextEditor UnrealEdWarn;
#endif	// WITH_EDITOR

#if UE_EDITOR
	#include "DesktopPlatformModule.h"
#endif

#define LOCTEXT_NAMESPACE "LaunchEngineLoop"

#if PLATFORM_WINDOWS
	#include "AllowWindowsPlatformTypes.h"
	#include <ObjBase.h>
	#include "HideWindowsPlatformTypes.h"
#endif

#if ENABLE_VISUAL_LOG
#	include "VisualLogger/VisualLogger.h"
#endif

// Pipe output to std output
// This enables UBT to collect the output for it's own use
class FOutputDeviceStdOutput : public FOutputDevice
{
public:

	FOutputDeviceStdOutput()
	{
		bAllowLogVerbosity = FParse::Param(FCommandLine::Get(), TEXT("AllowStdOutLogVerbosity"));
	}

	virtual ~FOutputDeviceStdOutput()
	{
	}

	virtual void Serialize( const TCHAR* V, ELogVerbosity::Type Verbosity, const class FName& Category ) override
	{
		if ( (bAllowLogVerbosity && Verbosity <= ELogVerbosity::Log) || (Verbosity <= ELogVerbosity::Display) )
		{
#if PLATFORM_USE_LS_SPEC_FOR_WIDECHAR
			printf("\n%ls", *FOutputDevice::FormatLogLine(Verbosity, Category, V, GPrintLogTimes));
#else
			wprintf(TEXT("\n%s"), *FOutputDevice::FormatLogLine(Verbosity, Category, V, GPrintLogTimes));
#endif
			fflush(stdout);
		}
	}

private:
	bool bAllowLogVerbosity;
};

// Exits the game/editor if any of the specified phrases appears in the log output
class FOutputDeviceTestExit : public FOutputDevice
{
	TArray<FString> ExitPhrases;
public:
	FOutputDeviceTestExit(const TArray<FString>& InExitPhrases)
		: ExitPhrases(InExitPhrases)
	{
	}
	virtual ~FOutputDeviceTestExit()
	{
	}
	virtual void Serialize(const TCHAR* V, ELogVerbosity::Type Verbosity, const class FName& Category) override
	{
		if (!GIsRequestingExit)
		{
			for (auto& Phrase : ExitPhrases)
			{
				if (FCString::Stristr(V, *Phrase) && !FCString::Stristr(V, TEXT("-testexit=")))
				{
#if WITH_ENGINE
					if (GEngine != NULL)
					{
						if (GIsEditor)
						{
							GEngine->DeferredCommands.Add(TEXT("CLOSE_SLATE_MAINFRAME"));					
						}
						else
						{
							GEngine->Exec(NULL, TEXT("QUIT"));
						}
					}
#else
					FPlatformMisc::RequestExit(true);
#endif
					break;
				}
			}
		}
	}
};

static TScopedPointer<FOutputDeviceConsole>	GScopedLogConsole;
static TScopedPointer<FOutputDeviceStdOutput> GScopedStdOut;
static TScopedPointer<FOutputDeviceTestExit> GScopedTestExit;

/**
 * Initializes std out device and adds it to GLog
 **/
void InitializeStdOutDevice()
{
	// Check if something is trying to initialize std out device twice.
	check(!GScopedStdOut.IsValid());

	GScopedStdOut = new FOutputDeviceStdOutput();
	GLog->AddOutputDevice(GScopedStdOut.GetOwnedPointer());
}

bool ParseGameProjectFromCommandLine(const TCHAR* InCmdLine, FString& OutProjectFilePath, FString& OutGameName)
{
	const TCHAR *CmdLine = InCmdLine;
	FString FirstCommandLineToken = FParse::Token(CmdLine, 0);

	// trim any whitespace at edges of string - this can happen if the token was quoted with leading or trailing whitespace
	// VC++ tends to do this in its "external tools" config
	FirstCommandLineToken = FirstCommandLineToken.Trim();

	// 
	OutProjectFilePath = TEXT("");
	OutGameName = TEXT("");

	if ( FirstCommandLineToken.Len() && !FirstCommandLineToken.StartsWith(TEXT("-")) )
	{
		// The first command line argument could be the project file if it exists or the game name if not launching with a project file
		const FString ProjectFilePath = FString(FirstCommandLineToken);
		if ( FPaths::GetExtension(ProjectFilePath) == FProjectDescriptor::GetExtension() )
		{
			OutProjectFilePath = FirstCommandLineToken;
			// Here we derive the game name from the project file
			OutGameName = FPaths::GetBaseFilename(OutProjectFilePath);
			return true;
		}
		else if (FPlatformProperties::IsMonolithicBuild() == false)
		{
			// Full game name is assumed to be the first token
			OutGameName = MoveTemp(FirstCommandLineToken);
			// Derive the project path from the game name. All games must have a uproject file, even if they are in the root folder.
			OutProjectFilePath = FPaths::Combine(*FPaths::RootDir(), *OutGameName, *FString(OutGameName + TEXT(".") + FProjectDescriptor::GetExtension()));
			return true;
		}
	}
	return false;
}

bool LaunchSetGameName(const TCHAR *InCmdLine)
{
	if (GIsGameAgnosticExe)
	{
		// Initialize GameName to an empty string. Populate it below.
		FApp::SetGameName(TEXT(""));

		FString ProjFilePath;
		FString LocalGameName;
		if (ParseGameProjectFromCommandLine(InCmdLine, ProjFilePath, LocalGameName) == true)
		{
			// Only set the game name if this is NOT a program...
			if (FPlatformProperties::IsProgram() == false)
			{
				FApp::SetGameName(*LocalGameName);
			}
			FPaths::SetProjectFilePath(ProjFilePath);
		}
#if UE_GAME
		else
		{
			// Try to use the executable name as the game name.
			LocalGameName = FPlatformProcess::ExecutableName();
			FApp::SetGameName(*LocalGameName);

			// Check it's not UE4Game, otherwise assume a uproject file relative to the game project directory
			if (LocalGameName != TEXT("UE4Game"))
			{
				ProjFilePath = FPaths::Combine(TEXT(".."), TEXT(".."), TEXT(".."), *LocalGameName, *FString(LocalGameName + TEXT(".") + FProjectDescriptor::GetExtension()));
				FPaths::SetProjectFilePath(ProjFilePath);
			}
		}
#endif

		static bool bPrinted = false;
		if (!bPrinted)
		{
			bPrinted = true;
			if (FApp::HasGameName())
			{
				UE_LOG(LogInit, Display, TEXT("Running engine for game: %s"), FApp::GetGameName());
			}
			else
			{
				if (FPlatformProperties::RequiresCookedData())
				{
					UE_LOG(LogInit, Fatal, TEXT("Non-agnostic games on cooked platforms require a uproject file be specified."));
				}
				else
				{
					UE_LOG(LogInit, Display, TEXT("Running engine without a game"));
				}
			}
		}
	}
	else
	{
		FString ProjFilePath;
		FString LocalGameName;
		if (ParseGameProjectFromCommandLine(InCmdLine, ProjFilePath, LocalGameName) == true)
		{
			if (FPlatformProperties::RequiresCookedData())
			{
				// Non-agnostic exes that require cooked data cannot load projects, so make sure that the LocalGameName is the GameName
				if (LocalGameName != FApp::GetGameName())
				{
					UE_LOG(LogInit, Fatal, TEXT("Non-agnostic games cannot load projects on cooked platforms - try running UE4Game."));
				}
			}
			// Only set the game name if this is NOT a program...
			if (FPlatformProperties::IsProgram() == false)
			{
				FApp::SetGameName(*LocalGameName);
			}
			FPaths::SetProjectFilePath(ProjFilePath);
		}

		// In a non-game agnostic exe, the game name should already be assigned by now.
		if (!FApp::HasGameName())
		{
			UE_LOG(LogInit, Fatal,TEXT("Could not set game name!"));
		}
	}

	return true;
}

void LaunchFixGameNameCase()
{
#if PLATFORM_DESKTOP && !IS_PROGRAM
	// This is to make sure this function is not misused and is only called when the game name is set
	check(FApp::HasGameName());

	// correct the case of the game name, if possible (unless we're running a program and the game name is already set)	
	if (FPaths::IsProjectFilePathSet())
	{
		const FString GameName(FPaths::GetBaseFilename(IFileManager::Get().GetFilenameOnDisk(*FPaths::GetProjectFilePath())));

		const bool bGameNameMatchesProjectCaseSensitive = (FCString::Strcmp(*GameName, FApp::GetGameName()) == 0);
		if (!bGameNameMatchesProjectCaseSensitive && (FApp::IsGameNameEmpty() || GIsGameAgnosticExe || (GameName.Len() > 0 && GIsGameAgnosticExe)))
		{
			if (GameName == FApp::GetGameName()) // case insensitive compare
			{
				FApp::SetGameName(*GameName);
			}
			else
			{
				const FText Message = FText::Format(
					NSLOCTEXT("Core", "MismatchedGameNames", "The name of the .uproject file ('{0}') must match the GameName key in the [URL] section of Config/DefaultEngine.ini (currently '{1}').  Please either change the ini or rename the .uproject to match each other (case-insensitive match)."),
					FText::FromString(FApp::GetGameName()),
					FText::FromString(GameName));
				if (!GIsBuildMachine)
				{
					UE_LOG(LogInit, Warning, TEXT("%s"), *Message.ToString());
					FMessageDialog::Open(EAppMsgType::Ok, Message);
				}
				FApp::SetGameName(TEXT("")); // this disables part of the crash reporter to avoid writing log files to a bogus directory
				if (!GIsBuildMachine)
				{
					exit(1);
				}
				UE_LOG(LogInit, Fatal, TEXT("%s"), *Message.ToString());
			}
		}
	}
#endif	//PLATFORM_DESKTOP
}

static IPlatformFile* ConditionallyCreateFileWrapper(const TCHAR* Name, IPlatformFile* CurrentPlatformFile, const TCHAR* CommandLine, bool* OutFailedToInitialize = NULL)
{
	if (OutFailedToInitialize)
	{
		*OutFailedToInitialize = false;
	}
	IPlatformFile* WrapperFile = FPlatformFileManager::Get().GetPlatformFile(Name);
	if (WrapperFile != NULL && WrapperFile->ShouldBeUsed(CurrentPlatformFile, CommandLine))
	{
		if (WrapperFile->Initialize(CurrentPlatformFile, CommandLine) == false)
		{
			if (OutFailedToInitialize)
			{
				*OutFailedToInitialize = true;
			}
			// Don't delete the platform file. It will be automatically deleted by its module.
			WrapperFile = NULL;
		}
	}
	else
	{
		// Make sure it won't be used.
		WrapperFile = NULL;
	}
	return WrapperFile;
}

/**
 * Look for any file overrides on the command line (i.e. network connection file handler)
 */
bool LaunchCheckForFileOverride(const TCHAR* CmdLine, bool& OutFileOverrideFound)
{
	OutFileOverrideFound = false;

	// Get the physical platform file.
	IPlatformFile* CurrentPlatformFile = &FPlatformFileManager::Get().GetPlatformFile();

	// Try to create pak file wrapper
	{
		IPlatformFile* PlatformFile = nullptr;
		PlatformFile = ConditionallyCreateFileWrapper(TEXT("PakFile"), CurrentPlatformFile, CmdLine);
		if (PlatformFile)
		{
			CurrentPlatformFile = PlatformFile;
			FPlatformFileManager::Get().SetPlatformFile(*CurrentPlatformFile);
		}
		PlatformFile = ConditionallyCreateFileWrapper(TEXT("CachedReadFile"), CurrentPlatformFile, CmdLine);
		if (PlatformFile)
		{
			CurrentPlatformFile = PlatformFile;
			FPlatformFileManager::Get().SetPlatformFile(*CurrentPlatformFile);
		}
	}

	// Try to create sandbox wrapper
	{
		IPlatformFile* PlatformFile = ConditionallyCreateFileWrapper(TEXT("SandboxFile"), CurrentPlatformFile, CmdLine);
		if (PlatformFile)
		{
			CurrentPlatformFile = PlatformFile;
			FPlatformFileManager::Get().SetPlatformFile(*CurrentPlatformFile);
		}
	}
	
#if !UE_BUILD_SHIPPING // UFS clients are not available in shipping builds.	
	// Streaming network wrapper (it has a priority over normal network wrapper)
	bool bNetworkFailedToInitialize = false;
	do
	{
		IPlatformFile* NetworkPlatformFile = ConditionallyCreateFileWrapper(TEXT("StreamingFile"), CurrentPlatformFile, CmdLine, &bNetworkFailedToInitialize);
		if (NetworkPlatformFile)
		{
			CurrentPlatformFile = NetworkPlatformFile;
			FPlatformFileManager::Get().SetPlatformFile(*CurrentPlatformFile);
		}

		// Network file wrapper (only create if the streaming wrapper hasn't been created)
		if (!NetworkPlatformFile)
		{
			NetworkPlatformFile = ConditionallyCreateFileWrapper(TEXT("NetworkFile"), CurrentPlatformFile, CmdLine, &bNetworkFailedToInitialize);
			if (NetworkPlatformFile)
			{
				CurrentPlatformFile = NetworkPlatformFile;
				FPlatformFileManager::Get().SetPlatformFile(*CurrentPlatformFile);
			}
		}

		if (bNetworkFailedToInitialize)
		{
			FString HostIpString;
			FParse::Value(CmdLine, TEXT("-FileHostIP="), HostIpString);
#if PLATFORM_REQUIRES_FILESERVER
			FPlatformMisc::LowLevelOutputDebugStringf(TEXT("Failed to connect to file server at %s. EXITING.\n"), *HostIpString);
			uint32 Result = 2;
#else	//PLATFORM_REQUIRES_FILESERVER
			// note that this can't be localized because it happens before we connect to a filserver - localizing would cause ICU to try to load.... from over the file server connection!
			FString Error = FString::Printf(TEXT("Failed to connect to any of the following file servers:\n\n    %s\n\nWould you like to try again? No will fallback to local disk files, Cancel will quit."), *HostIpString.Replace( TEXT("+"), TEXT("\n    "))); 
			uint32 Result = FMessageDialog::Open( EAppMsgType::YesNoCancel, FText::FromString( Error ) );
#endif	//PLATFORM_REQUIRES_FILESERVER

			if (Result == EAppReturnType::No)
			{
				break;
			}
			else if (Result == EAppReturnType::Cancel)
			{
				// Cancel - return a failure, and quit
				return false;
			}
		}
	}
	while (bNetworkFailedToInitialize);
#endif

#if !UE_BUILD_SHIPPING
	// Try to create file profiling wrapper
	{
		IPlatformFile* PlatformFile = ConditionallyCreateFileWrapper(TEXT("ProfileFile"), CurrentPlatformFile, CmdLine);
		if (PlatformFile)
		{
			CurrentPlatformFile = PlatformFile;
			FPlatformFileManager::Get().SetPlatformFile(*CurrentPlatformFile);
		}
	}
	{
		IPlatformFile* PlatformFile = ConditionallyCreateFileWrapper(TEXT("SimpleProfileFile"), CurrentPlatformFile, CmdLine);
		if (PlatformFile)
		{
			CurrentPlatformFile = PlatformFile;
			FPlatformFileManager::Get().SetPlatformFile(*CurrentPlatformFile);
		}
	}
	// Try and create file timings stats wrapper
	{
		IPlatformFile* PlatformFile = ConditionallyCreateFileWrapper(TEXT("FileReadStats"), CurrentPlatformFile, CmdLine);
		if (PlatformFile)
		{
			CurrentPlatformFile = PlatformFile;
			FPlatformFileManager::Get().SetPlatformFile(*CurrentPlatformFile);
		}
	}
	// Try and create file open log wrapper (lists the order files are first opened)
	{
		IPlatformFile* PlatformFile = ConditionallyCreateFileWrapper(TEXT("FileOpenLog"), CurrentPlatformFile, CmdLine);
		if (PlatformFile)
		{
			CurrentPlatformFile = PlatformFile;
			FPlatformFileManager::Get().SetPlatformFile(*CurrentPlatformFile);
		}
	}
#endif	//#if !UE_BUILD_SHIPPING

	// Wrap the above in a file logging singleton if requested
	{
		IPlatformFile* PlatformFile = ConditionallyCreateFileWrapper(TEXT("LogFile"), CurrentPlatformFile, CmdLine);
		if (PlatformFile)
		{
			CurrentPlatformFile = PlatformFile;
			FPlatformFileManager::Get().SetPlatformFile(*CurrentPlatformFile);
		}
	}

	// If our platform file is different than it was when we started, then an override was used
	OutFileOverrideFound = (CurrentPlatformFile != &FPlatformFileManager::Get().GetPlatformFile());

	return true;
}

bool LaunchHasIncompleteGameName()
{
	if ( FApp::HasGameName() && !FPaths::IsProjectFilePathSet() )
	{
		// Verify this is a legitimate game name
		// Launched with a game name. See if the <GameName> folder exists. If it doesn't, it could instead be <GameName>Game
		const FString NonSuffixedGameFolder = FPaths::RootDir() / FApp::GetGameName();
		if (FPlatformFileManager::Get().GetPlatformFile().DirectoryExists(*NonSuffixedGameFolder) == false)
		{
			const FString SuffixedGameFolder = NonSuffixedGameFolder + TEXT("Game");
			if (FPlatformFileManager::Get().GetPlatformFile().DirectoryExists(*SuffixedGameFolder))
			{
				return true;
			}
		}
	}

	return false;
}

void LaunchUpdateMostRecentProjectFile()
{
	// If we are launching without a game name or project file, we should use the last used project file, if it exists
	const FString& AutoLoadProjectFileName = IProjectManager::Get().GetAutoLoadProjectFileName();
	FString RecentProjectFileContents;
	if ( FFileHelper::LoadFileToString(RecentProjectFileContents, *AutoLoadProjectFileName) )
	{
		if ( RecentProjectFileContents.Len() )
		{
			const FString AutoLoadInProgressFilename = AutoLoadProjectFileName + TEXT(".InProgress");
			if ( FPlatformFileManager::Get().GetPlatformFile().FileExists(*AutoLoadInProgressFilename) )
			{
				// We attempted to auto-load a project but the last run did not make it to UEditorEngine::InitEditor.
				// This indicates that there was a problem loading the project.
				// Do not auto-load the project, instead load normally until the next time the editor starts successfully.
				UE_LOG(LogInit, Display, TEXT("There was a problem auto-loading %s. Auto-load will be disabled until the editor successfully starts up with a project."), *RecentProjectFileContents);
			}
			else if ( FPlatformFileManager::Get().GetPlatformFile().FileExists(*RecentProjectFileContents) )
			{
				// The previously loaded project file was found. Change the game name here and update the project file path
				FApp::SetGameName(*FPaths::GetBaseFilename(RecentProjectFileContents));
				FPaths::SetProjectFilePath(RecentProjectFileContents);
				UE_LOG(LogInit, Display, TEXT("Loading recent project file: %s"), *RecentProjectFileContents);

				// Write a file indicating that we are trying to auto-load a project.
				// This file prevents auto-loading of projects for as long as it exists. It is a detection system for failed auto-loads.
				// The file is deleted in UEditorEngine::InitEditor, thus if the load does not make it that far then the project will not be loaded again.
				FFileHelper::SaveStringToFile(TEXT(""), *AutoLoadInProgressFilename);
			}
		}
	}
}


/*-----------------------------------------------------------------------------
	FEngineLoop implementation.
-----------------------------------------------------------------------------*/

FEngineLoop::FEngineLoop()
#if WITH_ENGINE
	: EngineService(NULL)
#endif
{ }


int32 FEngineLoop::PreInit(int32 ArgC, TCHAR* ArgV[], const TCHAR* AdditionalCommandline)
{
	FString CmdLine;

	// loop over the parameters, skipping the first one (which is the executable name)
	for (int32 Arg = 1; Arg < ArgC; Arg++)
	{
		FString ThisArg = ArgV[Arg];
		if (ThisArg.Contains(TEXT(" ")) && !ThisArg.Contains(TEXT("\"")))
		{
			int32 EqualsAt = ThisArg.Find(TEXT("="));
			if (EqualsAt > 0 && ThisArg.Find(TEXT(" ")) > EqualsAt)
			{
				ThisArg = ThisArg.Left(EqualsAt + 1) + FString("\"") + ThisArg.RightChop(EqualsAt + 1) + FString("\"");

			}
			else
			{
				ThisArg = FString("\"") + ThisArg + FString("\"");
			}
		}

		CmdLine += ThisArg;
		// put a space between each argument (not needed after the end)
		if (Arg + 1 < ArgC)
		{
			CmdLine += TEXT(" ");
		}
	}

	// append the additional extra command line
	if (AdditionalCommandline)
	{
		CmdLine += TEXT(" ");
		CmdLine += AdditionalCommandline;
	}

	// send the command line without the exe name
	return GEngineLoop.PreInit(*CmdLine);
}

#if WITH_ENGINE
bool IsServerDelegateForOSS(FName WorldContextHandle)
{
	if (IsRunningDedicatedServer())
	{
		return true;
	}

	UWorld* World = NULL;
	if (WorldContextHandle != NAME_None)
	{
		FWorldContext& WorldContext = GEngine->GetWorldContextFromHandleChecked(WorldContextHandle);
		check(WorldContext.WorldType == EWorldType::Game || WorldContext.WorldType == EWorldType::PIE);
		World = WorldContext.World();
	}
	else
	{
		UGameEngine* GameEngine = Cast<UGameEngine>(GEngine);

		if (GameEngine)
		{
			World = GameEngine->GetGameWorld();
		}
		else
		{
			UE_LOG(LogInit, Error, TEXT("Failed to determine if OSS is server in PIE, OSS requests will fail"));
			return false;
		}
	}

	ENetMode NetMode = World ? World->GetNetMode() : NM_Standalone;
	return (NetMode == NM_ListenServer || NetMode == NM_DedicatedServer);
}
#endif

int32 FEngineLoop::PreInit( const TCHAR* CmdLine )
{
	DECLARE_SCOPE_CYCLE_COUNTER(TEXT("Engine Pre-Initialized"), STAT_PreInit, STATGROUP_LoadTime);

	if (FParse::Param(CmdLine, TEXT("UTF8Output")))
	{
		FPlatformMisc::SetUTF8Output();
	}

	// Switch into executable's directory.
	FPlatformProcess::SetCurrentWorkingDirectoryToBaseDir();

	// this is set later with shorter command lines, but we want to make sure it is set ASAP as some subsystems will do the tests themselves...
	// also realize that command lines can be pulled from the network at a slightly later time.
	if (!FCommandLine::Set(CmdLine))
	{
		// Fail, shipping builds will crash if setting command line fails
		return -1;
	}

	// Set GameName, based on the command line
	if (LaunchSetGameName(CmdLine) == false)
	{
		// If it failed, do not continue
		return 1;
	}

	// Initialize log console here to avoid statics initialization issues when launched from the command line.
	GScopedLogConsole = FPlatformOutputDevices::GetLogConsole();

	// Always enable the backlog so we get all messages, we will disable and clear it in the game
	// as soon as we determine whether GIsEditor == false
	GLog->EnableBacklog(true);

	// Initialize std out device as early as possible if requested in the command line
	if (FParse::Param(FCommandLine::Get(), TEXT("stdout")))
	{
		InitializeStdOutDevice();
	}

#if !UE_BUILD_SHIPPING
	if (FPlatformProperties::SupportsQuit())
	{
		FString ExitPhrases;
		if (FParse::Value(FCommandLine::Get(), TEXT("testexit="), ExitPhrases))
		{
			TArray<FString> ExitPhrasesList;
			if (ExitPhrases.ParseIntoArray(&ExitPhrasesList, TEXT("+"), true) > 0)
			{
				GScopedTestExit = new FOutputDeviceTestExit(ExitPhrasesList);
				GLog->AddOutputDevice(GScopedTestExit.GetOwnedPointer());
			}
		}
	}
#endif // !UE_BUILD_SHIPPING

	// Switch into executable's directory (may be required by some of the platform file overrides)
	FPlatformProcess::SetCurrentWorkingDirectoryToBaseDir();

	// This fixes up the relative project path, needs to happen before we set platform file paths
	if (FPlatformProperties::IsProgram() == false)
	{
		if (FPaths::IsProjectFilePathSet())
		{
			FString ProjPath = FPaths::GetProjectFilePath();
			if (FPaths::FileExists(ProjPath) == false)
			{
				UE_LOG(LogInit, Display, TEXT("Project file not found: %s"), *ProjPath);
				UE_LOG(LogInit, Display, TEXT("\tAttempting to find via project info helper."));
				// Use the uprojectdirs
				FString GameProjectFile = FUProjectDictionary::GetDefault().GetRelativeProjectPathForGame(FApp::GetGameName(), FPlatformProcess::BaseDir());
				if (GameProjectFile.IsEmpty() == false)
				{
					UE_LOG(LogInit, Display, TEXT("\tFound project file %s."), *GameProjectFile);
					FPaths::SetProjectFilePath(GameProjectFile);
				}
			}
		}
	}

	// allow the command line to override the platform file singleton
	bool bFileOverrideFound = false;
	if (LaunchCheckForFileOverride(CmdLine, bFileOverrideFound) == false)
	{
		// if it failed, we cannot continue
		return 1;
	}

	// Initialize file manager
	IFileManager::Get().ProcessCommandLineOptions();

	if( GIsGameAgnosticExe )
	{
		// If we launched without a project file, but with a game name that is incomplete, warn about the improper use of a Game suffix
		if ( LaunchHasIncompleteGameName() )
		{
			// We did not find a non-suffixed folder and we DID find the suffixed one.
			// The engine MUST be launched with <GameName>Game.
			const FText GameNameText = FText::FromString(FApp::GetGameName());
			FMessageDialog::Open(EAppMsgType::Ok, FText::Format( LOCTEXT("RequiresGamePrefix", "Error: UE4Editor does not append 'Game' to the passed in game name.\nYou must use the full name.\nYou specified '{0}', use '{0}Game'."), GameNameText ) );
			return 1;
		}
	}

	// remember thread id of the main thread
	GGameThreadId = FPlatformTLS::GetCurrentThreadId();
	GIsGameThreadIdInitialized = true;

	FPlatformProcess::SetThreadAffinityMask(FPlatformAffinity::GetMainGameMask());
	FPlatformProcess::SetupGameOrRenderThread(false);

	// Figure out whether we're the editor, ucc or the game.
	const SIZE_T CommandLineSize = FCString::Strlen(CmdLine)+1;
	TCHAR* CommandLineCopy			= new TCHAR[ CommandLineSize ];
	FCString::Strcpy( CommandLineCopy, CommandLineSize, CmdLine );
	const TCHAR* ParsedCmdLine	= CommandLineCopy;

	FString Token				= FParse::Token( ParsedCmdLine, 0);

#if	UE_EDITOR
	TArray<FString> Tokens;
	TArray<FString> Switches;
	UCommandlet::ParseCommandLine(CommandLineCopy, Tokens, Switches);

	bool bHasCommandletToken = false;

	for( int32 TokenIndex = 0; TokenIndex < Tokens.Num(); ++TokenIndex )
	{
		if( Tokens[TokenIndex].EndsWith(TEXT("Commandlet")) )
		{
			bHasCommandletToken = true;
			Token = Tokens[TokenIndex];
			break;
		}
	}

	for( int32 SwitchIndex = 0; SwitchIndex < Switches.Num() && !bHasCommandletToken; ++SwitchIndex )
	{
		if( Switches[SwitchIndex].StartsWith(TEXT("RUN=")) )
		{
			bHasCommandletToken = true;
			Token = Switches[SwitchIndex];
			break;
		}
	}

#endif // UE_EDITOR


	// trim any whitespace at edges of string - this can happen if the token was quoted with leading or trailing whitespace
	// VC++ tends to do this in its "external tools" config
	Token = Token.Trim();

	// Path returned by FPaths::GetProjectFilePath() is normalized, so may have symlinks and ~ resolved and may differ from the original path to .uproject passed in the command line
	FString NormalizedToken = Token;
	FPaths::NormalizeFilename(NormalizedToken);

	const bool bFirstTokenIsGameName = (FApp::HasGameName() && Token == FApp::GetGameName());
	const bool bFirstTokenIsGameProjectFilePath = (FPaths::IsProjectFilePathSet() && NormalizedToken == FPaths::GetProjectFilePath());
	const bool bFirstTokenIsGameProjectFileShortName = (FPaths::IsProjectFilePathSet() && Token == FPaths::GetCleanFilename(FPaths::GetProjectFilePath()));

	if (bFirstTokenIsGameName || bFirstTokenIsGameProjectFilePath || bFirstTokenIsGameProjectFileShortName)
	{
		// first item on command line was the game name, remove it in all cases
		FString RemainingCommandline = ParsedCmdLine;
		FCString::Strcpy( CommandLineCopy, CommandLineSize, *RemainingCommandline );
		ParsedCmdLine	= CommandLineCopy;

		// Set a new command-line that doesn't include the game name as the first argument
		FCommandLine::Set(ParsedCmdLine); 

		Token = FParse::Token( ParsedCmdLine, 0);
		Token = Token.Trim();

		if (bFirstTokenIsGameProjectFilePath || bFirstTokenIsGameProjectFileShortName)
		{
			// Convert it to relative if possible...
			FString RelativeGameProjectFilePath = FFileManagerGeneric::DefaultConvertToRelativePath(*FPaths::GetProjectFilePath());
			if (RelativeGameProjectFilePath != FPaths::GetProjectFilePath())
			{
				FPaths::SetProjectFilePath(RelativeGameProjectFilePath);
			}
		}
	}

	// look early for the editor token
	bool bHasEditorToken = false;

#if UE_EDITOR
	// Check each token for '-game', '-server' or '-run='
	bool bIsNotEditor = false;

	// This isn't necessarily pretty, but many requests have been made to allow
	//   UE4Editor.exe <GAMENAME> -game <map>
	// or
	//   UE4Editor.exe <GAMENAME> -game 127.0.0.0
	// We don't want to remove the -game from the commandline just yet in case 
	// we need it for something later. So, just move it to the end for now...
	const bool bFirstTokenIsGame = (Token == TEXT("-GAME"));
	const bool bFirstTokenIsServer = (Token == TEXT("-SERVER"));
	const bool bFirstTokenIsModeOverride = bFirstTokenIsGame || bFirstTokenIsServer || bHasCommandletToken;
	const TCHAR* CommandletCommandLine = NULL;
	if (bFirstTokenIsModeOverride)
	{
		bIsNotEditor = true;
		if (bFirstTokenIsGame || bFirstTokenIsServer)
		{
			// Move the token to the end of the list...
			FString RemainingCommandline = ParsedCmdLine;
			RemainingCommandline = RemainingCommandline.Trim();
			RemainingCommandline += FString::Printf(TEXT(" %s"), *Token);
			FCommandLine::Set(*RemainingCommandline); 
		}
		if (bHasCommandletToken)
		{
#if STATS
			FThreadStats::MasterDisableForever();
#endif
			if (Token.StartsWith(TEXT("run=")))
			{
				Token = Token.RightChop(4);
				if (!Token.EndsWith(TEXT("Commandlet")))
				{
					Token += TEXT("Commandlet");
				}
			}
			CommandletCommandLine = ParsedCmdLine;
		}

	}

	if( !bIsNotEditor && GIsGameAgnosticExe )
	{
		// If we launched without a game name or project name, try to load the most recently loaded project file.
		// We can not do this if we are using a FilePlatform override since the game directory may already be established.
		const bool bIsBuildMachine = FParse::Param(FCommandLine::Get(), TEXT("BUILDMACHINE"));
		const bool bLoadMostRecentProjectFileIfItExists = !FApp::HasGameName() && !bFileOverrideFound && !bIsBuildMachine && !FParse::Param( CmdLine, TEXT("norecentproject") );
		if (bLoadMostRecentProjectFileIfItExists )
		{
			LaunchUpdateMostRecentProjectFile();
		}
	}

#if !UE_BUILD_SHIPPING
	// Benchmarking.
	FApp::SetBenchmarking(FParse::Param(FCommandLine::Get(),TEXT("BENCHMARK")));
#else
	FApp::SetBenchmarking(false);
#endif // !UE_BUILD_SHIPPING

	// Initialize random number generator.
	if( FApp::IsBenchmarking() || FParse::Param(FCommandLine::Get(),TEXT("FIXEDSEED")) )
	{
		FMath::RandInit( 0 );
		FMath::SRandInit( 0 );
	}
	else
	{
		FMath::RandInit( FPlatformTime::Cycles() );
		FMath::SRandInit( FPlatformTime::Cycles() );
	}


	FString CheckToken = Token;
	bool bFoundValidToken = false;
	while (!bFoundValidToken && (CheckToken.Len() > 0))
	{
		if (!bIsNotEditor)
		{
			bool bHasNonEditorToken = (CheckToken == TEXT("-GAME")) || (CheckToken == TEXT("-SERVER")) || (CheckToken.StartsWith(TEXT("RUN="))) || CheckToken.EndsWith(TEXT("Commandlet"));
			if (bHasNonEditorToken)
			{
				bIsNotEditor = true;
				bFoundValidToken = true;
			}
		}
		
		CheckToken = FParse::Token(ParsedCmdLine, 0);
	}

	bHasEditorToken = !bIsNotEditor;
#else	//UE_EDITOR
#if WITH_EDITOR && WITH_EDITORONLY_DATA
	// If a non-editor target build w/ WITH_EDITOR and WITH_EDITORONLY_DATA, use the old token check...
	//@todo. Is this something we need to support?
	bHasEditorToken = Token == TEXT("EDITOR");
#else
	// Game, server and commandlets never set the editor token
	bHasEditorToken = false;
#endif
#endif	//UE_EDITOR

#if !IS_PROGRAM
	if ( !GIsGameAgnosticExe && FApp::HasGameName() && !FPaths::IsProjectFilePathSet() )
	{
		// If we are using a non-agnostic exe where a name was specified but we did not specify a project path. Assemble one based on the game name.
		const FString ProjectFilePath = FPaths::Combine(*FPaths::GameDir(), *FString::Printf(TEXT("%s.%s"), FApp::GetGameName(), *FProjectDescriptor::GetExtension()));
		FPaths::SetProjectFilePath(ProjectFilePath);
	}

	// Now verify the project file if we have one
	if ( FPaths::IsProjectFilePathSet() )
	{
		if ( !IProjectManager::Get().LoadProjectFile(FPaths::GetProjectFilePath()) )
		{
			// The project file was invalid or saved with a newer version of the engine. Exit.
			UE_LOG(LogInit, Warning, TEXT("Could not find a valid project file, the engine will exit now."));
			return 1;
		}
	}

	if( FApp::HasGameName() )
	{
		// Tell the module manager what the game binaries folder is
		const FString GameBinariesDirectory = FPaths::Combine( FPlatformMisc::GameDir(), TEXT( "Binaries" ), FPlatformProcess::GetBinariesSubdirectory() );
		FModuleManager::Get().SetGameBinariesDirectory(*GameBinariesDirectory);

		LaunchFixGameNameCase();
	}
#endif

	// Load Core modules required for everything else to work (needs to be loaded before InitializeRenderingCVarsCaching)
	LoadCoreModules();

#if WITH_ENGINE
	extern ENGINE_API void InitializeRenderingCVarsCaching();
	InitializeRenderingCVarsCaching();
#endif

	bool bTokenDoesNotHaveDash = Token.Len() && FCString::Strnicmp(*Token, TEXT("-"), 1) != 0;

#if WITH_EDITOR
	// If we're running as an game but don't have a project, inform the user and exit.
	if (bHasEditorToken == false && bHasCommandletToken == false)
	{
		if ( !FPaths::IsProjectFilePathSet() )
		{
			//@todo this is too early to localize
			FMessageDialog::Open(EAppMsgType::Ok, NSLOCTEXT("Engine", "UE4RequiresProjectFiles", "UE4 games require a project file as the first parameter."));
			return 1;
		}
	}

	if (GIsUCCMakeStandaloneHeaderGenerator)
	{
		// Rebuilding script requires some hacks in the engine so we flag that.
		PRIVATE_GIsRunningCommandlet = true;
	}
#endif //WITH_EDITOR

	if (FPlatformProcess::SupportsMultithreading())
	{
		GThreadPool	= FQueuedThreadPool::Allocate();
		int32 NumThreadsInThreadPool = FPlatformMisc::NumberOfWorkerThreadsToSpawn();

		// we are only going to give dedicated servers one pool thread
		if (FPlatformProperties::IsServerOnly())
		{
			NumThreadsInThreadPool = 1;
		}
		verify(GThreadPool->Create(NumThreadsInThreadPool));
	}

	// Get a pointer to the log output device
	GLogConsole = GScopedLogConsole.GetOwnedPointer();

	LoadPreInitModules();

	// Start the application
	if(!AppInit())
	{
		return 1;
	}
	
#if WITH_ENGINE
	// Initialize system settings before anyone tries to use it...
	GSystemSettings.Initialize( bHasEditorToken );

	// Apply renderer settings from console variables stored in the INI.
	ApplyCVarSettingsFromIni(TEXT("/Script/Engine.RendererSettings"),*GEngineIni, ECVF_SetByProjectSetting);

#if !UE_SERVER
	if (!IsRunningDedicatedServer())
	{
		if (!IsRunningCommandlet())
		{
			// Note: It is critical that resolution settings are loaded before the movie starts playing so that the window size and fullscreen state is known
			UGameUserSettings::PreloadResolutionSettings();
		}
	}
#endif

	// As early as possible to avoid expensive re-init of subsystems, 
	// after SystemSettings.ini file loading so we get the right state,
	// before ConsoleVariables.ini so the local developer can always override.
	// before InitializeCVarsForActiveDeviceProfile() so the platform can override user settings
	Scalability::LoadState((bHasEditorToken && !GEditorGameAgnosticIni.IsEmpty()) ? GEditorGameAgnosticIni : GGameUserSettingsIni);

	// Set all CVars which have been setup in the device profiles.
	UDeviceProfileManager::InitializeCVarsForActiveDeviceProfile();

	if (FApp::ShouldUseThreadingForPerformance() && FPlatformMisc::AllowRenderThread())
	{
		GUseThreadedRendering = true;
	}
#endif

	FConfigCacheIni::LoadConsoleVariablesFromINI();

	{
		DECLARE_SCOPE_CYCLE_COUNTER(TEXT("Platform Initialization"), STAT_PlatformInit, STATGROUP_LoadTime);

		// platform specific initialization now that the SystemSettings are loaded
		FPlatformMisc::PlatformInit();
		FPlatformMemory::Init();
	}

	// Let LogConsole know what ini file it should use to save its setting on exit.
	// We can't use GGameIni inside log console because it's destroyed in the global
	// scoped pointer and at that moment GGameIni may already be gone.
	if( GLogConsole != NULL )
	{
		GLogConsole->SetIniFilename(*GGameIni);
	}


#if CHECK_PUREVIRTUALS
	FMessageDialog::Open( EAppMsgType::Ok, *NSLOCTEXT("Engine", "Error_PureVirtualsEnabled", "The game cannot run with CHECK_PUREVIRTUALS enabled.  Please disable CHECK_PUREVIRTUALS and rebuild the executable.").ToString() );
	FPlatformMisc::RequestExit(false);
#endif

#if WITH_ENGINE
	// allow for game explorer processing (including parental controls) and firewalls installation
	if (!FPlatformMisc::CommandLineCommands())
	{
		FPlatformMisc::RequestExit(false);
	}
	
	bool bIsSeekFreeDedicatedServer = false;	
	bool bIsRegularClient = false;

	if (!bHasEditorToken)
	{
		// See whether the first token on the command line is a commandlet.

		//@hack: We need to set these before calling StaticLoadClass so all required data gets loaded for the commandlets.
		GIsClient = true;
		GIsServer = true;
#if WITH_EDITOR
		GIsEditor = true;
		PRIVATE_GIsRunningCommandlet = true;
#endif	//WITH_EDITOR

		// We need to disregard the empty token as we try finding Token + "Commandlet" which would result in finding the
		// UCommandlet class if Token is empty.
		bool bDefinitelyCommandlet = (bTokenDoesNotHaveDash && Token.EndsWith(TEXT("Commandlet")));
		if (!bTokenDoesNotHaveDash)
		{
			if (Token.StartsWith(TEXT("run=")))
			{
				Token = Token.RightChop(4);
				bDefinitelyCommandlet = true;
				if (!Token.EndsWith(TEXT("Commandlet")))
				{
					Token += TEXT("Commandlet");
				}
			}
		}
		else 
		{
			if (!bDefinitelyCommandlet)
			{
				UClass* TempCommandletClass = FindObject<UClass>(ANY_PACKAGE, *(Token+TEXT("Commandlet")), false);

				if (TempCommandletClass)
				{
					check(TempCommandletClass->IsChildOf(UCommandlet::StaticClass())); // ok so you have a class that ends with commandlet that is not a commandlet
					
					Token += TEXT("Commandlet");
					bDefinitelyCommandlet = true;
				}
			}
		}

		if (!bDefinitelyCommandlet)
		{
			bIsRegularClient = true;
			GIsClient = true;
			GIsServer = false;
#if WITH_EDITORONLY_DATA
			GIsEditor = false;
			PRIVATE_GIsRunningCommandlet = false;
#endif
		}
	}

	if (IsRunningDedicatedServer())
	{
		GIsClient = false;
		GIsServer = true;
#if WITH_EDITOR
		PRIVATE_GIsRunningCommandlet = false;
		GIsEditor = false;
#endif
		bIsSeekFreeDedicatedServer = FPlatformProperties::RequiresCookedData();
	}

	// If std out device hasn't been initialized yet (there was no -stdout param in the command line) and
	// we meet all the criteria, initialize it now.
	if (!GScopedStdOut.IsValid() && !bHasEditorToken && !bIsRegularClient && !IsRunningDedicatedServer())
	{
		InitializeStdOutDevice();
	}

	// Initialize the RHI.
	RHIInit(bHasEditorToken);

	InitializeSharedSamplerStates();

	if (!FPlatformProperties::RequiresCookedData())
	{
		check(!GShaderCompilingManager);
		GShaderCompilingManager = new FShaderCompilingManager();

		check(!GDistanceFieldAsyncQueue);
		GDistanceFieldAsyncQueue = new FDistanceFieldAsyncQueue();
	}

	FIOSystem::Get(); // force it to be created if it isn't already

	// allow the platform to start up any features it may need
	IPlatformFeaturesModule::Get();

	// Init physics engine before loading anything, in case we want to do things like cook during post-load.
	InitGamePhys();

	// Delete temporary files in cache.
	FPlatformProcess::CleanFileCache();

#if !UE_BUILD_SHIPPING
	GIsDemoMode = FParse::Param( FCommandLine::Get(), TEXT( "DEMOMODE" ) );
#endif

	if (bHasEditorToken)
	{	
#if WITH_EDITOR

		// We're the editor.
		GIsClient = true;
		GIsServer = true;
		GIsEditor = true;
		PRIVATE_GIsRunningCommandlet = false;

		GWarn = &UnrealEdWarn;

#else	
		FMessageDialog::Open( EAppMsgType::Ok, NSLOCTEXT("Engine", "EditorNotSupported", "Editor not supported in this mode."));
		FPlatformMisc::RequestExit(false);
		return 1;
#endif //WITH_EDITOR
	}

#endif // WITH_ENGINE
	// If we're not in the editor stop collecting the backlog now that we know
	if (!GIsEditor)
	{
		GLog->EnableBacklog( false );
	}
#if WITH_ENGINE

	EndInitTextLocalization();

	IStreamingManager::Get();

	if (FPlatformProcess::SupportsMultithreading() && !IsRunningDedicatedServer() && (bIsRegularClient || bHasEditorToken))
	{
		FPlatformSplash::Show();
	}

	if (!IsRunningDedicatedServer() && (bHasEditorToken || bIsRegularClient))
	{
		// Init platform application
		FSlateApplication::Create();
	}
	else
	{
		// If we're not creating the slate application there is some basic initialization
		// that it does that still must be done
		EKeys::Initialize();
		FCoreStyle::ResetToDefault();
	}

#if !UE_SERVER
	FEngineFontServices::Create();
#endif
	
	FScopedSlowTask SlowTask(100, NSLOCTEXT("EngineLoop", "EngineLoop_Initializing", "Initializing..."));

	SlowTask.EnterProgressFrame(10);

	{
		DECLARE_SCOPE_CYCLE_COUNTER(TEXT("Initial UObject load"), STAT_InitialUObjectLoad, STATGROUP_LoadTime);

		// Initialize shader types before loading any shaders
		InitializeShaderTypes();

		// Load the global shaders.
		if (GetGlobalShaderMap(GMaxRHIFeatureLevel) == NULL && GIsRequestingExit)
		{
			// This means we can't continue without the global shader map.
			return 1;
		}

		// In order to be able to use short script package names get all script
		// package names from ini files and register them with FPackageName system.
		FPackageName::RegisterShortPackageNamesForUObjectModules();


		// Make sure all UObject classes are registered and default properties have been initialized
		ProcessNewlyLoadedUObjects();

		// Default materials may have been loaded due to dependencies when loading
		// classes and class default objects. If not, do so now.
		UMaterialInterface::InitDefaultMaterials();
		UMaterialInterface::AssertDefaultMaterialsExist();
		UMaterialInterface::AssertDefaultMaterialsPostLoaded();
	}

	SlowTask.EnterProgressFrame(10);

	// Tell the module manager is may now process newly-loaded UObjects when new C++ modules are loaded
	FModuleManager::Get().StartProcessingNewlyLoadedObjects();

	// load up the seek-free startup packages
	if ( !FStartupPackages::LoadAll() )
	{
		// At least one startup package failed to load, return 1 to indicate an error
		return 1;
	}

	// Setup GC optimizations
	if (bIsSeekFreeDedicatedServer || bHasEditorToken)
	{
		GUObjectArray.DisableDisregardForGC();
	}
	
	SlowTask.EnterProgressFrame(10);

	if ( !LoadStartupCoreModules() )
	{
		// At least one startup module failed to load, return 1 to indicate an error
		return 1;
	}

#if !UE_SERVER// && !UE_EDITOR
	if (!IsRunningDedicatedServer() && !IsRunningCommandlet())
	{
		TSharedRef<FSlateRenderer> SlateRenderer = FModuleManager::Get().GetModuleChecked<ISlateRHIRendererModule>("SlateRHIRenderer").CreateSlateRHIRenderer();

		// If Slate is being used, initialize the renderer after RHIInit 
		FSlateApplication& CurrentSlateApp = FSlateApplication::Get();
		CurrentSlateApp.InitializeRenderer( SlateRenderer );

		GetMoviePlayer()->SetSlateRenderer(SlateRenderer);
	}
#endif

	SlowTask.EnterProgressFrame(10);
	
	// Load up all modules that need to hook into the loading screen
	if (!IProjectManager::Get().LoadModulesForProject(ELoadingPhase::PreLoadingScreen) || !IPluginManager::Get().LoadModulesForEnabledPlugins(ELoadingPhase::PreLoadingScreen))
	{
		return 1;
	}

#if !UE_SERVER
	if ( !IsRunningDedicatedServer() )
	{
		// @todo ps4: If a loading movie starts earlier, which it probably should, then please see PS4's PlatformPostInit() implementation!

		// allow the movie player to load a sequence from the .inis (a PreLoadingScreen module could have already initialized a sequence, in which case
		// it wouldn't have anything in it's .ini file)
		GetMoviePlayer()->SetupLoadingScreenFromIni();

		GetMoviePlayer()->Initialize();
		GetMoviePlayer()->PlayMovie();

        // do any post appInit processing, before the render thread is started.
        FPlatformMisc::PlatformPostInit(!GetMoviePlayer()->IsMovieCurrentlyPlaying());
    }
    else
#endif
    {
        // do any post appInit processing, before the render thread is started.
        FPlatformMisc::PlatformPostInit(true);
    }
	SlowTask.EnterProgressFrame(10);

	if (GUseThreadedRendering)
	{
#if PLATFORM_SUPPORTS_RHI_THREAD
		const bool DefaultUseRHIThread = true;
		GUseRHIThread = DefaultUseRHIThread;
		if (FParse::Param(FCommandLine::Get(),TEXT("rhithread")))
		{
			GUseRHIThread = true;
		}
		else if (FParse::Param(FCommandLine::Get(),TEXT("norhithread")))
		{
			GUseRHIThread = false;
		}
#endif
		StartRenderingThread();
	}
	
	if ( !LoadStartupModules() )
	{
		// At least one startup module failed to load, return 1 to indicate an error
		return 1;
	}

	MarkObjectsToDisregardForGC(); 
	GUObjectArray.CloseDisregardForGC();

	SetIsServerForOnlineSubsystemsDelegate(FQueryIsRunningServer::CreateStatic(&IsServerDelegateForOSS));

	SlowTask.EnterProgressFrame(50);

#if WITH_EDITOR
	if (!bHasEditorToken)
	{
		UClass* CommandletClass = NULL;

		if (!bIsRegularClient)
		{
			CommandletClass = FindObject<UClass>(ANY_PACKAGE,*Token,false);
			if (!CommandletClass)
			{
				if (GLogConsole && !GIsSilent)
				{
					GLogConsole->Show(true);
				}
				UE_LOG(LogInit, Error, TEXT("%s looked like a commandlet, but we could not find the class."), *Token);
				GIsRequestingExit = true;
				return 1;
			}

			extern bool GIsConsoleExecutable;
			if (GIsConsoleExecutable)
			{
				if (GLogConsole != NULL && GLogConsole->IsAttached())
				{
					GLog->RemoveOutputDevice(GLogConsole);
				}
				// Setup Ctrl-C handler for console application
				FPlatformMisc::SetGracefulTerminationHandler();
			}
			else
			{
				// Bring up console unless we're a silent build.
				if( GLogConsole && !GIsSilent )
				{
					GLogConsole->Show( true );
				}
			}

			// print output immediately
			setvbuf(stdout, NULL, _IONBF, 0);

			UE_LOG(LogInit, Log,  TEXT("Executing %s"), *CommandletClass->GetFullName() );

			// Allow commandlets to individually override those settings.
			UCommandlet* Default = CastChecked<UCommandlet>(CommandletClass->GetDefaultObject());

			if ( GIsRequestingExit )
			{
				// commandlet set GIsRequestingExit during construction
				return 1;
			}

			GIsClient = Default->IsClient;
			GIsServer = Default->IsServer;
			GIsEditor = Default->IsEditor;
			PRIVATE_GIsRunningCommandlet = true;
			// Reset aux log if we don't want to log to the console window.
			if( !Default->LogToConsole )
			{
				GLog->RemoveOutputDevice( GLogConsole );
			}

			GIsRequestingExit = true;	// so CTRL-C will exit immediately
			
			// allow the commandlet the opportunity to create a custom engine
			CommandletClass->GetDefaultObject<UCommandlet>()->CreateCustomEngine(CommandletCommandLine);
			if ( GEngine == NULL )
			{
				if ( GIsEditor )
				{
					UClass* EditorEngineClass = StaticLoadClass( UEditorEngine::StaticClass(), NULL, TEXT("engine-ini:/Script/Engine.Engine.EditorEngine"), NULL, LOAD_None, NULL );

					GEngine = GEditor = ConstructObject<UEditorEngine>( EditorEngineClass );

					GEngine->ParseCommandline();

					UE_LOG(LogInit, Log, TEXT("Initializing Editor Engine..."));
					GEditor->InitEditor(this);
					UE_LOG(LogInit, Log, TEXT("Initializing Editor Engine Completed"));
				}
				else
				{
					UClass* EngineClass = StaticLoadClass( UEngine::StaticClass(), NULL, TEXT("engine-ini:/Script/Engine.Engine.GameEngine"), NULL, LOAD_None, NULL );

					// must do this here so that the engine object that we create on the next line receives the correct property values
					GEngine = ConstructObject<UEngine>( EngineClass );
					check(GEngine);

					GEngine->ParseCommandline();

					UE_LOG(LogInit, Log, TEXT("Initializing Game Engine..."));
					GEngine->Init(this);
					UE_LOG(LogInit, Log, TEXT("Initializing Game Engine Completed"));
				}
			}

			//run automation smoke tests now that the commandlet has had a chance to override the above flags and GEngine is available
#if !PLATFORM_HTML5 && !PLATFORM_HTML5_WIN32 
			FAutomationTestFramework::GetInstance().RunSmokeTests();
#endif 
	
			UCommandlet* Commandlet = ConstructObject<UCommandlet>( CommandletClass );
			check(Commandlet);
			Commandlet->AddToRoot();			

			// Execute the commandlet.
			double CommandletExecutionStartTime = FPlatformTime::Seconds();

			FModuleManager::Get().InitializeAutoStartupModules();

			// Commandlets don't always handle -run= properly in the commandline so we'll provide them
			// with a custom version that doesn't have it.
			Commandlet->ParseParms( CommandletCommandLine );
			int32 ErrorLevel = Commandlet->Main( CommandletCommandLine );

			// Log warning/ error summary.
			if( Commandlet->ShowErrorCount )
			{
				if( GWarn->Errors.Num() || GWarn->Warnings.Num() )
				{
					SET_WARN_COLOR(COLOR_WHITE);
					UE_LOG(LogInit, Display, TEXT(""));
					UE_LOG(LogInit, Display, TEXT("Warning/Error Summary"));
					UE_LOG(LogInit, Display, TEXT("---------------------"));

					static const int32 MaxMessagesToShow = 50;
					TSet<FString> ShownMessages;
					
					SET_WARN_COLOR(COLOR_RED);
					ShownMessages.Empty(MaxMessagesToShow);
					for(auto It = GWarn->Errors.CreateConstIterator(); It; ++It)
					{
						bool bAlreadyShown = false;
						ShownMessages.Add(*It, &bAlreadyShown);

						if (!bAlreadyShown)
						{
							if (ShownMessages.Num() > MaxMessagesToShow)
							{
								SET_WARN_COLOR(COLOR_WHITE);
								UE_LOG(LogInit, Display, TEXT("NOTE: Only first %d errors displayed."), MaxMessagesToShow);
								break;
							}

							UE_LOG(LogInit, Display, TEXT("%s"), **It);
						}
					}

					SET_WARN_COLOR(COLOR_YELLOW);
					ShownMessages.Empty(MaxMessagesToShow);
					for(auto It = GWarn->Warnings.CreateConstIterator(); It; ++It)
					{
						bool bAlreadyShown = false;
						ShownMessages.Add(*It, &bAlreadyShown);

						if (!bAlreadyShown)
						{
							if (ShownMessages.Num() > MaxMessagesToShow)
							{
								SET_WARN_COLOR(COLOR_WHITE);
								UE_LOG(LogInit, Display, TEXT("NOTE: Only first %d warnings displayed."), MaxMessagesToShow);
								break;
							}

							UE_LOG(LogInit, Display, TEXT("%s"), **It);
						}
					}
				}

				UE_LOG(LogInit, Display, TEXT(""));

				if( ErrorLevel != 0 )
				{
					SET_WARN_COLOR(COLOR_RED);
					UE_LOG(LogInit, Display, TEXT("Commandlet->Main return this error code: %d"), ErrorLevel );
					UE_LOG(LogInit, Display, TEXT("With %d error(s), %d warning(s)"), GWarn->Errors.Num(), GWarn->Warnings.Num() );
				}
				else if( ( GWarn->Errors.Num() == 0 ) )
				{
					SET_WARN_COLOR(GWarn->Warnings.Num() ? COLOR_YELLOW : COLOR_GREEN);
					UE_LOG(LogInit, Display, TEXT("Success - %d error(s), %d warning(s)"), GWarn->Errors.Num(), GWarn->Warnings.Num() );
				}
				else
				{
					SET_WARN_COLOR(COLOR_RED);
					UE_LOG(LogInit, Display, TEXT("Failure - %d error(s), %d warning(s)"), GWarn->Errors.Num(), GWarn->Warnings.Num() );
					ErrorLevel = 1;
				}
				CLEAR_WARN_COLOR();
			}
			else
			{
				UE_LOG(LogInit, Display, TEXT("Finished.") );
			}
		
			double CommandletExecutionTime = FPlatformTime::Seconds() - CommandletExecutionStartTime;
			UE_LOG(LogInit, Display, LINE_TERMINATOR TEXT( "Execution of commandlet took:  %.2f seconds"), CommandletExecutionTime );

			// We're ready to exit!
			return ErrorLevel;
		}
		else
		{
			// We're a regular client.
			check(bIsRegularClient);

			if (bTokenDoesNotHaveDash)
			{
				// here we give people a reasonable warning if they tried to use the short name of a commandlet
				UClass* TempCommandletClass = FindObject<UClass>(ANY_PACKAGE,*(Token+TEXT("Commandlet")),false);
				if (TempCommandletClass)
				{
					UE_LOG(LogInit, Fatal, TEXT("You probably meant to call a commandlet. Please use the full name %s."), *(Token+TEXT("Commandlet")));
				}
			}
		}
	}

#endif	//WITH_EDITOR

	// exit if wanted.
	if( GIsRequestingExit )
	{
		if ( GEngine != NULL )
		{
			GEngine->PreExit();
		}
		AppPreExit();
		// appExit is called outside guarded block.
		return 1;
	}

	FString MatineeName;

	if(FParse::Param(FCommandLine::Get(),TEXT("DUMPMOVIE")) || FParse::Value(FCommandLine::Get(), TEXT("-MATINEESSCAPTURE="), MatineeName))
	{
		// -1: remain on
		GIsDumpingMovie = -1;
	}

	// If dumping movie then we do NOT want on-screen messages
	GAreScreenMessagesEnabled = !GIsDumpingMovie && !GIsDemoMode;

#if !UE_BUILD_SHIPPING
	if (FParse::Param(FCommandLine::Get(),TEXT("NOSCREENMESSAGES")))
	{
		GAreScreenMessagesEnabled = false;
	}

	// Don't update INI files if benchmarking or -noini
	if( FApp::IsBenchmarking() || FParse::Param(FCommandLine::Get(),TEXT("NOINI")))
	{
		GConfig->Detach( GEngineIni );
		GConfig->Detach( GInputIni );
		GConfig->Detach( GGameIni );
		GConfig->Detach( GEditorIni );
	}
#endif // !UE_BUILD_SHIPPING

	delete [] CommandLineCopy;

	// initialize the pointer, as it is deleted before being assigned in the first frame
	PendingCleanupObjects = NULL;

	// Initialize profile visualizers.
#if !(UE_BUILD_SHIPPING || UE_BUILD_TEST)
	FModuleManager::Get().LoadModule(TEXT("TaskGraph"));
	if (FPlatformProcess::SupportsMultithreading())
	{
		FModuleManager::Get().LoadModule(TEXT("ProfilerService"));
		FModuleManager::Get().GetModuleChecked<IProfilerServiceModule>("ProfilerService").CreateProfilerServiceManager();
	}
#endif


#else // WITH_ENGINE
	FModuleManager::Get().InitializeAutoStartupModules();
	EndInitTextLocalization();
	FPlatformMisc::PlatformPostInit();
#endif // WITH_ENGINE

	//run automation smoke tests now that everything is setup to run
	FAutomationTestFramework::GetInstance().RunSmokeTests();

	return 0;
}

void FEngineLoop::LoadCoreModules()
{
	// Always attempt to load CoreUObject. It requires additional pre-init which is called from its module's StartupModule method.
#if WITH_COREUOBJECT
	FModuleManager::Get().LoadModule(TEXT("CoreUObject"));
#endif
}

void FEngineLoop::LoadPreInitModules()
{	
	DECLARE_SCOPE_CYCLE_COUNTER(TEXT("Loading PreInit Modules"), STAT_PreInitModules, STATGROUP_LoadTime);

	// GGetMapNameDelegate is initialized here
#if WITH_ENGINE
	FModuleManager::Get().LoadModule(TEXT("Engine"));

	FModuleManager::Get().LoadModule(TEXT("Renderer"));

	FPlatformMisc::LoadPreInitModules();
	
#if !UE_SERVER
	if (!IsRunningDedicatedServer() )
	{
		// This needs to be loaded before InitializeShaderTypes is called
		FModuleManager::Get().LoadModuleChecked<ISlateRHIRendererModule>("SlateRHIRenderer");
	}
#endif
<<<<<<< HEAD
	
=======

	FModuleManager::Get().LoadModule(TEXT("Landscape"));

>>>>>>> 972e0610
	// Initialize ShaderCore before loading or compiling any shaders,
	// But after Renderer and any other modules which implement shader types.
	FModuleManager::Get().LoadModule(TEXT("ShaderCore"));
	
#if WITH_EDITORONLY_DATA
	// Load the texture compressor module before any textures load. They may
	// compress asynchronously and that can lead to a race condition.
	FModuleManager::Get().LoadModule(TEXT("TextureCompressor"));
#endif
#endif // WITH_ENGINE
}

#if WITH_ENGINE

bool FEngineLoop::LoadStartupCoreModules()
{
	DECLARE_SCOPE_CYCLE_COUNTER(TEXT("Loading Startup Modules"), STAT_StartupModules, STATGROUP_LoadTime);

	bool bSuccess = true;

	// Load all Runtime modules
	{
		FModuleManager::Get().LoadModule(TEXT("Core"));
		FModuleManager::Get().LoadModule(TEXT("Networking"));
	}

	FPlatformMisc::LoadStartupModules();

	// initialize messaging
	if (FPlatformProcess::SupportsMultithreading())
	{
		FModuleManager::LoadModuleChecked<IMessagingModule>("Messaging");

		if (!IsRunningCommandlet())
		{
			SessionService = FModuleManager::LoadModuleChecked<ISessionServicesModule>("SessionServices").GetSessionService();
			SessionService->Start();
		}

		EngineService = new FEngineService();
	}

#if WITH_EDITOR
		FModuleManager::LoadModuleChecked<IEditorStyleModule>("EditorStyle");
#endif //WITH_EDITOR

	// Load all Development modules
	if (!IsRunningDedicatedServer())
	{
		FModuleManager::Get().LoadModule("Slate");
		// UMG must be loaded for runtime and cooking.
		FModuleManager::Get().LoadModule("UMG");

#if WITH_UNREAL_DEVELOPER_TOOLS
		FModuleManager::Get().LoadModule("MessageLog");
		FModuleManager::Get().LoadModule("CollisionAnalyzer");
#endif	//WITH_UNREAL_DEVELOPER_TOOLS
	}

#if WITH_UNREAL_DEVELOPER_TOOLS
		FModuleManager::Get().LoadModule("FunctionalTesting");
#endif	//WITH_UNREAL_DEVELOPER_TOOLS

#if (WITH_EDITOR && !(UE_BUILD_SHIPPING || UE_BUILD_TEST))
	// HACK: load BT editor as early as possible for statically initialized assets (non cooked BT assets needs it)
	// cooking needs this module too
	FModuleManager::Get().LoadModule(TEXT("BehaviorTreeEditor"));

	// -----------------------------------------------------

	// HACK: load AbilitySystem editor as early as possible for statically initialized assets (non cooked BT assets needs it)
	// cooking needs this module too
	bool bGameplayAbilitiesEnabled = false;
	GConfig->GetBool(TEXT("GameplayAbilities"), TEXT("GameplayAbilitiesEditorEnabled"), bGameplayAbilitiesEnabled, GEngineIni);
	if (bGameplayAbilitiesEnabled)
	{
		FModuleManager::Get().LoadModule(TEXT("GameplayAbilitiesEditor"));
	}

	// -----------------------------------------------------

	// HACK: load EQS editor as early as possible for statically initialized assets (non cooked EQS assets needs it)
	// cooking needs this module too
	bool bEnvironmentQueryEditor = false;
	GConfig->GetBool(TEXT("EnvironmentQueryEd"), TEXT("EnableEnvironmentQueryEd"), bEnvironmentQueryEditor, GEngineIni);
	if (bEnvironmentQueryEditor 
#if WITH_EDITOR
		|| GetDefault<UEditorExperimentalSettings>()->bEQSEditor
#endif // WITH_EDITOR
		)
	{
		FModuleManager::Get().LoadModule(TEXT("EnvironmentQueryEditor"));
	}

	// We need this for blueprint projects that have online functionality.
	FModuleManager::Get().LoadModule(TEXT("OnlineBlueprintSupport"));

#endif //(WITH_EDITOR && !(UE_BUILD_SHIPPING || UE_BUILD_TEST))

	return bSuccess;
}

bool FEngineLoop::LoadStartupModules()
{
	// Load any modules that want to be loaded before default modules are loaded up.
	if (!IProjectManager::Get().LoadModulesForProject(ELoadingPhase::PreDefault) || !IPluginManager::Get().LoadModulesForEnabledPlugins(ELoadingPhase::PreDefault))
	{
		return false;
	}

	// Load modules that are configured to load in the default phase
	if (!IProjectManager::Get().LoadModulesForProject(ELoadingPhase::Default) || !IPluginManager::Get().LoadModulesForEnabledPlugins(ELoadingPhase::Default))
	{
		return false;
	}

	// Load any modules that want to be loaded after default modules are loaded up.
	if (!IProjectManager::Get().LoadModulesForProject(ELoadingPhase::PostDefault) || !IPluginManager::Get().LoadModulesForEnabledPlugins(ELoadingPhase::PostDefault))
	{
		return false;
	}

	FModuleManager::Get().InitializeAutoStartupModules();

	return true;
}


void FEngineLoop::InitTime()
{
	// Init variables used for benchmarking and ticking.
	FApp::SetCurrentTime(FPlatformTime::Seconds());
	MaxFrameCounter				= 0;
	MaxTickTime					= 0;
	TotalTickTime				= 0;
	LastFrameCycles				= FPlatformTime::Cycles();

	float FloatMaxTickTime		= 0;
#if !UE_BUILD_SHIPPING
	FParse::Value(FCommandLine::Get(),TEXT("SECONDS="),FloatMaxTickTime);
	MaxTickTime					= FloatMaxTickTime;

	// look of a version of seconds that only is applied if FApp::IsBenchmarking() is set. This makes it easier on
	// say, iOS, where we have a toggle setting to enable benchmarking, but don't want to have to make user
	// also disable the seconds setting as well. -seconds= will exit the app after time even if benchmarking
	// is not enabled
	// NOTE: This will override -seconds= if it's specified
	if (FApp::IsBenchmarking())
	{
		if (FParse::Value(FCommandLine::Get(),TEXT("BENCHMARKSECONDS="),FloatMaxTickTime) && FloatMaxTickTime)
		{
			MaxTickTime			= FloatMaxTickTime;
		}
	}

	// Use -FPS=X to override fixed tick rate if e.g. -BENCHMARK is used.
	float FixedFPS = 0;
	FParse::Value(FCommandLine::Get(),TEXT("FPS="),FixedFPS);
	if( FixedFPS > 0 )
	{
		GEngine->MatineeCaptureFPS = (int32)FixedFPS;
		FApp::SetFixedDeltaTime(1 / FixedFPS);
	}

#endif // !UE_BUILD_SHIPPING

	// convert FloatMaxTickTime into number of frames (using 1 / FApp::GetFixedDeltaTime() to convert fps to seconds )
	MaxFrameCounter = FMath::TruncToInt(MaxTickTime / FApp::GetFixedDeltaTime());
}



//called via FCoreDelegates::StarvedGameLoop
void GameLoopIsStarved()
{
	FlushPendingDeleteRHIResources_GameThread();
	FStats::AdvanceFrame( true, FStats::FOnAdvanceRenderingThreadStats::CreateStatic( &AdvanceRenderingThreadStatsGT ) );
}


int32 FEngineLoop::Init()
{
	FScopedSlowTask SlowTask(100);
	SlowTask.EnterProgressFrame(10);

	// Figure out which UEngine variant to use.
	UClass* EngineClass = NULL;
	if( !GIsEditor )
	{
		// We're the game.
		EngineClass = StaticLoadClass( UGameEngine::StaticClass(), NULL, TEXT("engine-ini:/Script/Engine.Engine.GameEngine"), NULL, LOAD_None, NULL );
		GEngine = ConstructObject<UEngine>( EngineClass );
	}
	else
	{
#if WITH_EDITOR
		// We're UnrealEd.
		EngineClass = StaticLoadClass( UUnrealEdEngine::StaticClass(), NULL, TEXT("engine-ini:/Script/Engine.Engine.UnrealEdEngine"), NULL, LOAD_None, NULL );
		GEngine = GEditor = GUnrealEd = ConstructObject<UUnrealEdEngine>( EngineClass );
#else
		check(0);
#endif
	}

	check( GEngine );
	
	GetMoviePlayer()->PassLoadingScreenWindowBackToGame();

	GEngine->ParseCommandline();

	InitTime();

	SlowTask.EnterProgressFrame(60);

	GEngine->Init(this);

	SlowTask.EnterProgressFrame(30);

	// Load all the post-engine init modules
	if (!IProjectManager::Get().LoadModulesForProject(ELoadingPhase::PostEngineInit) || !IPluginManager::Get().LoadModulesForEnabledPlugins(ELoadingPhase::PostEngineInit))
	{
		GIsRequestingExit = true;
		return 1;
	}
	
	GetMoviePlayer()->WaitForMovieToFinish();

	// initialize automation worker
#if WITH_AUTOMATION_WORKER
	FModuleManager::Get().LoadModule("AutomationWorker");
#endif

#if WITH_EDITOR
	if( GIsEditor )
	{
		FModuleManager::GetModuleChecked<IAutomationControllerModule>("AutomationController").Init();
		FModuleManager::Get().LoadModule(TEXT("ProfilerClient"));
	}
#endif

	GIsRunning = true;

	if (!GIsEditor)
	{
		// hide a couple frames worth of rendering
		FViewport::SetGameRenderingEnabled(true, 3);
	}

	// Begin the async platform hardware survey
	GEngine->InitHardwareSurvey();

	FCoreDelegates::StarvedGameLoop.BindStatic(&GameLoopIsStarved);

	return 0;
}


void FEngineLoop::Exit()
{
	GIsRunning	= 0;
	GLogConsole	= NULL;

	// shutdown visual logger and flush all data
#if ENABLE_VISUAL_LOG
	FVisualLogger::Get().Shutdown();
#endif

	GetMoviePlayer()->Shutdown();

	// Make sure we're not in the middle of loading something.
	FlushAsyncLoading();

	// Block till all outstanding resource streaming requests are fulfilled.
	if (!IStreamingManager::HasShutdown())
	{
		UTexture2D::CancelPendingTextureStreaming();
		IStreamingManager::Get().BlockTillAllRequestsFinished();
	}

#if WITH_ENGINE
	// shut down messaging
	delete EngineService;
	EngineService = NULL;

	if (SessionService.IsValid())
	{
		SessionService->Stop();
		SessionService.Reset();
	}

	if (GDistanceFieldAsyncQueue)
	{
		GDistanceFieldAsyncQueue->Shutdown();
		delete GDistanceFieldAsyncQueue;
	}
#endif // WITH_ENGINE

	MALLOC_PROFILER( GEngine->Exec( NULL, TEXT( "MPROF STOP" ) ); )

	if ( GEngine != NULL )
	{
		GEngine->ShutdownAudioDevice();
	}

	if ( GEngine != NULL )
	{
		GEngine->PreExit();
	}

#if !UE_SERVER
	if ( FEngineFontServices::IsInitialized() )
	{
		FEngineFontServices::Destroy();
	}
#endif

	// close all windows
	FSlateApplication::Shutdown();

	AppPreExit();

	// Shutdown and unregister all online subsystems
	Online::ShutdownOnlineSubsystem();

	TermGamePhys();
	ParticleVertexFactoryPool_FreePool();
	MotionBlur_Free();

	// Stop the rendering thread.
	StopRenderingThread();

	// Tear down the RHI.
	RHIExit();

#if WITH_ENGINE
	// Save the hot reload state
	IHotReloadInterface* HotReload = IHotReloadInterface::GetPtr();
	if(HotReload != nullptr)
	{
		HotReload->SaveConfig();
	}
#endif

	// Unload all modules.  Note that this doesn't actually unload the module DLLs (that happens at
	// process exit by the OS), but it does call ShutdownModule() on all loaded modules in the reverse
	// order they were loaded in, so that systems can unregister and perform general clean up.
	FModuleManager::Get().UnloadModulesAtShutdown();

#if STATS
	FThreadStats::StopThread();
#endif

	FTaskGraphInterface::Shutdown();

	IStreamingManager::Shutdown();

	FIOSystem::Shutdown();
}

void FEngineLoop::ProcessPlayerControllersSlateOperations() const
{
	FSlateApplication& SlateApp = FSlateApplication::Get();

	// For all the game worlds drill down to the player controller for each game viewport and process it's slate operation
	for (const FWorldContext& Context : GEngine->GetWorldContexts())
	{
		UWorld* CurWorld = Context.World();
		if (CurWorld != nullptr && CurWorld->IsGameWorld())
		{
			ULocalPlayer* LocalPlayer = CurWorld->GetFirstLocalPlayerFromController();
			UGameViewportClient* GameViewportClient = CurWorld->GetGameViewport();
			if (LocalPlayer != nullptr && GameViewportClient != nullptr)
			{
				TSharedPtr<SViewport> ViewportWidget = GameViewportClient->GetGameViewportWidget();
				if (ViewportWidget.IsValid())
				{
					APlayerController* PlayerController = LocalPlayer->PlayerController;
					if (PlayerController != nullptr)
					{
						FReply& TheReply = PlayerController->SlateOperations;

						FWidgetPath PathToWidget;
						SlateApp.GeneratePathToWidgetUnchecked(ViewportWidget.ToSharedRef(), PathToWidget);

						SlateApp.ProcessReply(PathToWidget, TheReply, NULL, NULL);

						TheReply = FReply::Unhandled();
					}
				}
			}
		}
	}
}

bool FEngineLoop::ShouldUseIdleMode() const
{
	static const auto CVarIdleWhenNotForeground = IConsoleManager::Get().FindTConsoleVariableDataInt(TEXT("t.IdleWhenNotForeground"));
	bool bIdleMode = false;

	// Yield cpu usage if desired
	if (FApp::IsGame()
		&& FPlatformProperties::SupportsWindowedMode()
		&& CVarIdleWhenNotForeground->GetValueOnGameThread()
		&& !FPlatformProcess::IsThisApplicationForeground())
	{
		bIdleMode = true;

		for (const FWorldContext& Context : GEngine->GetWorldContexts())
		{
			if (!Context.World()->AreAlwaysLoadedLevelsLoaded())
			{
				bIdleMode = false;
				break;
			}
		}
	}

	return bIdleMode;
}

void FEngineLoop::Tick()
{
	// If a movie that is blocking the game thread has been playing,
	// wait for it to finish before we tick again, otherwise we'll get
	// multiple threads ticking simultaneously, which is bad
	GetMoviePlayer()->WaitForMovieToFinish();

	// early in the Tick() to get the callbacks for cvar changes called
	IConsoleManager::Get().CallAllConsoleVariableSinks();

	{ 
		SCOPE_CYCLE_COUNTER( STAT_FrameTime );	

		ENQUEUE_UNIQUE_RENDER_COMMAND(
			BeginFrame,
		{
			GRHICommandList.LatchBypass();
			GFrameNumberRenderThread++;
			RHICmdList.PushEvent(*FString::Printf(TEXT("Frame%d"),GFrameNumberRenderThread));
			RHICmdList.BeginFrame();
		});

		// Flush debug output which has been buffered by other threads.
		GLog->FlushThreadedLogs();

		// Exit if frame limit is reached in benchmark mode.
		if( (FApp::IsBenchmarking() && MaxFrameCounter && (GFrameCounter > MaxFrameCounter))
			// or time limit is reached if set.
			|| (MaxTickTime && (TotalTickTime > MaxTickTime)) )
		{
			FPlatformMisc::RequestExit(0);
		}

		// Set FApp::CurrentTime, FApp::DeltaTime and potentially wait to enforce max tick rate.
		GEngine->UpdateTimeAndHandleMaxTickRate();

		GEngine->TickFPSChart( FApp::GetDeltaTime() );

		// Update platform memory and memory allocator stats.
		FPlatformMemory::UpdateStats();
		GMalloc->UpdateStats();
	} 

	FStats::AdvanceFrame( false, FStats::FOnAdvanceRenderingThreadStats::CreateStatic( &AdvanceRenderingThreadStatsGT ) );

	{ 
		SCOPE_CYCLE_COUNTER( STAT_FrameTime );
		
		STAT(extern ENGINE_API void BeginOneFrameParticleStats());
		STAT(BeginOneFrameParticleStats());

		// Calculates average FPS/MS (outside STATS on purpose)
		CalculateFPSTimings();

		// Note the start of a new frame
		MALLOC_PROFILER(GMalloc->Exec( NULL, *FString::Printf(TEXT("SNAPSHOTMEMORYFRAME")),*GLog));

		// handle some per-frame tasks on the rendering thread
		ENQUEUE_UNIQUE_RENDER_COMMAND(
			ResetDeferredUpdates,
			{
				FDeferredUpdateResource::ResetNeedsUpdate();
				FlushPendingDeleteRHIResources_RenderThread();
			});
		
		{
#if WITH_ENGINE
			SCOPE_CYCLE_COUNTER( STAT_PlatformMessageTime );
#endif
			SCOPE_CYCLE_COUNTER(STAT_PumpMessages);
			FPlatformMisc::PumpMessages(true);
		}

		// Idle mode prevents ticking and rendering completely
		const bool bIdleMode = ShouldUseIdleMode();
		if (bIdleMode)
		{
			// Yield CPU time
			FPlatformProcess::Sleep(.1f);
		}

		if (FSlateApplication::IsInitialized() && !bIdleMode)
		{
			FSlateApplication& SlateApp = FSlateApplication::Get();
			SlateApp.PollGameDeviceState();
			// Gives widgets a chance to process any accumulated input
			SlateApp.FinishedInputThisFrame();
		}

		GEngine->Tick( FApp::GetDeltaTime(), bIdleMode );

		if (GShaderCompilingManager)
		{
			// Process any asynchronous shader compile results that are ready, limit execution time
			GShaderCompilingManager->ProcessAsyncResults(true, false);
		}

		if (GDistanceFieldAsyncQueue)
		{
			GDistanceFieldAsyncQueue->ProcessAsyncTasks();
		}

		if (FSlateApplication::IsInitialized() && !bIdleMode)
		{
			check(!IsRunningDedicatedServer());
			
			// Process slate operations accumulated in the world ticks.
			ProcessPlayerControllersSlateOperations();

			// Tick Slate application
			FSlateApplication::Get().Tick();
		}

#if STATS
		// Clear any stat group notifications we have pending just incase they weren't claimed during FSlateApplication::Get().Tick
		extern CORE_API void ClearPendingStatGroups();
		ClearPendingStatGroups();
#endif

#if WITH_EDITOR
		if( GIsEditor )
		{
			static FName AutomationController("AutomationController");
			//Check if module loaded to support the change to allow this to be hot compilable.
			if (FModuleManager::Get().IsModuleLoaded(AutomationController))
			{
				FModuleManager::GetModuleChecked<IAutomationControllerModule>(AutomationController).Tick();
			}
		}
#endif

#if WITH_ENGINE
#if WITH_AUTOMATION_WORKER
		//Check if module loaded to support the change to allow this to be hot compilable.
		static const FName AutomationWorkerModuleName = TEXT("AutomationWorker");
		if (FModuleManager::Get().IsModuleLoaded(AutomationWorkerModuleName))
		{
			FModuleManager::GetModuleChecked<IAutomationWorkerModule>(AutomationWorkerModuleName).Tick();
		}
#endif
#endif //WITH_ENGINE

		{			
#if WITH_ENGINE
			SCOPE_CYCLE_COUNTER(STAT_RHITickTime);
#endif
			RHITick( FApp::GetDeltaTime() ); // Update RHI.
		}

		// Increment global frame counter. Once for each engine tick.
		GFrameCounter++;

		// Disregard first few ticks for total tick time as it includes loading and such.
		if( GFrameCounter > 6 )
		{
			TotalTickTime+=FApp::GetDeltaTime();
		}


		// Find the objects which need to be cleaned up the next frame.
		FPendingCleanupObjects* PreviousPendingCleanupObjects = PendingCleanupObjects;
		PendingCleanupObjects = GetPendingCleanupObjects();

		{
#if WITH_ENGINE
			SCOPE_CYCLE_COUNTER( STAT_FrameSyncTime );
#endif
			// this could be perhaps moved down to get greater parallelizm
			// Sync game and render thread. Either total sync or allowing one frame lag.
			static FFrameEndSync FrameEndSync;
			static auto CVarAllowOneFrameThreadLag = IConsoleManager::Get().FindTConsoleVariableDataInt(TEXT("r.OneFrameThreadLag"));
			FrameEndSync.Sync( CVarAllowOneFrameThreadLag->GetValueOnGameThread() != 0 );
		}

		{
#if WITH_ENGINE
			SCOPE_CYCLE_COUNTER( STAT_DeferredTickTime );
#endif

			// Delete the objects which were enqueued for deferred cleanup before the previous frame.
			delete PreviousPendingCleanupObjects;

			FTicker::GetCoreTicker().Tick(FApp::GetDeltaTime());

			FSingleThreadManager::Get().Tick();

			GEngine->TickDeferredCommands();		
		}

		{
			STAT(extern ENGINE_API void FinishOneFrameParticleStats());
			STAT(FinishOneFrameParticleStats());
		} 

		ENQUEUE_UNIQUE_RENDER_COMMAND(
			EndFrame,
		{
			RHICmdList.EndFrame();
			RHICmdList.PopEvent();
		});
	} 

	// Check for async platform hardware survey results
	GEngine->TickHardwareSurvey();

	// Set CPU utilization stats.
	const FCPUTime CPUTime = FPlatformTime::GetCPUTime();
	SET_FLOAT_STAT(STAT_CPUTimePct,CPUTime.CPUTimePct);
	SET_FLOAT_STAT(STAT_CPUTimePctRelative,CPUTime.CPUTimePctRelative);
}

void FEngineLoop::ClearPendingCleanupObjects()
{
	delete PendingCleanupObjects;
	PendingCleanupObjects = NULL;
}

#if PLATFORM_XBOXONE

void FEngineLoop::OnResuming(_In_ Platform::Object^ Sender, _In_ Platform::Object^ Args)
{
	// Make the call down to the RHI to Resume the GPU state
	RHIResumeRendering();

	// Notify application of resume
	FCoreDelegates::ApplicationHasEnteredForegroundDelegate.Broadcast();
}

void FEngineLoop::OnSuspending(_In_ Platform::Object^ Sender, _In_ Windows::ApplicationModel::SuspendingEventArgs^ Args)
{
	// Get the Suspending Event
	Windows::ApplicationModel::SuspendingDeferral^ SuspendingEvent = Args->SuspendingOperation->GetDeferral();
	
	// Notify application of suspend. Application should kick off an async save at this point.
	FCoreDelegates::ApplicationWillEnterBackgroundDelegate.Broadcast();

	// Flush the RenderingThread
	FlushRenderingCommands();

	// Make the call down to the RHI to Suspend the GPU state
	RHISuspendRendering();

	// @TODO Wait for async save to complete
	// Flush the log so it's all written to disk
	GLog->FlushThreadedLogs();
	GLog->Flush();

	// Tell the callback that we are done
	SuspendingEvent->Complete();
}

#endif // PLATFORM_XBOXONE

#endif // WITH_ENGINE


/* FEngineLoop static interface
 *****************************************************************************/

bool FEngineLoop::AppInit( )
{
	// Output devices.
	GError = FPlatformOutputDevices::GetError();
	GWarn = FPlatformOutputDevices::GetWarn();

	BeginInitTextLocalization();

	// Avoiding potential exploits by not exposing command line overrides in the shipping games.
#if !UE_BUILD_SHIPPING && WITH_EDITORONLY_DATA
	// 8192 is the maximum length of the command line on Windows XP.
	TCHAR CmdLineEnv[8192];

	// Retrieve additional command line arguments from environment variable.
	FPlatformMisc::GetEnvironmentVariable(TEXT("UE-CmdLineArgs"), CmdLineEnv,ARRAY_COUNT(CmdLineEnv));
	
	// Manually NULL terminate just in case. The NULL string is returned above in the error case so
	// we don't have to worry about that.
	CmdLineEnv[ARRAY_COUNT(CmdLineEnv)-1] = 0;
	FString Env = FString(CmdLineEnv).Trim();

	if (Env.Len())
	{
		// Append the command line environment after inserting a space as we can't set it in the 
		// environment. Note that any code accessing GCmdLine before appInit obviously won't 
		// respect the command line environment additions.
		FCommandLine::Append(TEXT(" -EnvAfterHere "));
		FCommandLine::Append(CmdLineEnv);
	}
#endif

	// Error history.
	FCString::Strcpy(GErrorHist, TEXT("Fatal error!" LINE_TERMINATOR LINE_TERMINATOR));

	// Platform specific pre-init.
	FPlatformMisc::PlatformPreInit();

	// Keep track of start time.
	GSystemStartTime = FDateTime::Now().ToString();

	// Switch into executable's directory.
	FPlatformProcess::SetCurrentWorkingDirectoryToBaseDir();

	// Now finish initializing the file manager after the command line is set up
	IFileManager::Get().ProcessCommandLineOptions();

#if !UE_BUILD_SHIPPING
	if (FParse::Param(FCommandLine::Get(), TEXT("BUILDMACHINE")))
	{
		GIsBuildMachine = true;
	}

	// If "-WaitForDebugger" was specified, halt startup and wait for a debugger to attach before continuing
	if( FParse::Param( FCommandLine::Get(), TEXT( "WaitForDebugger" ) ) )
	{
		while( !FPlatformMisc::IsDebuggerPresent() )
		{
			FPlatformProcess::Sleep( 0.1f );
		}
	}
#endif // !UE_BUILD_SHIPPING

#if PLATFORM_WINDOWS
	// update the mini dump filename now that we have enough info to point it to the log folder even in installed builds
	FCString::Strcpy(MiniDumpFilenameW, *IFileManager::Get().ConvertToAbsolutePathForExternalAppForWrite(*FString::Printf(TEXT("%sunreal-v%i-%s.dmp"), *FPaths::GameLogDir(), GEngineVersion.GetChangelist(), *FDateTime::Now().ToString())));
#endif

	// Init logging to disk
	FPlatformOutputDevices::SetupOutputDevices();

	// init config system
	FConfigCacheIni::InitializeConfigSystem();

	// Check whether the project or any of its plugins are missing or are out of date
#if UE_EDITOR
	if(!GIsBuildMachine && FPaths::IsProjectFilePathSet() && IPluginManager::Get().AreRequiredPluginsAvailable())
	{
		TArray<FString> IncompatibleFiles;
		if((IProjectManager::Get().CheckModuleCompatibility(IncompatibleFiles) & IPluginManager::Get().CheckModuleCompatibility(IncompatibleFiles)) == false)
		{
			// Log the modules which need to be rebuilt
			FString ModulesList = TEXT("The following modules are missing or built with a different engine version:\n\n");
			for(int Idx = 0; Idx < IncompatibleFiles.Num(); Idx++)
			{
				UE_LOG(LogInit, Warning, TEXT("Incompatible or missing module: %s"), *IncompatibleFiles[Idx]);
				ModulesList += IncompatibleFiles[Idx] + TEXT("\n");
			}
			ModulesList += TEXT("\nWould you like to rebuild them now?");

			// If we're running with -stdout, assume that we're a non interactive process and about to fail
			if (FApp::IsUnattended() || FParse::Param(FCommandLine::Get(), TEXT("stdout")))
			{
				return false;
			}

			// Ask whether to compile before continuing
			if(FPlatformMisc::MessageBoxExt(EAppMsgType::YesNo, *ModulesList, *FString::Printf(TEXT("Missing %s Modules"), FApp::GetGameName())) == EAppReturnType::No)
			{
				return false;
			}

			// Try to compile it
			FFeedbackContext *Context = (FFeedbackContext*)FDesktopPlatformModule::Get()->GetNativeFeedbackContext();
			Context->BeginSlowTask(FText::FromString(TEXT("Starting build...")), true, true);
			bool bCompileResult = FDesktopPlatformModule::Get()->CompileGameProject(FPaths::RootDir(), FPaths::GetProjectFilePath(), Context);
			Context->EndSlowTask();

			// Check it succeeded
			TArray<FString> StillIncompatibleFiles;
			if(!bCompileResult || !IProjectManager::Get().CheckModuleCompatibility(StillIncompatibleFiles) || !IPluginManager::Get().CheckModuleCompatibility(StillIncompatibleFiles))
			{
				for(int Idx = 0; Idx < StillIncompatibleFiles.Num(); Idx++)
				{
					UE_LOG(LogInit, Warning, TEXT("Still incompatible or missing module: %s"), *StillIncompatibleFiles[Idx]);
				}
				FPlatformMisc::MessageBoxExt(EAppMsgType::Ok, *FString::Printf(TEXT("%s could not be compiled. Try rebuilding from source manually."), FApp::GetGameName()), TEXT("Error"));
				return false;
			}
		}
	}
#endif

	// Load "pre-init" plugin modules
	if (!IProjectManager::Get().LoadModulesForProject(ELoadingPhase::PostConfigInit) || !IPluginManager::Get().LoadModulesForEnabledPlugins(ELoadingPhase::PostConfigInit))
	{
		return false;
	}

	PreInitHMDDevice();

	// Put the command line and config info into the suppression system
	FLogSuppressionInterface::Get().ProcessConfigAndCommandLine();

	// after the above has run we now have the REQUIRED set of engine .INIs  (all of the other .INIs)
	// that are gotten from .h files' config() are not requires and are dynamically loaded when the .u files are loaded

#if !UE_BUILD_SHIPPING
	// Prompt the user for remote debugging?
	bool bPromptForRemoteDebug = false;
	GConfig->GetBool(TEXT("Engine.ErrorHandling"), TEXT("bPromptForRemoteDebugging"), bPromptForRemoteDebug, GEngineIni);
	bool bPromptForRemoteDebugOnEnsure = false;
	GConfig->GetBool(TEXT("Engine.ErrorHandling"), TEXT("bPromptForRemoteDebugOnEnsure"), bPromptForRemoteDebugOnEnsure, GEngineIni);

	if (FParse::Param(FCommandLine::Get(), TEXT("PROMPTREMOTEDEBUG")))
	{
		bPromptForRemoteDebug = true;
	}

	if (FParse::Param(FCommandLine::Get(), TEXT("PROMPTREMOTEDEBUGENSURE")))
	{
		bPromptForRemoteDebug = true;
		bPromptForRemoteDebugOnEnsure = true;
	}

	FPlatformMisc::SetShouldPromptForRemoteDebugging(bPromptForRemoteDebug);
	FPlatformMisc::SetShouldPromptForRemoteDebugOnEnsure(bPromptForRemoteDebugOnEnsure);

	// Feedback context.
	if (FParse::Param(FCommandLine::Get(), TEXT("WARNINGSASERRORS")))
	{
		GWarn->TreatWarningsAsErrors = true;
	}

	if (FParse::Param(FCommandLine::Get(), TEXT("SILENT")))
	{
		GIsSilent = true;
	}

	// Show log if wanted.
	if (GLogConsole && FParse::Param(FCommandLine::Get(), TEXT("LOG")))
	{
		GLogConsole->Show(true);
	}

#endif // !UE_BUILD_SHIPPING

	//// Command line.
	UE_LOG(LogInit, Log, TEXT("Version: %s"), *GEngineVersion.ToString());
	UE_LOG(LogInit, Log, TEXT("API Version: %u"), MODULE_API_VERSION);

#if PLATFORM_64BITS
	UE_LOG(LogInit, Log, TEXT("Compiled (64-bit): %s %s"), ANSI_TO_TCHAR(__DATE__), ANSI_TO_TCHAR(__TIME__));
#else
	UE_LOG(LogInit, Log, TEXT("Compiled (32-bit): %s %s"), ANSI_TO_TCHAR(__DATE__), ANSI_TO_TCHAR(__TIME__));
#endif

	// Print compiler version info
#if defined(__clang__)
	UE_LOG(LogInit, Log, TEXT("Compiled with Clang: %s"), ANSI_TO_TCHAR( __clang_version__ ) );
#elif defined( _MSC_VER )
	#ifndef __INTELLISENSE__	// Intellisense compiler doesn't support _MSC_FULL_VER
	{
		const FString VisualCPPVersion( FString::Printf( TEXT( "%d" ), _MSC_FULL_VER ) );
		const FString VisualCPPRevisionNumber( FString::Printf( TEXT( "%02d" ), _MSC_BUILD ) );
		UE_LOG(LogInit, Log, TEXT("Compiled with Visual C++: %s.%s.%s.%s"), 
			*VisualCPPVersion.Mid( 0, 2 ), // Major version
			*VisualCPPVersion.Mid( 2, 2 ), // Minor version
			*VisualCPPVersion.Mid( 4 ),	// Build version
			*VisualCPPRevisionNumber	// Revision number
			);
	}
	#endif
#else
	UE_LOG(LogInit, Log, TEXT("Compiled with unrecognized C++ compiler") );
#endif

	UE_LOG(LogInit, Log, TEXT("Build Configuration: %s"), EBuildConfigurations::ToString(FApp::GetBuildConfiguration()));
	UE_LOG(LogInit, Log, TEXT("Branch Name: %s"), *FApp::GetBranchName() );
	UE_LOG(LogInit, Log, TEXT("Command line: %s"), FCommandLine::Get() );
	UE_LOG(LogInit, Log, TEXT("Base directory: %s"), FPlatformProcess::BaseDir() );
	//UE_LOG(LogInit, Log, TEXT("Character set: %s"), sizeof(TCHAR)==1 ? TEXT("ANSI") : TEXT("Unicode") );
	UE_LOG(LogInit, Log, TEXT("Rocket: %d"), FRocketSupport::IsRocket()? 1 : 0);

	GPrintLogTimes = ELogTimes::None;

	// Determine whether to override the default setting for including timestamps in the log.
	FString LogTimes;
	if (GConfig->GetString(TEXT("LogFiles"), TEXT("LogTimes"), LogTimes, GEngineIni))
	{
		if (LogTimes == TEXT("SinceStart"))
		{
			GPrintLogTimes = ELogTimes::SinceGStartTime;
		}
		// Assume this is a bool for backward compatibility
		else if (FCString::ToBool(*LogTimes))
		{
			GPrintLogTimes = ELogTimes::UTC;
		}
	}

	if (FParse::Param(FCommandLine::Get(), TEXT("LOGTIMES")))
	{
		GPrintLogTimes = ELogTimes::UTC;
	}
	else if(FParse::Param(FCommandLine::Get(), TEXT("NOLOGTIMES")))
	{
		GPrintLogTimes = ELogTimes::None;
	}
	else if(FParse::Param(FCommandLine::Get(), TEXT("LOGTIMESINCESTART")))
	{
		GPrintLogTimes = ELogTimes::SinceGStartTime;
	}

	// if a logging build, clear out old log files
#if !NO_LOGGING && !(UE_BUILD_SHIPPING || UE_BUILD_TEST)
	FMaintenance::DeleteOldLogs();
#endif

#if !UE_BUILD_SHIPPING
	FApp::InitializeSession();
#endif

	// initialize task graph sub-system with potential multiple threads
	FTaskGraphInterface::Startup(FPlatformMisc::NumberOfCores());
	FTaskGraphInterface::Get().AttachToThread(ENamedThreads::GameThread);

#if STATS
	FThreadStats::StartThread();
	if (FThreadStats::WillEverCollectData())
	{
		FThreadStats::ExplicitFlush(); // flush the stats and set update the scope so we don't flush again until a frame update, this helps prevent fragmentation
	}
	FStartupMessages::Get().AddThreadMetadata( NAME_GameThread, FPlatformTLS::GetCurrentThreadId() );
#endif

#if WITH_ENGINE
	// Earliest place to init the online subsystems
	// Code needs GConfigFile to be valid
	// Must be after FThreadStats::StartThread();
	// Must be before Render/RHI subsystem D3DCreate()
	// For platform services that need D3D hooks like Steam
	FModuleManager::Get().LoadModule(TEXT("OnlineSubsystem"));
	FModuleManager::Get().LoadModule(TEXT("OnlineSubsystemUtils"));

	// Init HighRes screenshot system.
	GetHighResScreenshotConfig().Init();
#endif

	// Checks.
	check(sizeof(uint8) == 1);
	check(sizeof(int8) == 1);
	check(sizeof(uint16) == 2);
	check(sizeof(uint32) == 4);
	check(sizeof(uint64) == 8);
	check(sizeof(ANSICHAR) == 1);

#if PLATFORM_TCHAR_IS_4_BYTES
	check(sizeof(TCHAR) == 4);
#else
	check(sizeof(TCHAR) == 2);
#endif

	check(sizeof(int16) == 2);
	check(sizeof(int32) == 4);
	check(sizeof(int64) == 8);
	check(sizeof(bool) == 1);
	check(sizeof(float) == 4);
	check(sizeof(double) == 8);
	check(GEngineNetVersion == 0 || GEngineNetVersion >= GEngineMinNetVersion || GEngineVersion.IsLicenseeVersion());

	// Init list of common colors.
	GColorList.CreateColorMap();

	bool bForceSmokeTests = false;
	GConfig->GetBool(TEXT("AutomationTesting"), TEXT("bForceSmokeTests"), bForceSmokeTests, GEngineIni);
	bForceSmokeTests |= FParse::Param(FCommandLine::Get(), TEXT("bForceSmokeTests"));
	FAutomationTestFramework::GetInstance().SetForceSmokeTests(bForceSmokeTests);

	// Init other systems.
	FCoreDelegates::OnInit.Broadcast();
	return true;
}


void FEngineLoop::AppPreExit( )
{
	UE_LOG(LogExit, Log, TEXT("Preparing to exit.") );

	FCoreDelegates::OnPreExit.Broadcast();

#if WITH_ENGINE
	if (FString(FCommandLine::Get()).Contains(TEXT("CreatePak")) && GetDerivedDataCache())
	{
		// if we are creating a Pak, we need to make sure everything is done and written before we exit
		UE_LOG(LogInit, Display, TEXT("Closing DDC Pak File."));
		GetDerivedDataCacheRef().WaitForQuiescence(true);
	}
#endif

#if WITH_EDITOR
	FRemoteConfig::Flush();
#endif

	FCoreDelegates::OnExit.Broadcast();

	// Clean up the thread pool
	if (GThreadPool != NULL)
	{
		GThreadPool->Destroy();
	}

#if WITH_ENGINE
	if ( GShaderCompilingManager )
	{
		GShaderCompilingManager->Shutdown();
	}
#endif
}


void FEngineLoop::AppExit( )
{
	UE_LOG(LogExit, Log, TEXT("Exiting."));

	FPlatformMisc::PlatformTearDown();

	if (GConfig)
	{
		GConfig->Exit();
		delete GConfig;
		GConfig = NULL;
	}

	if( GLog )
	{
		GLog->TearDown();
	}

	FInternationalization::TearDown();
}

void FEngineLoop::PreInitHMDDevice()
{
#if WITH_ENGINE && !UE_SERVER
	if (!GIsEditor)
	{
		//@todo vr: only preinit first valid hmd?
		if (!FParse::Param(FCommandLine::Get(), TEXT("nohmd")) && !FParse::Param(FCommandLine::Get(), TEXT("emulatestereo")))
		{
			// Get a list of plugins that implement this feature
			TArray<IHeadMountedDisplayModule*> HMDImplementations = IModularFeatures::Get().GetModularFeatureImplementations<IHeadMountedDisplayModule>(IHeadMountedDisplayModule::GetModularFeatureName());
			for (auto HMDModuleIt = HMDImplementations.CreateIterator(); HMDModuleIt; ++HMDModuleIt)
			{
				(*HMDModuleIt)->PreInit();
			}
		}
	}
#endif // #if WITH_ENGINE && !UE_SERVER
}

#undef LOCTEXT_NAMESPACE<|MERGE_RESOLUTION|>--- conflicted
+++ resolved
@@ -1697,13 +1697,9 @@
 		FModuleManager::Get().LoadModuleChecked<ISlateRHIRendererModule>("SlateRHIRenderer");
 	}
 #endif
-<<<<<<< HEAD
-	
-=======
 
 	FModuleManager::Get().LoadModule(TEXT("Landscape"));
 
->>>>>>> 972e0610
 	// Initialize ShaderCore before loading or compiling any shaders,
 	// But after Renderer and any other modules which implement shader types.
 	FModuleManager::Get().LoadModule(TEXT("ShaderCore"));
