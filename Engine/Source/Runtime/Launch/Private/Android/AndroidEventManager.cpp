// Copyright 1998-2015 Epic Games, Inc. All Rights Reserved.

#include "LaunchPrivatePCH.h"
#include "AndroidEventManager.h"
#include "AndroidApplication.h"
#include "AudioDevice.h"
#include "CallbackDevice.h"
#include <android/native_window.h> 
#include <android/native_window_jni.h> 


DEFINE_LOG_CATEGORY(LogAndroidEvents);

FAppEventManager* FAppEventManager::sInstance = NULL;


FAppEventManager* FAppEventManager::GetInstance()
{
	if(!sInstance)
	{
		sInstance = new FAppEventManager();
	}

	return sInstance;
}


void FAppEventManager::Tick()
{
	while (!Queue.IsEmpty())
	{
		bool bDestroyWindow = false;

		FAppEventData Event = DequeueAppEvent();

		switch (Event.State)
		{
		case APP_EVENT_STATE_WINDOW_CREATED:
			check(FirstInitialized);
			bCreateWindow = true;
			PendingWindow = (ANativeWindow*)Event.Data;
			break;
		case APP_EVENT_STATE_WINDOW_RESIZED:
			bWindowChanged = true;
			break;
		case APP_EVENT_STATE_WINDOW_CHANGED:
			bWindowChanged = true;
			break;
		case APP_EVENT_STATE_SAVE_STATE:
			bSaveState = true; //todo android: handle save state.
			break;
		case APP_EVENT_STATE_WINDOW_DESTROYED:
			if (GEngine->HMDDevice.IsValid() && GEngine->HMDDevice->IsHMDConnected())
			{
				// delay the destruction until after the renderer teardown on GearVR
				bDestroyWindow = true;
			}
			else
			{
				FAndroidAppEntry::DestroyWindow();
				FPlatformMisc::SetHardwareWindow(NULL);
			}
			bHaveWindow = false;
			break;
		case APP_EVENT_STATE_ON_START:
			//doing nothing here
			break;
		case APP_EVENT_STATE_ON_DESTROY:
			if (FTaskGraphInterface::IsRunning())
			{
				FGraphEventRef WillTerminateTask = FFunctionGraphTask::CreateAndDispatchWhenReady([&]()
				{
					FCoreDelegates::ApplicationWillTerminateDelegate.Broadcast();
				}, TStatId(), NULL, ENamedThreads::GameThread);
				FTaskGraphInterface::Get().WaitUntilTaskCompletes(WillTerminateTask);
			}
			GIsRequestingExit = true; //destroy immediately. Game will shutdown.
			break;
		case APP_EVENT_STATE_ON_STOP:
			bHaveGame = false;
			break;
		case APP_EVENT_STATE_ON_PAUSE:
			bHaveGame = false;
			break;
		case APP_EVENT_STATE_ON_RESUME:
			bHaveGame = true;
			break;

		// window focus events that follow their own  heirarchy, and might or might not respect App main events heirarchy

		case APP_EVENT_STATE_WINDOW_GAINED_FOCUS: 
			bWindowInFocus = true;
			break;
		case APP_EVENT_STATE_WINDOW_LOST_FOCUS:
			bWindowInFocus = false;
			break;

		default:
			UE_LOG(LogAndroidEvents, Display, TEXT("Application Event : %u  not handled. "), Event.State);
		}

		if (bCreateWindow)
		{
			// wait until activity is in focus.
			if (bWindowInFocus) 
			{
				ExecWindowCreated();
				bCreateWindow = false;
				bHaveWindow = true;
			}
		}

		if (bWindowChanged)
		{
			// wait until window is valid and created. 
			if(FPlatformMisc::GetHardwareWindow() != NULL)
			{
				if(GEngine && GEngine->GameViewport && GEngine->GameViewport->ViewportFrame)
				{
					ExecWindowChanged();
					bWindowChanged = false;
					bHaveWindow = true;
				}
			}
		}

		if (!bRunning && bHaveWindow && bHaveGame)
		{
			ResumeRendering();
			ResumeAudio();

			// broadcast events after the rendering thread has resumed
<<<<<<< HEAD
			FCoreDelegates::ApplicationHasEnteredForegroundDelegate.Broadcast();
			FCoreDelegates::ApplicationHasReactivatedDelegate.Broadcast();
=======
			if (FTaskGraphInterface::IsRunning())
			{
				FGraphEventRef EnterForegroundTask = FFunctionGraphTask::CreateAndDispatchWhenReady([&]()
				{
					FCoreDelegates::ApplicationHasEnteredForegroundDelegate.Broadcast();
				}, TStatId(), NULL, ENamedThreads::GameThread);
				FGraphEventRef ReactivateTask = FFunctionGraphTask::CreateAndDispatchWhenReady([&]()
				{
					FCoreDelegates::ApplicationHasReactivatedDelegate.Broadcast();
				}, TStatId(), EnterForegroundTask, ENamedThreads::GameThread);
				FTaskGraphInterface::Get().WaitUntilTaskCompletes(ReactivateTask);
			}
>>>>>>> cce8678d

			bRunning = true;
		}
		else if (bRunning && (!bHaveWindow || !bHaveGame))
		{
<<<<<<< HEAD
			// broadcast events before rendering thred suspends
			FCoreDelegates::ApplicationWillDeactivateDelegate.Broadcast();
			FCoreDelegates::ApplicationWillEnterBackgroundDelegate.Broadcast();
=======
			// broadcast events before rendering thread suspends
			if (FTaskGraphInterface::IsRunning())
			{
				FGraphEventRef DeactivateTask = FFunctionGraphTask::CreateAndDispatchWhenReady([&]()
				{
					FCoreDelegates::ApplicationWillDeactivateDelegate.Broadcast();
				}, TStatId(), NULL, ENamedThreads::GameThread);
				FGraphEventRef EnterBackgroundTask = FFunctionGraphTask::CreateAndDispatchWhenReady([&]()
				{
					FCoreDelegates::ApplicationWillEnterBackgroundDelegate.Broadcast();
				}, TStatId(), DeactivateTask, ENamedThreads::GameThread);
				FTaskGraphInterface::Get().WaitUntilTaskCompletes(EnterBackgroundTask);
			}
>>>>>>> cce8678d

			PauseRendering();
			PauseAudio();

			bRunning = false;
		}

		if (bDestroyWindow)
		{
			FAndroidAppEntry::DestroyWindow();
			FPlatformMisc::SetHardwareWindow(NULL);
			bDestroyWindow = false;
		}
	}

	if (!bRunning && FirstInitialized)
	{
		EventHandlerEvent->Wait();
	}
}


FAppEventManager::FAppEventManager():
	FirstInitialized(false)
	,bCreateWindow(false)
	,bWindowChanged(false)
	,bWindowInFocus(false)
	,bSaveState(false)
	,bAudioPaused(false)
	,PendingWindow(NULL)
	,bHaveWindow(false)
	,bHaveGame(false)
	,bRunning(false)
{
	pthread_mutex_init(&MainMutex, NULL);
	pthread_mutex_init(&QueueMutex, NULL);
}


void FAppEventManager::HandleWindowCreated(void* InWindow)
{
	int rc = pthread_mutex_lock(&MainMutex);
	check(rc == 0);
	bool AlreadyInited = FirstInitialized;
	rc = pthread_mutex_unlock(&MainMutex);
	check(rc == 0);

	if(AlreadyInited)
	{
		EnqueueAppEvent(APP_EVENT_STATE_WINDOW_CREATED, InWindow );
	}
	else
	{
		//This cannot wait until first tick. 

		rc = pthread_mutex_lock(&MainMutex);
		check(rc == 0);
		
		check(FPlatformMisc::GetHardwareWindow() == NULL);
		FPlatformMisc::SetHardwareWindow(InWindow);
		FirstInitialized = true;

		rc = pthread_mutex_unlock(&MainMutex);
		check(rc == 0);

		EnqueueAppEvent(APP_EVENT_STATE_WINDOW_CREATED, InWindow );
	}
}


void FAppEventManager::SetEventHandlerEvent(FEvent* InEventHandlerEvent)
{
	EventHandlerEvent = InEventHandlerEvent;
}


void FAppEventManager::PauseRendering()
{
	if(GUseThreadedRendering )
	{
		if (GIsThreadedRendering)
		{
			StopRenderingThread(); 
		}
	}
	else
	{
		RHIReleaseThreadOwnership();
	}
}


void FAppEventManager::ResumeRendering()
{
	if( GUseThreadedRendering )
	{
		if (!GIsThreadedRendering)
		{
			StartRenderingThread();
		}
	}
	else
	{
		RHIAcquireThreadOwnership();
	}
}


void FAppEventManager::ExecWindowCreated()
{
	UE_LOG(LogAndroidEvents, Display, TEXT("ExecWindowCreated"));
	check(PendingWindow)

	FPlatformMisc::SetHardwareWindow(PendingWindow);
	PendingWindow = NULL;
	
	FAndroidAppEntry::ReInitWindow();
}


void FAppEventManager::ExecWindowChanged()
{
	FPlatformRect ScreenRect = FAndroidWindow::GetScreenRect();
	UE_LOG(LogAndroidEvents, Display, TEXT("ExecWindowChanged : width: %u, height:  %u"), ScreenRect.Right, ScreenRect.Bottom);

	if(GEngine && GEngine->GameViewport && GEngine->GameViewport->ViewportFrame)
	{
		GEngine->GameViewport->ViewportFrame->ResizeFrame(ScreenRect.Right, ScreenRect.Bottom, EWindowMode::Fullscreen);
	}
}


void FAppEventManager::PauseAudio()
{
	bAudioPaused = true;

	if (GEngine->GetMainAudioDevice())
	{
		GEngine->GetMainAudioDevice()->Suspend(false);
	}
}


void FAppEventManager::ResumeAudio()
{
	bAudioPaused = false;

	if (GEngine->GetMainAudioDevice())
	{
		GEngine->GetMainAudioDevice()->Suspend(true);
	}
}


void FAppEventManager::EnqueueAppEvent(EAppEventState InState, void* InData)
{
	FAppEventData Event;
	Event.State = InState;
	Event.Data = InData;

	int rc = pthread_mutex_lock(&QueueMutex);
	check(rc == 0);
	Queue.Enqueue(Event);
	 rc = pthread_mutex_unlock(&QueueMutex);
	check(rc == 0);

	FPlatformMisc::LowLevelOutputDebugStringf(TEXT("LogAndroidEvents: EnqueueAppEvent : %u, %u"), InState, (uintptr_t)InData);
}


FAppEventData FAppEventManager::DequeueAppEvent()
{
	int rc = pthread_mutex_lock(&QueueMutex);
	check(rc == 0);

	FAppEventData OutData;
	Queue.Dequeue( OutData );

	rc = pthread_mutex_unlock(&QueueMutex);
	check(rc == 0);

	UE_LOG(LogAndroidEvents, Display, TEXT("DequeueAppEvent : %u, %u"), OutData.State, (uintptr_t)OutData.Data)

	return OutData;
}


bool FAppEventManager::IsGamePaused()
{
	return !bRunning;
}

bool FAppEventManager::WaitForEventInQueue(EAppEventState InState, double TimeoutSeconds)
{
	bool FoundEvent = false;
	double StopTime = FPlatformTime::Seconds() + TimeoutSeconds;

	TQueue<FAppEventData, EQueueMode::Spsc> HoldingQueue;
	while (!FoundEvent)
	{
		int rc = pthread_mutex_lock(&QueueMutex);
		check(rc == 0);

		// Copy the existing queue (and check for our event)
		while (!Queue.IsEmpty())
		{
			FAppEventData OutData;
			Queue.Dequeue(OutData);

			if (OutData.State == InState)
				FoundEvent = true;

			HoldingQueue.Enqueue(OutData);
		}

		if (FoundEvent)
			break;

		// Time expired?
		if (FPlatformTime::Seconds() > StopTime)
			break;

		// Unlock for new events and wait a bit before trying again
		rc = pthread_mutex_unlock(&QueueMutex);
		check(rc == 0);
		FPlatformProcess::Sleep(0.01f);
	}

	// Add events back to queue from holding
	while (!HoldingQueue.IsEmpty())
	{
		FAppEventData OutData;
		HoldingQueue.Dequeue(OutData);
		Queue.Enqueue(OutData);
	}

	int rc = pthread_mutex_unlock(&QueueMutex);
	check(rc == 0);

	return FoundEvent;
}<|MERGE_RESOLUTION|>--- conflicted
+++ resolved
@@ -130,10 +130,6 @@
 			ResumeAudio();
 
 			// broadcast events after the rendering thread has resumed
-<<<<<<< HEAD
-			FCoreDelegates::ApplicationHasEnteredForegroundDelegate.Broadcast();
-			FCoreDelegates::ApplicationHasReactivatedDelegate.Broadcast();
-=======
 			if (FTaskGraphInterface::IsRunning())
 			{
 				FGraphEventRef EnterForegroundTask = FFunctionGraphTask::CreateAndDispatchWhenReady([&]()
@@ -146,17 +142,11 @@
 				}, TStatId(), EnterForegroundTask, ENamedThreads::GameThread);
 				FTaskGraphInterface::Get().WaitUntilTaskCompletes(ReactivateTask);
 			}
->>>>>>> cce8678d
 
 			bRunning = true;
 		}
 		else if (bRunning && (!bHaveWindow || !bHaveGame))
 		{
-<<<<<<< HEAD
-			// broadcast events before rendering thred suspends
-			FCoreDelegates::ApplicationWillDeactivateDelegate.Broadcast();
-			FCoreDelegates::ApplicationWillEnterBackgroundDelegate.Broadcast();
-=======
 			// broadcast events before rendering thread suspends
 			if (FTaskGraphInterface::IsRunning())
 			{
@@ -170,7 +160,6 @@
 				}, TStatId(), DeactivateTask, ENamedThreads::GameThread);
 				FTaskGraphInterface::Get().WaitUntilTaskCompletes(EnterBackgroundTask);
 			}
->>>>>>> cce8678d
 
 			PauseRendering();
 			PauseAudio();
