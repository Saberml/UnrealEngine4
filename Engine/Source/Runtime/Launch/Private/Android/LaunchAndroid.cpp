--- conflicted
+++ resolved
@@ -575,10 +575,7 @@
 
 				//ignore key down events when the native input was clicked or when the keyboard animation is playing
 				if (AndroidThunkCpp_VirtualInputIgnoreClick(x, y))
-<<<<<<< HEAD
-=======
 				{
->>>>>>> e3a25b20
 					return 0;
 				}
 			}
