// Copyright 1998-2016 Epic Games, Inc. All Rights Reserved.

#import <UIKit/UIKit.h>

#include "LaunchPrivatePCH.h"
#include "IOSAppDelegate.h"
#include "IOSView.h"
#include "IOSCommandLineHelper.h"
#include "GameLaunchDaemonMessageHandler.h"
#include "AudioDevice.h"
<<<<<<< HEAD
#include "IOSAudioDevice.h"
=======
#include "GenericPlatformChunkInstall.h"
>>>>>>> 73f66985


FEngineLoop GEngineLoop;
FGameLaunchDaemonMessageHandler GCommandSystem;

void FAppEntry::Suspend()
{
	if (GEngine && GEngine->GetMainAudioDevice())
	{
		GEngine->GetMainAudioDevice()->SuspendContext();
	}
    else
    {
        int32& SuspendCounter = FIOSAudioDevice::GetSuspendCounter();
        if (SuspendCounter == 0)
        {
            FPlatformAtomics::InterlockedIncrement(&SuspendCounter);
        }
    }
}

void FAppEntry::Resume()
{
	if (GEngine && GEngine->GetMainAudioDevice())
	{
		GEngine->GetMainAudioDevice()->ResumeContext();
	}
    else
    {
        int32& SuspendCounter = FIOSAudioDevice::GetSuspendCounter();
        if (SuspendCounter > 0)
        {
            FPlatformAtomics::InterlockedDecrement(&SuspendCounter);
        }
    }
}

void FAppEntry::PreInit(IOSAppDelegate* AppDelegate, UIApplication* Application)
{
	// make a controller object
	AppDelegate.IOSController = [[IOSViewController alloc] init];
	
#if PLATFORM_TVOS
	// @todo tvos: This may need to be exposed to the game so that when you click Menu it will background the app
	// this is basically the same way Android handles the Back button (maybe we should pass Menu button as back... maybe)
	AppDelegate.IOSController.controllerUserInteractionEnabled = NO;
#endif
	
	// property owns it now
	[AppDelegate.IOSController release];

	// point to the GL view we want to use
	AppDelegate.RootView = [AppDelegate.IOSController view];

	if (AppDelegate.OSVersion >= 6.0f)
	{
		// this probably works back to OS4, but would need testing
		[AppDelegate.Window setRootViewController:AppDelegate.IOSController];
	}
	else
	{
		[AppDelegate.Window addSubview:AppDelegate.RootView];
	}

#if !PLATFORM_TVOS
	// reset badge count on launch
	Application.applicationIconBadgeNumber = 0;
#endif
}

static void MainThreadInit()
{
	IOSAppDelegate* AppDelegate = [IOSAppDelegate GetDelegate];

	// Size the view appropriately for any potentially dynamically attached displays,
	// prior to creating any framebuffers
	CGRect MainFrame = [[UIScreen mainScreen] bounds];

	// we need to swap if compiled with ios7, or compiled with ios8 and running on 7
#ifndef __IPHONE_8_0
	bool bDoLandscapeSwap = true;
#else
	bool bDoLandscapeSwap = AppDelegate.OSVersion < 8.0f;
#endif

	if (bDoLandscapeSwap && !AppDelegate.bDeviceInPortraitMode)
	{
		Swap(MainFrame.size.width, MainFrame.size.height);
	}
	
	// @todo: use code similar for presizing for secondary screens
// 	CGRect FullResolutionRect =
// 		CGRectMake(
// 		0.0f,
// 		0.0f,
// 		GSystemSettings.bAllowSecondaryDisplays ?
// 		Max<float>(MainFrame.size.width, GSystemSettings.SecondaryDisplayMaximumWidth)	:
// 		MainFrame.size.width,
// 		GSystemSettings.bAllowSecondaryDisplays ?
// 		Max<float>(MainFrame.size.height, GSystemSettings.SecondaryDisplayMaximumHeight) :
// 		MainFrame.size.height
// 		);

	CGRect FullResolutionRect = MainFrame;

	AppDelegate.IOSView = [[FIOSView alloc] initWithFrame:FullResolutionRect];
	AppDelegate.IOSView.clearsContextBeforeDrawing = NO;
#if !PLATFORM_TVOS
	AppDelegate.IOSView.multipleTouchEnabled = YES;
#endif

	// add it to the window
	[AppDelegate.RootView addSubview:AppDelegate.IOSView];

	// initialize the backbuffer of the view (so the RHI can use it)
	[AppDelegate.IOSView CreateFramebuffer:YES];
}



void FAppEntry::PlatformInit()
{

	// call a function in the main thread to do some processing that needs to happen there, now that the .ini files are loaded
	dispatch_async(dispatch_get_main_queue(), ^{ MainThreadInit(); });

	// wait until the GLView is fully initialized, so the RHI can be initialized
	IOSAppDelegate* AppDelegate = [IOSAppDelegate GetDelegate];

	while (!AppDelegate.IOSView || !AppDelegate.IOSView->bIsInitialized)
	{
		FPlatformProcess::Sleep(0.001f);
	}

	// set the GL context to this thread
	[AppDelegate.IOSView MakeCurrent];
}

void FAppEntry::Init()
{
	FPlatformProcess::SetRealTimeMode();

	//extern TCHAR GCmdLine[16384];
	GEngineLoop.PreInit(FCommandLine::Get());

	// initialize messaging subsystem
	FModuleManager::LoadModuleChecked<IMessagingModule>("Messaging");

	//Set up the message handling to interface with other endpoints on our end.
	NSLog(@"%s", "Initializing ULD Communications in game mode\n");
	GCommandSystem.Init();

	GLog->SetCurrentThreadAsMasterThread();

	// start up the engine
	GEngineLoop.Init();
}

static FSuspendRenderingThread* SuspendThread = NULL;

void FAppEntry::Tick()
{
    if (SuspendThread != NULL)
    {
        delete SuspendThread;
        SuspendThread = NULL;
        FPlatformProcess::SetRealTimeMode();
    }
    
	// tick the engine
	GEngineLoop.Tick();
}

void FAppEntry::SuspendTick()
{
    if (!SuspendThread)
    {
        SuspendThread = new FSuspendRenderingThread(true);
    }
    
    FPlatformProcess::Sleep(0.1f);
}

void FAppEntry::Shutdown()
{
	NSLog(@"%s", "Shutting down Game ULD Communications\n");
	GCommandSystem.Shutdown();
    
    // kill the engine
    GEngineLoop.Exit();
}

FString GSavedCommandLine;

int main(int argc, char *argv[])
{
    for(int Option = 1; Option < argc; Option++)
	{
		GSavedCommandLine += TEXT(" ");
		GSavedCommandLine += UTF8_TO_TCHAR(argv[Option]);
	}

	FIOSCommandLineHelper::InitCommandArgs(FString());
	
#if !UE_BUILD_SHIPPING
    if (FParse::Param(FCommandLine::Get(), TEXT("WaitForDebugger")))
    {
        while(!FPlatformMisc::IsDebuggerPresent())
        {
            FPlatformMisc::LowLevelOutputDebugString(TEXT("Waiting for debugger...\n"));
            FPlatformProcess::Sleep(1.f);
        }
        FPlatformMisc::LowLevelOutputDebugString(TEXT("Debugger attached.\n"));
    }
#endif
    
    
	@autoreleasepool {
	    return UIApplicationMain(argc, argv, nil, NSStringFromClass([IOSAppDelegate class]));
	}
}<|MERGE_RESOLUTION|>--- conflicted
+++ resolved
@@ -8,11 +8,7 @@
 #include "IOSCommandLineHelper.h"
 #include "GameLaunchDaemonMessageHandler.h"
 #include "AudioDevice.h"
-<<<<<<< HEAD
-#include "IOSAudioDevice.h"
-=======
 #include "GenericPlatformChunkInstall.h"
->>>>>>> 73f66985
 
 
 FEngineLoop GEngineLoop;
@@ -24,14 +20,6 @@
 	{
 		GEngine->GetMainAudioDevice()->SuspendContext();
 	}
-    else
-    {
-        int32& SuspendCounter = FIOSAudioDevice::GetSuspendCounter();
-        if (SuspendCounter == 0)
-        {
-            FPlatformAtomics::InterlockedIncrement(&SuspendCounter);
-        }
-    }
 }
 
 void FAppEntry::Resume()
@@ -40,14 +28,6 @@
 	{
 		GEngine->GetMainAudioDevice()->ResumeContext();
 	}
-    else
-    {
-        int32& SuspendCounter = FIOSAudioDevice::GetSuspendCounter();
-        if (SuspendCounter > 0)
-        {
-            FPlatformAtomics::InterlockedDecrement(&SuspendCounter);
-        }
-    }
 }
 
 void FAppEntry::PreInit(IOSAppDelegate* AppDelegate, UIApplication* Application)
