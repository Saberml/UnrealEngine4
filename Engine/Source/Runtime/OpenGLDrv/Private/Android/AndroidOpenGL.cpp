--- conflicted
+++ resolved
@@ -536,7 +536,6 @@
 			{
 				ImageExternalType = EImageExternalType::ImageExternal100;
 				if (bUseES30ShadingLanguage)
-<<<<<<< HEAD
 				{
 					if (bHasImageExternalESSL3)
 					{
@@ -553,24 +552,6 @@
 				}
 				if (bIsNvidiaBased)
 				{
-=======
-				{
-					if (bHasImageExternalESSL3)
-					{
-						ImageExternalType = EImageExternalType::ImageExternalESSL300;
-					}
-					else
-					{
-						// Adreno 5xx can do essl3 even without extension in list
-						if (bIsAdrenoBased && RendererString.Contains(TEXT("(TM) 5")))
-						{
-							ImageExternalType = EImageExternalType::ImageExternalESSL300;
-						}
-					}
-				}
-				if (bIsNvidiaBased)
-				{
->>>>>>> e3a25b20
 					// Nvidia needs version 100 even though it supports ES3
 					ImageExternalType = EImageExternalType::ImageExternal100;
 				}
