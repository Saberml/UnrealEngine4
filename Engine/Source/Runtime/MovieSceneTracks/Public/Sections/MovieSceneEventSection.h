// Copyright 1998-2017 Epic Games, Inc. All Rights Reserved.

#pragma once

#include "CoreMinimal.h"
#include "UObject/ObjectMacros.h"
#include "UObject/Class.h"
#include "Curves/KeyHandle.h"
#include "MovieSceneSection.h"
#include "Curves/NameCurve.h"
#include "Curves/CurveInterface.h"
#include "UObject/StructOnScope.h"
#include "Engine/Engine.h"
#include "StringAssetReference.h"
#include "MovieSceneEventSection.generated.h"

struct EventData;

USTRUCT()
struct MOVIESCENETRACKS_API FMovieSceneEventParameters
{
	GENERATED_BODY()

	FMovieSceneEventParameters() {}

	/** Construction from a struct type */
	FMovieSceneEventParameters(UStruct& InStruct)
		: StructType(&InStruct)
	{
	}

	FMovieSceneEventParameters(const FMovieSceneEventParameters& RHS) = default;
	FMovieSceneEventParameters& operator=(const FMovieSceneEventParameters& RHS) = default;

	FMovieSceneEventParameters(FMovieSceneEventParameters&&) = default;
	FMovieSceneEventParameters& operator=(FMovieSceneEventParameters&&) = default;
<<<<<<< HEAD
#else
	FMovieSceneEventParameters(FMovieSceneEventParameters&& RHS)
	{
		*this = MoveTemp(RHS);
	}
	FMovieSceneEventParameters& operator=(FMovieSceneEventParameters&& RHS)
	{
		StructType = MoveTemp(RHS.StructType);
		StructBytes = MoveTemp(RHS.StructBytes);
		return *this;
	}
#endif

	void OverwriteWith(const TArray<uint8>& Bytes)
	{
		StructBytes = Bytes;
	}

	void GetInstance(FStructOnScope& OutStruct) const
	{
		UStruct* StructPtr = GetStructType();
		OutStruct.Initialize(StructPtr);
		uint8* Memory = OutStruct.GetStructMemory();
		if (StructPtr && StructPtr->GetStructureSize() > 0 && StructBytes.Num())
		{
			FMemoryReader Reader(StructBytes);
			StructPtr->SerializeTaggedProperties(Reader, Memory, StructPtr, nullptr);
		}
	}
=======
>>>>>>> f30f9b45

	/**
	 * Access the struct type of this event parameter payload
	 * @return A valid UStruct* or nullptr if the struct is not set, or no longer available
	 */
	UStruct* GetStructType() const
	{
		return Cast<UStruct>(StructType.TryLoad());
	}

	/**
	 * Change the type of this event parameter payload to be the specified struct
	 */
	void Reassign(UStruct* NewStruct)
	{
		StructType = NewStruct;

		if (!NewStruct)
		{
			StructBytes.Reset();
		}
	}

<<<<<<< HEAD
	MOVIESCENETRACKS_API bool Serialize(FArchive& Ar);
=======
	/**
	 * Retrieve an instance of this payload
	 *
	 * @param OutStruct Structure to receive the instance
	 */
	void GetInstance(FStructOnScope& OutStruct) const;

	/**
	 * Overwrite this payload with another instance of the same type.
	 *
	 * @param InstancePtr A valid pointer to an instance of the type represented by GetStructType
	 */
	void OverwriteWith(uint8* InstancePtr);

	/**
	 * Serialization implementation
	 */
	bool Serialize(FArchive& Ar);
>>>>>>> f30f9b45

	friend FArchive& operator<<(FArchive& Ar, FMovieSceneEventParameters& Payload)
	{
		Payload.Serialize(Ar);
		return Ar;
	}

private:

<<<<<<< HEAD
	FStringAssetReference StructType;
=======
	/** String asset reference to the type of this parameter payload */
	FStringAssetReference StructType;

	/** Serialized bytes that represent the payload. Serialized internally with FEventParameterArchive */
>>>>>>> f30f9b45
	TArray<uint8> StructBytes;
};

template<>
struct TStructOpsTypeTraits<FMovieSceneEventParameters> : public TStructOpsTypeTraitsBase2<FMovieSceneEventParameters>
{
	enum 
	{
		WithCopy = true,
		WithSerializer = true
	};
};

USTRUCT()
struct FEventPayload
{
	GENERATED_BODY()

	FEventPayload() {}
	FEventPayload(FName InEventName) : EventName(InEventName) {}

	FEventPayload(const FEventPayload&) = default;
	FEventPayload& operator=(const FEventPayload&) = default;

#if PLATFORM_COMPILER_HAS_DEFAULTED_FUNCTIONS
	FEventPayload(FEventPayload&&) = default;
	FEventPayload& operator=(FEventPayload&&) = default;
#else
	FEventPayload(FEventPayload&& RHS)
		: EventName(MoveTemp(RHS.EventName))
		, Parameters(MoveTemp(RHS.Parameters))
	{
	}
	FEventPayload& operator=(FEventPayload&& RHS)
	{
		EventName = MoveTemp(RHS.EventName);
		Parameters = MoveTemp(RHS.Parameters);
		return *this;
	}
#endif

	/** The name of the event to trigger */
	UPROPERTY(EditAnywhere, Category=Event)
	FName EventName;

	/** The event parameters */
	UPROPERTY(EditAnywhere, Category=Event, meta=(ShowOnlyInnerProperties))
	FMovieSceneEventParameters Parameters;
};

/** A curve of events */
USTRUCT()
struct FMovieSceneEventSectionData
{
	GENERATED_BODY()
	
	FMovieSceneEventSectionData() = default;

	FMovieSceneEventSectionData(const FMovieSceneEventSectionData& RHS)
		: KeyTimes(RHS.KeyTimes)
		, KeyValues(RHS.KeyValues)
	{
	}

	FMovieSceneEventSectionData& operator=(const FMovieSceneEventSectionData& RHS)
	{
		KeyTimes = RHS.KeyTimes;
		KeyValues = RHS.KeyValues;
#if WITH_EDITORONLY_DATA
		KeyHandles.Reset();
#endif
		return *this;
	}

	/** Sorted array of key times */
	UPROPERTY()
	TArray<float> KeyTimes;

	/** Array of values that correspond to each key time */
	UPROPERTY()
	TArray<FEventPayload> KeyValues;

#if WITH_EDITORONLY_DATA
	/** Transient key handles */
	FKeyHandleLookupTable KeyHandles;
#endif
};

/**
 * Implements a section in movie scene event tracks.
 */
UCLASS(MinimalAPI)
class UMovieSceneEventSection
	: public UMovieSceneSection
{
	GENERATED_BODY()

	/** Default constructor. */
	UMovieSceneEventSection();

public:
	
	// ~UObject interface
	virtual void PostLoad() override;

	/**
	 * Get the section's event data.
	 *
	 * @return Event data.
	 */
	const FMovieSceneEventSectionData& GetEventData() const { return EventData; }
	
	TCurveInterface<FEventPayload, float> GetCurveInterface() { return CurveInterface.GetValue(); }

public:

	//~ UMovieSceneSection interface

	virtual void DilateSection(float DilationFactor, float Origin, TSet<FKeyHandle>& KeyHandles) override;
	virtual void GetKeyHandles(TSet<FKeyHandle>& KeyHandles, TRange<float> TimeRange) const override;
	virtual void MoveSection(float DeltaPosition, TSet<FKeyHandle>& KeyHandles) override;
	virtual TOptional<float> GetKeyTime(FKeyHandle KeyHandle) const override;
	virtual void SetKeyTime(FKeyHandle KeyHandle, float Time) override;

private:

	UPROPERTY()
	FNameCurve Events_DEPRECATED;

	UPROPERTY()
	FMovieSceneEventSectionData EventData;

	TOptional<TCurveInterface<FEventPayload, float>> CurveInterface;
};<|MERGE_RESOLUTION|>--- conflicted
+++ resolved
@@ -34,38 +34,6 @@
 
 	FMovieSceneEventParameters(FMovieSceneEventParameters&&) = default;
 	FMovieSceneEventParameters& operator=(FMovieSceneEventParameters&&) = default;
-<<<<<<< HEAD
-#else
-	FMovieSceneEventParameters(FMovieSceneEventParameters&& RHS)
-	{
-		*this = MoveTemp(RHS);
-	}
-	FMovieSceneEventParameters& operator=(FMovieSceneEventParameters&& RHS)
-	{
-		StructType = MoveTemp(RHS.StructType);
-		StructBytes = MoveTemp(RHS.StructBytes);
-		return *this;
-	}
-#endif
-
-	void OverwriteWith(const TArray<uint8>& Bytes)
-	{
-		StructBytes = Bytes;
-	}
-
-	void GetInstance(FStructOnScope& OutStruct) const
-	{
-		UStruct* StructPtr = GetStructType();
-		OutStruct.Initialize(StructPtr);
-		uint8* Memory = OutStruct.GetStructMemory();
-		if (StructPtr && StructPtr->GetStructureSize() > 0 && StructBytes.Num())
-		{
-			FMemoryReader Reader(StructBytes);
-			StructPtr->SerializeTaggedProperties(Reader, Memory, StructPtr, nullptr);
-		}
-	}
-=======
->>>>>>> f30f9b45
 
 	/**
 	 * Access the struct type of this event parameter payload
@@ -89,9 +57,6 @@
 		}
 	}
 
-<<<<<<< HEAD
-	MOVIESCENETRACKS_API bool Serialize(FArchive& Ar);
-=======
 	/**
 	 * Retrieve an instance of this payload
 	 *
@@ -110,7 +75,6 @@
 	 * Serialization implementation
 	 */
 	bool Serialize(FArchive& Ar);
->>>>>>> f30f9b45
 
 	friend FArchive& operator<<(FArchive& Ar, FMovieSceneEventParameters& Payload)
 	{
@@ -120,14 +84,10 @@
 
 private:
 
-<<<<<<< HEAD
-	FStringAssetReference StructType;
-=======
 	/** String asset reference to the type of this parameter payload */
 	FStringAssetReference StructType;
 
 	/** Serialized bytes that represent the payload. Serialized internally with FEventParameterArchive */
->>>>>>> f30f9b45
 	TArray<uint8> StructBytes;
 };
 
