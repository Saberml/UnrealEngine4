--- conflicted
+++ resolved
@@ -24,8 +24,6 @@
 		, MixerBuffer(nullptr)
 		, MixerSourceVoice(nullptr)
 		, AsyncRealtimeAudioTask(nullptr)
-		, PendingReleaseBuffer(nullptr)
-		, PendingReleaseRealtimeAudioTask(nullptr)
 		, CurrentBuffer(0)
 		, PreviousAzimuth(-1.0f)
 		, bPlayedCachedBuffer(false)
@@ -168,8 +166,6 @@
 			// Whether or not we're 3D
 			bIs3D = !UseHRTSpatialization() && WaveInstance->bUseSpatialization && SoundBuffer->NumChannels < 3;
 
-<<<<<<< HEAD
-=======
 			// Grab the source's reverb plugin settings 
 			InitParams.SpatializationPluginSettings = UseSpatializationPlugin() ? InWaveInstance->SpatializationPluginSettings : nullptr;
 
@@ -179,7 +175,6 @@
 			// Grab the source's reverb plugin settings 
 			InitParams.ReverbPluginSettings = UseReverbPlugin() ? InWaveInstance->ReverbPluginSettings : nullptr;
 
->>>>>>> 50b84fc1
 			// We support reverb
 			SetReverbApplied(true);
 
@@ -189,13 +184,6 @@
 			if (MixerSourceVoice->Init(InitParams))
 			{
 				AUDIO_MIXER_CHECK(WaveInstance);
-<<<<<<< HEAD
-				if (WaveInstance->StartTime > 0.0f)
-				{
-					MixerBuffer->Seek(WaveInstance->StartTime);
-				}
-=======
->>>>>>> 50b84fc1
 
 				const EBufferType::Type BufferType = MixerBuffer->GetType();
 				switch (BufferType)
@@ -283,8 +271,6 @@
 				NumTotalFrames = NumBytes / (Buffer->NumChannels * sizeof(int16));
 				check(NumTotalFrames > 0);
 			}
-<<<<<<< HEAD
-=======
 
 			// Set up buffer areas to decompress audio into
 			for (int32 BufferIndex = 0; BufferIndex < Audio::MAX_BUFFERS_QUEUED; ++BufferIndex)
@@ -296,7 +282,6 @@
 				SourceVoiceBuffers[BufferIndex]->bRealTimeBuffer = true;
 				SourceVoiceBuffers[BufferIndex]->LoopCount = 0;
 			}
->>>>>>> 50b84fc1
 
 			// We succeeded in preparing the buffer for initialization, but we are not technically initialized yet.
 			// If the buffer is asynchronously preparing a file-handle, we may not yet initialize the source.
@@ -556,8 +541,6 @@
 		}
 		else
 		{
-<<<<<<< HEAD
-=======
 			FDecodeAudioTaskData NewTaskData;
 			NewTaskData.MixerBuffer = MixerBuffer;
 			NewTaskData.AudioData = SourceVoiceBuffers[BufferIndex]->AudioData.GetData();
@@ -565,7 +548,6 @@
 			NewTaskData.bSkipFirstBuffer = (BufferReadMode == EBufferReadMode::AsynchronousSkipFirstFrame);
 			NewTaskData.NumFramesToDecode = MONO_PCM_BUFFER_SAMPLES;
 
->>>>>>> 50b84fc1
 			check(!AsyncRealtimeAudioTask);
 			AsyncRealtimeAudioTask = CreateAudioTask(NewTaskData);
 
@@ -701,19 +683,6 @@
 	void FMixerSource::OnRelease()
 	{
 		// This can only be freed from the audio render thread
-<<<<<<< HEAD
-		if (PendingReleaseRealtimeAudioTask)
-		{
-			PendingReleaseRealtimeAudioTask->EnsureCompletion();
-			delete PendingReleaseRealtimeAudioTask;
-			PendingReleaseRealtimeAudioTask = nullptr;
-
-			if (PendingReleaseBuffer)
-			{
-				delete PendingReleaseBuffer;
-				PendingReleaseBuffer = nullptr;
-			}
-=======
 		IAudioTask* PendingTask = nullptr;
 
 		while (PendingReleaseRealtimeAudioTask.Dequeue(PendingTask))
@@ -721,12 +690,8 @@
 			PendingTask->EnsureCompletion();
 			delete PendingTask;
 			PendingTask = nullptr;
->>>>>>> 50b84fc1
-		}
-	}
-
-<<<<<<< HEAD
-=======
+		}
+
 		FSoundBuffer* PendingBuffer = nullptr;
 		if (PendingReleaseBuffer.Dequeue(PendingBuffer))
 		{
@@ -737,7 +702,6 @@
 		bIsReleasing = false;
 	}
 
->>>>>>> 50b84fc1
 	void FMixerSource::FreeResources()
 	{
 		if (MixerBuffer)
@@ -748,9 +712,6 @@
 		if (MixerSourceVoice)
 		{
 			// Hand off the ptr of the async task so it can be shutdown on the audio render thread.
-<<<<<<< HEAD
-			PendingReleaseRealtimeAudioTask = AsyncRealtimeAudioTask;
-=======
 			if (AsyncRealtimeAudioTask)
 			{
 				PendingReleaseRealtimeAudioTask.Enqueue(AsyncRealtimeAudioTask);
@@ -758,7 +719,6 @@
 
 			// We're now "releasing" so don't recycle this voice until we get notified that the source has finished
 			bIsReleasing = true;
->>>>>>> 50b84fc1
 
 			// This will trigger FMixerSource::OnRelease from audio render thread.
 			MixerSourceVoice->Release();
@@ -771,11 +731,7 @@
 			if (Buffer)
 			{
 				check(Buffer->ResourceID == 0);
-<<<<<<< HEAD
-				PendingReleaseBuffer = Buffer;
-=======
 				PendingReleaseBuffer.Enqueue(Buffer);
->>>>>>> 50b84fc1
 			}
 
 			CurrentBuffer = 0;
@@ -805,21 +761,12 @@
 
 		Pitch = FMath::Clamp<float>(Pitch, AUDIO_MIXER_MIN_PITCH, AUDIO_MIXER_MAX_PITCH);
 
-<<<<<<< HEAD
-		// Scale in the sound sample rate divided by device sample rate so pitch is 
-		// accurate independent of sound source sample rate or device sample rate
-		if (MixerBuffer)
-		{
-			Pitch *= (MixerBuffer->GetSampleRate() / AudioDevice->GetSampleRate());
-		}
-=======
 		// Scale the pitch by the ratio of the audio buffer sample rate and the actual sample rate of the hardware
 		if (MixerBuffer)
 		{
 			const float MixerBufferSampleRate = MixerBuffer->GetSampleRate();
 			const float AudioDeviceSampleRate = AudioDevice->GetSampleRate();
 			Pitch *= MixerBufferSampleRate / AudioDeviceSampleRate;
->>>>>>> 50b84fc1
 
 			MixerSourceVoice->SetPitch(Pitch);
 		}
