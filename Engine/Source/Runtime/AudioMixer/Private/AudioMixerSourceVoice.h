// Copyright 1998-2017 Epic Games, Inc. All Rights Reserved.

#pragma once

#include "AudioMixerBuffer.h"
#include "AudioMixerSourceManager.h"

namespace Audio
{
	struct FMixerSourceVoiceBuffer;
	struct FMixerSourceVoiceFilterParams;
	struct FMixerSourceVoiceInitParams;
	class FMixerDevice;
	class FMixerSubmix;
	class FMixerSource;
	class FMixerSourceManager;
	class ISourceBufferQueueListener;


	class FMixerSourceVoice
	{
	public:
		FMixerSourceVoice(FMixerDevice* InMixerDevice, FMixerSourceManager* InSourceManager);
		~FMixerSourceVoice();

		// Initializes the mixer source voice
		bool Init(const FMixerSourceVoiceInitParams& InFormat);

		// Releases the source voice back to the source buffer pool
		void Release();

		// Queues the given buffer data to the internal queue of audio buffers.
		void SubmitBuffer(FMixerSourceBufferPtr InSourceVoiceBuffer, const bool bOnRenderThread);

		// Returns the number of buffers that are currently queued to be played.
		int32 GetNumBuffersQueued() const;

		// Sets the source voice pitch value.
		void SetPitch(const float InPitch);

		// Sets the source voice volume value.
		void SetVolume(const float InVolume);

		// Sets the source voice's LPF filter frequency.
		void SetLPFFrequency(const float InFrequency);

		// Sets the source voice's channel map (2d or 3d).
		void SetChannelMap(TArray<float>& InChannelMap, const bool bInIs3D, const bool bInIsCenterChannelOnly);

		// Sets params used by HRTF spatializer
		void SetSpatializationParams(const FSpatializationParams& InParams);

		// Starts the source voice generating audio output into it's submix.
		void Play();

		// Pauses the source voice (i.e. stops generating output but keeps its state as "active and playing". Can be restarted.)
		void Pause();

		// Stops the source voice (no longer playing or active, can't be restarted.)
		void Stop();

		// Queries if the voice is playing
		bool IsPlaying() const;

		// Queries if the voice is paused
		bool IsPaused() const;

		// Queries if the source voice is active.
		bool IsActive() const;

		// Queries if the source voice has finished playing all its audio.
		bool IsDone() const;

<<<<<<< HEAD
=======
		// Queries if the source ffect tails have finished
		bool IsSourceEffectTailsDone() const;

>>>>>>> 50b84fc1
		// Whether or not the device changed and needs another speaker map sent
		bool NeedsSpeakerMap() const;

		// Retrieves the total number of samples played.
		int64 GetNumFramesPlayed() const;

		// Mixes the dry and wet buffer audio into the given buffers.
		void MixOutputBuffers(TArray<float>& OutWetBuffer, const float SendLevel) const;

		// Sets the submix send levels
		void SetSubmixSendInfo(FMixerSubmixPtr Submix, const float SendLevel);

		// Returns the submix that owns this source voice.
		TMap<uint32, FMixerSourceSubmixSend>& GetSubmixSends() { return SubmixSends; }

	private:

		friend class FMixerSourceManager;

		FMixerSourceManager* SourceManager;
		TMap<uint32, FMixerSourceSubmixSend> SubmixSends;
		FMixerDevice* MixerDevice;
		TArray<float> ChannelMap;
		FThreadSafeCounter NumBuffersQueued;
		float Pitch;
		float Volume;
		float Distance;
		float LPFFrequency;
		int32 SourceId;
		uint16 bIsPlaying : 1;
		uint16 bIsPaused : 1;
		uint16 bIsActive : 1;
	};

}<|MERGE_RESOLUTION|>--- conflicted
+++ resolved
@@ -71,12 +71,9 @@
 		// Queries if the source voice has finished playing all its audio.
 		bool IsDone() const;
 
-<<<<<<< HEAD
-=======
 		// Queries if the source ffect tails have finished
 		bool IsSourceEffectTailsDone() const;
 
->>>>>>> 50b84fc1
 		// Whether or not the device changed and needs another speaker map sent
 		bool NeedsSpeakerMap() const;
 
