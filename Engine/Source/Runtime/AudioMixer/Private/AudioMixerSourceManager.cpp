// Copyright 1998-2018 Epic Games, Inc. All Rights Reserved.

#include "AudioMixerSourceManager.h"
#include "AudioMixerSource.h"
#include "AudioMixerDevice.h"
#include "AudioMixerSourceVoice.h"
#include "AudioMixerSubmix.h"
#include "IAudioExtensionPlugin.h"
#include "AudioMixer.h"

DEFINE_STAT(STAT_AudioMixerHRTF);

static int32 DisableParallelSourceProcessingCvar = 1;
FAutoConsoleVariableRef CVarDisableParallelSourceProcessing(
	TEXT("au.DisableParallelSourceProcessing"),
	DisableParallelSourceProcessingCvar,
	TEXT("Disables using async tasks for processing sources.\n")
	TEXT("0: Not Disabled, 1: Disabled"),
	ECVF_Default);


#define ONEOVERSHORTMAX (3.0517578125e-5f) // 1/32768
#define ENVELOPE_TAIL_THRESHOLD (1.58489e-5f) // -96 dB

#define VALIDATE_SOURCE_MIXER_STATE 1

#if AUDIO_MIXER_ENABLE_DEBUG_MODE

// Macro which checks if the source id is in debug mode, avoids having a bunch of #ifdefs in code
#define AUDIO_MIXER_DEBUG_LOG(SourceId, Format, ...)																							\
	if (SourceInfos[SourceId].bIsDebugMode)																													\
	{																																			\
		FString CustomMessage = FString::Printf(Format, ##__VA_ARGS__);																			\
		FString LogMessage = FString::Printf(TEXT("<Debug Sound Log> [Id=%d][Name=%s]: %s"), SourceId, *SourceInfos[SourceId].DebugName, *CustomMessage);	\
		UE_LOG(LogAudioMixer, Log, TEXT("%s"), *LogMessage);																								\
	}

#else

#define AUDIO_MIXER_DEBUG_LOG(SourceId, Message)

#endif

namespace Audio
{
	/*************************************************************************
	* FMixerSourceManager
	**************************************************************************/

	FMixerSourceManager::FMixerSourceManager(FMixerDevice* InMixerDevice)
		: MixerDevice(InMixerDevice)
		, NumActiveSources(0)
		, NumTotalSources(0)
		, NumOutputFrames(0)
		, NumOutputSamples(0)
		, NumSourceWorkers(4)
		, bInitialized(false)
		, bUsingSpatializationPlugin(false)
	{
	}

	FMixerSourceManager::~FMixerSourceManager()
	{
		if (SourceWorkers.Num() > 0)
		{
			for (int32 i = 0; i < SourceWorkers.Num(); ++i)
			{
				delete SourceWorkers[i];
				SourceWorkers[i] = nullptr;
			}

			SourceWorkers.Reset();
		}
	}

	void FMixerSourceManager::Init(const FSourceManagerInitParams& InitParams)
	{
		AUDIO_MIXER_CHECK(InitParams.NumSources > 0);

		if (bInitialized || !MixerDevice)
		{
			return;
		}

		AUDIO_MIXER_CHECK(MixerDevice->GetSampleRate() > 0);

		NumTotalSources = InitParams.NumSources;

		NumOutputFrames = MixerDevice->PlatformSettings.CallbackBufferFrameSize;
		NumOutputSamples = NumOutputFrames * MixerDevice->GetNumDeviceChannels();

		MixerSources.Init(nullptr, NumTotalSources);

		SourceInfos.AddDefaulted(NumTotalSources);

		for (int32 i = 0; i < NumTotalSources; ++i)
		{
			FSourceInfo& SourceInfo = SourceInfos[i];

			SourceInfo.BufferQueueListener = nullptr;
			SourceInfo.CurrentPCMBuffer = nullptr;	
			SourceInfo.CurrentAudioChunkNumFrames = 0;
			SourceInfo.CurrentFrameAlpha = 0.0f;
			SourceInfo.CurrentFrameIndex = 0;
			SourceInfo.NumFramesPlayed = 0;
			SourceInfo.SubmixSends.Reset();
			SourceInfo.BusId = INDEX_NONE;
			SourceInfo.BusDurationFrames = INDEX_NONE;
		
			SourceInfo.BusSends[(int32)EBusSendType::PreEffect].Reset();
			SourceInfo.BusSends[(int32)EBusSendType::PostEffect].Reset();

			SourceInfo.SourceEffectChainId = INDEX_NONE;

			SourceInfo.SourceEnvelopeFollower = Audio::FEnvelopeFollower(MixerDevice->SampleRate, 10, 100, Audio::EPeakMode::Peak);
			SourceInfo.SourceEnvelopeValue = 0.0f;
			SourceInfo.bEffectTailsDone = false;
			SourceInfo.PostEffectBuffers = nullptr;
		
			SourceInfo.bIs3D = false;
			SourceInfo.bIsCenterChannelOnly = false;
			SourceInfo.bIsActive = false;
			SourceInfo.bIsPlaying = false;
			SourceInfo.bIsPaused = false;
			SourceInfo.bIsDone = false;
			SourceInfo.bIsLastBuffer = false;
			SourceInfo.bIsBusy = false;
			SourceInfo.bUseHRTFSpatializer = false;
			SourceInfo.bUseOcclusionPlugin = false;
			SourceInfo.bUseReverbPlugin = false;
			SourceInfo.bHasStarted = false;
			SourceInfo.bIsDebugMode = false;
			SourceInfo.bOutputToBusOnly = false;
			SourceInfo.bIsVorbis = false;
			SourceInfo.bIsBypassingLPF = false;
			SourceInfo.bIsBypassingLPF = false;

			SourceInfo.NumInputChannels = 0;
			SourceInfo.NumPostEffectChannels = 0;
			SourceInfo.NumInputFrames = 0;
		}
		
		GameThreadInfo.bIsBusy.AddDefaulted(NumTotalSources);
		GameThreadInfo.bIsDone.AddDefaulted(NumTotalSources);
		GameThreadInfo.bEffectTailsDone.AddDefaulted(NumTotalSources);
		GameThreadInfo.bNeedsSpeakerMap.AddDefaulted(NumTotalSources);
		GameThreadInfo.bIsDebugMode.AddDefaulted(NumTotalSources);
		GameThreadInfo.FreeSourceIndices.Reset(NumTotalSources);
		for (int32 i = NumTotalSources - 1; i >= 0; --i)
		{
			GameThreadInfo.FreeSourceIndices.Add(i);
		}

		// Initialize the source buffer memory usage to max source scratch buffers (num frames times max source channels)
		for (int32 SourceId = 0; SourceId < NumTotalSources; ++SourceId)
		{
			FSourceInfo& SourceInfo = SourceInfos[SourceId];

			SourceInfo.SourceBuffer.Reset(NumOutputFrames * 8);
			SourceInfo.PreDistanceAttenuationBuffer.Reset(NumOutputFrames * 8);
			SourceInfo.AudioPluginOutputData.AudioBuffer.Reset(NumOutputFrames * 2);
		}

		// Setup the source workers
		SourceWorkers.Reset();
		if (NumSourceWorkers > 0)
		{
			const int32 NumSourcesPerWorker = FMath::Max(NumTotalSources / NumSourceWorkers, 1);
			int32 StartId = 0;
			int32 EndId = 0;
			while (EndId < NumTotalSources)
			{
				EndId = FMath::Min(StartId + NumSourcesPerWorker, NumTotalSources);
				SourceWorkers.Add(new FAsyncTask<FAudioMixerSourceWorker>(this, StartId, EndId));
				StartId = EndId;
			}
		}
		NumSourceWorkers = SourceWorkers.Num();

		// Cache the spatialization plugin
		SpatializationPlugin = MixerDevice->SpatializationPluginInterface;
		if (SpatializationPlugin.IsValid())
		{
			bUsingSpatializationPlugin = true;
		}

		bInitialized = true;
		bPumpQueue = false;
	}

	void FMixerSourceManager::Update()
	{
		AUDIO_MIXER_CHECK_GAME_THREAD(MixerDevice);

#if VALIDATE_SOURCE_MIXER_STATE
		for (int32 i = 0; i < NumTotalSources; ++i)
		{
			if (!GameThreadInfo.bIsBusy[i])
			{
				// Make sure that our bIsFree and FreeSourceIndices are correct
				AUDIO_MIXER_CHECK(GameThreadInfo.FreeSourceIndices.Contains(i) == true);
			}
		}
#endif

		int32 CurrentRenderIndex = RenderThreadCommandBufferIndex.GetValue();
		int32 CurrentGameIndex = AudioThreadCommandBufferIndex.GetValue();
		check(CurrentGameIndex == 0 || CurrentGameIndex == 1);
		check(CurrentRenderIndex == 0 || CurrentRenderIndex == 1);

		// If these values are the same, that means the audio render thread has finished the last buffer queue so is ready for the next block
		if (CurrentRenderIndex == CurrentGameIndex)
		{
			// This flags the audio render thread to be able to pump the next batch of commands
			// And will allow the audio thread to write to a new command slot
			const int32 NextIndex = !CurrentGameIndex;

			// Make sure we've actually emptied the command queue from the render thread before writing to it
			check(CommandBuffers[NextIndex].SourceCommandQueue.IsEmpty());
			AudioThreadCommandBufferIndex.Set(NextIndex);
			bPumpQueue = true;
		}
	}

	void FMixerSourceManager::ReleaseSource(const int32 SourceId)
	{
		AUDIO_MIXER_CHECK_AUDIO_PLAT_THREAD(MixerDevice);

		AUDIO_MIXER_CHECK(SourceId < NumTotalSources);
		AUDIO_MIXER_CHECK(bInitialized);
		AUDIO_MIXER_CHECK(MixerSources[SourceId] != nullptr);

		AUDIO_MIXER_DEBUG_LOG(SourceId, TEXT("Is releasing"));
		
		FSourceInfo& SourceInfo = SourceInfos[SourceId];

#if AUDIO_MIXER_ENABLE_DEBUG_MODE
		if (SourceInfo.bIsDebugMode)
		{
			DebugSoloSources.Remove(SourceId);
		}
#endif
		// Remove from list of active bus or source ids depending on what type of source this is
		if (SourceInfo.BusId != INDEX_NONE)
		{
			// Remove this bus from the registry of bus instances
			FMixerBus* Bus = Buses.Find(SourceInfo.BusId);
			AUDIO_MIXER_CHECK(Bus);

			// Remove this source from the list of bus instances.
			if (Bus->RemoveInstanceId(SourceId))
			{
				Buses.Remove(SourceInfo.BusId);
			}
		}
		else
		{
			ActiveSourceIds.Remove(SourceId);
		}

		// Remove this source's send list from the bus data registry
		for (int32 BusSendType = 0; BusSendType < (int32)EBusSendType::Count; ++BusSendType)
		{
			for (uint32 BusId : SourceInfo.BusSends[BusSendType])
			{
				// we should have a bus registration entry still since the send hasn't been cleaned up yet
				FMixerBus* Bus = Buses.Find(BusId);
				AUDIO_MIXER_CHECK(Bus);

				if (Bus->RemoveBusSend((EBusSendType)BusSendType, SourceId))
				{
					Buses.Remove(BusId);
				}
			}

			SourceInfo.BusSends[BusSendType].Reset();
		}

		SourceInfo.BusId = INDEX_NONE;
		SourceInfo.BusDurationFrames = INDEX_NONE;

		// Call OnRelease on the BufferQueueListener to give it a chance 
		// to release any resources it owns on the audio render thread
		if (SourceInfo.BufferQueueListener)
		{
			SourceInfo.BufferQueueListener->OnRelease(PendingReleaseData);
			SourceInfo.BufferQueueListener = nullptr;
		}

		// Remove the mixer source from its submix sends
		for (FMixerSourceSubmixSend& SubmixSendItem : SourceInfo.SubmixSends)
		{
			SubmixSendItem.Submix->RemoveSourceVoice(MixerSources[SourceId]);
		}
		SourceInfo.SubmixSends.Reset();

		// Notify plugin effects
		if (SourceInfo.bUseHRTFSpatializer)
		{
			AUDIO_MIXER_CHECK(bUsingSpatializationPlugin);
			SpatializationPlugin->OnReleaseSource(SourceId);
		}

		if (SourceInfo.bUseOcclusionPlugin)
		{
			MixerDevice->OcclusionInterface->OnReleaseSource(SourceId);
		}

		if (SourceInfo.bUseReverbPlugin)
		{
			MixerDevice->ReverbPluginInterface->OnReleaseSource(SourceId);
		}

		// Delete the source effects
		SourceInfo.SourceEffectChainId = INDEX_NONE;
		ResetSourceEffectChain(SourceId);

		SourceInfo.SourceEnvelopeFollower.Reset();
		SourceInfo.bEffectTailsDone = true;

		// Release the source voice back to the mixer device. This is pooled.
		MixerDevice->ReleaseMixerSourceVoice(MixerSources[SourceId]);
		MixerSources[SourceId] = nullptr;

		// Reset all state and data
		SourceInfo.PitchSourceParam.Init();
		SourceInfo.VolumeSourceParam.Init();
		SourceInfo.DistanceAttenuationSourceParam.Init();
		SourceInfo.LPFCutoffFrequencyParam.Init();

		SourceInfo.LowPassFilter.Reset();
		SourceInfo.HighPassFilter.Reset();
		SourceInfo.BufferQueue.Empty();
		SourceInfo.CurrentPCMBuffer = nullptr;
		SourceInfo.CurrentAudioChunkNumFrames = 0;
		SourceInfo.SourceBuffer.Reset();
		SourceInfo.PreDistanceAttenuationBuffer.Reset();
		SourceInfo.AudioPluginOutputData.AudioBuffer.Reset();
		SourceInfo.CurrentFrameValues.Reset();
		SourceInfo.NextFrameValues.Reset();
		SourceInfo.CurrentFrameAlpha = 0.0f;
		SourceInfo.CurrentFrameIndex = 0;
		SourceInfo.NumFramesPlayed = 0;
		SourceInfo.PostEffectBuffers = nullptr;
		SourceInfo.bIs3D = false;
		SourceInfo.bIsCenterChannelOnly = false;
		SourceInfo.bIsActive = false;
		SourceInfo.bIsPlaying = false;
		SourceInfo.bIsDone = true;
		SourceInfo.bIsLastBuffer = false;
		SourceInfo.bIsPaused = false;
		SourceInfo.bIsBusy = false;
		SourceInfo.bUseHRTFSpatializer = false;
		SourceInfo.bUseOcclusionPlugin = false;
		SourceInfo.bUseReverbPlugin = false;
		SourceInfo.bHasStarted = false;
		SourceInfo.bIsDebugMode = false;
		SourceInfo.bOutputToBusOnly = false;
		SourceInfo.bIsBypassingLPF = false;
		SourceInfo.bIsBypassingHPF = false;
		SourceInfo.DebugName = FString();
		SourceInfo.NumInputChannels = 0;
		SourceInfo.NumPostEffectChannels = 0;

		// Reset submix channel infos
		for (int32 i = 0; i < (int32)ESubmixChannelFormat::Count; ++i)
		{
			SourceInfo.SubmixChannelInfo[i].OutputBuffer.Reset();
			SourceInfo.SubmixChannelInfo[i].ChannelMapParam.Reset();
			SourceInfo.SubmixChannelInfo[i].bUsed = false;
		}

		GameThreadInfo.bNeedsSpeakerMap[SourceId] = false;
	}

	void FMixerSourceManager::BuildSourceEffectChain(const int32 SourceId, FSoundEffectSourceInitData& InitData, const TArray<FSourceEffectChainEntry>& InSourceEffectChain)
	{
		// Create new source effects. The memory will be owned by the source manager.
		for (const FSourceEffectChainEntry& ChainEntry : InSourceEffectChain)
		{
			// Presets can have null entries
			if (!ChainEntry.Preset)
			{
				continue;
			}

			FSoundEffectSource* NewEffect = static_cast<FSoundEffectSource*>(ChainEntry.Preset->CreateNewEffect());
			NewEffect->RegisterWithPreset(ChainEntry.Preset);

			// Get this source effect presets unique id so instances can identify their originating preset object
			const uint32 PresetUniqueId = ChainEntry.Preset->GetUniqueID();
			InitData.ParentPresetUniqueId = PresetUniqueId;

			NewEffect->Init(InitData);
			NewEffect->SetPreset(ChainEntry.Preset);
			NewEffect->SetEnabled(!ChainEntry.bBypass);

			// Add the effect instance
			FSourceInfo& SourceInfo = SourceInfos[SourceId];
			SourceInfo.SourceEffects.Add(NewEffect);

			// Add a slot entry for the preset so it can change while running. This will get sent to the running effect instance if the preset changes.
			SourceInfo.SourceEffectPresets.Add(nullptr);
		}
	}

	void FMixerSourceManager::ResetSourceEffectChain(const int32 SourceId)
	{
		FSourceInfo& SourceInfo = SourceInfos[SourceId];

		for (int32 i = 0; i < SourceInfo.SourceEffects.Num(); ++i)
		{
			SourceInfo.SourceEffects[i]->UnregisterWithPreset();
			delete SourceInfo.SourceEffects[i];
			SourceInfo.SourceEffects[i] = nullptr;
		}
		SourceInfo.SourceEffects.Reset();

		for (int32 i = 0; i < SourceInfo.SourceEffectPresets.Num(); ++i)
		{
			SourceInfo.SourceEffectPresets[i] = nullptr;
		}
		SourceInfo.SourceEffectPresets.Reset();
	}

	bool FMixerSourceManager::GetFreeSourceId(int32& OutSourceId)
	{
		AUDIO_MIXER_CHECK_GAME_THREAD(MixerDevice);

		if (GameThreadInfo.FreeSourceIndices.Num())
		{
			OutSourceId = GameThreadInfo.FreeSourceIndices.Pop();

			AUDIO_MIXER_CHECK(OutSourceId < NumTotalSources);
			AUDIO_MIXER_CHECK(!GameThreadInfo.bIsBusy[OutSourceId]);

			AUDIO_MIXER_CHECK(!GameThreadInfo.bIsDebugMode[OutSourceId]);
			AUDIO_MIXER_CHECK(NumActiveSources < NumTotalSources);
			++NumActiveSources;

			GameThreadInfo.bIsBusy[OutSourceId] = true;
			return true;
		}
		AUDIO_MIXER_CHECK(false);
		return false;
	}

	int32 FMixerSourceManager::GetNumActiveSources() const
	{
		return NumActiveSources;
	}

	int32 FMixerSourceManager::GetNumActiveBuses() const
	{
		return Buses.Num();
	}

	void FMixerSourceManager::InitSource(const int32 SourceId, const FMixerSourceVoiceInitParams& InitParams)
	{
		AUDIO_MIXER_CHECK(SourceId < NumTotalSources);
		AUDIO_MIXER_CHECK(GameThreadInfo.bIsBusy[SourceId]);
		AUDIO_MIXER_CHECK(!GameThreadInfo.bIsDebugMode[SourceId]);
		AUDIO_MIXER_CHECK(InitParams.BufferQueueListener != nullptr);
		AUDIO_MIXER_CHECK_GAME_THREAD(MixerDevice);

#if AUDIO_MIXER_ENABLE_DEBUG_MODE
		GameThreadInfo.bIsDebugMode[SourceId] = InitParams.bIsDebugMode;
#endif 

		AudioMixerThreadCommand([this, SourceId, InitParams]()
		{
			AUDIO_MIXER_CHECK_AUDIO_PLAT_THREAD(MixerDevice);
			AUDIO_MIXER_CHECK(InitParams.SourceVoice != nullptr);

			FSourceInfo& SourceInfo = SourceInfos[SourceId];

			SourceInfo.bIsPlaying = false;
			SourceInfo.bIsPaused = false;
			SourceInfo.bIsActive = true;
			SourceInfo.bIsBusy = true;
			SourceInfo.bIsDone = false;
			SourceInfo.bIsLastBuffer = false;
			SourceInfo.bUseHRTFSpatializer = InitParams.bUseHRTFSpatialization;
			SourceInfo.bIsVorbis = InitParams.bIsVorbis;
			SourceInfo.AudioComponentID = InitParams.AudioComponentID;

			SourceInfo.BufferQueueListener = InitParams.BufferQueueListener;

			// Call initialization from the render thread so anything wanting to do any initialization here can do so (e.g. procedural sound waves)
			SourceInfo.BufferQueueListener->OnBeginGenerate();

			SourceInfo.NumInputChannels = InitParams.NumInputChannels;
			SourceInfo.NumInputFrames = InitParams.NumInputFrames;

			// Initialize the number of per-source LPF filters based on input channels
			SourceInfo.LowPassFilter.Init(MixerDevice->SampleRate, InitParams.NumInputChannels);

			SourceInfo.HighPassFilter.Init(MixerDevice->SampleRate, InitParams.NumInputChannels, 0, nullptr);
			SourceInfo.HighPassFilter.SetFilterType(EFilter::Type::HighPass);

			SourceInfo.SourceEnvelopeFollower = Audio::FEnvelopeFollower(MixerDevice->SampleRate, (float)InitParams.EnvelopeFollowerAttackTime, (float)InitParams.EnvelopeFollowerReleaseTime, Audio::EPeakMode::Peak);

			// Create the spatialization plugin source effect
			if (InitParams.bUseHRTFSpatialization)
			{
				AUDIO_MIXER_CHECK(bUsingSpatializationPlugin);
				SpatializationPlugin->OnInitSource(SourceId, InitParams.AudioComponentUserID, InitParams.SpatializationPluginSettings);
			}

			// Create the occlusion plugin source effect
			if (InitParams.OcclusionPluginSettings != nullptr)
			{
				MixerDevice->OcclusionInterface->OnInitSource(SourceId, InitParams.AudioComponentUserID, InitParams.NumInputChannels, InitParams.OcclusionPluginSettings);
				SourceInfo.bUseOcclusionPlugin = true;
			}

			// Create the reverb plugin source effect
			if (InitParams.ReverbPluginSettings != nullptr)
			{
				MixerDevice->ReverbPluginInterface->OnInitSource(SourceId, InitParams.AudioComponentUserID, InitParams.NumInputChannels, InitParams.ReverbPluginSettings);
				SourceInfo.bUseReverbPlugin = true;
			}

			// Default all sounds to not consider effect chain tails when playing
			SourceInfo.bEffectTailsDone = true;

			// Copy the source effect chain if the channel count is 1 or 2
			if (InitParams.NumInputChannels <= 2)
			{
				// If we're told to care about effect chain tails, then we're not allowed
				// to stop playing until the effect chain tails are finished
				SourceInfo.bEffectTailsDone = !InitParams.bPlayEffectChainTails;

				FSoundEffectSourceInitData InitData;
				InitData.SampleRate = MixerDevice->SampleRate;
				InitData.NumSourceChannels = InitParams.NumInputChannels;
				InitData.AudioClock = MixerDevice->GetAudioTime();

				if (InitParams.NumInputFrames != INDEX_NONE)
				{
					InitData.SourceDuration = (float)InitParams.NumInputFrames / MixerDevice->SampleRate;
				}
				else
				{
					// Procedural sound waves have no known duration
					InitData.SourceDuration = (float)INDEX_NONE;
				}

				SourceInfo.SourceEffectChainId = InitParams.SourceEffectChainId;
				BuildSourceEffectChain(SourceId, InitData, InitParams.SourceEffectChain);

				// Whether or not to output to bus only
				SourceInfo.bOutputToBusOnly = InitParams.bOutputToBusOnly;

				// If this is a bus, add this source id to the list of active bus ids
				if (InitParams.BusId != INDEX_NONE)
				{
					// Setting this BusId will flag this source as a bus. It doesn't try to generate 
					// audio in the normal way but instead will render in a second stage, after normal source rendering.
					SourceInfo.BusId = InitParams.BusId;

					// Bus duration allows us to stop a bus after a given time
					if (InitParams.BusDuration != 0.0f)
					{
						SourceInfo.BusDurationFrames = InitParams.BusDuration * MixerDevice->GetSampleRate();
					}

					// Register this bus as an instance
					FMixerBus* Bus = Buses.Find(InitParams.BusId);
					if (Bus)
					{
						// If this bus is already registered, add this as a source id
						Bus->AddInstanceId(SourceId);
					}
					else
					{
						// If the bus is not registered, make a new entry
						FMixerBus NewBusData(this, InitParams.NumInputChannels, NumOutputFrames);

						NewBusData.AddInstanceId(SourceId);

						Buses.Add(InitParams.BusId, NewBusData);
					}
				}

				// Iterate through source's bus sends and add this source to the bus send list
				// Note: buses can also send their audio to other buses.
				for (int32 BusSendType = 0; BusSendType < (int32)EBusSendType::Count; ++BusSendType)
				{
					for (const FMixerBusSend& BusSend : InitParams.BusSends[BusSendType])
					{
						// New struct to map which source (SourceId) is sending to the bus
						FBusSend NewBusSend;
						NewBusSend.SourceId = SourceId;
						NewBusSend.SendLevel = BusSend.SendLevel;

						// Get existing BusId and add the send, or create new bus registration
						FMixerBus* Bus = Buses.Find(BusSend.BusId);
						if (Bus)
						{
							Bus->AddBusSend((EBusSendType)BusSendType, NewBusSend);
						}
						else
						{
							// If the bus is not registered, make a new entry
							FMixerBus NewBusData(this, InitParams.NumInputChannels, NumOutputFrames);

							// Add a send to it. This will not have a bus instance id (i.e. won't output audio), but 
							// we register the send anyway in the event that this bus does play, we'll know to send this
							// source's audio to it.
							NewBusData.AddBusSend((EBusSendType)BusSendType, NewBusSend);

							Buses.Add(BusSend.BusId, NewBusData);
						}

						// Store on this source, which buses its sending its audio to
						SourceInfo.BusSends[BusSendType].Add(BusSend.BusId);
					}
				}
			}

			SourceInfo.CurrentFrameValues.Init(0.0f, InitParams.NumInputChannels);
			SourceInfo.NextFrameValues.Init(0.0f, InitParams.NumInputChannels);

			AUDIO_MIXER_CHECK(MixerSources[SourceId] == nullptr);
			MixerSources[SourceId] = InitParams.SourceVoice;

			// Loop through the source's sends and add this source to those submixes with the send info

			AUDIO_MIXER_CHECK(SourceInfo.SubmixSends.Num() == 0);

			for (int32 i = 0; i < InitParams.SubmixSends.Num(); ++i)
			{
				const FMixerSourceSubmixSend& MixerSubmixSend = InitParams.SubmixSends[i];
				SourceInfo.SubmixSends.Add(MixerSubmixSend);
				MixerSubmixSend.Submix->AddOrSetSourceVoice(InitParams.SourceVoice, MixerSubmixSend.SendLevel);

				// Prepare output buffers and speaker map entries for every submix channel type
				const ESubmixChannelFormat SubmixChannelType = MixerSubmixSend.Submix->GetSubmixChannels();

				// Flag that we're going to be using this channel info entry
				SourceInfo.SubmixChannelInfo[(int32)SubmixChannelType].bUsed = true;
			}

#if AUDIO_MIXER_ENABLE_DEBUG_MODE
			AUDIO_MIXER_CHECK(!SourceInfo.bIsDebugMode);
			SourceInfo.bIsDebugMode = InitParams.bIsDebugMode;

			AUDIO_MIXER_CHECK(SourceInfo.DebugName.IsEmpty());
			SourceInfo.DebugName = InitParams.DebugName;
#endif 

			AUDIO_MIXER_DEBUG_LOG(SourceId, TEXT("Is initializing"));
		});
	}

	void FMixerSourceManager::ReleaseSourceId(const int32 SourceId)
	{
		AUDIO_MIXER_CHECK(GameThreadInfo.bIsBusy[SourceId]);
		AUDIO_MIXER_CHECK_GAME_THREAD(MixerDevice);

		AUDIO_MIXER_CHECK(NumActiveSources > 0);
		--NumActiveSources;

		GameThreadInfo.bIsBusy[SourceId] = false;

#if AUDIO_MIXER_ENABLE_DEBUG_MODE
		GameThreadInfo.bIsDebugMode[SourceId] = false;
#endif

		GameThreadInfo.FreeSourceIndices.Push(SourceId);

		AUDIO_MIXER_CHECK(GameThreadInfo.FreeSourceIndices.Contains(SourceId));

		AudioMixerThreadCommand([this, SourceId]()
		{
			AUDIO_MIXER_CHECK_AUDIO_PLAT_THREAD(MixerDevice);

			ReleaseSource(SourceId);
		});
	}

	void FMixerSourceManager::Play(const int32 SourceId)
	{
		AUDIO_MIXER_CHECK(SourceId < NumTotalSources);
		AUDIO_MIXER_CHECK(GameThreadInfo.bIsBusy[SourceId]);
		AUDIO_MIXER_CHECK_GAME_THREAD(MixerDevice);

		AudioMixerThreadCommand([this, SourceId]()
		{
			AUDIO_MIXER_CHECK_AUDIO_PLAT_THREAD(MixerDevice);

			FSourceInfo& SourceInfo = SourceInfos[SourceId];

			SourceInfo.bIsPlaying = true;
			SourceInfo.bIsPaused = false;
			SourceInfo.bIsActive = true;

			AUDIO_MIXER_DEBUG_LOG(SourceId, TEXT("Is playing"));
		});
	}

	void FMixerSourceManager::Stop(const int32 SourceId)
	{
		AUDIO_MIXER_CHECK(SourceId < NumTotalSources);
		AUDIO_MIXER_CHECK(GameThreadInfo.bIsBusy[SourceId]);
		AUDIO_MIXER_CHECK_GAME_THREAD(MixerDevice);

		AudioMixerThreadCommand([this, SourceId]()
		{
			AUDIO_MIXER_CHECK_AUDIO_PLAT_THREAD(MixerDevice);

			FSourceInfo& SourceInfo = SourceInfos[SourceId];

			SourceInfo.bIsPlaying = false;
			SourceInfo.bIsPaused = false;
			SourceInfo.bIsActive = false;

			AUDIO_MIXER_DEBUG_LOG(SourceId, TEXT("Is stopping"));
		});
	}

	void FMixerSourceManager::Pause(const int32 SourceId)
	{
		AUDIO_MIXER_CHECK(SourceId < NumTotalSources);
		AUDIO_MIXER_CHECK(GameThreadInfo.bIsBusy[SourceId]);
		AUDIO_MIXER_CHECK_GAME_THREAD(MixerDevice);

		AudioMixerThreadCommand([this, SourceId]()
		{
			AUDIO_MIXER_CHECK_AUDIO_PLAT_THREAD(MixerDevice);

			FSourceInfo& SourceInfo = SourceInfos[SourceId];

			SourceInfo.bIsPaused = true;
			SourceInfo.bIsActive = false;
		});
	}

	void FMixerSourceManager::SetPitch(const int32 SourceId, const float Pitch)
	{
		AUDIO_MIXER_CHECK(SourceId < NumTotalSources);
		AUDIO_MIXER_CHECK(GameThreadInfo.bIsBusy[SourceId]);

		AudioMixerThreadCommand([this, SourceId, Pitch]()
		{
			AUDIO_MIXER_CHECK_AUDIO_PLAT_THREAD(MixerDevice);
			check(NumOutputFrames > 0);

			SourceInfos[SourceId].PitchSourceParam.SetValue(Pitch, NumOutputFrames);
		});
	}

	void FMixerSourceManager::SetVolume(const int32 SourceId, const float Volume)
	{
		AUDIO_MIXER_CHECK(SourceId < NumTotalSources);
		AUDIO_MIXER_CHECK(GameThreadInfo.bIsBusy[SourceId]);
		AUDIO_MIXER_CHECK_GAME_THREAD(MixerDevice);

		AudioMixerThreadCommand([this, SourceId, Volume]()
		{
			AUDIO_MIXER_CHECK_AUDIO_PLAT_THREAD(MixerDevice);
			check(NumOutputFrames > 0);

			SourceInfos[SourceId].VolumeSourceParam.SetValue(Volume, NumOutputFrames);
		});
	}

	void FMixerSourceManager::SetDistanceAttenuation(const int32 SourceId, const float DistanceAttenuation)
	{
		AUDIO_MIXER_CHECK(SourceId < NumTotalSources);
		AUDIO_MIXER_CHECK(GameThreadInfo.bIsBusy[SourceId]);
		AUDIO_MIXER_CHECK_GAME_THREAD(MixerDevice);

		AudioMixerThreadCommand([this, SourceId, DistanceAttenuation]()
		{
			AUDIO_MIXER_CHECK_AUDIO_PLAT_THREAD(MixerDevice);
			check(NumOutputFrames > 0);

			SourceInfos[SourceId].DistanceAttenuationSourceParam.SetValue(DistanceAttenuation, NumOutputFrames);
		});
	}

	void FMixerSourceManager::SetSpatializationParams(const int32 SourceId, const FSpatializationParams& InParams)
	{
		AUDIO_MIXER_CHECK(SourceId < NumTotalSources);
		AUDIO_MIXER_CHECK(GameThreadInfo.bIsBusy[SourceId]);
		AUDIO_MIXER_CHECK_GAME_THREAD(MixerDevice);

		AudioMixerThreadCommand([this, SourceId, InParams]()
		{
			AUDIO_MIXER_CHECK_AUDIO_PLAT_THREAD(MixerDevice);

			SourceInfos[SourceId].SpatParams = InParams;
		});
	}

	void FMixerSourceManager::SetChannelMap(const int32 SourceId, const ESubmixChannelFormat SubmixChannelType, const TArray<float>& ChannelMap, const bool bInIs3D, const bool bInIsCenterChannelOnly)
	{
		AUDIO_MIXER_CHECK(SourceId < NumTotalSources);
		AUDIO_MIXER_CHECK(GameThreadInfo.bIsBusy[SourceId]);
		AUDIO_MIXER_CHECK_GAME_THREAD(MixerDevice);

		AudioMixerThreadCommand([this, SourceId, SubmixChannelType, ChannelMap, bInIs3D, bInIsCenterChannelOnly]()
		{
			AUDIO_MIXER_CHECK_AUDIO_PLAT_THREAD(MixerDevice);

			check(NumOutputFrames > 0);

			FSourceInfo& SourceInfo = SourceInfos[SourceId];

			// Set whether or not this is a 3d channel map and if its center channel only. Used for reseting channel maps on device change.
			SourceInfo.bIs3D = bInIs3D;
			SourceInfo.bIsCenterChannelOnly = bInIsCenterChannelOnly;

			FSubmixChannelTypeInfo& ChannelTypeInfo = SourceInfo.SubmixChannelInfo[(int32)SubmixChannelType];
			ChannelTypeInfo.bUsed = true;

			// Fix up the channel map in case device output count changed
			if (SubmixChannelType == ESubmixChannelFormat::Device)
			{
				const int32 NumSourceChannels = SourceInfo.bUseHRTFSpatializer ? 2 : SourceInfo.NumInputChannels;
				const int32 NumOutputChannels = MixerDevice->GetNumDeviceChannels();
				const int32 ChannelMapSize = NumSourceChannels * NumOutputChannels;

				// If this is true, then the device changed while the command was in-flight
				if (ChannelMap.Num() != ChannelMapSize)
				{
					TArray<float> NewChannelMap;

					// If 3d then just zero it out, we'll get another channel map shortly
					if (bInIs3D)
					{
						NewChannelMap.AddZeroed(ChannelMapSize);
						GameThreadInfo.bNeedsSpeakerMap[SourceId] = true;
					}
					// Otherwise, get an appropriate channel map for the new device configuration
					else
					{
						MixerDevice->Get2DChannelMap(SourceInfo.bIsVorbis, ESubmixChannelFormat::Device, NumSourceChannels, bInIsCenterChannelOnly, NewChannelMap);
					}

					// Make sure we've been flagged to be using this submix channel type entry
					ChannelTypeInfo.ChannelMapParam.SetChannelMap(NewChannelMap, NumOutputChannels);
				}
				else
				{
					GameThreadInfo.bNeedsSpeakerMap[SourceId] = false;
					ChannelTypeInfo.ChannelMapParam.SetChannelMap(ChannelMap, NumOutputFrames);
				}
			}
			else
			{
				// Since we're artificially mixing to this channel count, we don't need to deal with device reset
				ChannelTypeInfo.ChannelMapParam.SetChannelMap(ChannelMap, NumOutputFrames);
			}
		});
	}

	void FMixerSourceManager::SetLPFFrequency(const int32 SourceId, const float InLPFFrequency)
	{
		AUDIO_MIXER_CHECK(SourceId < NumTotalSources);
		AUDIO_MIXER_CHECK(GameThreadInfo.bIsBusy[SourceId]);
		AUDIO_MIXER_CHECK_GAME_THREAD(MixerDevice);

		AudioMixerThreadCommand([this, SourceId, InLPFFrequency]()
		{
			AUDIO_MIXER_CHECK_AUDIO_PLAT_THREAD(MixerDevice);

			SourceInfos[SourceId].LPFCutoffFrequencyParam.SetValue(InLPFFrequency, NumOutputFrames);
		});
	}

	void FMixerSourceManager::SetHPFFrequency(const int32 SourceId, const float InHPFFrequency)
	{
		AUDIO_MIXER_CHECK(SourceId < NumTotalSources);
		AUDIO_MIXER_CHECK(GameThreadInfo.bIsBusy[SourceId]);
		AUDIO_MIXER_CHECK_GAME_THREAD(MixerDevice);

		AudioMixerThreadCommand([this, SourceId, InHPFFrequency]()
		{
			AUDIO_MIXER_CHECK_AUDIO_PLAT_THREAD(MixerDevice);

			SourceInfos[SourceId].HPFCutoffFrequencyParam.SetValue(InHPFFrequency, NumOutputFrames);
		});
	}

	void FMixerSourceManager::SubmitBuffer(const int32 SourceId, FMixerSourceBufferPtr InSourceVoiceBuffer, const bool bSubmitSynchronously)
	{
		AUDIO_MIXER_CHECK(SourceId < NumTotalSources);
		AUDIO_MIXER_CHECK(InSourceVoiceBuffer->Samples <= (uint32)InSourceVoiceBuffer->AudioData.Num());

		// If we're submitting synchronously then don't use AudioMixerThreadCommand but submit directly
		if (bSubmitSynchronously)
		{
			SourceInfos[SourceId].BufferQueue.Enqueue(InSourceVoiceBuffer);
		}
		else
		{
			AUDIO_MIXER_CHECK_GAME_THREAD(MixerDevice);

			// Use a thread command
			AudioMixerThreadCommand([this, SourceId, InSourceVoiceBuffer]()
			{
				AUDIO_MIXER_CHECK_AUDIO_PLAT_THREAD(MixerDevice);

				SourceInfos[SourceId].BufferQueue.Enqueue(InSourceVoiceBuffer);
			});
		}
	}

	void FMixerSourceManager::SetSubmixSendInfo(const int32 SourceId, const FMixerSourceSubmixSend& InSubmixSend)
	{
		AUDIO_MIXER_CHECK(SourceId < NumTotalSources);
		AUDIO_MIXER_CHECK(GameThreadInfo.bIsBusy[SourceId]);
		AUDIO_MIXER_CHECK_GAME_THREAD(MixerDevice);

		AudioMixerThreadCommand([this, SourceId, InSubmixSend]()
		{
			FSourceInfo& SourceInfo = SourceInfos[SourceId];

			bool bIsNew = true;
			for (FMixerSourceSubmixSend& SubmixSend : SourceInfo.SubmixSends)
			{
				if (SubmixSend.Submix->GetId() == InSubmixSend.Submix->GetId())
				{
					SubmixSend.SendLevel = InSubmixSend.SendLevel;
					bIsNew = false;
					break;
				}
			}

			if (bIsNew)
			{
				SourceInfo.SubmixSends.Add(InSubmixSend);

				// Flag that we're now using this submix channel info
				ESubmixChannelFormat ChannelType = InSubmixSend.Submix->GetSubmixChannels();
				SourceInfo.SubmixChannelInfo[(int32)ChannelType].bUsed = true;
			}

			InSubmixSend.Submix->AddOrSetSourceVoice(MixerSources[SourceId], InSubmixSend.SendLevel);
		});
	}

	void FMixerSourceManager::SetListenerTransforms(const TArray<FTransform>& InListenerTransforms)
	{
		AudioMixerThreadCommand([this, InListenerTransforms]()
		{
			ListenerTransforms = InListenerTransforms;
		});
	}

	const TArray<FTransform>* FMixerSourceManager::GetListenerTransforms() const
	{
		AUDIO_MIXER_CHECK_AUDIO_PLAT_THREAD(MixerDevice);
		return &ListenerTransforms;
	}

	int64 FMixerSourceManager::GetNumFramesPlayed(const int32 SourceId) const
	{
		AUDIO_MIXER_CHECK_GAME_THREAD(MixerDevice);
		return SourceInfos[SourceId].NumFramesPlayed;
	}

	float FMixerSourceManager::GetEnvelopeValue(const int32 SourceId) const
	{
		AUDIO_MIXER_CHECK_GAME_THREAD(MixerDevice);
		return SourceInfos[SourceId].SourceEnvelopeValue;
	}

	bool FMixerSourceManager::IsDone(const int32 SourceId) const
	{
		AUDIO_MIXER_CHECK_GAME_THREAD(MixerDevice);
		return GameThreadInfo.bIsDone[SourceId];
	}

	bool FMixerSourceManager::IsEffectTailsDone(const int32 SourceId) const
	{
		AUDIO_MIXER_CHECK_GAME_THREAD(MixerDevice);
		return GameThreadInfo.bEffectTailsDone[SourceId];
	}

	bool FMixerSourceManager::NeedsSpeakerMap(const int32 SourceId) const
	{
		AUDIO_MIXER_CHECK_GAME_THREAD(MixerDevice);
		return GameThreadInfo.bNeedsSpeakerMap[SourceId];
	}

	void FMixerSourceManager::ReadSourceFrame(const int32 SourceId)
	{
		FSourceInfo& SourceInfo = SourceInfos[SourceId];

		const int32 NumChannels = SourceInfo.NumInputChannels;

		// Check if the next frame index is out of range of the total number of frames we have in our current audio buffer
		bool bNextFrameOutOfRange = (SourceInfo.CurrentFrameIndex + 1) >= SourceInfo.CurrentAudioChunkNumFrames;
		bool bCurrentFrameOutOfRange = SourceInfo.CurrentFrameIndex >= SourceInfo.CurrentAudioChunkNumFrames;

		bool bReadCurrentFrame = true;

		// Check the boolean conditions that determine if we need to pop buffers from our queue (in PCMRT case) *OR* loop back (looping PCM data)
		while (bNextFrameOutOfRange || bCurrentFrameOutOfRange)
		{
			// If our current frame is in range, but next frame isn't, read the current frame now to avoid pops when transitioning between buffers
			if (bNextFrameOutOfRange && !bCurrentFrameOutOfRange)
			{
				// Don't need to read the current frame audio after reading new audio chunk
				bReadCurrentFrame = false;

				AUDIO_MIXER_CHECK(SourceInfo.CurrentPCMBuffer.IsValid());
				const float* AudioData = SourceInfo.CurrentPCMBuffer->AudioData.GetData();
				const int32 CurrentSampleIndex = SourceInfo.CurrentFrameIndex * NumChannels;

				for (int32 Channel = 0; Channel < NumChannels; ++Channel)
				{
					SourceInfo.CurrentFrameValues[Channel] = AudioData[CurrentSampleIndex + Channel];
				}
			}

			// If this is our first PCM buffer, we don't need to do a callback to get more audio
			if (SourceInfo.CurrentPCMBuffer.IsValid())
			{
				if (SourceInfo.CurrentPCMBuffer->LoopCount == Audio::LOOP_FOREVER && !SourceInfo.CurrentPCMBuffer->bRealTimeBuffer)
				{
					AUDIO_MIXER_DEBUG_LOG(SourceId, TEXT("Hit Loop boundary, looping."));

					SourceInfo.CurrentFrameIndex = FMath::Max(SourceInfo.CurrentFrameIndex - SourceInfo.CurrentAudioChunkNumFrames, 0);
					break;
				}

				SourceInfo.BufferQueueListener->OnSourceBufferEnd();
			}

			// If we have audio in our queue, we're still playing
			if (!SourceInfo.BufferQueue.IsEmpty())
			{
				FMixerSourceBufferPtr NewBufferPtr;
				SourceInfo.BufferQueue.Dequeue(NewBufferPtr);
				SourceInfo.CurrentPCMBuffer = NewBufferPtr;

				AUDIO_MIXER_CHECK(MixerSources[SourceId]->NumBuffersQueued.GetValue() > 0);

				MixerSources[SourceId]->NumBuffersQueued.Decrement();

				SourceInfo.CurrentAudioChunkNumFrames = SourceInfo.CurrentPCMBuffer->Samples / NumChannels;

				// Subtract the number of frames in the current buffer from our frame index.
				// Note: if this is the first time we're playing, CurrentFrameIndex will be 0
				if (bReadCurrentFrame)
				{
					SourceInfo.CurrentFrameIndex = FMath::Max(SourceInfo.CurrentFrameIndex - SourceInfo.CurrentAudioChunkNumFrames, 0);
				}
				else
				{
					// Since we're not reading the current frame, we allow the current frame index to be negative (NextFrameIndex will then be 0)
					// This prevents dropping a frame of audio on the buffer boundary
					SourceInfo.CurrentFrameIndex = -1;
				}
			}
			else
			{
				SourceInfo.bIsLastBuffer = true;
				return;
			}

			bNextFrameOutOfRange = (SourceInfo.CurrentFrameIndex + 1) >= SourceInfo.CurrentAudioChunkNumFrames;
			bCurrentFrameOutOfRange = SourceInfo.CurrentFrameIndex >= SourceInfo.CurrentAudioChunkNumFrames;
		}

		if (SourceInfo.CurrentPCMBuffer.IsValid())
		{
			// Grab the float PCM audio data (which could be a new audio chunk from previous ReadSourceFrame call)
			const float* AudioData = SourceInfo.CurrentPCMBuffer->AudioData.GetData();
			const int32 NextSampleIndex = (SourceInfo.CurrentFrameIndex + 1)  * NumChannels;

			if (bReadCurrentFrame)
			{
				const int32 CurrentSampleIndex = SourceInfo.CurrentFrameIndex * NumChannels;
				for (int32 Channel = 0; Channel < NumChannels; ++Channel)
				{
					SourceInfo.CurrentFrameValues[Channel] = AudioData[CurrentSampleIndex + Channel];
					SourceInfo.NextFrameValues[Channel] = AudioData[NextSampleIndex + Channel];
				}
			}
			else
			{
				for (int32 Channel = 0; Channel < NumChannels; ++Channel)
				{
					SourceInfo.NextFrameValues[Channel] = AudioData[NextSampleIndex + Channel];
				}
			}
		}
	}

	void FMixerSourceManager::ComputeSourceBuffersForIdRange(const bool bGenerateBuses, const int32 SourceIdStart, const int32 SourceIdEnd)
	{
		SCOPE_CYCLE_COUNTER(STAT_AudioMixerSourceBuffers);

		for (int32 SourceId = SourceIdStart; SourceId < SourceIdEnd; ++SourceId)
		{
			FSourceInfo& SourceInfo = SourceInfos[SourceId];

			if (!SourceInfo.bIsBusy || !SourceInfo.bIsPlaying || SourceInfo.bIsPaused)
			{
				continue;
			}

			// If this source is still playing at this point but technically done, zero the buffers. We haven't yet been removed by the FMixerSource owner.
			// This should be rare but could happen due to thread timing since done-ness is queried on audio thread.
			if (SourceInfo.bIsDone)
			{
				const int32 NumSamples = NumOutputFrames * SourceInfo.NumInputChannels;

				SourceInfo.PreDistanceAttenuationBuffer.Reset();
				SourceInfo.PreDistanceAttenuationBuffer.AddZeroed(NumSamples);

				SourceInfo.SourceBuffer.Reset();
				SourceInfo.SourceBuffer.AddZeroed(NumSamples);

				continue;
			}

			const bool bIsBus = SourceInfo.BusId != INDEX_NONE;
			if ((bGenerateBuses && !bIsBus) || (!bGenerateBuses && bIsBus))
			{
				continue;
			}

			// Fill array with elements all at once to avoid sequential Add() operation overhead.
			const int32 NumSamples = NumOutputFrames * SourceInfo.NumInputChannels;
			
			// Initialize both the pre-distance attenuation buffer and the source buffer
			SourceInfo.PreDistanceAttenuationBuffer.Reset();
			SourceInfo.PreDistanceAttenuationBuffer.AddZeroed(NumSamples);

			SourceInfo.SourceBuffer.Reset();
			SourceInfo.SourceBuffer.AddZeroed(NumSamples);

			float* PreDistanceAttenBufferPtr = SourceInfo.PreDistanceAttenuationBuffer.GetData();

			// if this is a bus, we just want to copy the bus audio to this source's output audio
			// Note we need to copy this since bus instances may have different audio via dynamic source effects, etc.
			if (bIsBus)
			{
				// Get the source's rendered bus data
				const FMixerBus* Bus = Buses.Find(SourceInfo.BusId);
				const float* BusBufferPtr = Bus->GetCurrentBusBuffer();

				int32 NumFramesPlayed = NumOutputFrames;
				if (SourceInfo.BusDurationFrames != INDEX_NONE)
				{
					// If we're now finishing, only copy over the real data
					if ((SourceInfo.NumFramesPlayed + NumOutputFrames) >= SourceInfo.BusDurationFrames)
					{
						NumFramesPlayed = SourceInfo.BusDurationFrames - SourceInfo.NumFramesPlayed;
						SourceInfo.bIsLastBuffer = true;				
					}
				}

				SourceInfo.NumFramesPlayed += NumFramesPlayed;

				// Simply copy into the pre distance attenuation buffer ptr
				FMemory::Memcpy(PreDistanceAttenBufferPtr, BusBufferPtr, sizeof(float) * NumFramesPlayed * SourceInfo.NumInputChannels);
			}
			// Otherwise we need to generate source audio using buffer queues and perform SRC
			else
			{
				int32 SampleIndex = 0;

				for (int32 Frame = 0; Frame < NumOutputFrames; ++Frame)
				{
					// If the source is done, then we'll just write out 0s
					if (!SourceInfo.bIsLastBuffer)
					{
						// Whether or not we need to read another sample from the source buffers
						// If we haven't yet played any frames, then we will need to read the first source samples no matter what
						bool bReadNextSample = !SourceInfo.bHasStarted;

						// Reset that we've started generating audio
						SourceInfo.bHasStarted = true;

						// Update the PrevFrameIndex value for the source based on alpha value
						while (SourceInfo.CurrentFrameAlpha >= 1.0f)
						{
							// Our inter-frame alpha lerping value is causing us to read new source frames
							bReadNextSample = true;

							// Bump up the current frame index
							SourceInfo.CurrentFrameIndex++;

							// Bump up the frames played -- this is tracking the total frames in source file played
							// CurrentFrameIndex can wrap for looping sounds so won't be accurate in that case
							SourceInfo.NumFramesPlayed++;

							SourceInfo.CurrentFrameAlpha -= 1.0f;
						}

						// If our alpha parameter caused us to jump to a new source frame, we need
						// read new samples into our prev and next frame sample data
						if (bReadNextSample)
						{
							ReadSourceFrame(SourceId);
						}
					}

					// If we've finished reading all buffer data, then just write out 0s
					if (SourceInfo.bIsLastBuffer)
					{
						for (int32 Channel = 0; Channel < SourceInfo.NumInputChannels; ++Channel)
						{
							PreDistanceAttenBufferPtr[SampleIndex++] = 0.0f;
						}
					}
					else
					{
						// perform linear SRC to get the next sample value from the decoded buffer
						for (int32 Channel = 0; Channel < SourceInfo.NumInputChannels; ++Channel)
						{
							const float CurrFrameValue = SourceInfo.CurrentFrameValues[Channel];
							const float NextFrameValue = SourceInfo.NextFrameValues[Channel];
							const float CurrentAlpha = SourceInfo.CurrentFrameAlpha;

							PreDistanceAttenBufferPtr[SampleIndex++] = FMath::Lerp(CurrFrameValue, NextFrameValue, CurrentAlpha);
						}
						const float CurrentPitchScale = SourceInfo.PitchSourceParam.Update();

						SourceInfo.CurrentFrameAlpha += CurrentPitchScale;
					}
				}

				// After processing the frames, reset the pitch param
				SourceInfo.PitchSourceParam.Reset();
			}
		}
	}

	void FMixerSourceManager::ComputeBuses()
	{
		// Loop through the bus registry and mix source audio
		for (auto& Entry : Buses)
		{
			FMixerBus& Bus = Entry.Value;
			Bus.MixBuffer();
		}
	}

	void FMixerSourceManager::UpdateBuses()
	{
		// Update the bus states post mixing. This flips the current/previous buffer indices.
		for (auto& Entry : Buses)
		{
			FMixerBus& Bus = Entry.Value;
			Bus.Update();
		}
	}

	void FMixerSourceManager::ApplyDistanceAttenuation(FSourceInfo& SourceInfo, int32 NumSamples)
	{
		float* PostDistanceAttenBufferPtr = SourceInfo.SourceBuffer.GetData();

		// Interpolate the distance attenuation value to avoid discontinuities
		float CurrentDistanceAttenuationValue = SourceInfo.DistanceAttenuationSourceParam.GetValue();
		for (int32 Sample = 0; Sample < NumSamples; Sample += SourceInfo.NumInputChannels)
		{
			for (int32 Chan = 0; Chan < SourceInfo.NumInputChannels; ++Chan)
			{
				PostDistanceAttenBufferPtr[Sample + Chan] = PostDistanceAttenBufferPtr[Sample + Chan] * CurrentDistanceAttenuationValue;
			}

			CurrentDistanceAttenuationValue = SourceInfo.DistanceAttenuationSourceParam.Update();
		}
		SourceInfo.DistanceAttenuationSourceParam.Reset();
	}

	void FMixerSourceManager::ComputePluginAudio(FSourceInfo& SourceInfo, int32 SourceId, int32 NumSamples)
	{
		// Apply the distance attenuation before sending to plugins
		float* PreDistanceAttenBufferPtr = SourceInfo.PreDistanceAttenuationBuffer.GetData();
		float* PostDistanceAttenBufferPtr = SourceInfo.SourceBuffer.GetData();

		bool bShouldMixInReverb = false;
		if (SourceInfo.bUseReverbPlugin)
		{
			const FSpatializationParams* SourceSpatParams = &SourceInfo.SpatParams;

			// Move the audio buffer to the reverb plugin buffer
			FAudioPluginSourceInputData AudioPluginInputData;
			AudioPluginInputData.SourceId = SourceId;
			AudioPluginInputData.AudioBuffer = &SourceInfo.SourceBuffer;
			AudioPluginInputData.SpatializationParams = SourceSpatParams;
			AudioPluginInputData.NumChannels = SourceInfo.NumInputChannels;
			AudioPluginInputData.AudioComponentId = SourceInfo.AudioComponentID;
			SourceInfo.AudioPluginOutputData.AudioBuffer.Reset();
			SourceInfo.AudioPluginOutputData.AudioBuffer.AddZeroed(AudioPluginInputData.AudioBuffer->Num());

			MixerDevice->ReverbPluginInterface->ProcessSourceAudio(AudioPluginInputData, SourceInfo.AudioPluginOutputData);

			// Make sure the buffer counts didn't change and are still the same size
			AUDIO_MIXER_CHECK(SourceInfo.AudioPluginOutputData.AudioBuffer.Num() == NumSamples);

			//If the reverb effect doesn't send it's audio to an external device, mix the output data back in.
			if (!MixerDevice->bReverbIsExternalSend)
			{
				// Copy the reverb-processed data back to the source buffer
				SourceInfo.ReverbPluginOutputBuffer.Reset();
				SourceInfo.ReverbPluginOutputBuffer.Append(SourceInfo.AudioPluginOutputData.AudioBuffer);
				bShouldMixInReverb = true;
			}
		}

		if (SourceInfo.bUseOcclusionPlugin)
		{
			const FSpatializationParams* SourceSpatParams = &SourceInfo.SpatParams;

			// Move the audio buffer to the occlusion plugin buffer
			FAudioPluginSourceInputData AudioPluginInputData;
			AudioPluginInputData.SourceId = SourceId;
			AudioPluginInputData.AudioBuffer = &SourceInfo.SourceBuffer;
			AudioPluginInputData.SpatializationParams = SourceSpatParams;
			AudioPluginInputData.NumChannels = SourceInfo.NumInputChannels;
			AudioPluginInputData.AudioComponentId = SourceInfo.AudioComponentID;

			SourceInfo.AudioPluginOutputData.AudioBuffer.Reset();
			SourceInfo.AudioPluginOutputData.AudioBuffer.AddZeroed(AudioPluginInputData.AudioBuffer->Num());

			MixerDevice->OcclusionInterface->ProcessAudio(AudioPluginInputData, SourceInfo.AudioPluginOutputData);

			// Make sure the buffer counts didn't change and are still the same size
			AUDIO_MIXER_CHECK(SourceInfo.AudioPluginOutputData.AudioBuffer.Num() == NumSamples);

			// Copy the occlusion-processed data back to the source buffer and mix with the reverb plugin output buffer
			if (bShouldMixInReverb)
			{
				const float* ReverbPluginOutputBufferPtr = SourceInfo.ReverbPluginOutputBuffer.GetData();
				const float* AudioPluginOutputDataPtr = SourceInfo.AudioPluginOutputData.AudioBuffer.GetData();

				for (int32 i = 0; i < NumSamples; ++i)
				{
					PostDistanceAttenBufferPtr[i] = ReverbPluginOutputBufferPtr[i] + AudioPluginOutputDataPtr[i];
				}
			}
			else
			{
				FMemory::Memcpy(PostDistanceAttenBufferPtr, SourceInfo.AudioPluginOutputData.AudioBuffer.GetData(), sizeof(float) * NumSamples);
			}
		}
		else if (bShouldMixInReverb)
		{
			const float* ReverbPluginOutputBufferPtr = SourceInfo.ReverbPluginOutputBuffer.GetData();
			for (int32 i = 0; i < NumSamples; ++i)
			{
				PostDistanceAttenBufferPtr[i] += ReverbPluginOutputBufferPtr[i];
			}
		}

		// If the source has HRTF processing enabled, run it through the spatializer
		if (SourceInfo.bUseHRTFSpatializer)
		{
			SCOPE_CYCLE_COUNTER(STAT_AudioMixerHRTF);

			AUDIO_MIXER_CHECK(SpatializationPlugin.IsValid());
			AUDIO_MIXER_CHECK(SourceInfo.NumInputChannels == 1);

			FAudioPluginSourceInputData AudioPluginInputData;
			AudioPluginInputData.AudioBuffer = &SourceInfo.SourceBuffer;
			AudioPluginInputData.NumChannels = SourceInfo.NumInputChannels;
			AudioPluginInputData.SourceId = SourceId;
			AudioPluginInputData.SpatializationParams = &SourceInfo.SpatParams;

			if (!MixerDevice->bSpatializationIsExternalSend)
			{
				SourceInfo.AudioPluginOutputData.AudioBuffer.Reset();
				SourceInfo.AudioPluginOutputData.AudioBuffer.AddZeroed(2 * NumOutputFrames);
			}

			SpatializationPlugin->ProcessAudio(AudioPluginInputData, SourceInfo.AudioPluginOutputData);

			// If this is an external send, we treat this source audio as if it was still a mono source
			// This will allow it to traditionally pan in the ComputeOutputBuffers function and be
			// sent to submixes (e.g. reverb) panned and mixed down. Certain submixes will want this spatial 
			// information in addition to the external send. We've already bypassed adding this source
			// to a base submix (e.g. master/eq, etc)
			if (MixerDevice->bSpatializationIsExternalSend)
			{
				// Otherwise our pre- and post-effect channels are the same as the input channels
				SourceInfo.NumPostEffectChannels = SourceInfo.NumInputChannels;

				// Set the ptr to use for post-effect buffers rather than the plugin output data (since the plugin won't have output audio data)
				SourceInfo.PostEffectBuffers = &SourceInfo.SourceBuffer;
			}
			else
			{
				// Otherwise, we are now a 2-channel file and should not be spatialized using normal 3d spatialization
				SourceInfo.NumPostEffectChannels = 2;
				SourceInfo.PostEffectBuffers = &SourceInfo.AudioPluginOutputData.AudioBuffer;
			}
		}
		else
		{
			// Otherwise our pre- and post-effect channels are the same as the input channels
			SourceInfo.NumPostEffectChannels = SourceInfo.NumInputChannels;

			// Set the ptr to use for post-effect buffers
			SourceInfo.PostEffectBuffers = &SourceInfo.SourceBuffer;
		}
	}

	void FMixerSourceManager::ComputePostSourceEffectBufferForIdRange(bool bGenerateBuses, const int32 SourceIdStart, const int32 SourceIdEnd)
	{
		SCOPE_CYCLE_COUNTER(STAT_AudioMixerSourceEffectBuffers);

		const bool bIsDebugModeEnabled = DebugSoloSources.Num() > 0;

		for (int32 SourceId = SourceIdStart; SourceId < SourceIdEnd; ++SourceId)
		{
			FSourceInfo& SourceInfo = SourceInfos[SourceId];

			if (!SourceInfo.bIsBusy || !SourceInfo.bIsPlaying || SourceInfo.bIsPaused || (SourceInfo.bIsDone && SourceInfo.bEffectTailsDone)) 
			{
				continue;
			}

			const bool bIsBus = SourceInfo.BusId != INDEX_NONE;
			if ((bGenerateBuses && !bIsBus) || (!bGenerateBuses && bIsBus))
			{
				continue;
			}

			// Copy and store the current state of the pre-distance attenuation buffer before we feed it through our source effects
			// This is used by pre-effect sends
			if (SourceInfo.BusSends[(int32)EBusSendType::PreEffect].Num() > 0)
			{
				SourceInfo.PreEffectBuffer.Reset();
				SourceInfo.PreEffectBuffer.Append(SourceInfo.PreDistanceAttenuationBuffer);
			}

			float* PreDistanceAttenBufferPtr = SourceInfo.PreDistanceAttenuationBuffer.GetData();
			const int32 NumSamples = SourceInfo.PreDistanceAttenuationBuffer.Num();

			// Apply non-distance attenuation volume
			float CurrentVolumeValue = SourceInfo.VolumeSourceParam.GetValue();

			for (int32 Frame = 0; Frame < NumOutputFrames; ++Frame)
			{
#if AUDIO_MIXER_ENABLE_DEBUG_MODE				
				CurrentVolumeValue = (bIsDebugModeEnabled && !SourceInfo.bIsDebugMode) ? 0.0f : SourceInfo.VolumeSourceParam.Update();

#else
				CurrentVolumeValue = SourceInfo.VolumeSourceParam.Update();
#endif
<<<<<<< HEAD

				SourceInfo.LowPassFilter.SetFrequency(LPFFreq);

				SourceInfo.HighPassFilter.SetFrequency(HPFFreq);
				SourceInfo.HighPassFilter.Update();

=======
>>>>>>> e3a25b20
				int32 SampleIndex = SourceInfo.NumInputChannels * Frame;

				// Scale by current volume value (note: not including distance attenuation). TODO: do this as a SIMD operation in its own loop
				for (int32 Channel = 0; Channel < SourceInfo.NumInputChannels; ++Channel)
				{
					PreDistanceAttenBufferPtr[SampleIndex + Channel] *= CurrentVolumeValue;
				}
			}

			// Reset the volume interpolator
			SourceInfo.VolumeSourceParam.Reset();

			// Now process the effect chain if it exists
			if (SourceInfo.SourceEffects.Num() > 0)
			{
				SourceInfo.SourceEffectInputData.CurrentVolume = CurrentVolumeValue;

				SourceInfo.SourceEffectOutputData.AudioFrame.Reset();
				SourceInfo.SourceEffectOutputData.AudioFrame.AddZeroed(SourceInfo.NumInputChannels);

				SourceInfo.SourceEffectInputData.AudioFrame.Reset();
				SourceInfo.SourceEffectInputData.AudioFrame.AddZeroed(SourceInfo.NumInputChannels);

				float* SourceEffectInputDataFramePtr = SourceInfo.SourceEffectInputData.AudioFrame.GetData();
				float* SourceEffectOutputDataFramePtr = SourceInfo.SourceEffectOutputData.AudioFrame.GetData();

				// Process the effect chain for this buffer per frame
				for (int32 Sample = 0; Sample < NumSamples; Sample += SourceInfo.NumInputChannels)
				{
					// Get the buffer input sample
					for (int32 Chan = 0; Chan < SourceInfo.NumInputChannels; ++Chan)
					{
						SourceEffectInputDataFramePtr[Chan] = PreDistanceAttenBufferPtr[Sample + Chan];
					}

					for (int32 SourceEffectIndex = 0; SourceEffectIndex < SourceInfo.SourceEffects.Num(); ++SourceEffectIndex)
					{
						if (SourceInfo.SourceEffects[SourceEffectIndex]->IsActive())
						{
							SourceInfo.SourceEffects[SourceEffectIndex]->Update();

							SourceInfo.SourceEffects[SourceEffectIndex]->ProcessAudio(SourceInfo.SourceEffectInputData, SourceInfo.SourceEffectOutputData);

							// Copy the output of the effect into the input so the next effect will get the outputs audio
							for (int32 Chan = 0; Chan < SourceInfo.NumInputChannels; ++Chan)
							{
								SourceEffectInputDataFramePtr[Chan] = SourceEffectOutputDataFramePtr[Chan];
							}
						}
					}

					// Copy audio frame back to the buffer
					for (int32 Chan = 0; Chan < SourceInfo.NumInputChannels; ++Chan)
					{
						PreDistanceAttenBufferPtr[Sample + Chan] = SourceEffectInputDataFramePtr[Chan];
					}
				}
			}

			// Compute the source envelope using pre-distance attenuation buffer
			float AverageSampleValue;
			for (int32 Sample = 0; Sample < NumSamples;)
			{
				AverageSampleValue = 0.0f;
				for (int32 Chan = 0; Chan < SourceInfo.NumInputChannels; ++Chan)
				{
					AverageSampleValue += PreDistanceAttenBufferPtr[Sample++];
				}
				AverageSampleValue /= SourceInfo.NumInputChannels;
				SourceInfo.SourceEnvelopeFollower.ProcessAudio(AverageSampleValue);
			}

			// Copy the current value of the envelope follower (block-rate value)
			SourceInfo.SourceEnvelopeValue = SourceInfo.SourceEnvelopeFollower.GetCurrentValue();

			SourceInfo.bEffectTailsDone = SourceInfo.bEffectTailsDone || SourceInfo.SourceEnvelopeValue < ENVELOPE_TAIL_THRESHOLD;

			// Only scale with distance attenuation and send to source audio to plugins if we're not in output-to-bus only mode
			if (!SourceInfo.bOutputToBusOnly)
			{
				float* PostDistanceAttenBufferPtr = SourceInfo.SourceBuffer.GetData();

				// Process the filters after the source effects
				for (int32 Frame = 0; Frame < NumOutputFrames; ++Frame)
				{
					const float LPFFreq = SourceInfo.LPFCutoffFrequencyParam.Update();
					const float HPFFreq = SourceInfo.HPFCutoffFrequencyParam.Update();

					SourceInfo.LowPassFilter.SetFrequency(LPFFreq);

					SourceInfo.HighPassFilter.SetFrequency(HPFFreq);
					SourceInfo.HighPassFilter.Update();

					int32 SampleIndex = SourceInfo.NumInputChannels * Frame;

					// Apply filters, if necessary.
					if (LPFFreq < MAX_FILTER_FREQUENCY)
					{
						//If we stopped processing the low pass filter, we need to clear the filter's memory to prevent pops.
						if (SourceInfo.bIsBypassingLPF)
						{
							SourceInfo.LowPassFilter.ClearMemory();
							SourceInfo.bIsBypassingLPF = false;
						}

						SourceInfo.LowPassFilter.ProcessAudio(&PreDistanceAttenBufferPtr[SampleIndex], &PostDistanceAttenBufferPtr[SampleIndex]);
					}
					else
					{
						SourceInfo.bIsBypassingLPF = true;
						FMemory::Memcpy(&PostDistanceAttenBufferPtr[SampleIndex], &PreDistanceAttenBufferPtr[SampleIndex], SourceInfo.NumInputChannels * sizeof(float));
					}

					if (HPFFreq > 0.0f)
					{
						//If we stopped processing the low pass filter, we need to clear the filter's memory to prevent pops.
						if (SourceInfo.bIsBypassingHPF)
						{
							SourceInfo.HighPassFilter.Reset();
							SourceInfo.bIsBypassingHPF = false;
						}

						SourceInfo.HighPassFilter.ProcessAudio(&PostDistanceAttenBufferPtr[SampleIndex], &PostDistanceAttenBufferPtr[SampleIndex]);
					}
					else
					{
						SourceInfo.bIsBypassingHPF = true;
					}
				}

				// Reset the volume and LPF param interpolations
				SourceInfo.LPFCutoffFrequencyParam.Reset();
				SourceInfo.HPFCutoffFrequencyParam.Reset();

				// Apply distance attenuation
				ApplyDistanceAttenuation(SourceInfo, NumSamples);

				// Send source audio to plugins
				ComputePluginAudio(SourceInfo, SourceId, NumSamples);
			}

			// Check the source effect tails condition
			if (SourceInfo.bIsLastBuffer && SourceInfo.bEffectTailsDone)
			{
				// If we're done and our tails our done, clear everything out
				SourceInfo.BufferQueue.Empty();
				SourceInfo.CurrentFrameValues.Reset();
				SourceInfo.NextFrameValues.Reset();
				SourceInfo.CurrentPCMBuffer = nullptr;
			}
		}
	}

	void FMixerSourceManager::ComputeOutputBuffersForIdRange(const bool bGenerateBuses, const int32 SourceIdStart, const int32 SourceIdEnd)
	{
		SCOPE_CYCLE_COUNTER(STAT_AudioMixerSourceOutputBuffers);

		for (int32 SourceId = SourceIdStart; SourceId < SourceIdEnd; ++SourceId)
		{
			FSourceInfo& SourceInfo = SourceInfos[SourceId];

			// Don't need to compute anything if the source is not playing or paused (it will remain at 0.0 volume)
			// Note that effect chains will still be able to continue to compute audio output. The source output 
			// will simply stop being read from.
			if (!SourceInfo.bIsBusy || !SourceInfo.bIsPlaying || (SourceInfo.bIsDone && SourceInfo.bEffectTailsDone))
			{
				continue;
			}

			// If we're in generate buses mode and not a bus, or vice versa, or if we're set to only output audio to buses.
			// If set to output buses, no need to do any panning for the source. The buses will do the panning.
			const bool bIsBus = SourceInfo.BusId != INDEX_NONE;
			if ((bGenerateBuses && !bIsBus) || (!bGenerateBuses && bIsBus) || SourceInfo.bOutputToBusOnly)
			{
				continue;
			}

			// Perform output buffer computation for each submix channel type output
			for (int32 SubmixInfoId = 0; SubmixInfoId < (int32)ESubmixChannelFormat::Count; ++SubmixInfoId)
			{
				FSubmixChannelTypeInfo& ChannelInfo = SourceInfo.SubmixChannelInfo[SubmixInfoId];

				if (!ChannelInfo.bUsed)
				{
					continue;
				}

				ESubmixChannelFormat ChannelFormat = (ESubmixChannelFormat)SubmixInfoId;
				if (ChannelFormat == ESubmixChannelFormat::Ambisonics)
				{
					// there are no channel maps for ambisonics format since it's a "pass through" to the ambisonics submix
					ChannelInfo.OutputBuffer.Reset();
					ChannelInfo.OutputBuffer.AddZeroed(NumOutputFrames * SourceInfo.NumInputChannels);

					// Simply copy the post-effect buffers to the output buffer
					FMemory::Memcpy((void*)ChannelInfo.OutputBuffer.GetData(), (void*)SourceInfo.PostEffectBuffers->GetData(), SourceInfo.PostEffectBuffers->Num()*sizeof(float));
				}
				else
				{
					int32 NumOutputChannels = MixerDevice->GetNumChannelsForSubmixFormat((ESubmixChannelFormat)SubmixInfoId);

					ChannelInfo.OutputBuffer.Reset();
					ChannelInfo.OutputBuffer.AddZeroed(NumOutputFrames * NumOutputChannels);

					// If we're paused, then early return now
					if (SourceInfo.bIsPaused)
					{
						continue;
					}

					float* OutputBufferPtr = ChannelInfo.OutputBuffer.GetData();
					float* PostEffetBufferPtr = SourceInfo.PostEffectBuffers->GetData();

					// Apply speaker mapping
					for (int32 Frame = 0; Frame < NumOutputFrames; ++Frame)
					{
						const int32 PostEffectChannels = SourceInfo.NumPostEffectChannels;

						float SourceSampleValue = 0.0f;

						// Make sure that our channel map is appropriate for the source channel and output channel count!
						ChannelInfo.ChannelMapParam.UpdateChannelMap();

						// For each source channel, compute the output channel mapping
						for (int32 SourceChannel = 0; SourceChannel < PostEffectChannels; ++SourceChannel)
						{
							const int32 SourceSampleIndex = Frame * PostEffectChannels + SourceChannel;
							SourceSampleValue = PostEffetBufferPtr[SourceSampleIndex];

							for (int32 OutputChannel = 0; OutputChannel < NumOutputChannels; ++OutputChannel)
							{
								// Look up the channel map value (maps input channels to output channels) for the source
								// This is the step that either applies the spatialization algorithm or just maps a 2d sound
								const int32 ChannelMapIndex = NumOutputChannels * SourceChannel + OutputChannel;
								const float ChannelMapValue = ChannelInfo.ChannelMapParam.GetChannelValue(ChannelMapIndex);

								// If we have a non-zero sample value, write it out. Note that most 3d audio channel maps
								// for surround sound will result in 0.0 sample values so this branch should save a bunch of multiplies + adds
								if (ChannelMapValue > 0.0f)
								{
									// Scale the input source sample for this source channel value
									const float SampleValue = SourceSampleValue * ChannelMapValue;
									const int32 OutputSampleIndex = Frame * NumOutputChannels + OutputChannel;

									OutputBufferPtr[OutputSampleIndex] += SampleValue;
								}
							}
						}
					}

					// Reset the channel map param interpolation
					ChannelInfo.ChannelMapParam.ResetInterpolation();
				}
			}
		}
	}

	void FMixerSourceManager::GenerateSourceAudio(const bool bGenerateBuses, const int32 SourceIdStart, const int32 SourceIdEnd)
	{
		// Buses generate their input buffers independently
		// Get the next block of frames from the source buffers
		ComputeSourceBuffersForIdRange(bGenerateBuses, SourceIdStart, SourceIdEnd);

		// Compute the audio source buffers after their individual effect chain processing
		ComputePostSourceEffectBufferForIdRange(bGenerateBuses, SourceIdStart, SourceIdEnd);

		// Get the audio for the output buffers
		ComputeOutputBuffersForIdRange(bGenerateBuses, SourceIdStart, SourceIdEnd);
	}

	void FMixerSourceManager::GenerateSourceAudio(const bool bGenerateBuses)
	{
		// If there are no buses, don't need to do anything here
		if (bGenerateBuses && !Buses.Num())
		{
			return;
		}

		if (NumSourceWorkers > 0 && !DisableParallelSourceProcessingCvar)
		{
			AUDIO_MIXER_CHECK(SourceWorkers.Num() == NumSourceWorkers);
			for (int32 i = 0; i < SourceWorkers.Num(); ++i)
			{
				FAudioMixerSourceWorker& Worker = SourceWorkers[i]->GetTask();
				Worker.SetGenerateBuses(bGenerateBuses);

				SourceWorkers[i]->StartBackgroundTask();
			}

			for (int32 i = 0; i < SourceWorkers.Num(); ++i)
			{
				SourceWorkers[i]->EnsureCompletion();
			}
		}
		else
		{
			GenerateSourceAudio(bGenerateBuses, 0, NumTotalSources);
		}
	}

	void FMixerSourceManager::MixOutputBuffers(const int32 SourceId, const ESubmixChannelFormat InSubmixChannelType, const float SendLevel, AlignedFloatBuffer& OutWetBuffer) const
	{
		if (SendLevel > 0.0f)
		{
			const FSourceInfo& SourceInfo = SourceInfos[SourceId];

			// Don't need to mix into submixes if the source is paused
			if (!SourceInfo.bIsPaused && !SourceInfo.bIsDone && SourceInfo.bIsPlaying)
			{
				const FSubmixChannelTypeInfo& ChannelInfo = SourceInfo.SubmixChannelInfo[(int32)InSubmixChannelType];
// 				if (InSubmixChannelType == ESubmixChannelFormat::Ambisonics && SourceInfo.NumInputChannels == 1)
// 				{
// 					// TODO: encode 3d sources (non-ambisonics files) to ambisonics
// 				}

				check(ChannelInfo.bUsed);
				check(ChannelInfo.OutputBuffer.Num() == OutWetBuffer.Num());

				const float* SourceOutputBufferPtr = ChannelInfo.OutputBuffer.GetData();
				const int32 OutWetBufferSize = OutWetBuffer.Num();
				float* OutWetBufferPtr = OutWetBuffer.GetData();

				for (int32 SampleIndex = 0; SampleIndex < OutWetBufferSize; ++SampleIndex)
				{
					OutWetBufferPtr[SampleIndex] += SourceOutputBufferPtr[SampleIndex] * SendLevel;
				}
			}

// TOODO: SIMD
// 			const VectorRegister SendLevelScalar = VectorLoadFloat1(SendLevel);
// 			for (int32 SampleIndex = 0; SampleIndex < OutWetBuffer.Num(); SampleIndex += 4)
// 			{
// 				VectorRegister OutputBufferRegister = VectorLoadAligned(&SourceOutputBuffer[SampleIndex]);
// 				VectorRegister Temp = VectorMultiply(OutputBufferRegister, SendLevelScalar);
// 				VectorRegister OutputWetBuffer = VectorLoadAligned(&OutWetBuffer[SampleIndex]);
// 				Temp = VectorAdd(OutputWetBuffer, Temp);
// 
// 				VectorStoreAligned(Temp, &OutWetBuffer[SampleIndex]);
// 			}
		}
	}

	void FMixerSourceManager::UpdateDeviceChannelCount(const int32 InNumOutputChannels)
	{
		NumOutputSamples = NumOutputFrames * MixerDevice->GetNumDeviceChannels();

		// Update all source's to appropriate channel maps
		for (int32 SourceId = 0; SourceId < NumTotalSources; ++SourceId)
		{
			FSourceInfo& SourceInfo = SourceInfos[SourceId];

			// Don't need to do anything if it's not active
			if (!SourceInfo.bIsActive)
			{
				continue;
			}

			FSubmixChannelTypeInfo& ChannelTypeInfo = SourceInfo.SubmixChannelInfo[(int32)ESubmixChannelFormat::Device];

			if (ChannelTypeInfo.bUsed)
			{
				SourceInfo.ScratchChannelMap.Reset();
				const int32 NumSoureChannels = SourceInfo.bUseHRTFSpatializer ? 2 : SourceInfo.NumInputChannels;

				// If this is a 3d source, then just zero out the channel map, it'll cause a temporary blip
				// but it should reset in the next tick
				if (SourceInfo.bIs3D)
				{
					GameThreadInfo.bNeedsSpeakerMap[SourceId] = true;
					SourceInfo.ScratchChannelMap.AddZeroed(NumSoureChannels * InNumOutputChannels);
				}
				// If it's a 2D sound, then just get a new channel map appropriate for the new device channel count
				else
				{
					SourceInfo.ScratchChannelMap.Reset();
					MixerDevice->Get2DChannelMap(SourceInfo.bIsVorbis, ESubmixChannelFormat::Device, NumSoureChannels, SourceInfo.bIsCenterChannelOnly, SourceInfo.ScratchChannelMap);
				}
			
				ChannelTypeInfo.ChannelMapParam.SetChannelMap(SourceInfo.ScratchChannelMap, NumOutputFrames);
			}
		}
	}

	void FMixerSourceManager::UpdateSourceEffectChain(const uint32 InSourceEffectChainId, const TArray<FSourceEffectChainEntry>& InSourceEffectChain, const bool bPlayEffectChainTails)
	{
		AudioMixerThreadCommand([this, InSourceEffectChainId, InSourceEffectChain, bPlayEffectChainTails]()
		{
			FSoundEffectSourceInitData InitData;
			InitData.AudioClock = MixerDevice->GetAudioClock();
			InitData.SampleRate = MixerDevice->SampleRate;

			for (int32 SourceId = 0; SourceId < NumTotalSources; ++SourceId)
			{
				FSourceInfo& SourceInfo = SourceInfos[SourceId];

				if (SourceInfo.SourceEffectChainId == InSourceEffectChainId)
				{
					SourceInfo.bEffectTailsDone = !bPlayEffectChainTails;

					// Check to see if the chain didn't actually change
					TArray<FSoundEffectSource *>& ThisSourceEffectChain = SourceInfo.SourceEffects;
					bool bReset = false;
					if (InSourceEffectChain.Num() == ThisSourceEffectChain.Num())
					{
						for (int32 SourceEffectId = 0; SourceEffectId < ThisSourceEffectChain.Num(); ++SourceEffectId)
						{
							const FSourceEffectChainEntry& ChainEntry = InSourceEffectChain[SourceEffectId];

							FSoundEffectSource* SourceEffectInstance = ThisSourceEffectChain[SourceEffectId];
							if (!SourceEffectInstance->IsParentPreset(ChainEntry.Preset))
							{
								// As soon as one of the effects change or is not the same, then we need to rebuild the effect graph
								bReset = true;
								break;
							}

							// Otherwise just update if it's just to bypass
							SourceEffectInstance->SetEnabled(!ChainEntry.bBypass);
						}
					}
					else
					{
						bReset = true;
					}

					if (bReset)
					{
						InitData.NumSourceChannels = SourceInfo.NumInputChannels;

						if (SourceInfo.NumInputFrames != INDEX_NONE)
						{
							InitData.SourceDuration = (float)SourceInfo.NumInputFrames / InitData.SampleRate;
						}
						else
						{
							// Procedural sound waves have no known duration
							InitData.SourceDuration = (float)INDEX_NONE;
						}

						// First reset the source effect chain
						ResetSourceEffectChain(SourceId);

						// Rebuild it
						BuildSourceEffectChain(SourceId, InitData, InSourceEffectChain);
					}
				}
			}
		});
	}

	const float* FMixerSourceManager::GetPreDistanceAttenuationBuffer(const int32 SourceId) const
	{
		return SourceInfos[SourceId].PreDistanceAttenuationBuffer.GetData();
	}

	const float* FMixerSourceManager::GetPreEffectBuffer(const int32 SourceId) const
	{
		return SourceInfos[SourceId].PreEffectBuffer.GetData();
	}

	const float* FMixerSourceManager::GetPreviousBusBuffer(const int32 SourceId) const
	{
		const uint32 BusId = SourceInfos[SourceId].BusId;
		const FMixerBus* MixerBus = Buses.Find(BusId);
		return MixerBus->GetPreviousBusBuffer();
	}

	int32 FMixerSourceManager::GetNumChannels(const int32 SourceId) const
	{
		return SourceInfos[SourceId].NumInputChannels;
	}

	bool FMixerSourceManager::IsBus(const int32 SourceId) const
	{
		return SourceInfos[SourceId].BusId != INDEX_NONE;
	}

	void FMixerSourceManager::ComputeNextBlockOfSamples()
	{
		AUDIO_MIXER_CHECK_AUDIO_PLAT_THREAD(MixerDevice);

		SCOPE_CYCLE_COUNTER(STAT_AudioMixerSourceManagerUpdate);

		// Get the this blocks commands before rendering audio
		if (bPumpQueue)
		{
			bPumpQueue = false;
			PumpCommandQueue();
		}

		// Update pending tasks and release them if they're finished
		UpdatePendingReleaseData();

		// First generate non-bus audio (bGenerateBuses = false)
		GenerateSourceAudio(false);

		// Now mix in the non-bus audio into the buses
		ComputeBuses();

		// Now generate bus audio (bGenerateBuses = true)
		GenerateSourceAudio(true);

		// Update the buses now
		UpdateBuses();

		// Let the plugin know we finished processing all sources
		if (bUsingSpatializationPlugin)
		{
			AUDIO_MIXER_CHECK(SpatializationPlugin.IsValid());
			SpatializationPlugin->OnAllSourcesProcessed();
		}

		// Update the game thread copy of source doneness
		for (int32 SourceId = 0; SourceId < NumTotalSources; ++SourceId)
		{		
			FSourceInfo& SourceInfo = SourceInfos[SourceId];

			if (SourceInfo.bIsLastBuffer)
			{
				SourceInfo.bIsDone = true;
			}
			else
			{
				SourceInfo.bIsDone = false;
			}

			GameThreadInfo.bIsDone[SourceId] = SourceInfo.bIsDone;
			GameThreadInfo.bEffectTailsDone[SourceId] = SourceInfo.bEffectTailsDone;
		}
	}

	void FMixerSourceManager::AudioMixerThreadCommand(TFunction<void()> InFunction)
	{
		// Add the function to the command queue
		int32 AudioThreadCommandIndex = AudioThreadCommandBufferIndex.GetValue();
		CommandBuffers[AudioThreadCommandIndex].SourceCommandQueue.Enqueue(MoveTemp(InFunction));
	}

	void FMixerSourceManager::PumpCommandQueue()
	{
		AUDIO_MIXER_CHECK_AUDIO_PLAT_THREAD(MixerDevice);

		int32 CurrentRenderThreadIndex = RenderThreadCommandBufferIndex.GetValue();

		FCommands& Commands = CommandBuffers[CurrentRenderThreadIndex];

		// Pop and execute all the commands that came since last update tick
		TFunction<void()> CommandFunction;
		while (Commands.SourceCommandQueue.Dequeue(CommandFunction))
		{
			CommandFunction();
		}

		RenderThreadCommandBufferIndex.Set(!CurrentRenderThreadIndex);
	}

	void FMixerSourceManager::UpdatePendingReleaseData(bool bForceWait)
	{
		// Don't block, but let tasks finish naturally
		for (int32 i = PendingReleaseData.Num() - 1; i >= 0; --i)
		{
			FPendingReleaseData* DataEntry = PendingReleaseData[i];
			if (DataEntry->Task)
			{
				bool bDeleteData = false;
				if (bForceWait)
				{
					DataEntry->Task->EnsureCompletion();
					bDeleteData = true;
				}
				else if (DataEntry->Task->IsDone())
				{
					bDeleteData = true;
				}

				if (bDeleteData)
				{
					delete DataEntry->Task;
					DataEntry->Task = nullptr;

					if (DataEntry->Buffer)
					{
						delete DataEntry->Buffer;
					}

					delete DataEntry;
					PendingReleaseData[i] = nullptr;

					PendingReleaseData.RemoveAtSwap(i, 1, false);
				}
			}
			else if (DataEntry->Buffer)
			{
				delete DataEntry->Buffer;
				DataEntry->Buffer = nullptr;

				PendingReleaseData.RemoveAtSwap(i, 1, false);
			}
		}
	}

}<|MERGE_RESOLUTION|>--- conflicted
+++ resolved
@@ -1449,15 +1449,6 @@
 #else
 				CurrentVolumeValue = SourceInfo.VolumeSourceParam.Update();
 #endif
-<<<<<<< HEAD
-
-				SourceInfo.LowPassFilter.SetFrequency(LPFFreq);
-
-				SourceInfo.HighPassFilter.SetFrequency(HPFFreq);
-				SourceInfo.HighPassFilter.Update();
-
-=======
->>>>>>> e3a25b20
 				int32 SampleIndex = SourceInfo.NumInputChannels * Frame;
 
 				// Scale by current volume value (note: not including distance attenuation). TODO: do this as a SIMD operation in its own loop
