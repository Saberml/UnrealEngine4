--- conflicted
+++ resolved
@@ -73,15 +73,12 @@
 		int32 CurrentThreadId = FPlatformTLS::GetCurrentThreadId();
 		AUDIO_MIXER_CHECK(CurrentThreadId == AudioPlatformThreadId);
 #endif
-<<<<<<< HEAD
-=======
 	}
 
 	bool FMixerDevice::IsAudioRenderingThread()
 	{
 		int32 CurrentThreadId = FPlatformTLS::GetCurrentThreadId();
 		return CurrentThreadId == AudioPlatformThreadId;
->>>>>>> 50b84fc1
 	}
 
 	void FMixerDevice::GetAudioDeviceList(TArray<FString>& OutAudioDeviceNames) const
@@ -111,15 +108,9 @@
 		{
 			AUDIO_MIXER_CHECK(SampleRate != 0.0f);
 			AUDIO_MIXER_CHECK(DeviceOutputBufferLength != 0);
-<<<<<<< HEAD
 
 			AudioMixerPlatform->RegisterDeviceChangedListener();
 
-=======
-
-			AudioMixerPlatform->RegisterDeviceChangedListener();
-
->>>>>>> 50b84fc1
 			OpenStreamParams.NumFrames = DeviceOutputBufferLength;
 			OpenStreamParams.OutputDeviceIndex = 0; // Default device
 			OpenStreamParams.SampleRate = AUDIO_SAMPLE_RATE;
@@ -172,91 +163,25 @@
 				AudioClock = 0.0;
 				AudioClockDelta = (double)OpenStreamParams.NumFrames / OpenStreamParams.SampleRate;
 
-<<<<<<< HEAD
-				// Create the master, master reverb, and master eq sound submixes
-				if (!FMixerDevice::MasterSoundSubmix)
-				{
-					FMixerDevice::MasterSoundSubmix = NewObject<USoundSubmix>(USoundSubmix::StaticClass());
-					FMixerDevice::MasterSoundSubmix->AddToRoot();
-=======
 
 				// Initialize any plugins if they exist
 				if (SpatializationPluginInterface.IsValid())
 				{
 					SpatializationPluginInterface->Initialize(AUDIO_SAMPLE_RATE, MaxChannels, OpenStreamParams.NumFrames);
->>>>>>> 50b84fc1
 				}
 
 				if (OcclusionInterface.IsValid())
 				{
-<<<<<<< HEAD
-					FMixerDevice::MasterReverbSoundSubmix = NewObject<USoundSubmix>(USoundSubmix::StaticClass());
-					FMixerDevice::MasterReverbSoundSubmix->AddToRoot();
-=======
 					OcclusionInterface->Initialize(AUDIO_SAMPLE_RATE, MaxChannels);
->>>>>>> 50b84fc1
 				}
 
 				if (ReverbPluginInterface.IsValid())
 				{
-<<<<<<< HEAD
-					FMixerDevice::MasterEQSoundSubmix = NewObject<USoundSubmix>(USoundSubmix::StaticClass());
-					FMixerDevice::MasterEQSoundSubmix->AddToRoot();
-				}
-
-				// Register the static USoundSubmix's for master effects
-				RegisterSoundSubmix(FMixerDevice::MasterSoundSubmix);
-				RegisterSoundSubmix(FMixerDevice::MasterReverbSoundSubmix);
-				RegisterSoundSubmix(FMixerDevice::MasterEQSoundSubmix);
-
-
-				AUDIO_MIXER_CHECK(!MasterSubmix.IsValid());
-				AUDIO_MIXER_CHECK(!MasterReverbSubmix.IsValid());
-				AUDIO_MIXER_CHECK(!MasterEQSubmix.IsValid());
-
-				MasterSubmix = GetSubmixInstance(FMixerDevice::MasterSoundSubmix);
-				MasterReverbSubmix = GetSubmixInstance(FMixerDevice::MasterReverbSoundSubmix);
-				MasterEQSubmix = GetSubmixInstance(FMixerDevice::MasterEQSoundSubmix);
-
-				// Setup the master reverb
-				USubmixEffectReverbPreset* ReverbPreset = NewObject<USubmixEffectReverbPreset>(FMixerDevice::MasterReverbSoundSubmix, TEXT("Master Reverb Effect Preset"));
-				ReverbPreset->Init();
-
-				FSoundEffectSubmix* ReverbEffectSubmix = static_cast<FSoundEffectSubmix*>(ReverbPreset->CreateNewEffect());
-				FSoundEffectSubmixInitData InitData;
-				InitData.NumOutputChannels = GetNumDeviceChannels();
-				InitData.SampleRate = GetSampleRate();
-				InitData.PresetSettings = nullptr;
-
-				ReverbEffectSubmix->Init(InitData);
-				ReverbEffectSubmix->SetPreset(ReverbPreset);
-				ReverbEffectSubmix->Enable();
-
-				MasterReverbSubmix->AddSoundEffectSubmix(ReverbEffectSubmix);
-
-				MasterReverbSubmix->SetParentSubmix(MasterSubmix);
-				MasterSubmix->AddChildSubmix(MasterReverbSubmix);
-
-				// Setup the master EQ
-				USubmixEffectSubmixEQPreset* EQPreset = NewObject<USubmixEffectSubmixEQPreset>(FMixerDevice::MasterEQSoundSubmix, TEXT("Master EQ Effect preset"));
-				EQPreset->Init();
-
-				FSoundEffectSubmix* EQEffectSubmix = static_cast<FSoundEffectSubmix*>(EQPreset->CreateNewEffect());
-				EQEffectSubmix->Init(InitData);
-				EQEffectSubmix->SetPreset(EQPreset);
-				EQEffectSubmix->Enable();
-
-				MasterEQSubmix->AddSoundEffectSubmix(EQEffectSubmix);
-
-				MasterEQSubmix->SetParentSubmix(MasterSubmix);
-				MasterSubmix->AddChildSubmix(MasterEQSubmix);
-=======
 					ReverbPluginInterface->Initialize(AUDIO_SAMPLE_RATE, MaxChannels, OpenStreamParams.NumFrames);
 				}
 
 				// Need to set these up before we start the audio stream.
 				InitSoundSubmixes();
->>>>>>> 50b84fc1
 
 				// Start streaming audio
 				return AudioMixerPlatform->StartAudioStream();
@@ -274,14 +199,10 @@
 	{
 		if (AudioMixerPlatform)
 		{
-<<<<<<< HEAD
-			AudioMixerPlatform->UnRegisterDeviceChangedListener();
-=======
 			SourceManager.Update();
 
 			AudioMixerPlatform->UnRegisterDeviceChangedListener();
 			AudioMixerPlatform->StopAudioStream();
->>>>>>> 50b84fc1
 			AudioMixerPlatform->CloseAudioStream();
 			AudioMixerPlatform->TeardownHardware();
 		}
@@ -401,12 +322,9 @@
 #endif
 		// This function could be called in a task manager, which means the thread ID may change between calls.
 		ResetAudioRenderingThreadId();
-<<<<<<< HEAD
-=======
 
 		// Pump the command queue to the audio render thread
 		PumpCommandQueue();
->>>>>>> 50b84fc1
 
 		// Compute the next block of audio in the source manager
 		SourceManager.ComputeNextBlockOfSamples();
