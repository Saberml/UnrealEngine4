// Copyright 1998-2018 Epic Games, Inc. All Rights Reserved.

#include "Widgets/Layout/SScrollBox.h"
#include "Rendering/DrawElements.h"
#include "Widgets/SPanel.h"
#include "Types/SlateConstants.h"
#include "Layout/LayoutUtils.h"
#include "Widgets/SBoxPanel.h"
#include "Widgets/SOverlay.h"
#include "Framework/Application/SlateApplication.h"
#include "Widgets/Images/SImage.h"


SScrollBox::FSlot& SScrollBox::Slot()
{
	return *(new SScrollBox::FSlot());
}

class SScrollPanel : public SPanel
{
public:
	
	SLATE_BEGIN_ARGS(SScrollPanel)
		{
			_Visibility = EVisibility::SelfHitTestInvisible;
		}

		SLATE_ARGUMENT(EOrientation, Orientation)

	SLATE_END_ARGS()

	SScrollPanel()
	: Children()
	{
	}

	void Construct( const FArguments& InArgs, const TArray<SScrollBox::FSlot*>& InSlots )
	{
		PhysicalOffset = 0;
		Children.Reserve( InSlots.Num() );
		for ( int32 SlotIndex=0; SlotIndex < InSlots.Num(); ++SlotIndex )
		{
			Children.Add( InSlots[ SlotIndex ] );
		}
		Orientation = InArgs._Orientation;
	}

public:

	EOrientation GetOrientation()
	{
		return Orientation;
	}

	void SetOrientation(EOrientation InOrientation)
	{
		Orientation = InOrientation;
	}

	virtual void OnArrangeChildren( const FGeometry& AllottedGeometry, FArrangedChildren& ArrangedChildren ) const override
	{
		float CurChildOffset = -PhysicalOffset;

		for( int32 SlotIndex=0; SlotIndex < Children.Num(); ++SlotIndex )
		{
			const SScrollBox::FSlot& ThisSlot = Children[SlotIndex];
			const EVisibility ChildVisibility = ThisSlot.GetWidget()->GetVisibility();

			if ( ChildVisibility != EVisibility::Collapsed )
			{
				if (Orientation == Orient_Vertical)
				{
					CurChildOffset = ArrangeChildVerticalAndReturnOffset(AllottedGeometry, ArrangedChildren, ThisSlot, CurChildOffset);
				}
				else
				{
					CurChildOffset = ArrangeChildHorizontalAndReturnOffset(AllottedGeometry, ArrangedChildren, ThisSlot, CurChildOffset);
				}
			}
		}
	}

	virtual FChildren* GetChildren() override
	{
		return &Children;
	}

	float PhysicalOffset;
	TPanelChildren<SScrollBox::FSlot> Children;

protected:
	virtual FVector2D ComputeDesiredSize(float) const override
	{
		FVector2D ThisDesiredSize = FVector2D::ZeroVector;
		for ( int32 SlotIndex=0; SlotIndex < Children.Num(); ++SlotIndex )
		{
			const SScrollBox::FSlot& ThisSlot = Children[SlotIndex];
			if ( ThisSlot.GetWidget()->GetVisibility() != EVisibility::Collapsed )
			{
				const FVector2D ChildDesiredSize = ThisSlot.GetWidget()->GetDesiredSize();
				if ( Orientation == Orient_Vertical )
				{
					ThisDesiredSize.X = FMath::Max(ChildDesiredSize.X, ThisDesiredSize.X);
					ThisDesiredSize.Y += ChildDesiredSize.Y + ThisSlot.SlotPadding.Get().GetTotalSpaceAlong<Orient_Vertical>();
				}
				else
				{
					ThisDesiredSize.X += ChildDesiredSize.X + ThisSlot.SlotPadding.Get().GetTotalSpaceAlong<Orient_Horizontal>();
					ThisDesiredSize.Y = FMath::Max(ChildDesiredSize.Y, ThisDesiredSize.Y);
				}
			}
		}

		return ThisDesiredSize;
	}

private:
	
	float ArrangeChildVerticalAndReturnOffset(const FGeometry& AllottedGeometry, FArrangedChildren& ArrangedChildren, const SScrollBox::FSlot& ThisSlot, float CurChildOffset) const
	{
		const FMargin& ThisPadding = ThisSlot.SlotPadding.Get();
		const FVector2D& WidgetDesiredSize = ThisSlot.GetWidget()->GetDesiredSize();
		const float ThisSlotDesiredHeight = WidgetDesiredSize.Y + ThisPadding.GetTotalSpaceAlong<Orient_Vertical>();

		// Figure out the size and local position of the child within the slot.  There is no vertical alignment, because 
		// it does not make sense in a panel where items are stacked vertically end-to-end.
		AlignmentArrangeResult XAlignmentResult = AlignChild<Orient_Horizontal>(AllottedGeometry.GetLocalSize().X, ThisSlot, ThisPadding);

		ArrangedChildren.AddWidget(AllottedGeometry.MakeChild(ThisSlot.GetWidget(), FVector2D(XAlignmentResult.Offset, CurChildOffset + ThisPadding.Top), FVector2D(XAlignmentResult.Size, WidgetDesiredSize.Y)));
		return CurChildOffset + ThisSlotDesiredHeight;
	}

	float ArrangeChildHorizontalAndReturnOffset(const FGeometry& AllottedGeometry, FArrangedChildren& ArrangedChildren, const SScrollBox::FSlot& ThisSlot, float CurChildOffset) const
	{
		const FMargin& ThisPadding = ThisSlot.SlotPadding.Get();
		const FVector2D& WidgetDesiredSize = ThisSlot.GetWidget()->GetDesiredSize();
		const float ThisSlotDesiredWidth = WidgetDesiredSize.X + ThisPadding.GetTotalSpaceAlong<Orient_Horizontal>();

		// Figure out the size and local position of the child within the slot.  There is no horizontal alignment, because
		// it doesn't make sense in a panel where items are stacked horizontally end-to-end.
		AlignmentArrangeResult YAlignmentResult = AlignChild<Orient_Vertical>(AllottedGeometry.GetLocalSize().Y, ThisSlot, ThisPadding);

		ArrangedChildren.AddWidget(AllottedGeometry.MakeChild(ThisSlot.GetWidget(), FVector2D(CurChildOffset + ThisPadding.Left, YAlignmentResult.Offset), FVector2D(WidgetDesiredSize.X, YAlignmentResult.Size)));
		return CurChildOffset + ThisSlotDesiredWidth;
	}

private:

	EOrientation Orientation;
};


SScrollBox::SScrollBox()
{
	bClippingProxy = true;
}

void SScrollBox::Construct( const FArguments& InArgs )
{
	check(InArgs._Style);

	Style = InArgs._Style;
	ScrollBarStyle = InArgs._ScrollBarStyle;
	DesiredScrollOffset = 0;
	bIsScrolling = false;
	bAnimateScroll = false;
	AmountScrolledWhileRightMouseDown = 0;
	PendingScrollTriggerAmount = 0;
	bShowSoftwareCursor = false;
	SoftwareCursorPosition = FVector2D::ZeroVector;
	OnUserScrolled = InArgs._OnUserScrolled;
	Orientation = InArgs._Orientation;
	bScrollToEnd = false;
	bIsScrollingActiveTimerRegistered = false;
	ConsumeMouseWheel = InArgs._ConsumeMouseWheel;
	TickScrollDelta = 0;
	AllowOverscroll = InArgs._AllowOverscroll;
	NavigationScrollPadding = InArgs._NavigationScrollPadding;
	NavigationDestination = InArgs._NavigationDestination;
	bTouchPanningCapture = false;

	if (InArgs._ExternalScrollbar.IsValid())
	{
		// An external scroll bar was specified by the user
		ScrollBar = InArgs._ExternalScrollbar;
		ScrollBar->SetOnUserScrolled(FOnUserScrolled::CreateSP(this, &SScrollBox::ScrollBar_OnUserScrolled));
		bScrollBarIsExternal = true;
	}
	else
	{
		// Make a scroll bar 
		ScrollBar = ConstructScrollBar();
		ScrollBar->SetDragFocusCause(InArgs._ScrollBarDragFocusCause);
		ScrollBar->SetThickness(InArgs._ScrollBarThickness);
		ScrollBar->SetUserVisibility(InArgs._ScrollBarVisibility);
		ScrollBar->SetScrollBarAlwaysVisible(InArgs._ScrollBarAlwaysVisible);

		bScrollBarIsExternal = false;
	}

	SAssignNew(ScrollPanel, SScrollPanel, InArgs.Slots)
		.Clipping(InArgs._Clipping)
		.Orientation(Orientation);

	if (Orientation == Orient_Vertical)
	{
		ConstructVerticalLayout();
	}
	else
	{
		ConstructHorizontalLayout();
	}

	ScrollBar->SetState( 0.0f, 1.0f );
}

void SScrollBox::OnClippingChanged()
{
	ScrollPanel->SetClipping(Clipping);
}

TSharedPtr<SScrollBar> SScrollBox::ConstructScrollBar()
{
	return TSharedPtr<SScrollBar>(SNew(SScrollBar)
		.Style(ScrollBarStyle)
		.Orientation(Orientation)
		.OnUserScrolled(this, &SScrollBox::ScrollBar_OnUserScrolled));
}

void SScrollBox::ConstructVerticalLayout()
{
	TSharedPtr<SHorizontalBox> PanelAndScrollbar;
	this->ChildSlot
	[
		SAssignNew(PanelAndScrollbar, SHorizontalBox)

		+ SHorizontalBox::Slot()
		.FillWidth(1)
		[
			SNew(SOverlay)

			+ SOverlay::Slot()
			.Padding(FMargin(0.0f, 0.0f, 0.0f, 1.0f))
			[
				// Scroll panel that presents the scrolled content
				ScrollPanel.ToSharedRef()
			]

			+ SOverlay::Slot()
			.HAlign(HAlign_Fill)
			.VAlign(VAlign_Top)
			[
				// Shadow: Hint to scroll up
				SNew(SImage)
				.Visibility(EVisibility::HitTestInvisible)
				.ColorAndOpacity(this, &SScrollBox::GetStartShadowOpacity)
				.Image(&Style->TopShadowBrush)
			]

			+ SOverlay::Slot()
			.HAlign(HAlign_Fill)
			.VAlign(VAlign_Bottom)
			[
				// Shadow: a hint to scroll down
				SNew(SImage)
				.Visibility(EVisibility::HitTestInvisible)
				.ColorAndOpacity(this, &SScrollBox::GetEndShadowOpacity)
				.Image(&Style->BottomShadowBrush)
			]
		]
	];

	if (!bScrollBarIsExternal)
	{
		PanelAndScrollbar->AddSlot()
		.AutoWidth()
		[
			ScrollBar.ToSharedRef()
		];
	}
}

void SScrollBox::ConstructHorizontalLayout()
{
	TSharedPtr<SVerticalBox> PanelAndScrollbar;
	this->ChildSlot
	[
		SAssignNew(PanelAndScrollbar, SVerticalBox)

		+ SVerticalBox::Slot()
		.FillHeight(1)
		[
			SNew(SOverlay)

			+ SOverlay::Slot()
			.Padding(FMargin(0.0f, 0.0f, 1.0f, 0.0f))
			[
				// Scroll panel that presents the scrolled content
				ScrollPanel.ToSharedRef()
			]

			+ SOverlay::Slot()
			.HAlign(HAlign_Left)
			.VAlign(VAlign_Fill)
			[
				// Shadow: Hint to left
				SNew(SImage)
				.Visibility(EVisibility::HitTestInvisible)
				.ColorAndOpacity(this, &SScrollBox::GetStartShadowOpacity)
				.Image(&Style->LeftShadowBrush)
			]

			+ SOverlay::Slot()
			.HAlign(HAlign_Right)
			.VAlign(VAlign_Fill)
			[
				// Shadow: a hint to scroll right
				SNew(SImage)
				.Visibility(EVisibility::HitTestInvisible)
				.ColorAndOpacity(this, &SScrollBox::GetEndShadowOpacity)
				.Image(&Style->RightShadowBrush)
			]
		]
	];

	if (!bScrollBarIsExternal)
	{
		PanelAndScrollbar->AddSlot()
			.AutoHeight()
			[
				ScrollBar.ToSharedRef()
			];
	}
}

/** Adds a slot to SScrollBox */
SScrollBox::FSlot& SScrollBox::AddSlot()
{
	SScrollBox::FSlot& NewSlot = *new SScrollBox::FSlot();
	ScrollPanel->Children.Add( &NewSlot );

	return NewSlot;
}

/** Removes a slot at the specified location */
void SScrollBox::RemoveSlot( const TSharedRef<SWidget>& WidgetToRemove )
{
	TPanelChildren<SScrollBox::FSlot>& Children = ScrollPanel->Children;
	for( int32 SlotIndex=0; SlotIndex < Children.Num(); ++SlotIndex )
	{
		if ( Children[SlotIndex].GetWidget() == WidgetToRemove )
		{
			Children.RemoveAt(SlotIndex);
			return;
		}
	}
}

void SScrollBox::ClearChildren()
{
	ScrollPanel->Children.Empty();
}

bool SScrollBox::IsRightClickScrolling() const
{
	return FSlateApplication::IsInitialized() && AmountScrolledWhileRightMouseDown >= FSlateApplication::Get().GetDragTriggerDistance() && this->ScrollBar->IsNeeded();
}

float SScrollBox::GetScrollOffset() const
{
	return DesiredScrollOffset;
}

void SScrollBox::SetScrollOffset( float NewScrollOffset )
{
	DesiredScrollOffset = NewScrollOffset;
	bScrollToEnd = false;
}

void SScrollBox::ScrollToStart()
{
	SetScrollOffset(0);
}

void SScrollBox::ScrollToEnd()
{
	bScrollToEnd = true;

	Invalidate(EInvalidateWidget::Layout);
}

void SScrollBox::ScrollDescendantIntoView(const TSharedPtr<SWidget>& WidgetToScrollIntoView, bool InAnimateScroll, EDescendantScrollDestination InDestination, float InScrollPadding)
{
	ScrollIntoViewRequest = [this, WidgetToScrollIntoView, InAnimateScroll, InDestination, InScrollPadding] (FGeometry AllottedGeometry) {
		InternalScrollDescendantIntoView(AllottedGeometry, WidgetToScrollIntoView, InAnimateScroll, InDestination, InScrollPadding);
	};

	BeginInertialScrolling();
}

bool SScrollBox::InternalScrollDescendantIntoView(const FGeometry& MyGeometry, const TSharedPtr<SWidget>& WidgetToFind, bool InAnimateScroll, EDescendantScrollDestination InDestination, float InScrollPadding)
{
	// We need to safely find the one WidgetToFind among our descendants.
	TSet< TSharedRef<SWidget> > WidgetsToFind;
	{
		if (WidgetToFind.IsValid())
		{
			WidgetsToFind.Add(WidgetToFind.ToSharedRef());
		}
	}
	TMap<TSharedRef<SWidget>, FArrangedWidget> Result;

	FindChildGeometries( MyGeometry, WidgetsToFind, Result );

	if (WidgetToFind.IsValid())
	{
		FArrangedWidget* WidgetGeometry = Result.Find(WidgetToFind.ToSharedRef());
		if (!WidgetGeometry)
		{
<<<<<<< HEAD
			// Calculate how much we would need to scroll to bring this to the top/left of the scroll box
			const float WidgetPosition = GetScrollComponentFromVector(MyGeometry.AbsoluteToLocal(WidgetGeometry->Geometry.GetAbsolutePosition()));
			const float MyPosition = InScrollPadding;
			ScrollOffset = WidgetPosition - MyPosition;
		}
		else if ( InDestination == EDescendantScrollDestination::Center )
		{
			// Calculate how much we would need to scroll to bring this to the top/left of the scroll box
			const float WidgetPosition = GetScrollComponentFromVector(MyGeometry.AbsoluteToLocal(WidgetGeometry->Geometry.GetAbsolutePosition()) + (WidgetGeometry->Geometry.GetLocalSize() / 2));
			const float MyPosition = GetScrollComponentFromVector(MyGeometry.GetLocalSize() * FVector2D(0.5f, 0.5f));
			ScrollOffset = WidgetPosition - MyPosition;
		}
		else
		{
			const float WidgetStartPosition = GetScrollComponentFromVector(MyGeometry.AbsoluteToLocal(WidgetGeometry->Geometry.GetAbsolutePosition()));
			const float WidgetEndPosition = WidgetStartPosition + GetScrollComponentFromVector(WidgetGeometry->Geometry.GetLocalSize());
			const float ViewStartPosition = InScrollPadding;
			const float ViewEndPosition = GetScrollComponentFromVector(MyGeometry.GetLocalSize() - InScrollPadding);
=======
			UE_LOG(LogSlate, Warning, TEXT("Unable to scroll to descendant as it's not a child of the scrollbox"));
		}
		else
		{
			float ScrollOffset = 0.0f;
			if (InDestination == EDescendantScrollDestination::TopOrLeft)
			{
				// Calculate how much we would need to scroll to bring this to the top/left of the scroll box
				const float WidgetPosition = GetScrollComponentFromVector(MyGeometry.AbsoluteToLocal(WidgetGeometry->Geometry.GetAbsolutePosition()));
				const float MyPosition = InScrollPadding;
				ScrollOffset = WidgetPosition - MyPosition;
			}
			else if (InDestination == EDescendantScrollDestination::Center)
			{
				// Calculate how much we would need to scroll to bring this to the top/left of the scroll box
				const float WidgetPosition = GetScrollComponentFromVector(MyGeometry.AbsoluteToLocal(WidgetGeometry->Geometry.GetAbsolutePosition()) + (WidgetGeometry->Geometry.GetLocalSize() / 2));
				const float MyPosition = GetScrollComponentFromVector(MyGeometry.GetLocalSize() * FVector2D(0.5f, 0.5f));
				ScrollOffset = WidgetPosition - MyPosition;
			}
			else
			{
				const float WidgetStartPosition = GetScrollComponentFromVector(MyGeometry.AbsoluteToLocal(WidgetGeometry->Geometry.GetAbsolutePosition()));
				const float WidgetEndPosition = WidgetStartPosition + GetScrollComponentFromVector(WidgetGeometry->Geometry.GetLocalSize());
				const float ViewStartPosition = InScrollPadding;
				const float ViewEndPosition = GetScrollComponentFromVector(MyGeometry.GetLocalSize() - InScrollPadding);
>>>>>>> e3a25b20

				const float ViewDelta = (ViewEndPosition - ViewStartPosition);
				const float WidgetDelta = (WidgetEndPosition - WidgetStartPosition);

				if (WidgetStartPosition < ViewStartPosition)
				{
					ScrollOffset = WidgetStartPosition - ViewStartPosition;
				}
				else if (WidgetEndPosition > ViewEndPosition)
				{
					ScrollOffset = (WidgetEndPosition - ViewDelta) - ViewStartPosition;
				}
			}

			if (ScrollOffset != 0.0f)
			{
				DesiredScrollOffset = ScrollPanel->PhysicalOffset;
				ScrollBy(MyGeometry, ScrollOffset, EAllowOverscroll::No, InAnimateScroll);
			}

			return true;
		}
	}

	return false;
}

EOrientation SScrollBox::GetOrientation()
{
	return Orientation;
}

void SScrollBox::SetOrientation(EOrientation InOrientation)
{
	if (Orientation != InOrientation)
	{
		Orientation = InOrientation;
		if (!bScrollBarIsExternal)
		{
			ScrollBar = ConstructScrollBar();
		}
		ScrollPanel->SetOrientation(Orientation);
		if (Orientation == Orient_Vertical)
		{
			ConstructVerticalLayout();
		}
		else
		{
			ConstructHorizontalLayout();
		}
	}
}

void SScrollBox::SetScrollBarVisibility(EVisibility InVisibility)
{
	ScrollBar->SetUserVisibility(InVisibility);
}

void SScrollBox::SetScrollBarAlwaysVisible(bool InAlwaysVisible)
{
	ScrollBar->SetScrollBarAlwaysVisible(InAlwaysVisible);
}

void SScrollBox::SetScrollBarThickness(FVector2D InThickness)
{
	ScrollBar->SetThickness(InThickness);
}

void SScrollBox::SetScrollBarRightClickDragAllowed(bool bIsAllowed)
{
	bAllowsRightClickDragScrolling = bIsAllowed;
}

EActiveTimerReturnType SScrollBox::UpdateInertialScroll(double InCurrentTime, float InDeltaTime)
{
	bool bKeepTicking = bIsScrolling;

	if ( bIsScrolling )
	{
		InertialScrollManager.UpdateScrollVelocity(InDeltaTime);
		const float ScrollVelocityLocal = InertialScrollManager.GetScrollVelocity() / CachedGeometry.Scale;

		if (ScrollVelocityLocal != 0.f )
		{
			if ( CanUseInertialScroll(ScrollVelocityLocal) )
			{
				bKeepTicking = true;
				ScrollBy(CachedGeometry, ScrollVelocityLocal * InDeltaTime, AllowOverscroll, false);
			}
			else
			{
				InertialScrollManager.ClearScrollVelocity();
			}
		}
	}

	if ( AllowOverscroll == EAllowOverscroll::Yes )
	{
		// If we are currently in overscroll, the list will need refreshing.
		// Do this before UpdateOverscroll, as that could cause GetOverscroll() to be 0
		if ( Overscroll.GetOverscroll(CachedGeometry) != 0.0f )
		{
			bKeepTicking = true;
		}

		Overscroll.UpdateOverscroll(InDeltaTime);
	}

	TickScrollDelta = 0.f;

	if ( !bKeepTicking )
	{
		bIsScrolling = false;
		bIsScrollingActiveTimerRegistered = false;
		UpdateInertialScrollHandle.Reset();
	}

	return bKeepTicking ? EActiveTimerReturnType::Continue : EActiveTimerReturnType::Stop;
}

void SScrollBox::Tick( const FGeometry& AllottedGeometry, const double InCurrentTime, const float InDeltaTime )
{
	CachedGeometry = AllottedGeometry;

	if ( bTouchPanningCapture && (FSlateApplication::Get().GetCurrentTime() - LastScrollTime) > 0.10 )
	{
		InertialScrollManager.ClearScrollVelocity();
	}

	// If we needed a widget to be scrolled into view, make that happen.
	if ( ScrollIntoViewRequest )
	{
		ScrollIntoViewRequest(AllottedGeometry);
		ScrollIntoViewRequest = nullptr;
	}

	const FGeometry ScrollPanelGeometry = FindChildGeometry( AllottedGeometry, ScrollPanel.ToSharedRef() );
	const float ContentSize = GetScrollComponentFromVector(ScrollPanel->GetDesiredSize());

	if ( bScrollToEnd )
	{
		DesiredScrollOffset = FMath::Max(ContentSize - GetScrollComponentFromVector(ScrollPanelGeometry.GetLocalSize()), 0.0f);
		bScrollToEnd = false;
	}

	// If this scroll box has no size, do not compute a view fraction because it will be wrong and causes pop in when the size is available
	const float ViewFraction = FMath::Clamp<float>(GetScrollComponentFromVector(AllottedGeometry.GetLocalSize()) > 0 ? GetScrollComponentFromVector(ScrollPanelGeometry.Size) / ContentSize : 1, 0.0f, 1.0f);
	const float ViewOffset = FMath::Clamp<float>( DesiredScrollOffset/ContentSize, 0.0, 1.0 - ViewFraction );
	
	// Update the scrollbar with the clamped version of the offset
	float TargetPhysicalOffset = GetScrollComponentFromVector(ViewOffset*ScrollPanel->GetDesiredSize());
	if ( AllowOverscroll == EAllowOverscroll::Yes )
	{
		TargetPhysicalOffset += Overscroll.GetOverscroll(AllottedGeometry);
	}

	const bool bWasScrolling = bIsScrolling;
	bIsScrolling = !FMath::IsNearlyEqual(TargetPhysicalOffset, ScrollPanel->PhysicalOffset, 0.001f);
	ScrollPanel->PhysicalOffset = (bAnimateScroll)
		? FMath::FInterpTo(ScrollPanel->PhysicalOffset, TargetPhysicalOffset, InDeltaTime, 15.f)
		: TargetPhysicalOffset;

	if (bWasScrolling && !bIsScrolling)
	{
		Invalidate(EInvalidateWidget::Layout);
	}
	
	ScrollBar->SetState(ViewOffset, ViewFraction);
	if (!ScrollBar->IsNeeded())
	{
		// We cannot scroll, so ensure that there is no offset.
		ScrollPanel->PhysicalOffset = 0.0f;
	}
}

bool SScrollBox::ComputeVolatility() const
{
	return bIsScrolling || IsRightClickScrolling();
}

FReply SScrollBox::OnPreviewMouseButtonDown(const FGeometry& MyGeometry, const FPointerEvent& MouseEvent)
{
	if (MouseEvent.IsTouchEvent() && !bFingerOwningTouchInteraction.IsSet())
	{
		// Clear any inertia 
		InertialScrollManager.ClearScrollVelocity();
		// We have started a new interaction; track how far the user has moved since they put their finger down.
		AmountScrolledWhileRightMouseDown = 0;
		PendingScrollTriggerAmount = 0;
		// Someone put their finger down in this list, so they probably want to drag the list.
		bFingerOwningTouchInteraction = MouseEvent.GetPointerIndex();

		Invalidate(EInvalidateWidget::Layout);
	}
	return FReply::Unhandled();
}

FReply SScrollBox::OnMouseButtonDown( const FGeometry& MyGeometry, const FPointerEvent& MouseEvent )
{
	if ( !bFingerOwningTouchInteraction.IsSet() )
	{
		EndInertialScrolling();
	}

	if ( MouseEvent.IsTouchEvent() )
	{
		return FReply::Handled();
	}
	else
	{
		if ( MouseEvent.GetEffectingButton() == EKeys::RightMouseButton && ScrollBar->IsNeeded()  && bAllowsRightClickDragScrolling)
		{
			AmountScrolledWhileRightMouseDown = 0;

			Invalidate(EInvalidateWidget::Layout);

			return FReply::Handled();
		}
	}

	return FReply::Unhandled();	
}

FReply SScrollBox::OnMouseButtonUp( const FGeometry& MyGeometry, const FPointerEvent& MouseEvent )
{
	if ( MouseEvent.GetEffectingButton() == EKeys::RightMouseButton && bAllowsRightClickDragScrolling)
	{
		if ( !bIsScrollingActiveTimerRegistered && IsRightClickScrolling() )
		{
			// Register the active timer to handle the inertial scrolling
			CachedGeometry = MyGeometry;
			BeginInertialScrolling();
		}

		AmountScrolledWhileRightMouseDown = 0;

		Invalidate(EInvalidateWidget::Layout);

		FReply Reply = FReply::Handled().ReleaseMouseCapture();
		bShowSoftwareCursor = false;

		// If we have mouse capture, snap the mouse back to the closest location that is within the panel's bounds
		if ( HasMouseCapture() )
		{
			FSlateRect PanelScreenSpaceRect = MyGeometry.GetLayoutBoundingRect();
			FVector2D CursorPosition = MyGeometry.LocalToAbsolute( SoftwareCursorPosition );

			FIntPoint BestPositionInPanel(
				FMath::RoundToInt( FMath::Clamp( CursorPosition.X, PanelScreenSpaceRect.Left, PanelScreenSpaceRect.Right ) ),
				FMath::RoundToInt( FMath::Clamp( CursorPosition.Y, PanelScreenSpaceRect.Top, PanelScreenSpaceRect.Bottom ) )
				);

			Reply.SetMousePos(BestPositionInPanel);
		}

		return Reply;
	}

	return FReply::Unhandled();
}

FReply SScrollBox::OnMouseMove( const FGeometry& MyGeometry, const FPointerEvent& MouseEvent )
{
	const float ScrollByAmountScreen = GetScrollComponentFromVector(MouseEvent.GetCursorDelta());
	const float ScrollByAmountLocal = ScrollByAmountScreen / MyGeometry.Scale;

	if ( MouseEvent.IsTouchEvent() )
	{
		FReply Reply = FReply::Unhandled();

		if ( !bTouchPanningCapture )
		{
			if ( bFingerOwningTouchInteraction.IsSet() && MouseEvent.IsTouchEvent() && !HasMouseCapture() )
			{
				PendingScrollTriggerAmount += ScrollByAmountScreen;

				if ( FMath::Abs(PendingScrollTriggerAmount) > FSlateApplication::Get().GetDragTriggerDistance() )
				{
					bTouchPanningCapture = true;
					ScrollBar->BeginScrolling();

					// The user has moved the list some amount; they are probably
					// trying to scroll. From now on, the list assumes the user is scrolling
					// until they lift their finger.
					Reply = FReply::Handled().CaptureMouse(AsShared());
				}
				else
				{
					Reply = FReply::Handled();
				}
			}
		}
		else
		{
			if ( bFingerOwningTouchInteraction.IsSet() && HasMouseCaptureByUser(MouseEvent.GetUserIndex(), MouseEvent.GetPointerIndex()) )
			{
				LastScrollTime = FSlateApplication::Get().GetCurrentTime();
				InertialScrollManager.AddScrollSample(-ScrollByAmountScreen, FSlateApplication::Get().GetCurrentTime());
				ScrollBy(MyGeometry, -ScrollByAmountLocal, EAllowOverscroll::Yes, false);

				Reply = FReply::Handled();
			}
		}

		return Reply;
	}
	else
	{
		if ( MouseEvent.IsMouseButtonDown(EKeys::RightMouseButton)  && bAllowsRightClickDragScrolling)
		{
			// If scrolling with the right mouse button, we need to remember how much we scrolled.
			// If we did not scroll at all, we will bring up the context menu when the mouse is released.
			AmountScrolledWhileRightMouseDown += FMath::Abs(ScrollByAmountScreen);

			// Has the mouse moved far enough with the right mouse button held down to start capturing
			// the mouse and dragging the view?
			if ( IsRightClickScrolling() )
			{
				InertialScrollManager.AddScrollSample(-ScrollByAmountScreen, FPlatformTime::Seconds());
				const bool bDidScroll = ScrollBy(MyGeometry, -ScrollByAmountLocal, AllowOverscroll, false);

				FReply Reply = FReply::Handled();

				// Capture the mouse if we need to
				if ( HasMouseCapture() == false )
				{
					Reply.CaptureMouse(AsShared()).UseHighPrecisionMouseMovement(AsShared());
					SoftwareCursorPosition = MyGeometry.AbsoluteToLocal(MouseEvent.GetScreenSpacePosition());
					bShowSoftwareCursor = true;
				}

				// Check if the mouse has moved.
				if ( bDidScroll )
				{
					SetScrollComponentOnVector(SoftwareCursorPosition, GetScrollComponentFromVector(SoftwareCursorPosition) + GetScrollComponentFromVector(MouseEvent.GetCursorDelta()));
				}

				return Reply;
			}
		}
	}

	return FReply::Unhandled();
}

void SScrollBox::OnMouseLeave( const FPointerEvent& MouseEvent )
{
	if ( HasMouseCapture() == false )
	{
		// No longer scrolling (unless we have mouse capture)
		if ( AmountScrolledWhileRightMouseDown != 0 )
		{
			AmountScrolledWhileRightMouseDown = 0;
			Invalidate(EInvalidateWidget::Layout);
		}

		if ( MouseEvent.IsTouchEvent() )
		{
			bFingerOwningTouchInteraction.Reset();
		}
	}
}

FReply SScrollBox::OnMouseWheel( const FGeometry& MyGeometry, const FPointerEvent& MouseEvent )
{
	if (ScrollBar->IsNeeded() && ConsumeMouseWheel != EConsumeMouseWheel::Never )
	{
		// Make sure scroll velocity is cleared so it doesn't fight with the mouse wheel input
		InertialScrollManager.ClearScrollVelocity();

		const bool bScrollWasHandled = ScrollBy(MyGeometry, -MouseEvent.GetWheelDelta() * GetGlobalScrollAmount(), EAllowOverscroll::No, false);

		if ( bScrollWasHandled && !bIsScrollingActiveTimerRegistered )
		{
			// Register the active timer to handle the inertial scrolling
			CachedGeometry = MyGeometry;
			BeginInertialScrolling();
		}

		return bScrollWasHandled ? FReply::Handled() : FReply::Unhandled();
	}
	else
	{
		return FReply::Unhandled();
	}
}

bool SScrollBox::ScrollBy(const FGeometry& AllottedGeometry, float LocalScrollAmount, EAllowOverscroll Overscrolling, bool InAnimateScroll)
{
	Invalidate(EInvalidateWidget::LayoutAndVolatility);

	bAnimateScroll = InAnimateScroll;

	const float ContentSize = GetScrollComponentFromVector(ScrollPanel->GetDesiredSize());
	const FGeometry ScrollPanelGeometry = FindChildGeometry( AllottedGeometry, ScrollPanel.ToSharedRef() );

	const float PreviousScrollOffset = DesiredScrollOffset;

	if (LocalScrollAmount != 0 )
	{
		const float ScrollMin = 0.0f;
		const float ScrollMax = ContentSize - GetScrollComponentFromVector(ScrollPanelGeometry.GetLocalSize());

		if ( AllowOverscroll == EAllowOverscroll::Yes && Overscrolling == EAllowOverscroll::Yes && Overscroll.ShouldApplyOverscroll(DesiredScrollOffset == 0, DesiredScrollOffset == ScrollMax, LocalScrollAmount) )
		{
			Overscroll.ScrollBy(AllottedGeometry, LocalScrollAmount);
		}
		else
		{
			DesiredScrollOffset = FMath::Clamp(DesiredScrollOffset + LocalScrollAmount, ScrollMin, ScrollMax);
		}
	}

	OnUserScrolled.ExecuteIfBound(DesiredScrollOffset);

	return ConsumeMouseWheel == EConsumeMouseWheel::Always || DesiredScrollOffset != PreviousScrollOffset;
}

FCursorReply SScrollBox::OnCursorQuery( const FGeometry& MyGeometry, const FPointerEvent& CursorEvent ) const
{
	if ( IsRightClickScrolling() )
	{
		// We hide the native cursor as we'll be drawing the software EMouseCursor::GrabHandClosed cursor
		return FCursorReply::Cursor( EMouseCursor::None );
	}
	else
	{
		return FCursorReply::Unhandled();
	}
}

FReply SScrollBox::OnTouchEnded(const FGeometry& MyGeometry, const FPointerEvent& InTouchEvent)
{
	CachedGeometry = MyGeometry;

	if ( HasMouseCaptureByUser(InTouchEvent.GetUserIndex(), InTouchEvent.GetPointerIndex()) )
	{
		AmountScrolledWhileRightMouseDown = 0;
		PendingScrollTriggerAmount = 0;
		bFingerOwningTouchInteraction.Reset();
		bTouchPanningCapture = false;

		ScrollBar->EndScrolling();

		Invalidate(EInvalidateWidget::Layout);

		BeginInertialScrolling();

		return FReply::Handled().ReleaseMouseCapture();
	}

	return FReply::Unhandled();
}

void SScrollBox::OnMouseCaptureLost()
{
	SCompoundWidget::OnMouseCaptureLost();
}

FNavigationReply SScrollBox::OnNavigation(const FGeometry& MyGeometry, const FNavigationEvent& InNavigationEvent)
{
	TSharedPtr<SWidget> FocusedChild;
	int32 FocusedChildIndex = -1;
	int32 FocusedChildDirection = 0;

	// Find the child with focus currently so that we can find the next logical child we're going to move to.
	TPanelChildren<SScrollBox::FSlot>& Children = ScrollPanel->Children;
	for ( int32 SlotIndex=0; SlotIndex < Children.Num(); ++SlotIndex )
	{
		if ( Children[SlotIndex].GetWidget()->HasUserFocus(InNavigationEvent.GetUserIndex()).IsSet() ||
			 Children[SlotIndex].GetWidget()->HasUserFocusedDescendants(InNavigationEvent.GetUserIndex()) )
		{
			FocusedChild = Children[SlotIndex].GetWidget();
			FocusedChildIndex = SlotIndex;
			break;
		}
	}

	if ( FocusedChild.IsValid() )
	{
		if ( Orientation == Orient_Vertical )
		{
			switch ( InNavigationEvent.GetNavigationType() )
			{
			case EUINavigation::Up:
				FocusedChildDirection = -1;
				break;
			case EUINavigation::Down:
				FocusedChildDirection = 1;
				break;
			default:
				// If we don't handle this direction in our current orientation we can 
				// just allow the behavior of the boundary rule take over.
				return SCompoundWidget::OnNavigation(MyGeometry, InNavigationEvent);
			}
		}
		else // Orient_Horizontal
		{
			switch ( InNavigationEvent.GetNavigationType() )
			{
			case EUINavigation::Left:
				FocusedChildDirection = -1;
				break;
			case EUINavigation::Right:
				FocusedChildDirection = 1;
				break;
			default:
				// If we don't handle this direction in our current orientation we can 
				// just allow the behavior of the boundary rule take over.
				return SCompoundWidget::OnNavigation(MyGeometry, InNavigationEvent);
			}
		}

		// If the focused child index is in a valid range we know we can successfully focus
		// the new child we're moving focus to.
		if ( FocusedChildDirection != 0 )
		{
			TSharedPtr<SWidget> NextFocusableChild;

			// Search in the direction we need to move for the next focusable child of the scrollbox.
			for ( int32 ChildIndex = FocusedChildIndex + FocusedChildDirection; ChildIndex >= 0 && ChildIndex < Children.Num(); ChildIndex += FocusedChildDirection )
			{
				TSharedRef<SWidget> PossiblyFocusableChild = Children[ChildIndex].GetWidget();
				if ( PossiblyFocusableChild->SupportsKeyboardFocus() )
				{
					NextFocusableChild = PossiblyFocusableChild;
					break;
				}
			}

			// If we found a focusable child, scroll to it, and shift focus.
			if ( NextFocusableChild.IsValid() )
			{
				InternalScrollDescendantIntoView(MyGeometry, NextFocusableChild, false, NavigationDestination, NavigationScrollPadding);
				return FNavigationReply::Explicit(NextFocusableChild);
			}
		}
	}

	return SCompoundWidget::OnNavigation(MyGeometry, InNavigationEvent);
}

int32 SScrollBox::OnPaint( const FPaintArgs& Args, const FGeometry& AllottedGeometry, const FSlateRect& MyCullingRect, FSlateWindowElementList& OutDrawElements, int32 LayerId, const FWidgetStyle& InWidgetStyle, bool bParentEnabled ) const
{
	int32 NewLayerId = SCompoundWidget::OnPaint( Args, AllottedGeometry, MyCullingRect, OutDrawElements, LayerId, InWidgetStyle, bParentEnabled );

	if( !bShowSoftwareCursor )
	{
		return NewLayerId;
	}

	const FSlateBrush* Brush = FCoreStyle::Get().GetBrush(TEXT("SoftwareCursor_Grab"));

	FSlateDrawElement::MakeBox(
		OutDrawElements,
		++NewLayerId,
		AllottedGeometry.ToPaintGeometry( SoftwareCursorPosition - ( Brush->ImageSize / 2 ), Brush->ImageSize ),
		Brush
	);

	return NewLayerId;
}

void SScrollBox::ScrollBar_OnUserScrolled( float InScrollOffsetFraction )
{
	const float ContentSize = GetScrollComponentFromVector(ScrollPanel->GetDesiredSize());
	const FGeometry ScrollPanelGeometry = FindChildGeometry(CachedGeometry, ScrollPanel.ToSharedRef());

	// Clamp to max scroll offset
	DesiredScrollOffset = FMath::Min(InScrollOffsetFraction * ContentSize, ContentSize - GetScrollComponentFromVector(ScrollPanelGeometry.GetLocalSize()));
	OnUserScrolled.ExecuteIfBound(DesiredScrollOffset);

	Invalidate(EInvalidateWidget::Layout);
}

const float ShadowFadeDistance = 32.0f;

FSlateColor SScrollBox::GetStartShadowOpacity() const
{
	// The shadow should only be visible when the user needs a hint that they can scroll up.
	const float ShadowOpacity = FMath::Clamp( ScrollPanel->PhysicalOffset/ShadowFadeDistance, 0.0f, 1.0f);
	
	return FLinearColor(1.0f, 1.0f, 1.0f, ShadowOpacity);
}

FSlateColor SScrollBox::GetEndShadowOpacity() const
{
	// The shadow should only be visible when the user needs a hint that they can scroll down.
	const float ShadowOpacity = (ScrollBar->DistanceFromBottom() * GetScrollComponentFromVector(ScrollPanel->GetDesiredSize()) / ShadowFadeDistance);
	
	return FLinearColor(1.0f, 1.0f, 1.0f, ShadowOpacity);
}

bool SScrollBox::CanUseInertialScroll(float ScrollAmount) const
{
	const auto CurrentOverscroll = Overscroll.GetOverscroll(CachedGeometry);

	// We allow sampling for the inertial scroll if we are not in the overscroll region,
	// Or if we are scrolling outwards of the overscroll region
	return CurrentOverscroll == 0.f || FMath::Sign(CurrentOverscroll) != FMath::Sign(ScrollAmount);
}

EAllowOverscroll SScrollBox::GetAllowOverscroll() const
{
	return AllowOverscroll;
}

void SScrollBox::SetAllowOverscroll(EAllowOverscroll NewAllowOverscroll)
{
	AllowOverscroll = NewAllowOverscroll;

	if (AllowOverscroll == EAllowOverscroll::No)
	{
		Overscroll.ResetOverscroll();
	}
}

void SScrollBox::BeginInertialScrolling()
{
	if ( !UpdateInertialScrollHandle.IsValid() )
	{
		bIsScrolling = true;
		bIsScrollingActiveTimerRegistered = true;
		UpdateInertialScrollHandle = RegisterActiveTimer(0.f, FWidgetActiveTimerDelegate::CreateSP(this, &SScrollBox::UpdateInertialScroll));
		Invalidate(EInvalidateWidget::LayoutAndVolatility);
	}
}

void SScrollBox::EndInertialScrolling()
{
	bIsScrolling = false;
	bIsScrollingActiveTimerRegistered = false;

	if ( UpdateInertialScrollHandle.IsValid() )
	{
		UnRegisterActiveTimer(UpdateInertialScrollHandle.ToSharedRef());
		UpdateInertialScrollHandle.Reset();
	}

	// Zero the scroll velocity so the panel stops immediately on mouse down, even if the user does not drag
	InertialScrollManager.ClearScrollVelocity();
}<|MERGE_RESOLUTION|>--- conflicted
+++ resolved
@@ -417,26 +417,6 @@
 		FArrangedWidget* WidgetGeometry = Result.Find(WidgetToFind.ToSharedRef());
 		if (!WidgetGeometry)
 		{
-<<<<<<< HEAD
-			// Calculate how much we would need to scroll to bring this to the top/left of the scroll box
-			const float WidgetPosition = GetScrollComponentFromVector(MyGeometry.AbsoluteToLocal(WidgetGeometry->Geometry.GetAbsolutePosition()));
-			const float MyPosition = InScrollPadding;
-			ScrollOffset = WidgetPosition - MyPosition;
-		}
-		else if ( InDestination == EDescendantScrollDestination::Center )
-		{
-			// Calculate how much we would need to scroll to bring this to the top/left of the scroll box
-			const float WidgetPosition = GetScrollComponentFromVector(MyGeometry.AbsoluteToLocal(WidgetGeometry->Geometry.GetAbsolutePosition()) + (WidgetGeometry->Geometry.GetLocalSize() / 2));
-			const float MyPosition = GetScrollComponentFromVector(MyGeometry.GetLocalSize() * FVector2D(0.5f, 0.5f));
-			ScrollOffset = WidgetPosition - MyPosition;
-		}
-		else
-		{
-			const float WidgetStartPosition = GetScrollComponentFromVector(MyGeometry.AbsoluteToLocal(WidgetGeometry->Geometry.GetAbsolutePosition()));
-			const float WidgetEndPosition = WidgetStartPosition + GetScrollComponentFromVector(WidgetGeometry->Geometry.GetLocalSize());
-			const float ViewStartPosition = InScrollPadding;
-			const float ViewEndPosition = GetScrollComponentFromVector(MyGeometry.GetLocalSize() - InScrollPadding);
-=======
 			UE_LOG(LogSlate, Warning, TEXT("Unable to scroll to descendant as it's not a child of the scrollbox"));
 		}
 		else
@@ -462,7 +442,6 @@
 				const float WidgetEndPosition = WidgetStartPosition + GetScrollComponentFromVector(WidgetGeometry->Geometry.GetLocalSize());
 				const float ViewStartPosition = InScrollPadding;
 				const float ViewEndPosition = GetScrollComponentFromVector(MyGeometry.GetLocalSize() - InScrollPadding);
->>>>>>> e3a25b20
 
 				const float ViewDelta = (ViewEndPosition - ViewStartPosition);
 				const float WidgetDelta = (WidgetEndPosition - WidgetStartPosition);
