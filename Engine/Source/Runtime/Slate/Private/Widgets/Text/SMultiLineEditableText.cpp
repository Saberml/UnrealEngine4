// Copyright 1998-2014 Epic Games, Inc. All Rights Reserved.

#include "SlatePrivatePCH.h"

#if WITH_FANCY_TEXT

#include "TextEditHelper.h"
#include "SlateWordWrapper.h"
#include "PlainTextLayoutMarshaller.h"
#include "GenericCommands.h"

void SMultiLineEditableText::FCursorInfo::SetCursorLocationAndCalculateAlignment(const TSharedPtr<FTextLayout>& TextLayout, const FTextLocation& InCursorPosition)
{
	FTextLocation NewCursorPosition = InCursorPosition;
	ECursorAlignment NewAlignment = ECursorAlignment::Left;

	const int32 CursorLineIndex = InCursorPosition.GetLineIndex();
	const int32 CursorOffset = InCursorPosition.GetOffset();

	// A CursorOffset of zero could mark the end of an empty line, but we don't need to adjust the cursor for an empty line
	if (TextLayout.IsValid() && CursorOffset > 0)
	{
		const TArray< FTextLayout::FLineModel >& Lines = TextLayout->GetLineModels();
		const FTextLayout::FLineModel& Line = Lines[CursorLineIndex];
		if (Line.Text->Len() == CursorOffset)
		{
			// We need to move the cursor back one from where it currently is; this keeps the interaction point the same 
			// (since the cursor is aligned to the right), but visually draws the cursor in the correct place
			NewCursorPosition = FTextLocation(NewCursorPosition, -1);
			NewAlignment = ECursorAlignment::Right;
		}
	}

	SetCursorLocationAndAlignment(NewCursorPosition, NewAlignment);
}

void SMultiLineEditableText::FCursorInfo::SetCursorLocationAndAlignment(const FTextLocation& InCursorPosition, const ECursorAlignment InCursorAlignment)
{
	CursorPosition = InCursorPosition;
	CursorAlignment = InCursorAlignment;
	LastCursorInteractionTime = FSlateApplication::Get().GetCurrentTime();
}

SMultiLineEditableText::FCursorInfo SMultiLineEditableText::FCursorInfo::CreateUndo() const
{
	FCursorInfo UndoData;
	UndoData.CursorPosition = CursorPosition;
	UndoData.CursorAlignment = CursorAlignment;
	return UndoData;
}

void SMultiLineEditableText::FCursorInfo::RestoreFromUndo(const FCursorInfo& UndoData)
{
	// Use SetCursorLocationAndAlignment since it updates LastCursorInteractionTime
	SetCursorLocationAndAlignment(UndoData.CursorPosition, UndoData.CursorAlignment);
}

SMultiLineEditableText::FCursorLineHighlighter::FCursorLineHighlighter(const FCursorInfo* InCursorInfo)
	: CursorInfo(InCursorInfo)
{
	check(CursorInfo);
}

int32 SMultiLineEditableText::FCursorLineHighlighter::OnPaint(const FPaintArgs& Args, const FTextLayout::FLineView& Line, const float OffsetX, const float Width, const FTextBlockStyle& DefaultStyle, const FGeometry& AllottedGeometry, const FSlateRect& MyClippingRect, FSlateWindowElementList& OutDrawElements, int32 LayerId, const FWidgetStyle& InWidgetStyle, bool bParentEnabled) const
{
	const FVector2D Location(Line.Offset.X + OffsetX, Line.Offset.Y);
	const FVector2D Size(Width, Line.TextSize.Y);

	FLinearColor CursorColorAndOpacity = InWidgetStyle.GetForegroundColor();

	const float FontMaxCharHeight = FTextEditHelper::GetFontHeight(DefaultStyle.Font);
	const float CursorWidth = FTextEditHelper::CalculateCaretWidth(FontMaxCharHeight);
	const double CurrentTime = FSlateApplication::Get().GetCurrentTime();

	// The block size and offset values are pre-scaled, so we need to account for that when converting the block offsets into paint geometry
	const float InverseScale = Inverse(AllottedGeometry.Scale);

	// The cursor is always visible (i.e. not blinking) when we're interacting with it; otherwise it might get lost.
	const bool bForceCursorVisible = (CurrentTime - CursorInfo->GetLastCursorInteractionTime()) < EditableTextDefs::CaretBlinkPauseTime;
	float CursorOpacity = (bForceCursorVisible)
		? 1.0f
		: FMath::RoundToFloat( FMath::MakePulsatingValue( CurrentTime, EditableTextDefs::BlinksPerSecond ));

	CursorOpacity *= CursorOpacity;	// Squared falloff, because it looks more interesting
	CursorColorAndOpacity.A = CursorOpacity;

	// @todo: Slate Styles - make this brush part of the widget style
	const FSlateBrush* CursorBrush = FCoreStyle::Get().GetBrush("EditableText.SelectionBackground");

	const FVector2D OptionalWidth = CursorInfo->GetCursorAlignment() == ECursorAlignment::Right ? FVector2D(Size.X, 0) : FVector2D::ZeroVector;

	FSlateDrawElement::MakeBox(
		OutDrawElements,
		LayerId,
		AllottedGeometry.ToPaintGeometry(TransformVector(InverseScale, FVector2D(CursorWidth * AllottedGeometry.Scale, Size.Y)), FSlateLayoutTransform(TransformPoint(InverseScale, Location + OptionalWidth))),
		CursorBrush,
		MyClippingRect,
		bParentEnabled ? ESlateDrawEffect::None : ESlateDrawEffect::DisabledEffect,
		CursorColorAndOpacity*InWidgetStyle.GetColorAndOpacityTint());

	return LayerId;
}

TSharedRef< SMultiLineEditableText::FCursorLineHighlighter > SMultiLineEditableText::FCursorLineHighlighter::Create(const FCursorInfo* InCursorInfo)
{
	return MakeShareable( new SMultiLineEditableText::FCursorLineHighlighter(InCursorInfo) );
}

SMultiLineEditableText::FTextCompositionHighlighter::FTextCompositionHighlighter()
{
}

int32 SMultiLineEditableText::FTextCompositionHighlighter::OnPaint( const FPaintArgs& Args, const FTextLayout::FLineView& Line, const float OffsetX, const float Width, const FTextBlockStyle& DefaultStyle, const FGeometry& AllottedGeometry, const FSlateRect& MyClippingRect, FSlateWindowElementList& OutDrawElements, int32 LayerId, const FWidgetStyle& InWidgetStyle, bool bParentEnabled ) const
{
	const FVector2D Location(Line.Offset.X + OffsetX, Line.Offset.Y);
	const FVector2D Size(Width, Line.TextSize.Y);

	// The block size and offset values are pre-scaled, so we need to account for that when converting the block offsets into paint geometry
	const float InverseScale = Inverse(AllottedGeometry.Scale);

	if (Size.X)
	{
		const FLinearColor LineColorAndOpacity = InWidgetStyle.GetForegroundColor();

		// @todo: Slate Styles - make this brush part of the widget style
		const FSlateBrush* CompositionBrush = FCoreStyle::Get().GetBrush("EditableText.CompositionBackground");

		// Draw composition background
		FSlateDrawElement::MakeBox(
			OutDrawElements,
			++LayerId,
			AllottedGeometry.ToPaintGeometry(TransformVector(InverseScale, Size), FSlateLayoutTransform(TransformPoint(InverseScale, Location))),
			CompositionBrush,
			MyClippingRect,
			bParentEnabled ? ESlateDrawEffect::None : ESlateDrawEffect::DisabledEffect,
			LineColorAndOpacity * InWidgetStyle.GetColorAndOpacityTint()
		);
	}

	return LayerId;
}

TSharedRef< SMultiLineEditableText::FTextCompositionHighlighter > SMultiLineEditableText::FTextCompositionHighlighter::Create()
{
	return MakeShareable( new SMultiLineEditableText::FTextCompositionHighlighter() );
}

SMultiLineEditableText::FTextSelectionRunRenderer::FTextSelectionRunRenderer()
{
}

int32 SMultiLineEditableText::FTextSelectionRunRenderer::OnPaint( const FPaintArgs& Args, const FTextLayout::FLineView& Line, const TSharedRef< ISlateRun >& Run, const TSharedRef< ILayoutBlock >& Block, const FTextBlockStyle& DefaultStyle, const FGeometry& AllottedGeometry, const FSlateRect& MyClippingRect, FSlateWindowElementList& OutDrawElements, int32 LayerId, const FWidgetStyle& InWidgetStyle, bool bParentEnabled ) const 
{
	FVector2D Location( Block->GetLocationOffset() );
	Location.Y = Line.Offset.Y;

	// If we've not been set to an explicit color, calculate a suitable one from the linked color
	const FColor SelectionBackgroundColorAndOpacity = DefaultStyle.SelectedBackgroundColor.IsColorSpecified() 
		? DefaultStyle.SelectedBackgroundColor.GetSpecifiedColor() * InWidgetStyle.GetColorAndOpacityTint()
		: ((FLinearColor::White - DefaultStyle.SelectedBackgroundColor.GetColor(InWidgetStyle))*0.5f + FLinearColor(-0.2f, -0.05f, 0.15f)) * InWidgetStyle.GetColorAndOpacityTint();

	// The block size and offset values are pre-scaled, so we need to account for that when converting the block offsets into paint geometry
	const float InverseScale = Inverse(AllottedGeometry.Scale);

	const float HighlightWidth = Block->GetSize().X;
	if (HighlightWidth)
	{
		// Draw the actual highlight rectangle
		FSlateDrawElement::MakeBox(
			OutDrawElements,
			++LayerId,
			AllottedGeometry.ToPaintGeometry(TransformVector(InverseScale, FVector2D(HighlightWidth, Line.Size.Y)), FSlateLayoutTransform(TransformPoint(InverseScale, Location))),
			&DefaultStyle.HighlightShape,
			MyClippingRect,
			bParentEnabled && bHasKeyboardFocus ? ESlateDrawEffect::None : ESlateDrawEffect::DisabledEffect,
			SelectionBackgroundColorAndOpacity
		);
	}

	/*
	FLinearColor InvertedForeground = FLinearColor::White - InWidgetStyle.GetForegroundColor();
	InvertedForeground.A = InWidgetStyle.GetForegroundColor().A;

	FWidgetStyle WidgetStyle( InWidgetStyle );
	WidgetStyle.SetForegroundColor( InvertedForeground );
	*/

	return Run->OnPaint( Args, Line, Block, DefaultStyle, AllottedGeometry, MyClippingRect, OutDrawElements, LayerId, InWidgetStyle, bParentEnabled );
}

TSharedRef< SMultiLineEditableText::FTextSelectionRunRenderer > SMultiLineEditableText::FTextSelectionRunRenderer::Create()
{
	return MakeShareable( new SMultiLineEditableText::FTextSelectionRunRenderer() );
}

SMultiLineEditableText::SMultiLineEditableText()
	: PreferredCursorScreenOffsetInLine(0)
	, bSelectAllTextWhenFocused(false)
	, bIsDragSelecting(false)
	, bWasFocusedByLastMouseDown(false)
	, bHasDragSelectedSinceFocused(false)
	, CurrentUndoLevel(INDEX_NONE)
	, bIsChangingText(false)
	, IsReadOnly(false)
	, UICommandList(new FUICommandList())
	, bTextChangedByVirtualKeyboard(false)
{
	
}

SMultiLineEditableText::~SMultiLineEditableText()
{
	ITextInputMethodSystem* const TextInputMethodSystem = FSlateApplication::IsInitialized() ? FSlateApplication::Get().GetTextInputMethodSystem() : nullptr;
	if(TextInputMethodSystem)
	{
		TSharedRef<FTextInputMethodContext> TextInputMethodContextRef = TextInputMethodContext.ToSharedRef();
		if(TextInputMethodSystem->IsActiveContext(TextInputMethodContextRef))
		{
			// This can happen if an entire tree of widgets is culled, as Slate isn't notified of the focus loss, the widget is just deleted
			TextInputMethodSystem->DeactivateContext(TextInputMethodContextRef);
		}

		TextInputMethodSystem->UnregisterContext(TextInputMethodContextRef);
	}
}

void SMultiLineEditableText::Construct( const FArguments& InArgs )
{
	CursorInfo = FCursorInfo();
	SelectionStart = TOptional<FTextLocation>();
	PreferredCursorScreenOffsetInLine = 0;

	ModiferKeyForNewLine = InArgs._ModiferKeyForNewLine;

	WrapTextAt = InArgs._WrapTextAt;
	AutoWrapText = InArgs._AutoWrapText;
	CachedSize = FVector2D::ZeroVector;

	ScrollOffset = FVector2D::ZeroVector;

	HScrollBar = InArgs._HScrollBar;
	if (HScrollBar.IsValid())
	{
		HScrollBar->SetUserVisibility(EVisibility::Collapsed);
		HScrollBar->SetOnUserScrolled(FOnUserScrolled::CreateSP(this, &SMultiLineEditableText::OnHScrollBarMoved));
	}

	VScrollBar = InArgs._VScrollBar;
	if (VScrollBar.IsValid())
	{
		VScrollBar->SetUserVisibility(EVisibility::Collapsed);
		VScrollBar->SetOnUserScrolled(FOnUserScrolled::CreateSP(this, &SMultiLineEditableText::OnVScrollBarMoved));
	}

	Margin = InArgs._Margin;
	LineHeightPercentage = InArgs._LineHeightPercentage;
	Justification = InArgs._Justification;
	TextStyle = *InArgs._TextStyle;
	
	if (InArgs._Font.IsSet() || InArgs._Font.IsBound())
	{
		TextStyle.SetFont(InArgs._Font.Get());
	}

	IsReadOnly = InArgs._IsReadOnly;

	OnTextChanged = InArgs._OnTextChanged;
	OnTextCommitted = InArgs._OnTextCommitted;
	OnCursorMoved = InArgs._OnCursorMoved;

	Marshaller = InArgs._Marshaller;
	if (!Marshaller.IsValid())
	{
		Marshaller = FPlainTextLayoutMarshaller::Create();
	}

	CursorLineHighlighter = FCursorLineHighlighter::Create(&CursorInfo);
	TextCompositionHighlighter = FTextCompositionHighlighter::Create();
	TextSelectionRunRenderer = FTextSelectionRunRenderer::Create();
	TextLayout = FSlateTextLayout::Create(TextStyle);

	BoundText = InArgs._Text;

	{
		const FText& TextToSet = BoundText.Get(FText::GetEmpty());
		SetEditableText(TextToSet, true); // force the set to ensure we create an empty run (if BoundText returns an empty string)

		// Update the cached BoundText value to prevent it triggering another SetEditableText update again next Tick
		if (BoundText.IsBound())
		{
			BoundTextLastTick = FTextSnapshot(TextToSet);
		}
	}

	TextLayout->SetWrappingWidth( WrapTextAt.Get() );
	TextLayout->SetMargin( Margin.Get() );
	TextLayout->SetLineHeightPercentage( LineHeightPercentage.Get() );
	TextLayout->SetJustification( Justification.Get() );

	TextLayout->UpdateIfNeeded();

	// Map UI commands to delegates which are called when the command should be executed
	UICommandList->MapAction(FGenericCommands::Get().Undo,
		FExecuteAction::CreateSP(this, &SMultiLineEditableText::Undo),
		FCanExecuteAction::CreateSP(this, &SMultiLineEditableText::CanExecuteUndo));

	UICommandList->MapAction(FGenericCommands::Get().Cut,
		FExecuteAction::CreateSP(this, &SMultiLineEditableText::CutSelectedTextToClipboard),
		FCanExecuteAction::CreateSP(this, &SMultiLineEditableText::CanExecuteCut));

	UICommandList->MapAction(FGenericCommands::Get().Paste,
		FExecuteAction::CreateSP(this, &SMultiLineEditableText::PasteTextFromClipboard),
		FCanExecuteAction::CreateSP(this, &SMultiLineEditableText::CanExecutePaste));

	UICommandList->MapAction(FGenericCommands::Get().Copy,
		FExecuteAction::CreateSP(this, &SMultiLineEditableText::CopySelectedTextToClipboard),
		FCanExecuteAction::CreateSP(this, &SMultiLineEditableText::CanExecuteCopy));

	UICommandList->MapAction(FGenericCommands::Get().Delete,
		FExecuteAction::CreateSP(this, &SMultiLineEditableText::ExecuteDeleteAction),
		FCanExecuteAction::CreateSP(this, &SMultiLineEditableText::CanExecuteDelete));

	UICommandList->MapAction(FGenericCommands::Get().SelectAll,
		FExecuteAction::CreateSP(this, &SMultiLineEditableText::SelectAllText),
		FCanExecuteAction::CreateSP(this, &SMultiLineEditableText::CanExecuteSelectAll));

	// build context menu extender
	MenuExtender = MakeShareable(new FExtender);
	MenuExtender->AddMenuExtension("EditText", EExtensionHook::Before, TSharedPtr<FUICommandList>(), InArgs._ContextMenuExtender);

	TextInputMethodContext = MakeShareable( new FTextInputMethodContext( StaticCastSharedRef<SMultiLineEditableText>(AsShared()) ) );
	ITextInputMethodSystem* const TextInputMethodSystem = FSlateApplication::Get().GetTextInputMethodSystem();
	if(TextInputMethodSystem)
	{
		TextInputMethodChangeNotifier = TextInputMethodSystem->RegisterContext(TextInputMethodContext.ToSharedRef());
	}
	if(TextInputMethodChangeNotifier.IsValid())
	{
		TextInputMethodChangeNotifier->NotifyLayoutChanged(ITextInputMethodChangeNotifier::ELayoutChangeType::Created);
	}
}

void SMultiLineEditableText::SetText(const TAttribute< FText >& InText)
{
	// NOTE: This will unbind any getter that is currently assigned to the Text attribute!  You should only be calling
	//       SetText() if you know what you're doing.
	BoundText = InText;

	const FText& TextToSet = BoundText.Get(FText::GetEmpty());

	// Update the cached BoundText value to prevent it triggering another SetEditableText update again next Tick
	if (BoundText.IsBound())
	{
		BoundTextLastTick = FTextSnapshot(TextToSet);
	}

	// Update the internal editable text
	if (SetEditableText(TextToSet))
	{
		// Let outsiders know that the text content has been changed
		OnTextChanged.ExecuteIfBound(TextToSet);
	}
}

void SMultiLineEditableText::SetTextFromVirtualKeyboard(const FText& InNewText)
{
	// Only set the text if the text attribute doesn't have a getter binding (otherwise it would be blown away).
	// If it is bound, we'll assume that OnTextCommitted will handle the update.
	if (!BoundText.IsBound())
	{
		BoundText.Set(InNewText);
	}

	// Update the internal editable text
	if (SetEditableText(InNewText))
	{
		// This method is called from the main thread (i.e. not the game thread) of the device with the virtual keyboard
		// This causes the app to crash on those devices, so we're using polling here to ensure delegates are
		// fired on the game thread in Tick.
		bTextChangedByVirtualKeyboard = true;
	}
}

bool SMultiLineEditableText::SetEditableText(const FText& TextToSet, const bool bForce)
{
	const FText EditedText = GetEditableText();

	Marshaller->ClearDirty();

	const bool HasTextChanged = !EditedText.ToString().Equals(TextToSet.ToString(), ESearchCase::CaseSensitive);
	if (HasTextChanged || bForce)
	{
		const FString& TextToSetString = TextToSet.ToString();

		ClearSelection();
		TextLayout->ClearLines();

		Marshaller->SetText(TextToSetString, *TextLayout);

		const TArray< FTextLayout::FLineModel >& Lines = TextLayout->GetLineModels();
		if(Lines.Num() == 0)
		{
			TSharedRef< FString > LineText = MakeShareable(new FString());

			// Create an empty run
			TArray< TSharedRef< IRun > > Runs;
			Runs.Add(FSlateTextRun::Create(FRunInfo(), LineText, TextStyle));

			TextLayout->AddLine(LineText, Runs);
		}

		{
			const FTextLocation OldCursorPos = CursorInfo.GetCursorInteractionLocation();

			// Make sure the cursor is still at a valid location
			if(OldCursorPos.GetLineIndex() >= Lines.Num() || OldCursorPos.GetOffset() > Lines[OldCursorPos.GetLineIndex()].Text->Len())
			{
				const int32 LastLineIndex = Lines.Num() - 1;
				const FTextLocation NewCursorPosition = FTextLocation(LastLineIndex, Lines[LastLineIndex].Text->Len());

				CursorInfo.SetCursorLocationAndCalculateAlignment(TextLayout, NewCursorPosition);
				OnCursorMoved.ExecuteIfBound(CursorInfo.GetCursorInteractionLocation());
				UpdatePreferredCursorScreenOffsetInLine();
				UpdateCursorHighlight();
			}
		}

		return true;
	}

	return false;
}

FText SMultiLineEditableText::GetEditableText() const
{
	FString EditedText;
	Marshaller->GetText(EditedText, *TextLayout);
	return FText::FromString(EditedText);
}

void SMultiLineEditableText::ForceRefreshTextLayout(const FText& CurrentText)
{
	// Marshallers shouldn't inject any visible characters into the text, but SetEditableText will clear the current selection
	// so we need to back that up here so we don't cause the cursor to jump around
	const TOptional<FTextLocation> OldSelectionStart = SelectionStart;
	const FCursorInfo OldCursorInfo = CursorInfo;

	SetEditableText(CurrentText, true);

	SelectionStart = OldSelectionStart;
	CursorInfo = OldCursorInfo;
	UpdateCursorHighlight();

	TextLayout->UpdateIfNeeded();
}

void SMultiLineEditableText::OnHScrollBarMoved(const float InScrollOffsetFraction)
{
	ScrollOffset.X = FMath::Clamp<float>(InScrollOffsetFraction, 0.0, 1.0) * GetDesiredSize().X;
}

void SMultiLineEditableText::OnVScrollBarMoved(const float InScrollOffsetFraction)
{
	ScrollOffset.Y = FMath::Clamp<float>(InScrollOffsetFraction, 0.0, 1.0) * GetDesiredSize().Y;
}

FReply SMultiLineEditableText::OnFocusReceived( const FGeometry& MyGeometry, const FFocusEvent& InFocusEvent )
{
	// Skip the focus received code if it's due to the context menu closing
	if ( !ContextMenuWindow.IsValid() )
	{
		FSlateApplication& SlateApplication = FSlateApplication::Get();
		if (FPlatformMisc::GetRequiresVirtualKeyboard())
		{
			// @TODO: Create ITextInputMethodSystem derivations for mobile
			SlateApplication.ShowVirtualKeyboard(true, SharedThis(this));
		}
		else
		{
			ITextInputMethodSystem* const TextInputMethodSystem = SlateApplication.GetTextInputMethodSystem();
			if (TextInputMethodSystem)
			{
				TextInputMethodSystem->ActivateContext(TextInputMethodContext.ToSharedRef());
			}
		}


		UpdateCursorHighlight();

		// UpdateCursorHighlight always tries to scroll to the cursor, but we don't want that to happen when we 
		// gain focus since it can cause the scroll position to jump unexpectedly
		// If we gained focus via a mouse click that moved the cursor, then MoveCursor will already take care
		// of making sure that gets scrolled into view
		PositionToScrollIntoView = TOptional<FScrollInfo>();

<<<<<<< HEAD
		return SWidget::OnKeyboardFocusReceived( MyGeometry, InKeyboardFocusEvent );
=======
		return SWidget::OnFocusReceived( MyGeometry, InFocusEvent );
>>>>>>> 972e0610
	}

	return FReply::Handled();
}

void SMultiLineEditableText::OnFocusLost( const FFocusEvent& InFocusEvent )
{
	// Skip the focus lost code if it's due to the context menu opening
	if (!ContextMenuWindow.IsValid())
	{
		FSlateApplication& SlateApplication = FSlateApplication::Get();
		if (FPlatformMisc::GetRequiresVirtualKeyboard())
		{
			SlateApplication.ShowVirtualKeyboard(false);
		}
		else
		{
			ITextInputMethodSystem* const TextInputMethodSystem = SlateApplication.GetTextInputMethodSystem();
			if (TextInputMethodSystem)
			{
				TextInputMethodSystem->DeactivateContext(TextInputMethodContext.ToSharedRef());
			}
		}

		// When focus is lost let anyone who is interested that text was committed
		// See if user explicitly tabbed away or moved focus
		ETextCommit::Type TextAction;
		switch (InFocusEvent.GetCause())
		{
		case EFocusCause::Navigation:
		case EFocusCause::Mouse:
			TextAction = ETextCommit::OnUserMovedFocus;
			break;

		case EFocusCause::Cleared:
			TextAction = ETextCommit::OnCleared;
			break;

		default:
			TextAction = ETextCommit::Default;
			break;
		}

		//Always clear the local undo chain on commit.
		ClearUndoStates();

		const FText EditedText = GetEditableText();

		OnTextCommitted.ExecuteIfBound(EditedText, TextAction);
		UpdateCursorHighlight();

		// UpdateCursorHighlight always tries to scroll to the cursor, but we don't want that to happen when we 
		// lose focus since it can cause the scroll position to jump unexpectedly
		PositionToScrollIntoView = TOptional<FScrollInfo>();
	}
}

void SMultiLineEditableText::StartChangingText()
{
	// Never change text on read only controls! 
	check(!IsReadOnly.Get());

	// We're starting to (potentially) change text
	check(!bIsChangingText);
	bIsChangingText = true;

	// Save off an undo state in case we actually change the text
	MakeUndoState(StateBeforeChangingText);
}

void SMultiLineEditableText::FinishChangingText()
{
	// We're no longer changing text
	check(bIsChangingText);
	bIsChangingText = false;

	const FText EditedText = GetEditableText();

	// Has the text changed?
	const bool HasTextChanged = !EditedText.ToString().Equals(StateBeforeChangingText.Text.ToString(), ESearchCase::CaseSensitive);
	if (HasTextChanged)
	{
		// Save text state
		SaveText(EditedText);

		// Text was actually changed, so push the undo state we previously saved off
		PushUndoState(StateBeforeChangingText);

		// We're done with this state data now.  Clear out any old data.
		StateBeforeChangingText = FUndoState();

		TextLayout->UpdateIfNeeded();

		// Let outsiders know that the text content has been changed
		OnTextChanged.ExecuteIfBound(EditedText);
		
		OnCursorMoved.ExecuteIfBound(CursorInfo.GetCursorInteractionLocation());

		// Update the desired cursor position, since typing will have moved it
		UpdatePreferredCursorScreenOffsetInLine();

		// If the marshaller we're using requires live text updates (eg, because it injects formatting into the source text)
		// then we need to force a SetEditableText here so that it can update the new editable text with any extra formatting
		if (Marshaller->RequiresLiveUpdate())
		{
			ForceRefreshTextLayout(EditedText);
		}
	}
}

void SMultiLineEditableText::SaveText(const FText& TextToSave)
{
	// Don't set text if the text attribute has a 'getter' binding on it, otherwise we'd blow away
	// that binding.  If there is a getter binding, then we'll assume it will provide us with
	// updated text after we've fired our 'text changed' callbacks
	if (!BoundText.IsBound())
	{
		BoundText.Set(TextToSave);
	}
}

bool SMultiLineEditableText::GetIsReadOnly() const
{
	return IsReadOnly.Get();
}

void SMultiLineEditableText::BackspaceChar()
{
	if( AnyTextSelected() )
	{
		// Delete selected text
		DeleteSelectedText();
	}
	else
	{
		const FTextLocation CursorInteractionPosition = CursorInfo.GetCursorInteractionLocation();
		FTextLocation FinalCursorLocation = CursorInteractionPosition;

		const TArray< FTextLayout::FLineModel >& Lines = TextLayout->GetLineModels();

		//If we are at the very beginning of the line...
		if (CursorInteractionPosition.GetOffset() == 0)
		{
			//And if the current line isn't the very first line then...
			if (CursorInteractionPosition.GetLineIndex() > 0)
			{
				const int32 PreviousLineIndex = CursorInteractionPosition.GetLineIndex() - 1;
				const int32 CachePreviousLinesCurrentLength = Lines[PreviousLineIndex].Text->Len();
				if (TextLayout->JoinLineWithNextLine(PreviousLineIndex))
				{
					//Update the cursor so it appears at the end of the previous line,
					//as we're going to delete the imaginary \n separating them
					FinalCursorLocation = FTextLocation(PreviousLineIndex, CachePreviousLinesCurrentLength);
				}
			}
			//else do nothing as the FinalCursorLocation is already correct
		}
		else
		{
			// Delete character to the left of the caret
			if (TextLayout->RemoveAt(FTextLocation(CursorInteractionPosition, -1)))
			{
				// Adjust caret position one to the left
				FinalCursorLocation = FTextLocation(CursorInteractionPosition, -1);
			}
		}

		CursorInfo.SetCursorLocationAndCalculateAlignment(TextLayout, FinalCursorLocation);

		ClearSelection();
		UpdateCursorHighlight();
	}
}

/**
 * This gets executed by the context menu and should only attempt to delete any selected text
 */
void SMultiLineEditableText::ExecuteDeleteAction()
{
	if (!IsReadOnly.Get() && AnyTextSelected())
	{
		StartChangingText();

		// Delete selected text
		DeleteSelectedText();

		FinishChangingText();
	}
}

bool SMultiLineEditableText::CanExecuteDelete() const
{
	bool bCanExecute = true;

	// Can't execute if this is a read-only control
	if (IsReadOnly.Get())
	{
		bCanExecute = false;
	}

	// Can't execute unless there is some text selected
	if (!AnyTextSelected())
	{
		bCanExecute = false;
	}

	return bCanExecute;
}

void SMultiLineEditableText::DeleteChar()
{
	if( !IsReadOnly.Get() )
	{
		if( AnyTextSelected() )
		{
			// Delete selected text
			DeleteSelectedText();
		}
		else
		{
			const FTextLocation CursorInteractionPosition = CursorInfo.GetCursorInteractionLocation();
			FTextLocation FinalCursorLocation = CursorInteractionPosition;

			const TArray< FTextLayout::FLineModel >& Lines = TextLayout->GetLineModels();
			const FTextLayout::FLineModel& Line = Lines[CursorInteractionPosition.GetLineIndex()];

			//If we are at the very beginning of the line...
			if (Line.Text->Len() == 0)
			{
				//And if the current line isn't the very first line then...
				if (CursorInteractionPosition.GetLineIndex() > 0)
				{
					if (TextLayout->RemoveLine(CursorInteractionPosition.GetLineIndex()))
					{
						//Update the cursor so it appears at the end of the previous line,
						//as we're going to delete the imaginary \n separating them
						FinalCursorLocation = FTextLocation(CursorInteractionPosition.GetLineIndex() - 1, Lines[CursorInteractionPosition.GetLineIndex() - 1].Text->Len());
					}
				}
				//else do nothing as the FinalCursorLocation is already correct
			}
			else if (CursorInteractionPosition.GetOffset() >= Line.Text->Len())
			{
				//And if the current line isn't the very last line then...
				if (Lines.IsValidIndex(CursorInteractionPosition.GetLineIndex() + 1))
				{
					if (TextLayout->JoinLineWithNextLine(CursorInteractionPosition.GetLineIndex()))
					{
						//else do nothing as the FinalCursorLocation is already correct
					}
				}
				//else do nothing as the FinalCursorLocation is already correct
			}
			else
			{
				// Delete character to the right of the caret
				TextLayout->RemoveAt(CursorInteractionPosition);
				//do nothing to the cursor as the FinalCursorLocation is already correct
			}

			CursorInfo.SetCursorLocationAndCalculateAlignment(TextLayout, FinalCursorLocation);

			ClearSelection();
			UpdateCursorHighlight();
		}
	}
}

bool SMultiLineEditableText::CanTypeCharacter(const TCHAR CharInQuestion) const
{
	return true;
}

void SMultiLineEditableText::TypeChar( const int32 Character )
{
	if( AnyTextSelected() )
	{
		// Delete selected text
		DeleteSelectedText();
	}

	// Certain characters are not allowed
	bool bIsCharAllowed = true;
	{
		if( Character <= 0x1F )
		{
			bIsCharAllowed = false;
		}
	}

	if( bIsCharAllowed )
	{
		const FTextLocation CursorInteractionPosition = CursorInfo.GetCursorInteractionLocation();
		const TArray< FTextLayout::FLineModel >& Lines = TextLayout->GetLineModels();
		const FTextLayout::FLineModel& Line = Lines[ CursorInteractionPosition.GetLineIndex() ];

		// Insert character at caret position
		TextLayout->InsertAt( CursorInteractionPosition, Character );

		// Advance caret position
		ClearSelection();
		const FTextLocation FinalCursorLocation = FTextLocation( CursorInteractionPosition.GetLineIndex(), FMath::Min( CursorInteractionPosition.GetOffset() + 1, Line.Text->Len() ) );

		CursorInfo.SetCursorLocationAndCalculateAlignment(TextLayout, FinalCursorLocation);
		UpdateCursorHighlight();
	}
}

void SMultiLineEditableText::DeleteSelectedText()
{
	if( AnyTextSelected() )
	{
		const FTextLocation CursorInteractionPosition = CursorInfo.GetCursorInteractionLocation();
		FTextLocation SelectionLocation = SelectionStart.Get(CursorInteractionPosition);
		FTextSelection Selection(SelectionLocation, CursorInteractionPosition);

		int32 SelectionBeginningLineIndex = Selection.GetBeginning().GetLineIndex();
		int32 SelectionBeginningLineOffset = Selection.GetBeginning().GetOffset();

		int32 SelectionEndLineIndex = Selection.GetEnd().GetLineIndex();
		int32 SelectionEndLineOffset = Selection.GetEnd().GetOffset();

		if (SelectionBeginningLineIndex == SelectionEndLineIndex)
		{
			TextLayout->RemoveAt(FTextLocation(SelectionBeginningLineIndex, SelectionBeginningLineOffset), SelectionEndLineOffset - SelectionBeginningLineOffset);
			//Do nothing to the cursor as it is already in the correct location
		}
		else
		{
			const TArray< FTextLayout::FLineModel >& Lines = TextLayout->GetLineModels();
			const FTextLayout::FLineModel& EndLine = Lines[SelectionEndLineIndex];

			if (EndLine.Text->Len() == SelectionEndLineOffset)
			{ 
				TextLayout->RemoveLine(SelectionEndLineIndex);
			}
			else
			{
				TextLayout->RemoveAt(FTextLocation(SelectionEndLineIndex, 0), SelectionEndLineOffset);
			}

			for (int32 LineIndex = SelectionEndLineIndex - 1; LineIndex > SelectionBeginningLineIndex; LineIndex--)
			{
				TextLayout->RemoveLine(LineIndex);
			}

			const FTextLayout::FLineModel& BeginLine = Lines[SelectionBeginningLineIndex];
			TextLayout->RemoveAt(FTextLocation(SelectionBeginningLineIndex, SelectionBeginningLineOffset), BeginLine.Text->Len() - SelectionBeginningLineOffset);

			TextLayout->JoinLineWithNextLine(SelectionBeginningLineIndex);

			if (Lines.Num() == 0)
			{
				const TSharedRef< FString > EmptyText = MakeShareable(new FString());
				TArray< TSharedRef< IRun > > Runs;
				Runs.Add(FSlateTextRun::Create(FRunInfo(), EmptyText, TextStyle));

				TextLayout->AddLine(EmptyText, Runs);
			}
		}

		// Clear selection
		ClearSelection();
		const FTextLocation FinalCursorLocation = FTextLocation(SelectionBeginningLineIndex, SelectionBeginningLineOffset);
		CursorInfo.SetCursorLocationAndCalculateAlignment(TextLayout, FinalCursorLocation);
		UpdateCursorHighlight();
	}
}

FReply SMultiLineEditableText::MoveCursor( FMoveCursor Args )
{
	// We can't use the keyboard to move the cursor while composing, as the IME has control over it
	if(TextInputMethodContext->IsComposing && Args.GetMoveMethod() != ECursorMoveMethod::ScreenPosition)
	{
		return FReply::Handled();
	}

	bool bAllowMoveCursor = true;
	FTextLocation NewCursorPosition;
	FTextLocation CursorPosition = CursorInfo.GetCursorInteractionLocation();

	// If we have selected text, the cursor needs to:
	// a) Jump to the start of the selection if moving the cursor Left or Up
	// b) Jump to the end of the selection if moving the cursor Right or Down
	// This is done regardless of whether the selection was made left-to-right, or right-to-left
	// This also needs to be done *before* moving to word boundaries, or moving vertically, as the 
	// start point needs to be the start or end of the selection depending on the above rules
	if ( Args.GetAction() == ECursorAction::MoveCursor && Args.GetMoveMethod() != ECursorMoveMethod::ScreenPosition && AnyTextSelected( ) )
	{
		if (Args.IsHorizontalMovement())
		{
			// If we're moving the cursor horizontally, we just snap to the start or end of the selection rather than 
			// move the cursor by the normal movement rules
			bAllowMoveCursor = false;
		}

		// Work out which edge of the selection we need to start at
		bool bSnapToSelectionStart =
			Args.GetMoveMethod() == ECursorMoveMethod::Cardinal &&
			(Args.GetMoveDirection().X < 0.0f || Args.GetMoveDirection().Y < 0.0f);


		// Adjust the current cursor position - also set the new cursor position so that the bAllowMoveCursor == false case is handled
		const FTextSelection Selection(SelectionStart.GetValue(), CursorPosition);
		CursorPosition = bSnapToSelectionStart ? Selection.GetBeginning() : Selection.GetEnd();
		NewCursorPosition = CursorPosition;

		// If we're snapping to a word boundary, but the selection was already at a word boundary, don't let the cursor move any more
		if (Args.GetGranularity() == ECursorMoveGranularity::Word && IsAtWordStart(NewCursorPosition))
		{
			bAllowMoveCursor = false;
		}
	}

	TOptional<ECursorAlignment> NewCursorAlignment;
	bool bUpdatePreferredCursorScreenOffsetInLine = false;
	if (bAllowMoveCursor)
	{
		if ( Args.GetMoveMethod() == ECursorMoveMethod::Cardinal )
		{
			if ( Args.GetGranularity() == ECursorMoveGranularity::Character )
			{
				if ( Args.IsHorizontalMovement() )
				{
					NewCursorPosition = TranslatedLocation( CursorPosition, Args.GetMoveDirection().X );
					bUpdatePreferredCursorScreenOffsetInLine = true;
				}
				else
				{
					TranslateLocationVertical( CursorPosition, Args.GetMoveDirection().Y, Args.GetGeometryScale(), NewCursorPosition, NewCursorAlignment );
				}
			}
			else
			{
				checkSlow( Args.GetGranularity() == ECursorMoveGranularity::Word );
				NewCursorPosition = ScanForWordBoundary( CursorPosition, Args.GetMoveDirection().X );
				bUpdatePreferredCursorScreenOffsetInLine = true;
			}
		}
		else if ( Args.GetMoveMethod() == ECursorMoveMethod::ScreenPosition )
		{
			ETextHitPoint HitPoint = ETextHitPoint::WithinText;
			NewCursorPosition = TextLayout->GetTextLocationAt( Args.GetLocalPosition() * Args.GetGeometryScale(), &HitPoint );
			bUpdatePreferredCursorScreenOffsetInLine = true;

			// Moving with the mouse behaves a bit differently to moving with the keyboard, as clicking at the end of a wrapped line needs to place the cursor there
			// rather than at the start of the next line (which is tricky since they have the same index according to GetTextLocationAt!).
			// We use the HitPoint to work this out and then adjust the cursor position accordingly
			if ( HitPoint == ETextHitPoint::RightGutter )
			{
				NewCursorPosition = FTextLocation( NewCursorPosition, -1 );
				NewCursorAlignment = ECursorAlignment::Right;
			}
		}
		else
		{
			checkSlow(false, "Unknown ECursorMoveMethod value");
		}
	}

	if (Args.GetAction() == ECursorAction::SelectText)
	{
		// We are selecting text. Just remember where the selection started.
		// The cursor is implicitly the other endpoint.
		if (!SelectionStart.IsSet())
		{
			this->SelectionStart = CursorPosition;
		}
	}
	else
	{
		// No longer selection text; clear the selection!
		this->ClearSelection();
	}

	if (NewCursorAlignment.IsSet())
	{
		CursorInfo.SetCursorLocationAndAlignment(NewCursorPosition, NewCursorAlignment.GetValue());
	}
	else
	{
		CursorInfo.SetCursorLocationAndCalculateAlignment(TextLayout, NewCursorPosition);
	}

	OnCursorMoved.ExecuteIfBound(CursorInfo.GetCursorInteractionLocation());

	if (bUpdatePreferredCursorScreenOffsetInLine)
	{
		UpdatePreferredCursorScreenOffsetInLine();
	}

	UpdateCursorHighlight();

	// If we've moved the cursor while composing, we need to end the current composition session
	// Note: You should only be able to do this via the mouse due to the check at the top of this function
	if(TextInputMethodContext->IsComposing)
	{
		ITextInputMethodSystem* const TextInputMethodSystem = FSlateApplication::Get().GetTextInputMethodSystem();
		if(TextInputMethodSystem)
		{
			TextInputMethodSystem->DeactivateContext(TextInputMethodContext.ToSharedRef());
			TextInputMethodSystem->ActivateContext(TextInputMethodContext.ToSharedRef());
		}
	}

	return FReply::Handled();
}

void SMultiLineEditableText::UpdateCursorHighlight()
{
	PositionToScrollIntoView = FScrollInfo(CursorInfo.GetCursorInteractionLocation(), CursorInfo.GetCursorAlignment());

	RemoveCursorHighlight();

	static const int32 CompositionRangeZOrder = 1; // draw above the text
	static const int32 CursorZOrder = 2; // draw above the text and the composition

	const FTextLocation CursorInteractionPosition = CursorInfo.GetCursorInteractionLocation();
	const FTextLocation SelectionLocation = SelectionStart.Get( CursorInteractionPosition );

	const bool bHasKeyboardFocus = HasKeyboardFocus();
	const bool bIsComposing = TextInputMethodContext->IsComposing;
	const bool bHasSelection = SelectionLocation != CursorInteractionPosition;

	if ( bIsComposing )
	{
		FTextLayout::FTextOffsetLocations OffsetLocations;
		TextLayout->GetTextOffsetLocations(OffsetLocations);

		const FTextLocation CompositionBeginLocation = OffsetLocations.OffsetToTextLocation(TextInputMethodContext->CompositionBeginIndex);
		const FTextLocation CompositionEndLocation = OffsetLocations.OffsetToTextLocation(TextInputMethodContext->CompositionBeginIndex + TextInputMethodContext->CompositionLength);

		// Composition should never span more than one (hard) line
		if ( CompositionBeginLocation.GetLineIndex() == CompositionEndLocation.GetLineIndex() )
		{
			const FTextRange Range(CompositionBeginLocation.GetOffset(), CompositionEndLocation.GetOffset());

			// We only draw the composition highlight if the cursor is within the composition range
			const bool bCursorInRange = (CompositionBeginLocation.GetLineIndex() == CursorInteractionPosition.GetLineIndex() && Range.InclusiveContains(CursorInteractionPosition.GetOffset()));
			if (!Range.IsEmpty() && bCursorInRange)
			{
				TextLayout->AddLineHighlight(FTextLineHighlight(CompositionBeginLocation.GetLineIndex(), Range, CompositionRangeZOrder, TextCompositionHighlighter.ToSharedRef()));
			}
		}
	}
	else if ( bHasSelection )
	{
		const FTextSelection Selection( SelectionLocation, CursorInteractionPosition );

		const int32 SelectionBeginningLineIndex = Selection.GetBeginning().GetLineIndex();
		const int32 SelectionBeginningLineOffset = Selection.GetBeginning().GetOffset();
		
		const int32 SelectionEndLineIndex = Selection.GetEnd().GetLineIndex();
		const int32 SelectionEndLineOffset = Selection.GetEnd().GetOffset();

		TextSelectionRunRenderer->SetHasKeyboardFocus(bHasKeyboardFocus);

		if ( SelectionBeginningLineIndex == SelectionEndLineIndex )
		{
			const FTextRange Range(SelectionBeginningLineOffset, SelectionEndLineOffset);
			if (!Range.IsEmpty())
			{
				TextLayout->AddRunRenderer(FTextRunRenderer(SelectionBeginningLineIndex, Range, TextSelectionRunRenderer.ToSharedRef()));
			}
		}
		else
		{
			const TArray< FTextLayout::FLineModel >& Lines = TextLayout->GetLineModels();

			for (int32 LineIndex = SelectionBeginningLineIndex; LineIndex <= SelectionEndLineIndex; LineIndex++)
			{
				if ( LineIndex == SelectionBeginningLineIndex )
				{
					const FTextRange Range(SelectionBeginningLineOffset, Lines[LineIndex].Text->Len());
					if (!Range.IsEmpty())
					{
						TextLayout->AddRunRenderer(FTextRunRenderer(LineIndex, Range, TextSelectionRunRenderer.ToSharedRef()));
					}
				}
				else if ( LineIndex == SelectionEndLineIndex )
				{
					const FTextRange Range(0, SelectionEndLineOffset);
					if (!Range.IsEmpty())
					{
						TextLayout->AddRunRenderer(FTextRunRenderer(LineIndex, Range, TextSelectionRunRenderer.ToSharedRef()));
					}
				}
				else
				{
					const FTextRange Range(0, Lines[LineIndex].Text->Len());
					if (!Range.IsEmpty())
					{
						TextLayout->AddRunRenderer(FTextRunRenderer(LineIndex, Range, TextSelectionRunRenderer.ToSharedRef()));
					}
				}
			}
		}
	}
	
	if ( bHasKeyboardFocus )
	{
		// The cursor mode uses the literal position rather than the interaction position
		const FTextLocation CursorPosition = CursorInfo.GetCursorLocation();

		const TArray< FTextLayout::FLineModel >& Lines = TextLayout->GetLineModels();
		const int32 LineTextLength = Lines[CursorPosition.GetLineIndex()].Text->Len();

		if (LineTextLength == 0)
		{
			TextLayout->AddLineHighlight(FTextLineHighlight(CursorPosition.GetLineIndex(), FTextRange(0, 0), CursorZOrder, CursorLineHighlighter.ToSharedRef()));
		}
		else if (CursorPosition.GetOffset() == LineTextLength)
		{
			TextLayout->AddLineHighlight(FTextLineHighlight(CursorPosition.GetLineIndex(), FTextRange(LineTextLength - 1, LineTextLength), CursorZOrder, CursorLineHighlighter.ToSharedRef()));
		}
		else
		{
			TextLayout->AddLineHighlight(FTextLineHighlight(CursorPosition.GetLineIndex(), FTextRange(CursorPosition.GetOffset(), CursorPosition.GetOffset() + 1), CursorZOrder, CursorLineHighlighter.ToSharedRef()));
		}
	}
}

void SMultiLineEditableText::RemoveCursorHighlight()
{
	TextLayout->ClearRunRenderers();
	TextLayout->ClearLineHighlights();
}

void SMultiLineEditableText::UpdatePreferredCursorScreenOffsetInLine()
{
	PreferredCursorScreenOffsetInLine = TextLayout->GetLocationAt(CursorInfo.GetCursorInteractionLocation(), CursorInfo.GetCursorAlignment() == ECursorAlignment::Right).X;
}

void SMultiLineEditableText::JumpTo(ETextLocation JumpLocation, ECursorAction Action)
{
	switch (JumpLocation)
	{
		case ETextLocation::BeginningOfLine:
		{
			const FTextLocation CursorInteractionPosition = CursorInfo.GetCursorInteractionLocation();
			const TArray< FTextLayout::FLineView >& LineViews = TextLayout->GetLineViews();
			const int32 CurrentLineViewIndex = TextLayout->GetLineViewIndexForTextLocation(LineViews, CursorInteractionPosition, CursorInfo.GetCursorAlignment() == ECursorAlignment::Right );

			if (LineViews.IsValidIndex(CurrentLineViewIndex))
			{
				const FTextLayout::FLineView& CurrentLineView = LineViews[CurrentLineViewIndex];
				
				const FTextLocation OldCursorPosition = CursorInteractionPosition;
				const FTextLocation NewCursorPosition = FTextLocation(OldCursorPosition.GetLineIndex(), CurrentLineView.Range.BeginIndex);

				if (Action == ECursorAction::SelectText)
				{
					if (!SelectionStart.IsSet())
					{
						this->SelectionStart = OldCursorPosition;
					}
				}
				else
				{
					ClearSelection();
				}

				CursorInfo.SetCursorLocationAndCalculateAlignment(TextLayout, NewCursorPosition);
				OnCursorMoved.ExecuteIfBound(CursorInfo.GetCursorInteractionLocation());
				UpdatePreferredCursorScreenOffsetInLine();
				UpdateCursorHighlight();
			}
		}
		break;

		case ETextLocation::BeginningOfDocument:
		{
			const FTextLocation OldCursorPosition = CursorInfo.GetCursorInteractionLocation();
			const FTextLocation NewCursorPosition = FTextLocation(0,0);

			if (Action == ECursorAction::SelectText)
			{
				if (!SelectionStart.IsSet())
				{
					this->SelectionStart = OldCursorPosition;
				}
			}
			else
			{
				ClearSelection();
			}

			CursorInfo.SetCursorLocationAndCalculateAlignment(TextLayout, NewCursorPosition);
			OnCursorMoved.ExecuteIfBound(CursorInfo.GetCursorInteractionLocation());
			UpdatePreferredCursorScreenOffsetInLine();
			UpdateCursorHighlight();
		}
		break;

		case ETextLocation::EndOfLine:
		{
			const FTextLocation CursorInteractionPosition = CursorInfo.GetCursorInteractionLocation();
			const TArray< FTextLayout::FLineView >& LineViews = TextLayout->GetLineViews();
			const int32 CurrentLineViewIndex = TextLayout->GetLineViewIndexForTextLocation(LineViews, CursorInteractionPosition, CursorInfo.GetCursorAlignment() == ECursorAlignment::Right);

			if (LineViews.IsValidIndex(CurrentLineViewIndex))
			{
				const FTextLayout::FLineView& CurrentLineView = LineViews[CurrentLineViewIndex];

				const FTextLocation OldCursorPosition = CursorInteractionPosition;
				const FTextLocation NewCursorPosition = FTextLocation(OldCursorPosition.GetLineIndex(), FMath::Max(0, CurrentLineView.Range.EndIndex - 1));

				if (Action == ECursorAction::SelectText)
				{
					if (!SelectionStart.IsSet())
					{
						this->SelectionStart = OldCursorPosition;
					}
				}
				else
				{
					ClearSelection();
				}

				CursorInfo.SetCursorLocationAndAlignment(NewCursorPosition, ECursorAlignment::Right);
				OnCursorMoved.ExecuteIfBound(CursorInfo.GetCursorInteractionLocation());
				UpdatePreferredCursorScreenOffsetInLine();
				UpdateCursorHighlight();
			}
		}
		break;
		case ETextLocation::EndOfDocument:
		{
			if (!TextLayout->IsEmpty())
			{
				const FTextLocation OldCursorPosition = CursorInfo.GetCursorInteractionLocation();
				const TArray< FTextLayout::FLineModel >& Lines = TextLayout->GetLineModels();

				const int32 LastLineIndex = Lines.Num() - 1;
				const FTextLocation NewCursorPosition = FTextLocation(LastLineIndex, Lines[LastLineIndex].Text->Len());

				if (Action == ECursorAction::SelectText)
				{
					if (!SelectionStart.IsSet())
					{
						this->SelectionStart = OldCursorPosition;
					}
				}
				else
				{
					ClearSelection();
				}

				CursorInfo.SetCursorLocationAndCalculateAlignment(TextLayout, NewCursorPosition);
				OnCursorMoved.ExecuteIfBound(CursorInfo.GetCursorInteractionLocation());
				UpdatePreferredCursorScreenOffsetInLine();
				UpdateCursorHighlight();
			}
		}
		break;
	};
}

void SMultiLineEditableText::ClearSelection()
{
	SelectionStart = TOptional<FTextLocation>();
}

FText SMultiLineEditableText::GetSelectedText() const
{
	FText Text;

	if (AnyTextSelected())
	{
		const FTextLocation CursorInteractionPosition = CursorInfo.GetCursorInteractionLocation();
		FTextLocation SelectionLocation = SelectionStart.Get(CursorInteractionPosition);
		FTextSelection Selection(SelectionLocation, CursorInteractionPosition);

		FString SelectedText;
		TextLayout->GetSelectionAsText(SelectedText, Selection);

		Text = FText::FromString(SelectedText);
	}

	return Text;
}

void SMultiLineEditableText::InsertTextAtCursor(const FText& InText)
{
	InsertTextAtCursor(InText.ToString());
}

void SMultiLineEditableText::InsertTextAtCursor(const FString& InString)
{
	StartChangingText();

	DeleteSelectedText();
	InsertTextAtCursorImpl(InString);

	FinishChangingText();
}

void SMultiLineEditableText::InsertRunAtCursor(TSharedRef<IRun> InRun)
{
	StartChangingText();

	DeleteSelectedText();

	const FTextLocation CursorInteractionPosition = CursorInfo.GetCursorInteractionLocation();
	TextLayout->InsertAt(CursorInteractionPosition, InRun, true); // true to preserve the run after the insertion point, even if it's empty - this preserves the text formatting correctly

	// Move the cursor along since we've inserted some new text
	FString InRunText;
	InRun->AppendTextTo(InRunText);

	const TArray<FTextLayout::FLineModel>& Lines = TextLayout->GetLineModels();
	const FTextLayout::FLineModel& Line = Lines[CursorInteractionPosition.GetLineIndex()];
	const FTextLocation FinalCursorLocation = FTextLocation(CursorInteractionPosition.GetLineIndex(), FMath::Min(CursorInteractionPosition.GetOffset() + InRunText.Len(), Line.Text->Len()));

	CursorInfo.SetCursorLocationAndCalculateAlignment(TextLayout, FinalCursorLocation);
	UpdateCursorHighlight();

	FinishChangingText();
}

void SMultiLineEditableText::GoTo(const FTextLocation& NewLocation)
{
	const TArray< FTextLayout::FLineModel >& Lines = TextLayout->GetLineModels();
	if (Lines.IsValidIndex(NewLocation.GetLineIndex()))
	{
		const FTextLayout::FLineModel& Line = Lines[NewLocation.GetLineIndex()];
		if (NewLocation.GetOffset() <= Line.Text->Len())
		{
			ClearSelection();

			CursorInfo.SetCursorLocationAndCalculateAlignment(TextLayout, NewLocation);
			OnCursorMoved.ExecuteIfBound(CursorInfo.GetCursorInteractionLocation());
			UpdatePreferredCursorScreenOffsetInLine();
			UpdateCursorHighlight();
		}
	}
}

void SMultiLineEditableText::ScrollTo(const FTextLocation& NewLocation)
{
	const TArray< FTextLayout::FLineModel >& Lines = TextLayout->GetLineModels();
	if (Lines.IsValidIndex(NewLocation.GetLineIndex()))
	{
		const FTextLayout::FLineModel& Line = Lines[NewLocation.GetLineIndex()];
		if (NewLocation.GetOffset() <= Line.Text->Len())
		{
			PositionToScrollIntoView = FScrollInfo(NewLocation, ECursorAlignment::Left);
		}
	}
}

void SMultiLineEditableText::ApplyToSelection(const FRunInfo& InRunInfo, const FTextBlockStyle& InStyle)
{
	StartChangingText();

	const FTextLocation CursorInteractionPosition = CursorInfo.GetCursorInteractionLocation();
	const FTextLocation SelectionLocation = SelectionStart.Get(CursorInteractionPosition);
	const FTextSelection Selection(SelectionLocation, CursorInteractionPosition);

	const int32 SelectionBeginningLineIndex = Selection.GetBeginning().GetLineIndex();
	const int32 SelectionBeginningLineOffset = Selection.GetBeginning().GetOffset();

	const int32 SelectionEndLineIndex = Selection.GetEnd().GetLineIndex();
	const int32 SelectionEndLineOffset = Selection.GetEnd().GetOffset();

	if (SelectionBeginningLineIndex == SelectionEndLineIndex)
	{
		TSharedRef<FString> SelectedText = MakeShareable(new FString);
		TextLayout->GetSelectionAsText(*SelectedText, Selection);
		
		TextLayout->RemoveAt(Selection.GetBeginning(), SelectionEndLineOffset - SelectionBeginningLineOffset);
			
		TSharedRef<IRun> StyledRun = FSlateTextRun::Create(InRunInfo, SelectedText, InStyle);
		TextLayout->InsertAt(Selection.GetBeginning(), StyledRun);
	}
	else
	{
		const TArray< FTextLayout::FLineModel >& Lines = TextLayout->GetLineModels();

		{
			const FTextLayout::FLineModel& Line = Lines[SelectionBeginningLineIndex];

			const FTextLocation LineStartLocation(SelectionBeginningLineIndex, SelectionBeginningLineOffset);
			const FTextLocation LineEndLocation(SelectionBeginningLineIndex, Line.Text->Len());

			TSharedRef<FString> SelectedText = MakeShareable(new FString);
			TextLayout->GetSelectionAsText(*SelectedText, FTextSelection(LineStartLocation, LineEndLocation));

			TextLayout->RemoveAt(LineStartLocation, LineEndLocation.GetOffset() - LineStartLocation.GetOffset());
			
			TSharedRef<IRun> StyledRun = FSlateTextRun::Create(InRunInfo, SelectedText, InStyle);
			TextLayout->InsertAt(LineStartLocation, StyledRun);
		}
			
		for (int32 LineIndex = SelectionBeginningLineIndex + 1; LineIndex < SelectionEndLineIndex; ++LineIndex)
		{
			const FTextLayout::FLineModel& Line = Lines[LineIndex];
				
			const FTextLocation LineStartLocation(LineIndex, 0);
			const FTextLocation LineEndLocation(LineIndex, Line.Text->Len());

			TSharedRef<FString> SelectedText = MakeShareable(new FString);
			TextLayout->GetSelectionAsText(*SelectedText, FTextSelection(LineStartLocation, LineEndLocation));

			TextLayout->RemoveAt(LineStartLocation, LineEndLocation.GetOffset() - LineStartLocation.GetOffset());
			
			TSharedRef<IRun> StyledRun = FSlateTextRun::Create(InRunInfo, SelectedText, InStyle);
			TextLayout->InsertAt(LineStartLocation, StyledRun);
		}

		{
			const FTextLayout::FLineModel& Line = Lines[SelectionEndLineIndex];

			const FTextLocation LineStartLocation(SelectionEndLineIndex, 0);
			const FTextLocation LineEndLocation(SelectionEndLineIndex, SelectionEndLineOffset);

			TSharedRef<FString> SelectedText = MakeShareable(new FString);
			TextLayout->GetSelectionAsText(*SelectedText, FTextSelection(LineStartLocation, LineEndLocation));

			TextLayout->RemoveAt(LineStartLocation, LineEndLocation.GetOffset() - LineStartLocation.GetOffset());
			
			TSharedRef<IRun> StyledRun = FSlateTextRun::Create(InRunInfo, SelectedText, InStyle);
			TextLayout->InsertAt(LineStartLocation, StyledRun);
		}
	}

	SelectionStart = SelectionLocation;
	CursorInfo.SetCursorLocationAndCalculateAlignment(TextLayout, CursorInteractionPosition);

	UpdatePreferredCursorScreenOffsetInLine();
	UpdateCursorHighlight();

	FinishChangingText();
}

TSharedPtr<const IRun> SMultiLineEditableText::GetRunUnderCursor() const
{
	const TArray<FTextLayout::FLineModel>& Lines = TextLayout->GetLineModels();
	
	const FTextLocation CursorInteractionLocation = CursorInfo.GetCursorInteractionLocation();
	if (Lines.IsValidIndex(CursorInteractionLocation.GetLineIndex()))
	{
		const FTextLayout::FLineModel& LineModel = Lines[CursorInteractionLocation.GetLineIndex()];
		for (int32 RunIndex = 0; RunIndex < LineModel.Runs.Num(); ++RunIndex)
		{
			const FTextLayout::FRunModel& RunModel = LineModel.Runs[RunIndex];
			const FTextRange RunRange = RunModel.GetTextRange();

			const bool bIsLastRun = RunIndex == LineModel.Runs.Num() - 1;
			if (RunRange.Contains(CursorInteractionLocation.GetOffset()) || bIsLastRun)
			{
				return RunModel.GetRun();
			}
		}
	}

	return nullptr;
}

const TArray<TSharedRef<const IRun>> SMultiLineEditableText::GetSelectedRuns() const
{
	TArray<TSharedRef<const IRun>> Runs;

	if(AnyTextSelected())
	{
		const TArray<FTextLayout::FLineModel>& Lines = TextLayout->GetLineModels();
		const FTextLocation CursorInteractionLocation = CursorInfo.GetCursorInteractionLocation();
		if (Lines.IsValidIndex(SelectionStart.GetValue().GetLineIndex()) && Lines.IsValidIndex(CursorInteractionLocation.GetLineIndex()))
		{
			const FTextSelection Selection(SelectionStart.GetValue(), CursorInteractionLocation);
			const int32 StartLine = Selection.GetBeginning().GetLineIndex();
			const int32 EndLine = Selection.GetEnd().GetLineIndex();

			// iterate over lines
			for(int32 LineIndex = StartLine; LineIndex <= EndLine; LineIndex++)
			{
				const bool bIsFirstLine = LineIndex == StartLine;
				const bool bIsLastLine = LineIndex == EndLine;

				const FTextLayout::FLineModel& LineModel = Lines[LineIndex];
				for (int32 RunIndex = 0; RunIndex < LineModel.Runs.Num(); ++RunIndex)
				{
					const FTextLayout::FRunModel& RunModel = LineModel.Runs[RunIndex];

					// check what we should be intersecting with
					if(!bIsFirstLine && !bIsLastLine)
					{
						// whole line is inside the range, so just add the run
						Runs.Add(RunModel.GetRun());
					}
					else 
					{
						const FTextRange RunRange = RunModel.GetTextRange();
						if(bIsFirstLine && !bIsLastLine)
						{
							// on first line of multi-line selection
							const FTextRange IntersectedRange = RunRange.Intersect(FTextRange(Selection.GetBeginning().GetOffset(), LineModel.Text->Len()));
							if (!IntersectedRange.IsEmpty())
							{
								Runs.Add(RunModel.GetRun());
							}
						}
						else if(!bIsFirstLine && bIsLastLine)
						{
							// on last line of multi-line selection
							const FTextRange IntersectedRange = RunRange.Intersect(FTextRange(0, Selection.GetEnd().GetOffset()));
							if (!IntersectedRange.IsEmpty())
							{
								Runs.Add(RunModel.GetRun());
							}
						}
						else
						{
							// single line selection
							const FTextRange IntersectedRange = RunRange.Intersect(FTextRange(Selection.GetBeginning().GetOffset(), Selection.GetEnd().GetOffset()));
							if (!IntersectedRange.IsEmpty())
							{
								Runs.Add(RunModel.GetRun());
							}
						}
					}
				}
			}
		}
	}

	return Runs;
}

TSharedPtr<const SScrollBar> SMultiLineEditableText::GetHScrollBar() const
{
	return HScrollBar;
}

TSharedPtr<const SScrollBar> SMultiLineEditableText::GetVScrollBar() const
{
	return VScrollBar;
}

void SMultiLineEditableText::Refresh()
{
	bool bHasSetText = false;

	const FText& TextToSet = BoundText.Get(FText::GetEmpty());
	if (!BoundTextLastTick.IdenticalTo(TextToSet))
	{
		// The pointer used by the bound text has changed, however the text may still be the same - check that now
		if (!BoundTextLastTick.IsDisplayStringEqualTo(TextToSet))
		{
			// The source text has changed, so update the internal editable text
			bHasSetText = true;
			SetEditableText(TextToSet);
		}

		// Update this even if the text is lexically identical, as it will update the pointer compared by IdenticalTo for the next Tick
		BoundTextLastTick = FTextSnapshot(TextToSet);
	}

	if (!bHasSetText && Marshaller->IsDirty())
	{
		ForceRefreshTextLayout(TextToSet);
	}
}

bool SMultiLineEditableText::CanExecuteSelectAll() const
{
	bool bCanExecute = true;

	// Can't select all if string is empty
	if (TextLayout->IsEmpty())
	{
		bCanExecute = false;
	}

	const TArray< FTextLayout::FLineModel >& Lines = TextLayout->GetLineModels();
	const int32 NumberOfLines = Lines.Num();

	// Can't select all if entire string is already selected
	const FTextLocation CursorInteractionPosition = CursorInfo.GetCursorInteractionLocation();
	if (SelectionStart.IsSet() &&
		SelectionStart.GetValue() == FTextLocation(0, 0) &&
		CursorInteractionPosition == FTextLocation(NumberOfLines - 1, Lines[NumberOfLines - 1].Text->Len()))
	{
		bCanExecute = false;
	}

	return bCanExecute;
}

void SMultiLineEditableText::SelectAllText()
{
	if (TextLayout->IsEmpty())
	{
		return;
	}

	const TArray< FTextLayout::FLineModel >& Lines = TextLayout->GetLineModels();
	const int32 NumberOfLines = Lines.Num();

	SelectionStart = FTextLocation(0,0);
	const FTextLocation NewCursorPosition = FTextLocation( NumberOfLines - 1, Lines[ NumberOfLines - 1 ].Text->Len() );
	CursorInfo.SetCursorLocationAndCalculateAlignment(TextLayout, NewCursorPosition);
	UpdateCursorHighlight();
}

bool SMultiLineEditableText::SelectAllTextWhenFocused()
{
	return bSelectAllTextWhenFocused.Get();
}

void SMultiLineEditableText::SelectWordAt( const FGeometry& MyGeometry, const FVector2D& ScreenSpacePosition )
{
	const FVector2D LocalPosition = MyGeometry.AbsoluteToLocal( ScreenSpacePosition );

	FTextLocation InitialLocation = TextLayout->GetTextLocationAt(LocalPosition * MyGeometry.Scale);
	FTextSelection WordSelection = TextLayout->GetWordAt(InitialLocation);

	FTextLocation WordStart = WordSelection.GetBeginning();
	FTextLocation WordEnd = WordSelection.GetEnd();

	if (WordStart.IsValid() && WordEnd.IsValid())
	{
		// Deselect any text that was selected
		ClearSelection();

		if (WordStart != WordEnd)
		{
			SelectionStart = WordStart;
		}

		const FTextLocation NewCursorPosition = WordEnd;
		CursorInfo.SetCursorLocationAndCalculateAlignment(TextLayout, NewCursorPosition);
		UpdateCursorHighlight();
	}
}

void SMultiLineEditableText::BeginDragSelection() 
{
	bIsDragSelecting = true;
}

bool SMultiLineEditableText::IsDragSelecting() const
{
	return bIsDragSelecting;
}

void SMultiLineEditableText::EndDragSelection() 
{
	bIsDragSelecting = false;
}

bool SMultiLineEditableText::AnyTextSelected() const
{
	const FTextLocation CursorInteractionPosition = CursorInfo.GetCursorInteractionLocation();
	const FTextLocation SelectionPosition = SelectionStart.Get( CursorInteractionPosition );
	return SelectionPosition != CursorInteractionPosition;
}

bool SMultiLineEditableText::IsTextSelectedAt( const FGeometry& MyGeometry, const FVector2D& ScreenSpacePosition ) const
{
	const FTextLocation CursorInteractionPosition = CursorInfo.GetCursorInteractionLocation();
	const FTextLocation SelectionPosition = SelectionStart.Get(CursorInteractionPosition);

	if (SelectionPosition == CursorInteractionPosition)
	{
		return false;
	}

	const FVector2D LocalPosition = MyGeometry.AbsoluteToLocal(ScreenSpacePosition);
	const FTextLocation ClickedPosition = TextLayout->GetTextLocationAt(LocalPosition * MyGeometry.Scale);

	FTextLocation SelectionLocation = SelectionStart.Get(CursorInteractionPosition);
	FTextSelection Selection(SelectionLocation, CursorInteractionPosition);

	int32 SelectionBeginningLineIndex = Selection.GetBeginning().GetLineIndex();
	int32 SelectionBeginningLineOffset = Selection.GetBeginning().GetOffset();

	int32 SelectionEndLineIndex = Selection.GetEnd().GetLineIndex();
	int32 SelectionEndLineOffset = Selection.GetEnd().GetOffset();

	if (SelectionBeginningLineIndex == ClickedPosition.GetLineIndex())
	{
		return SelectionBeginningLineOffset >= ClickedPosition.GetOffset();
	}
	else if (SelectionEndLineIndex == ClickedPosition.GetLineIndex())
	{
		return SelectionEndLineOffset < ClickedPosition.GetOffset();
	}
	
	return SelectionBeginningLineIndex < ClickedPosition.GetLineIndex() && SelectionEndLineIndex > ClickedPosition.GetLineIndex();
}

void SMultiLineEditableText::SetWasFocusedByLastMouseDown( bool Value )
{
	bWasFocusedByLastMouseDown = Value;
}

bool SMultiLineEditableText::WasFocusedByLastMouseDown() const
{
	return bWasFocusedByLastMouseDown;
}

bool SMultiLineEditableText::HasDragSelectedSinceFocused() const
{
	return bHasDragSelectedSinceFocused;
}

void SMultiLineEditableText::SetHasDragSelectedSinceFocused( bool Value )
{
	bHasDragSelectedSinceFocused = Value;
}

FReply SMultiLineEditableText::OnEscape()
{
	return FReply::Unhandled();
}

void SMultiLineEditableText::OnEnter()
{
	if ( FSlateApplication::Get().GetModifierKeys().AreModifersDown(ModiferKeyForNewLine) )
	{
		if ( AnyTextSelected() )
		{
			// Delete selected text
			DeleteSelectedText();
		}

		const FTextLocation CursorInteractionPosition = CursorInfo.GetCursorInteractionLocation();
		if ( TextLayout->SplitLineAt(CursorInteractionPosition) )
		{
			// Adjust the cursor position to be at the beginning of the new line
			const FTextLocation NewCursorPosition = FTextLocation(CursorInteractionPosition.GetLineIndex() + 1, 0);
			CursorInfo.SetCursorLocationAndCalculateAlignment(TextLayout, NewCursorPosition);
		}

		ClearSelection();
		UpdateCursorHighlight();
	}
	else
	{
		//Always clear the local undo chain on commit.
		ClearUndoStates();

		const FText EditedText = GetEditableText();

		// When enter is pressed text is committed.  Let anyone interested know about it.
		OnTextCommitted.ExecuteIfBound(EditedText, ETextCommit::OnEnter);

		// Reload underlying value now it is committed  (commit may alter the value) 
		// so it can be re-displayed in the edit box if it retains focus
		LoadText();
	}
}

bool SMultiLineEditableText::CanExecuteCut() const
{
	bool bCanExecute = true;

	// Can't execute if this is a read-only control
	if (IsReadOnly.Get())
	{
		bCanExecute = false;
	}

	// Can't execute if there is no text selected
	if (!AnyTextSelected())
	{
		bCanExecute = false;
	}

	return bCanExecute;
}

void SMultiLineEditableText::CutSelectedTextToClipboard()
{
	if (AnyTextSelected())
	{
		StartChangingText();

		const FTextLocation CursorInteractionPosition = CursorInfo.GetCursorInteractionLocation();
		FTextLocation SelectionLocation = SelectionStart.Get(CursorInteractionPosition);
		FTextSelection Selection(SelectionLocation, CursorInteractionPosition);

		// Grab the selected substring
		FString SelectedText;
		TextLayout->GetSelectionAsText(SelectedText, Selection);

		// Copy text to clipboard
		FPlatformMisc::ClipboardCopy(*SelectedText);

		DeleteSelectedText();

		UpdateCursorHighlight();

		FinishChangingText();
	}
}

bool SMultiLineEditableText::CanExecuteCopy() const
{
	bool bCanExecute = true;

	// Can't execute if there is no text selected
	if (!AnyTextSelected())
	{
		bCanExecute = false;
	}

	return bCanExecute;
}

void SMultiLineEditableText::CopySelectedTextToClipboard()
{
	if (AnyTextSelected())
	{
		const FTextLocation CursorInteractionPosition = CursorInfo.GetCursorInteractionLocation();
		FTextLocation SelectionLocation = SelectionStart.Get(CursorInteractionPosition);
		FTextSelection Selection(SelectionLocation, CursorInteractionPosition);

		// Grab the selected substring
		FString SelectedText;
		TextLayout->GetSelectionAsText(SelectedText, Selection);

		// Copy text to clipboard
		FPlatformMisc::ClipboardCopy(*SelectedText);
	}
}

bool SMultiLineEditableText::CanExecutePaste() const
{
	bool bCanExecute = true;

	// Can't execute if this is a read-only control
	if (IsReadOnly.Get())
	{
		bCanExecute = false;
	}

	// Can't paste unless the clipboard has a string in it
	if (!DoesClipboardHaveAnyText())
	{
		bCanExecute = false;
	}

	return bCanExecute;
}

bool SMultiLineEditableText::DoesClipboardHaveAnyText() const
{
	FString ClipboardContent;
	FPlatformMisc::ClipboardPaste(ClipboardContent);
	return ClipboardContent.Len() > 0;
}

void SMultiLineEditableText::PasteTextFromClipboard()
{
	if (!IsReadOnly.Get())
	{
		StartChangingText(); 

		DeleteSelectedText();

		// Paste from the clipboard
		FString PastedText;
		FPlatformMisc::ClipboardPaste(PastedText);

		InsertTextAtCursorImpl(PastedText);

		FinishChangingText();
	}
}

void SMultiLineEditableText::InsertTextAtCursorImpl(const FString& InString)
{
	if (InString.Len())
	{
		for (const TCHAR* Character = InString.GetCharArray().GetData(); *Character; ++Character)
		{
			if (*Character == '\n')
			{
				OnEnter();
			}
			else
			{
				TypeChar(*Character);
			}
		}
	}
}

bool SMultiLineEditableText::CanExecuteUndo() const
{
	if(IsReadOnly.Get() || TextInputMethodContext->IsComposing)
	{
		return false;
	}

	return true;
}

void SMultiLineEditableText::Undo()
{
	if (!IsReadOnly.Get() && UndoStates.Num() > 0 && !TextInputMethodContext->IsComposing)
	{
		// Restore from undo state
		int32 UndoStateIndex;
		if (CurrentUndoLevel == INDEX_NONE)
		{
			// We haven't undone anything since the last time a new undo state was added
			UndoStateIndex = UndoStates.Num() - 1;

			// Store an undo state for the current state (before undo was pressed)
			FUndoState NewUndoState;
			MakeUndoState(NewUndoState);
			PushUndoState(NewUndoState);
		}
		else
		{
			// Move down to the next undo level
			UndoStateIndex = CurrentUndoLevel - 1;
		}

		// Is there anything else to undo?
		if (UndoStateIndex >= 0)
		{
			{
				// NOTE: It's important the no code called here creates or destroys undo states!
				const FUndoState& UndoState = UndoStates[UndoStateIndex];

				SaveText(UndoState.Text);

				if (SetEditableText(UndoState.Text))
				{
					// Let outsiders know that the text content has been changed
					OnTextChanged.ExecuteIfBound(UndoState.Text);
				}

				CursorInfo = UndoState.CursorInfo.CreateUndo();
				SelectionStart = UndoState.SelectionStart;

				OnCursorMoved.ExecuteIfBound(CursorInfo.GetCursorInteractionLocation());

				UpdateCursorHighlight();
			}

			CurrentUndoLevel = UndoStateIndex;
		}
	}
}

void SMultiLineEditableText::Redo()
{
	// Is there anything to redo?  If we've haven't tried to undo since the last time new
	// undo state was added, then CurrentUndoLevel will be INDEX_NONE
	if (!IsReadOnly.Get() && CurrentUndoLevel != INDEX_NONE && !(TextInputMethodContext->IsComposing))
	{
		const int32 NextUndoLevel = CurrentUndoLevel + 1;
		if (UndoStates.Num() > NextUndoLevel)
		{
			// Restore from undo state
			{
				// NOTE: It's important the no code called here creates or destroys undo states!
				const FUndoState& UndoState = UndoStates[NextUndoLevel];

				SaveText(UndoState.Text);

				if (SetEditableText(UndoState.Text))
				{
					// Let outsiders know that the text content has been changed
					OnTextChanged.ExecuteIfBound(UndoState.Text);
				}

				CursorInfo.RestoreFromUndo(UndoState.CursorInfo);
				SelectionStart = UndoState.SelectionStart;

				OnCursorMoved.ExecuteIfBound(CursorInfo.GetCursorInteractionLocation());

				UpdateCursorHighlight();
			}

			CurrentUndoLevel = NextUndoLevel;

			if (UndoStates.Num() <= CurrentUndoLevel + 1)
			{
				// We've redone all available undo states
				CurrentUndoLevel = INDEX_NONE;

				// Pop last undo state that we created on initial undo
				UndoStates.RemoveAt(UndoStates.Num() - 1);
			}
		}
	}
}

void SMultiLineEditableText::PushUndoState(const SMultiLineEditableText::FUndoState& InUndoState)
{
	// If we've already undone some state, then we'll remove any undo state beyond the level that
	// we've already undone up to.
	if (CurrentUndoLevel != INDEX_NONE)
	{
		UndoStates.RemoveAt(CurrentUndoLevel, UndoStates.Num() - CurrentUndoLevel);

		// Reset undo level as we haven't undone anything since this latest undo
		CurrentUndoLevel = INDEX_NONE;
	}

	// Cache new undo state
	UndoStates.Add(InUndoState);

	// If we've reached the maximum number of undo levels, then trim our array
	if (UndoStates.Num() > EditableTextDefs::MaxUndoLevels)
	{
		UndoStates.RemoveAt(0);
	}
}

void SMultiLineEditableText::ClearUndoStates()
{
	CurrentUndoLevel = INDEX_NONE;
	UndoStates.Empty();
}

void SMultiLineEditableText::MakeUndoState(SMultiLineEditableText::FUndoState& OutUndoState)
{
	//@todo save and restoring the whole document is not ideal [3/31/2014 justin.sargent]
	const FText EditedText = GetEditableText();

	OutUndoState.Text = EditedText;
	OutUndoState.CursorInfo = CursorInfo;
	OutUndoState.SelectionStart = SelectionStart;
}

TSharedRef< SWidget > SMultiLineEditableText::GetWidget()
{
	return SharedThis( this );
}

void SMultiLineEditableText::SummonContextMenu(const FVector2D& InLocation)
{
	// Set the menu to automatically close when the user commits to a choice
	const bool bShouldCloseWindowAfterMenuSelection = true;

#define LOCTEXT_NAMESPACE "EditableTextContextMenu"

	// This is a context menu which could be summoned from within another menu if this text block is in a menu
	// it should not close the menu it is inside
	bool bCloseSelfOnly = true;
	FMenuBuilder MenuBuilder(bShouldCloseWindowAfterMenuSelection, UICommandList, MenuExtender, bCloseSelfOnly, &FCoreStyle::Get());
	{
		MenuBuilder.BeginSection("EditText", LOCTEXT("Heading", "Modify Text"));
		{
			// Undo
			MenuBuilder.AddMenuEntry(FGenericCommands::Get().Undo);
		}
		MenuBuilder.EndSection();

		MenuBuilder.BeginSection("EditableTextModify2");
		{
			// Cut
			MenuBuilder.AddMenuEntry(FGenericCommands::Get().Cut);

			// Copy
			MenuBuilder.AddMenuEntry(FGenericCommands::Get().Copy);

			// Paste
			MenuBuilder.AddMenuEntry(FGenericCommands::Get().Paste);

			// Delete
			MenuBuilder.AddMenuEntry(FGenericCommands::Get().Delete);
		}
		MenuBuilder.EndSection();

		MenuBuilder.BeginSection("EditableTextModify3");
		{
			// Select All
			MenuBuilder.AddMenuEntry(FGenericCommands::Get().SelectAll);
		}
		MenuBuilder.EndSection();
	}

#undef LOCTEXT_NAMESPACE

	const bool bFocusImmediatley = false;
	TSharedPtr< SWindow > ContextMenuWindowPinned = FSlateApplication::Get().PushMenu(SharedThis(this), MenuBuilder.MakeWidget(), InLocation, FPopupTransitionEffect(FPopupTransitionEffect::ContextMenu), bFocusImmediatley);
	ContextMenuWindow = ContextMenuWindowPinned;

	// Make sure the window is valid.  It's possible for the parent to already be in the destroy queue, for example if the editable text was configured to dismiss it's window during OnTextCommitted.
	if (ContextMenuWindowPinned.IsValid())
	{
		ContextMenuWindowPinned->SetOnWindowClosed(FOnWindowClosed::CreateSP(this, &SMultiLineEditableText::OnWindowClosed));
	}
}

void SMultiLineEditableText::OnWindowClosed(const TSharedRef<SWindow>&)
{
	// Give this focus when the context menu has been dismissed
	FSlateApplication::Get().SetKeyboardFocus(AsShared(), EFocusCause::OtherWidgetLostFocus);
}

void SMultiLineEditableText::LoadText()
{
	// We only need to do this if we're bound to a delegate, otherwise the text layout will already be up-to-date
	// either from Construct, or a call to SetText
	if (BoundText.IsBound())
	{
		SetText(BoundText);
		TextLayout->UpdateIfNeeded();
	}
}

void SMultiLineEditableText::Tick( const FGeometry& AllottedGeometry, const double InCurrentTime, const float InDeltaTime )
{
	if (bTextChangedByVirtualKeyboard)
	{
		// Let outsiders know that the text content has been changed
		OnTextCommitted.ExecuteIfBound(GetEditableText(), ETextCommit::OnUserMovedFocus);
		bTextChangedByVirtualKeyboard = false;
	}

	if(TextInputMethodChangeNotifier.IsValid() && TextInputMethodContext.IsValid() && TextInputMethodContext->CachedGeometry != AllottedGeometry)
	{
		TextInputMethodContext->CachedGeometry = AllottedGeometry;
		TextInputMethodChangeNotifier->NotifyLayoutChanged(ITextInputMethodChangeNotifier::ELayoutChangeType::Changed);
	}

	TextLayout->SetScale( AllottedGeometry.Scale );

	const bool bShouldAppearFocused = HasKeyboardFocus() || ContextMenuWindow.IsValid();

	if (!bShouldAppearFocused)
	{
		Refresh();
	}

	const float FontMaxCharHeight = FTextEditHelper::GetFontHeight(TextStyle.Font);
	const float CaretWidth = FTextEditHelper::CalculateCaretWidth(FontMaxCharHeight);

	// If we're auto-wrapping, we need to hide the scrollbars until the first valid auto-wrap has been performed
	// If we don't do this, then we can get some nasty layout shuffling as the scrollbars appear for one frame and then vanish again
<<<<<<< HEAD
	const EVisibility ScrollBarVisiblityOverride = (AutoWrapText.Get() && CachedSize != AllottedGeometry.Size) ? EVisibility::Collapsed : EVisibility::Visible;
=======
	const EVisibility ScrollBarVisiblityOverride = (AutoWrapText.Get() && CachedSize.IsZero()) ? EVisibility::Collapsed : EVisibility::Visible;
>>>>>>> 972e0610

	// Try and make sure that the line containing the cursor is in view
	if (PositionToScrollIntoView.IsSet())
	{
		const FScrollInfo& ScrollInfo = PositionToScrollIntoView.GetValue();

		const TArray<FTextLayout::FLineView>& LineViews = TextLayout->GetLineViews();
		const int32 LineViewIndex = TextLayout->GetLineViewIndexForTextLocation(LineViews, ScrollInfo.Position, ScrollInfo.Alignment == ECursorAlignment::Right);
		if (LineViews.IsValidIndex(LineViewIndex))
		{
			const FTextLayout::FLineView& LineView = LineViews[LineViewIndex];
			const FSlateRect LocalLineViewRect(LineView.Offset / TextLayout->GetScale(), (LineView.Offset + LineView.Size) / TextLayout->GetScale());

			const FVector2D LocalCursorLocation = TextLayout->GetLocationAt(ScrollInfo.Position, ScrollInfo.Alignment == ECursorAlignment::Right) / TextLayout->GetScale();
			const FSlateRect LocalCursorRect(LocalCursorLocation, FVector2D(LocalCursorLocation.X + CaretWidth, LocalCursorLocation.Y + FontMaxCharHeight));

			if (LocalCursorRect.Left < 0.0f)
			{
				ScrollOffset.X += LocalCursorRect.Left;
			}
			else if (LocalCursorRect.Right > AllottedGeometry.Size.X)
			{
				ScrollOffset.X += (LocalCursorRect.Right - AllottedGeometry.Size.X);
			}

			if (LocalLineViewRect.Top < 0.0f)
			{
				ScrollOffset.Y += LocalLineViewRect.Top;
			}
			else if (LocalLineViewRect.Bottom > AllottedGeometry.Size.Y)
			{
				ScrollOffset.Y += (LocalLineViewRect.Bottom - AllottedGeometry.Size.Y);
			}
		}

		PositionToScrollIntoView = TOptional<FScrollInfo>();
	}

	{
		// Need to account for the caret width too
		const float ContentSize = TextLayout->GetSize().X + CaretWidth;
		const float VisibleSize = AllottedGeometry.Size.X;

		// If this text box has no size, do not compute a view fraction because it will be wrong and causes pop in when the size is available
		const float ViewFraction = (VisibleSize > 0.0f && ContentSize > 0.0f) ? VisibleSize / ContentSize : 1;
		const float ViewOffset = (ContentSize > 0.0f && ViewFraction < 1.0f) ? FMath::Clamp<float>(ScrollOffset.X / ContentSize, 0.0f, 1.0f - ViewFraction) : 0.0f;
	
		// Update the scrollbar with the clamped version of the offset
		ScrollOffset.X = ViewOffset * ContentSize;
	
		if (HScrollBar.IsValid())
		{
			HScrollBar->SetState(ViewOffset, ViewFraction);
			HScrollBar->SetUserVisibility(ScrollBarVisiblityOverride);
			if (!HScrollBar->IsNeeded())
			{
				// We cannot scroll, so ensure that there is no offset
				ScrollOffset.X = 0.0f;
			}
		}
	}

	{
		const float ContentSize = TextLayout->GetSize().Y;
		const float VisibleSize = AllottedGeometry.Size.Y;

		// If this text box has no size, do not compute a view fraction because it will be wrong and causes pop in when the size is available
		const float ViewFraction = (VisibleSize > 0.0f && ContentSize > 0.0f) ? VisibleSize / ContentSize : 1;
		const float ViewOffset = (ContentSize > 0.0f && ViewFraction < 1.0f) ? FMath::Clamp<float>(ScrollOffset.Y / ContentSize, 0.0f, 1.0f - ViewFraction) : 0.0f;
	
		// Update the scrollbar with the clamped version of the offset
		ScrollOffset.Y = ViewOffset * ContentSize;
	
		if (VScrollBar.IsValid())
		{
			VScrollBar->SetState(ViewOffset, ViewFraction);
			VScrollBar->SetUserVisibility(ScrollBarVisiblityOverride);
			if (!VScrollBar->IsNeeded())
			{
				// We cannot scroll, so ensure that there is no offset
				ScrollOffset.Y = 0.0f;
			}
		}
	}

	TextLayout->SetVisibleRegion(AllottedGeometry.Size, ScrollOffset);
}

int32 SMultiLineEditableText::OnPaint( const FPaintArgs& Args, const FGeometry& AllottedGeometry, const FSlateRect& MyClippingRect, FSlateWindowElementList& OutDrawElements, int32 LayerId, const FWidgetStyle& InWidgetStyle, bool bParentEnabled ) const
{
	// Update the auto-wrap size now that we have computed paint geometry; won't take affect until text frame
	// Note: This is done here rather than in Tick(), because Tick() doesn't get called while resizing windows, but OnPaint() does
	CachedSize = AllottedGeometry.Size;

	LayerId = TextLayout->OnPaint( Args.WithNewParent(this), AllottedGeometry, MyClippingRect, OutDrawElements, LayerId, InWidgetStyle, ShouldBeEnabled( bParentEnabled ) );

	return LayerId;
}

void SMultiLineEditableText::CacheDesiredSize()
{
	// Get the wrapping width and font to see if they have changed
	float WrappingWidth = WrapTextAt.Get();

	const FMargin& OurMargin = Margin.Get();

	// Text wrapping can either be used defined (WrapTextAt), automatic (AutoWrapText), or a mixture of both
	// Take whichever has the smallest value (>1)
	if(AutoWrapText.Get() && CachedSize.X >= 1.0f)
	{
		WrappingWidth = (WrappingWidth >= 1.0f) ? FMath::Min(WrappingWidth, CachedSize.X) : CachedSize.X;
	}

	TextLayout->SetWrappingWidth( WrappingWidth );
	TextLayout->SetMargin( OurMargin );
	TextLayout->SetLineHeightPercentage( LineHeightPercentage.Get() );
	TextLayout->SetJustification( Justification.Get() );
	TextLayout->SetVisibleRegion( CachedSize, ScrollOffset );
	TextLayout->UpdateIfNeeded();

	SWidget::CacheDesiredSize();
}

FVector2D SMultiLineEditableText::ComputeDesiredSize() const
{
	const float FontMaxCharHeight = FTextEditHelper::GetFontHeight(TextStyle.Font);
	const float CaretWidth = FTextEditHelper::CalculateCaretWidth(FontMaxCharHeight);

	// The layouts current margin size. We should not report a size smaller then the margins.
	const FMargin Margin = TextLayout->GetMargin();
	const FVector2D TextLayoutSize = TextLayout->GetSize();
	const float WrappingWidth = WrapTextAt.Get();

	// If a wrapping width has been provided that should be reported as the desired width.
	float DesiredWidth = WrappingWidth > 0 ? WrappingWidth : TextLayoutSize.X;
	DesiredWidth = FMath::Max(Margin.GetTotalSpaceAlong<Orient_Horizontal>(), DesiredWidth);
	DesiredWidth += CaretWidth;

	float DesiredHeight = FMath::Max(Margin.GetTotalSpaceAlong<Orient_Vertical>(), TextLayoutSize.Y);
	DesiredHeight = FMath::Max(DesiredHeight, FontMaxCharHeight);
	
	return FVector2D(DesiredWidth, DesiredHeight);
}

FChildren* SMultiLineEditableText::GetChildren()
{
	return TextLayout->GetChildren();
}

void SMultiLineEditableText::OnArrangeChildren( const FGeometry& AllottedGeometry, FArrangedChildren& ArrangedChildren ) const
{
	TextLayout->ArrangeChildren( AllottedGeometry, ArrangedChildren );
}

bool SMultiLineEditableText::SupportsKeyboardFocus() const
{
	return true;
}

FReply SMultiLineEditableText::OnKeyChar( const FGeometry& MyGeometry,const FCharacterEvent& InCharacterEvent )
{
	return FTextEditHelper::OnKeyChar( InCharacterEvent, SharedThis( this ) );
}

FReply SMultiLineEditableText::OnKeyDown( const FGeometry& MyGeometry, const FKeyEvent& InKeyEvent )
{
	FReply Reply = FTextEditHelper::OnKeyDown( InKeyEvent, SharedThis( this ) );

	// Process keybindings if the event wasn't already handled
	if (!Reply.IsEventHandled() && UICommandList->ProcessCommandBindings(InKeyEvent))
	{
		Reply = FReply::Handled();
	}

	return Reply;
}

FReply SMultiLineEditableText::OnKeyUp( const FGeometry& MyGeometry, const FKeyEvent& InKeyEvent )
{
	return FReply::Unhandled();
}

FReply SMultiLineEditableText::OnMouseButtonDown( const FGeometry& MyGeometry, const FPointerEvent& MouseEvent ) 
{
	FReply Reply = FTextEditHelper::OnMouseButtonDown( MyGeometry, MouseEvent, SharedThis( this ) );
	return Reply;
}

FReply SMultiLineEditableText::OnMouseButtonUp( const FGeometry& MyGeometry, const FPointerEvent& MouseEvent ) 
{
	FReply Reply = FTextEditHelper::OnMouseButtonUp( MyGeometry, MouseEvent, SharedThis( this ) );
	return Reply;
}

FReply SMultiLineEditableText::OnMouseMove( const FGeometry& MyGeometry, const FPointerEvent& MouseEvent )
{
	FReply Reply = FTextEditHelper::OnMouseMove( MyGeometry, MouseEvent, SharedThis( this ) );
	return Reply;
}

FReply SMultiLineEditableText::OnMouseWheel( const FGeometry& MyGeometry, const FPointerEvent& MouseEvent )
{
	if (VScrollBar.IsValid() && VScrollBar->IsNeeded())
	{
		const float PreviousScrollOffset = ScrollOffset.Y;

		const float ScrollAmount = -MouseEvent.GetWheelDelta() * WheelScrollAmount;
		ScrollOffset.Y += ScrollAmount;

		const float ContentSize = TextLayout->GetSize().Y;
		const float ScrollMin = 0.0f;
		const float ScrollMax = ContentSize - MyGeometry.Size.Y;
		ScrollOffset.Y = FMath::Clamp(ScrollOffset.Y, ScrollMin, ScrollMax);

		return (PreviousScrollOffset != ScrollOffset.Y) ? FReply::Handled() : FReply::Unhandled();
	}

	return FReply::Unhandled();
}

FReply SMultiLineEditableText::OnMouseButtonDoubleClick(const FGeometry& MyGeometry, const FPointerEvent& MouseEvent)
{
	FReply Reply = FTextEditHelper::OnMouseButtonDoubleClick(MyGeometry, MouseEvent, SharedThis(this));
	return Reply;
}

FCursorReply SMultiLineEditableText::OnCursorQuery( const FGeometry& MyGeometry, const FPointerEvent& CursorEvent ) const
{
	return FCursorReply::Cursor( EMouseCursor::TextEditBeam );
}

/** Remember where the cursor was when we started selecting. */
void SMultiLineEditableText::BeginSelecting( const FTextLocation& Endpoint )
{
	SelectionStart = Endpoint;
}

FTextLocation SMultiLineEditableText::TranslatedLocation( const FTextLocation& Location, int8 Direction ) const
{
	const int32 OffsetInLine = Location.GetOffset() + Direction;
	const TArray< FTextLayout::FLineModel >& Lines = TextLayout->GetLineModels();
	const int32 NumberOfLines = Lines.Num();
	const int32 LineTextLength = Lines[ Location.GetLineIndex() ].Text->Len();
		
	if ( Location.GetLineIndex() < NumberOfLines - 1 && OffsetInLine > LineTextLength )
	{
		// We're going over the end of the line and we aren't on the last line
		return FTextLocation( Location.GetLineIndex() + 1, 0 );
	}
	else if ( OffsetInLine < 0 && Location.GetLineIndex() > 0 )
	{
		// We're stepping before the beginning of the line, and we're not on the first line.
		const int32 NewLineIndex = Location.GetLineIndex() - 1;
		return FTextLocation( NewLineIndex, Lines[ NewLineIndex ].Text->Len() );	
	}
	else
	{
		if ( LineTextLength == 0 )
		{
			return FTextLocation( Location.GetLineIndex(), 0 );
		}

		return FTextLocation( Location.GetLineIndex(), FMath::Clamp( OffsetInLine, 0, LineTextLength ) );
	}
}

void SMultiLineEditableText::TranslateLocationVertical( const FTextLocation& Location, int8 Direction, float GeometryScale, FTextLocation& OutCursorPosition, TOptional<ECursorAlignment>& OutCursorAlignment ) const
{
	const TArray< FTextLayout::FLineView >& LineViews = TextLayout->GetLineViews();
	const int32 NumberOfLineViews = LineViews.Num();

	const int32 CurrentLineViewIndex = TextLayout->GetLineViewIndexForTextLocation(LineViews, Location, CursorInfo.GetCursorAlignment() == ECursorAlignment::Right);
	ensure(CurrentLineViewIndex != INDEX_NONE);
	const FTextLayout::FLineView& CurrentLineView = LineViews[ CurrentLineViewIndex ];

	const int32 NewLineViewIndex = FMath::Clamp( CurrentLineViewIndex + Direction, 0, NumberOfLineViews - 1 );
	const FTextLayout::FLineView& NewLineView = LineViews[ NewLineViewIndex ];
	
	// Our horizontal position is the clamped version of whatever the user explicitly set with horizontal movement.
	ETextHitPoint HitPoint = ETextHitPoint::WithinText;
	OutCursorPosition = TextLayout->GetTextLocationAt( NewLineView, FVector2D( PreferredCursorScreenOffsetInLine, NewLineView.Offset.Y ) * GeometryScale, &HitPoint );

	// PreferredCursorScreenOffsetInLine can cause the cursor to move to the right hand gutter, and it needs to be placed there
	// rather than at the start of the next line (which is tricky since they have the same index according to GetTextLocationAt!).
	// We use the HitPoint to work this out and then adjust the cursor position accordingly
	if(HitPoint == ETextHitPoint::RightGutter)
	{
		OutCursorPosition = FTextLocation(OutCursorPosition, -1);
		OutCursorAlignment = ECursorAlignment::Right;
	}
}

FTextLocation SMultiLineEditableText::ScanForWordBoundary( const FTextLocation& CurrentLocation, int8 Direction ) const
{
	FTextLocation Location = TranslatedLocation(CurrentLocation, Direction);

	while ( !IsAtBeginningOfDocument(Location) && !IsAtBeginningOfLine(Location) && !IsAtEndOfDocument(Location) && !IsAtEndOfLine(Location) && !IsAtWordStart(Location) )
	{
		Location = TranslatedLocation(Location, Direction);
	}	

	return Location;
}

TCHAR SMultiLineEditableText::GetCharacterAt( const FTextLocation& Location ) const
{
	const TArray< FTextLayout::FLineModel >& Lines = TextLayout->GetLineModels();

	const bool bIsLineEmpty = Lines[ Location.GetLineIndex() ].Text->IsEmpty();
	return (bIsLineEmpty)
		? '\n'
		: (*Lines[ Location.GetLineIndex() ].Text )[Location.GetOffset()];
}

bool SMultiLineEditableText::IsAtBeginningOfDocument( const FTextLocation& Location ) const
{
	return Location.GetLineIndex() == 0 && Location.GetOffset() == 0;
}
	
bool SMultiLineEditableText::IsAtEndOfDocument( const FTextLocation& Location ) const
{
	const TArray< FTextLayout::FLineModel >& Lines = TextLayout->GetLineModels();
	const int32 NumberOfLines = Lines.Num();

	return NumberOfLines == 0 || ( NumberOfLines - 1 == Location.GetLineIndex() && Lines[ Location.GetLineIndex() ].Text->Len() == Location.GetOffset() );
}

bool SMultiLineEditableText::IsAtBeginningOfLine( const FTextLocation& Location ) const
{
	return Location.GetOffset() == 0;
}

bool SMultiLineEditableText::IsAtEndOfLine( const FTextLocation& Location ) const
{
	const TArray< FTextLayout::FLineModel >& Lines = TextLayout->GetLineModels();
	return Lines[ Location.GetLineIndex() ].Text->Len() == Location.GetOffset();
}

bool SMultiLineEditableText::IsAtWordStart( const FTextLocation& Location ) const
{
	const FTextSelection WordUnderCursor = TextLayout->GetWordAt(Location);
	const FTextLocation WordStart = WordUnderCursor.GetBeginning();

	return WordStart.IsValid() && WordStart == Location;
}

bool SMultiLineEditableText::FTextInputMethodContext::IsReadOnly()
{
	bool Return = true;
	const TSharedPtr<SMultiLineEditableText> OwningWidgetPtr = OwningWidget.Pin();
	if(OwningWidgetPtr.IsValid())
	{
		Return = OwningWidgetPtr->GetIsReadOnly();
	}
	return Return;
}

uint32 SMultiLineEditableText::FTextInputMethodContext::GetTextLength()
{
	uint32 TextLength = 0;
	const TSharedPtr<SMultiLineEditableText> OwningWidgetPtr = OwningWidget.Pin();
	if(OwningWidgetPtr.IsValid())
	{
		FTextLayout::FTextOffsetLocations OffsetLocations;
		OwningWidgetPtr->TextLayout->GetTextOffsetLocations(OffsetLocations);

		TextLength = OffsetLocations.GetTextLength();
	}
	return TextLength;
}

void SMultiLineEditableText::FTextInputMethodContext::GetSelectionRange(uint32& BeginIndex, uint32& Length, ECaretPosition& OutCaretPosition)
{
	const TSharedPtr<SMultiLineEditableText> OwningWidgetPtr = OwningWidget.Pin();
	if(OwningWidgetPtr.IsValid())
	{
		const FTextLocation CursorInteractionPosition = OwningWidgetPtr->CursorInfo.GetCursorInteractionLocation();
		const FTextLocation SelectionLocation = OwningWidgetPtr->SelectionStart.Get(CursorInteractionPosition);

		FTextLayout::FTextOffsetLocations OffsetLocations;
		OwningWidgetPtr->TextLayout->GetTextOffsetLocations(OffsetLocations);

		const bool bHasSelection = SelectionLocation != CursorInteractionPosition;
		if(bHasSelection)
		{
			// We need to translate the selection into "editable text" space
			const FTextSelection Selection(SelectionLocation, CursorInteractionPosition);

			const FTextLocation& BeginningOfSelectionInDocumentSpace = Selection.GetBeginning();
			const int32 BeginningOfSelectionInEditableTextSpace = OffsetLocations.TextLocationToOffset(BeginningOfSelectionInDocumentSpace);

			const FTextLocation& EndOfSelectionInDocumentSpace = Selection.GetEnd();
			const int32 EndOfSelectionInEditableTextSpace = OffsetLocations.TextLocationToOffset(EndOfSelectionInDocumentSpace);

			BeginIndex = BeginningOfSelectionInEditableTextSpace;
			Length = EndOfSelectionInEditableTextSpace - BeginningOfSelectionInEditableTextSpace;

			const bool bCursorIsBeforeSelection = CursorInteractionPosition < SelectionLocation;
			OutCaretPosition = (bCursorIsBeforeSelection) ? ITextInputMethodContext::ECaretPosition::Beginning : ITextInputMethodContext::ECaretPosition::Ending;
		}
		else
		{
			// We need to translate the cursor position into "editable text" space
			const int32 CursorInteractionPositionInEditableTextSpace = OffsetLocations.TextLocationToOffset(CursorInteractionPosition);

			BeginIndex = CursorInteractionPositionInEditableTextSpace;
			Length = 0;

			OutCaretPosition = ITextInputMethodContext::ECaretPosition::Beginning;
		}
	}
}

void SMultiLineEditableText::FTextInputMethodContext::SetSelectionRange(const uint32 BeginIndex, const uint32 Length, const ECaretPosition InCaretPosition)
{
	const TSharedPtr<SMultiLineEditableText> OwningWidgetPtr = OwningWidget.Pin();
	if(OwningWidgetPtr.IsValid())
	{
		const uint32 MinIndex = BeginIndex;
		const uint32 MaxIndex = MinIndex + Length;

		FTextLayout::FTextOffsetLocations OffsetLocations;
		OwningWidgetPtr->TextLayout->GetTextOffsetLocations(OffsetLocations);

		// We need to translate the indices into document space
		const FTextLocation MinTextLocation = OffsetLocations.OffsetToTextLocation(MinIndex);
		const FTextLocation MaxTextLocation = OffsetLocations.OffsetToTextLocation(MaxIndex);

		OwningWidgetPtr->ClearSelection();

		switch(InCaretPosition)
		{
		case ITextInputMethodContext::ECaretPosition::Beginning:
			{
				OwningWidgetPtr->CursorInfo.SetCursorLocationAndCalculateAlignment(OwningWidgetPtr->TextLayout, MinTextLocation);
				OwningWidgetPtr->SelectionStart = MaxTextLocation;
			}
			break;

		case ITextInputMethodContext::ECaretPosition::Ending:
			{
				OwningWidgetPtr->SelectionStart = MinTextLocation;
				OwningWidgetPtr->CursorInfo.SetCursorLocationAndCalculateAlignment(OwningWidgetPtr->TextLayout, MaxTextLocation);
			}
			break;
		}

		OwningWidgetPtr->OnCursorMoved.ExecuteIfBound(OwningWidgetPtr->CursorInfo.GetCursorInteractionLocation());
		OwningWidgetPtr->UpdateCursorHighlight();
	}
}

void SMultiLineEditableText::FTextInputMethodContext::GetTextInRange(const uint32 BeginIndex, const uint32 Length, FString& OutString)
{
	const TSharedPtr<SMultiLineEditableText> OwningWidgetPtr = OwningWidget.Pin();
	if(OwningWidgetPtr.IsValid())
	{
		const FText EditedText = OwningWidgetPtr->GetEditableText();
		OutString = EditedText.ToString().Mid(BeginIndex, Length);
	}
}

void SMultiLineEditableText::FTextInputMethodContext::SetTextInRange(const uint32 BeginIndex, const uint32 Length, const FString& InString)
{
	const TSharedPtr<SMultiLineEditableText> OwningWidgetPtr = OwningWidget.Pin();
	if(OwningWidgetPtr.IsValid())
	{
		// We don't use Start/FinishEditing text here because the whole IME operation handles that.
		// Also, we don't want to support undo for individual characters added during an IME context
		const FText OldEditedText = OwningWidgetPtr->GetEditableText();

		// We do this as a select, delete, and insert as it's the simplest way to keep the text layout correct
		SetSelectionRange(BeginIndex, Length, ITextInputMethodContext::ECaretPosition::Beginning);
		OwningWidgetPtr->DeleteSelectedText();
		OwningWidgetPtr->InsertTextAtCursorImpl(InString);

		// Has the text changed?
		const FText EditedText = OwningWidgetPtr->GetEditableText();
		const bool HasTextChanged = !EditedText.ToString().Equals(OldEditedText.ToString(), ESearchCase::CaseSensitive);
		if(HasTextChanged)
		{
			OwningWidgetPtr->SaveText(EditedText);
			OwningWidgetPtr->TextLayout->UpdateIfNeeded();
			OwningWidgetPtr->OnTextChanged.ExecuteIfBound(EditedText);
		}
	}
}

int32 SMultiLineEditableText::FTextInputMethodContext::GetCharacterIndexFromPoint(const FVector2D& Point)
{
	int32 CharacterIndex = INDEX_NONE;
	const TSharedPtr<SMultiLineEditableText> OwningWidgetPtr = OwningWidget.Pin();
	if(OwningWidgetPtr.IsValid())
	{
		const FTextLocation CharacterPosition = OwningWidgetPtr->TextLayout->GetTextLocationAt(Point * OwningWidgetPtr->TextLayout->GetScale());

		FTextLayout::FTextOffsetLocations OffsetLocations;
		OwningWidgetPtr->TextLayout->GetTextOffsetLocations(OffsetLocations);

		CharacterIndex = OffsetLocations.TextLocationToOffset(CharacterPosition);
	}
	return CharacterIndex;
}

bool SMultiLineEditableText::FTextInputMethodContext::GetTextBounds(const uint32 BeginIndex, const uint32 Length, FVector2D& Position, FVector2D& Size)
{
	bool IsClipped = false;
	const TSharedPtr<SMultiLineEditableText> OwningWidgetPtr = OwningWidget.Pin();
	if(OwningWidgetPtr.IsValid())
	{
		FTextLayout::FTextOffsetLocations OffsetLocations;
		OwningWidgetPtr->TextLayout->GetTextOffsetLocations(OffsetLocations);

		const FTextLocation BeginLocation = OffsetLocations.OffsetToTextLocation(BeginIndex);
		const FTextLocation EndLocation = OffsetLocations.OffsetToTextLocation(BeginIndex + Length);

		const FVector2D BeginPosition = OwningWidgetPtr->TextLayout->GetLocationAt(BeginLocation, false);
		const FVector2D EndPosition = OwningWidgetPtr->TextLayout->GetLocationAt(EndLocation, false);

		if(BeginPosition.Y == EndPosition.Y)
		{
			// The text range is contained within a single line
			Position = BeginPosition;
			Size = EndPosition - BeginPosition;
		}
		else
		{
			// If the two positions aren't on the same line, then we assume the worst case scenario, and make the size as wide as the text area itself
			Position = FVector2D(0.0f, BeginPosition.Y);
			Size = FVector2D(OwningWidgetPtr->TextLayout->GetDrawSize().X, EndPosition.Y - BeginPosition.Y);
		}

		// Translate the position (which is in local space) into screen (absolute) space
		// Note: The local positions are pre-scaled, so we don't scale them again here
		Position += CachedGeometry.AbsolutePosition;
	}
	return IsClipped;
}

void SMultiLineEditableText::FTextInputMethodContext::GetScreenBounds(FVector2D& Position, FVector2D& Size)
{
	const TSharedPtr<SMultiLineEditableText> OwningWidgetPtr = OwningWidget.Pin();
	if(OwningWidgetPtr.IsValid())
	{
		Position = CachedGeometry.AbsolutePosition;
		Size = CachedGeometry.GetDrawSize();
	}
}

TSharedPtr<FGenericWindow> SMultiLineEditableText::FTextInputMethodContext::GetWindow()
{
	TSharedPtr<FGenericWindow> Window;
	const TSharedPtr<SMultiLineEditableText> OwningWidgetPtr = OwningWidget.Pin();
	if(OwningWidgetPtr.IsValid())
	{
		const TSharedPtr<SWindow> SlateWindow = FSlateApplication::Get().FindWidgetWindow( OwningWidgetPtr.ToSharedRef() );
		Window = SlateWindow.IsValid() ? SlateWindow->GetNativeWindow() : nullptr;
	}
	return Window;
}

void SMultiLineEditableText::FTextInputMethodContext::BeginComposition()
{
	if(!IsComposing)
	{
		IsComposing = true;

		const TSharedPtr<SMultiLineEditableText> OwningWidgetPtr = OwningWidget.Pin();
		if(OwningWidgetPtr.IsValid())
		{
			OwningWidgetPtr->StartChangingText();
			OwningWidgetPtr->UpdateCursorHighlight();
		}
	}
}

void SMultiLineEditableText::FTextInputMethodContext::UpdateCompositionRange(const int32 InBeginIndex, const uint32 InLength)
{
	check(IsComposing);

	CompositionBeginIndex = InBeginIndex;
	CompositionLength = InLength;

	const TSharedPtr<SMultiLineEditableText> OwningWidgetPtr = OwningWidget.Pin();
	if(OwningWidgetPtr.IsValid())
	{
		OwningWidgetPtr->UpdateCursorHighlight();
	}
}

void SMultiLineEditableText::FTextInputMethodContext::EndComposition()
{
	if(IsComposing)
	{
		const TSharedPtr<SMultiLineEditableText> OwningWidgetPtr = OwningWidget.Pin();
		if(OwningWidgetPtr.IsValid())
		{
			OwningWidgetPtr->FinishChangingText();
			OwningWidgetPtr->UpdateCursorHighlight();
		}

		IsComposing = false;
	}
}

#endif //WITH_FANCY_TEXT<|MERGE_RESOLUTION|>--- conflicted
+++ resolved
@@ -493,11 +493,7 @@
 		// of making sure that gets scrolled into view
 		PositionToScrollIntoView = TOptional<FScrollInfo>();
 
-<<<<<<< HEAD
-		return SWidget::OnKeyboardFocusReceived( MyGeometry, InKeyboardFocusEvent );
-=======
 		return SWidget::OnFocusReceived( MyGeometry, InFocusEvent );
->>>>>>> 972e0610
 	}
 
 	return FReply::Handled();
@@ -2137,11 +2133,7 @@
 
 	// If we're auto-wrapping, we need to hide the scrollbars until the first valid auto-wrap has been performed
 	// If we don't do this, then we can get some nasty layout shuffling as the scrollbars appear for one frame and then vanish again
-<<<<<<< HEAD
-	const EVisibility ScrollBarVisiblityOverride = (AutoWrapText.Get() && CachedSize != AllottedGeometry.Size) ? EVisibility::Collapsed : EVisibility::Visible;
-=======
 	const EVisibility ScrollBarVisiblityOverride = (AutoWrapText.Get() && CachedSize.IsZero()) ? EVisibility::Collapsed : EVisibility::Visible;
->>>>>>> 972e0610
 
 	// Try and make sure that the line containing the cursor is in view
 	if (PositionToScrollIntoView.IsSet())
