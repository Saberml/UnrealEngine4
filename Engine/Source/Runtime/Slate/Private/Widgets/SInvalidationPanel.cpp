--- conflicted
+++ resolved
@@ -282,29 +282,16 @@
 
 	if ( GetCanCache() )
 	{
-<<<<<<< HEAD
-		//SCOPE_CYCLE_COUNTER(STAT_InvalidationTime);
-		//SCOPED_NAMED_EVENT_TEXT("Slate::InvalidationPanel::Paint", FColor::Magenta);
-
-=======
->>>>>>> 40ff9d61
 		const bool bWasCachingNeeded = IsCachingNeeded() || IsCachingNeeded(OutDrawElements, AllottedGeometry, MyCullingRect, LayerId);
 
 		if ( bWasCachingNeeded )
 		{
-<<<<<<< HEAD
-			//SCOPED_NAMED_EVENT_TEXT("Slate::Invalidation", FColor::Red);
-
-			SInvalidationPanel* MutableThis = const_cast<SInvalidationPanel*>( this );
-			TSharedRef<SInvalidationPanel> SharedMutableThis = SharedThis(MutableThis);
-=======
 			{
 #if SLATE_VERBOSE_NAMED_EVENTS
 				FScopedNamedEvent CacheEvent(FColor::Red, *(DebugPaintName + "_Invalidation"));
 #endif
 				SInvalidationPanel* MutableThis = const_cast<SInvalidationPanel*>(this);
 				TSharedRef<SInvalidationPanel> SharedMutableThis = SharedThis(MutableThis);
->>>>>>> 40ff9d61
 
 				// Always set the caching flag to false first, during the paint / tick pass we may change something
 				// to volatile and need to re-cache.
@@ -398,11 +385,6 @@
 
 				bIsInvalidating = false;
 			}
-<<<<<<< HEAD
-
-			bIsInvalidating = false;
-=======
->>>>>>> 40ff9d61
 		}
 		else
 		{
@@ -418,17 +400,7 @@
 			AbsoluteDeltaPosition = AllottedGeometry.GetAccumulatedRenderTransform().GetTranslation() - CachedAbsolutePosition;
 		}
 
-<<<<<<< HEAD
-		
-		{
-			//SCOPED_NAMED_EVENT_TEXT("Slate::RecordHitTestGeometry", FColor::Yellow);
-
-		// The hit test grid is actually populated during the initial cache phase, so don't bother
-		// recording the hit test geometry on the same frame that we regenerate the cache.
-			if (bWasCachingNeeded == false)
-=======
 		// Record Hit Test Geometry
->>>>>>> 40ff9d61
 		{
 
 			// The hit test grid is actually populated during the initial cache phase, so don't bother
@@ -444,10 +416,6 @@
 				INC_DWORD_STAT_BY(STAT_SlateNumInvalidatedElements, CachedWindowElements->GetDrawElements().Num());
 			}
 		}
-<<<<<<< HEAD
-		}
-=======
->>>>>>> 40ff9d61
 
 		int32 OutMaxChildLayer = CachedMaxChildLayer;
 
@@ -466,14 +434,9 @@
 		// Paint the volatile elements
 		if ( CachedWindowElements.IsValid() )
 		{
-<<<<<<< HEAD
-			//SCOPED_NAMED_EVENT_TEXT(*FReflectionMetaData::GetWidgetDebugInfo(this), FColor::Red);
-
-=======
 #if SLATE_VERBOSE_NAMED_EVENTS
 			FScopedNamedEvent PaintVolatileEvent(FColor::Cyan, TEXT("Paint Volatile Widgets"));
 #endif
->>>>>>> 40ff9d61
 			const TArray<TSharedPtr<FSlateWindowElementList::FVolatilePaint>>& VolatileElements = CachedWindowElements->GetVolatileElements();
 			INC_DWORD_STAT_BY(STAT_SlateNumVolatileWidgets, VolatileElements.Num());
 			
