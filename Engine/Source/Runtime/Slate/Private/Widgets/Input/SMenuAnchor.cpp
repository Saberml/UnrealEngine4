--- conflicted
+++ resolved
@@ -133,12 +133,6 @@
 		const FVector2D PopupContentDesiredSize = PopupWindow->GetContent()->GetDesiredSize();
 		FGeometry PopupGeometry = ComputeMenuPlacement( AllottedGeometry, PopupContentDesiredSize, Placement.Get() );
 		const FVector2D NewPosition = PopupGeometry.LocalToAbsolute(FVector2D::ZeroVector);
-<<<<<<< HEAD
-		// For the CreateWindow case, don't transform the size; it will always use the ApplicationScale * window's DPI scale
-		const FVector2D NewSize = PopupGeometry.GetLocalSize() * PopupWindow->GetNativeWindow()->GetDPIScaleFactor();
-
-		const FSlateRect NewShape = FSlateRect( FMath::RoundToFloat(NewPosition.X), FMath::RoundToFloat(NewPosition.Y), NewPosition.X + NewSize.X, NewPosition.Y + NewSize.Y );
-=======
 		// NOTE: In order to get the right size of the window, we need to take whatever the incoming scale of the menu anchor,
 		// then divide out the popup window's DPI scale.  Finally, we need to divide that remainder to the draw size.
 		// The idea here is to divide out any "extra" scale that's not associated with the DPI scale, since ComputeMenuPlacement
@@ -149,7 +143,6 @@
 		// to be concerned with the viewport scale as well, which Slate knows nothing about.  Perhaps DPI Scale of the viewports should be
 		// passed down in FGeometry, along with the window DPI Scale, as one extra value code can take into account if it needs to.
 		const FVector2D NewSize = PopupGeometry.GetDrawSize() / ( AllottedGeometry.GetAccumulatedLayoutTransform().GetScale() / PopupWindow->GetLocalToWindowTransform().GetScale() );
->>>>>>> f00d6e77
 
 		// We made a window for showing the popup.
 		// Update the window's position!
