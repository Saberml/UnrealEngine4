// Copyright 1998-2017 Epic Games, Inc. All Rights Reserved.

#include "Framework/Docking/TabManager.h"
#include "Dom/JsonValue.h"
#include "Dom/JsonObject.h"
#include "Framework/Commands/UIAction.h"
#include "Widgets/Text/STextBlock.h"
#include "Framework/MultiBox/MultiBoxBuilder.h"
#include "Serialization/JsonReader.h"
#include "Serialization/JsonSerializer.h"
#include "Layout/WidgetPath.h"
#include "Framework/Application/SlateApplication.h"
#include "Widgets/Layout/SBox.h"
#include "Framework/Docking/SDockingNode.h"
#include "Framework/Docking/SDockingSplitter.h"
#include "Framework/Docking/SDockingArea.h"
#include "Widgets/Docking/SDockTab.h"
#include "Framework/Docking/SDockingTabStack.h"
#include "Framework/Docking/SDockingTabWell.h"
#include "LayoutExtender.h"
#if PLATFORM_MAC
#include "../MultiBox/Mac/MacMenu.h"
#endif


const FVector2D FTabManager::FallbackWindowSize( 1000, 600 );

DEFINE_LOG_CATEGORY_STATIC(LogTabManager, Display, All);

#define LOCTEXT_NAMESPACE "TabManager"

//////////////////////////////////////////////////////////////////////////
// 
//////////////////////////////////////////////////////////////////////////

FTabManager::FLiveTabSearch::FLiveTabSearch(FName InSearchForTabId)
	: SearchForTabId(InSearchForTabId)
{
}

TSharedPtr<SDockTab> FTabManager::FLiveTabSearch::Search(const FTabManager& Manager, FName PlaceholderId, const TSharedRef<SDockTab>& UnmanagedTab) const
{
	if ( SearchForTabId != NAME_None )
	{
		return Manager.FindExistingLiveTab(FTabId(SearchForTabId));
	}
	else
	{
		return Manager.FindExistingLiveTab(FTabId(PlaceholderId));
	}
}

TSharedPtr<SDockTab> FTabManager::FRequireClosedTab::Search(const FTabManager& Manager, FName PlaceholderId, const TSharedRef<SDockTab>& UnmanagedTab) const
{
	return TSharedPtr<SDockTab>();
}

FTabManager::FLastMajorOrNomadTab::FLastMajorOrNomadTab(FName InFallbackTabId)
	: FallbackTabId(InFallbackTabId)
{
}

TSharedPtr<SDockTab> FTabManager::FLastMajorOrNomadTab::Search(const FTabManager& Manager, FName PlaceholderId, const TSharedRef<SDockTab>& UnmanagedTab) const
{
	TSharedPtr<SDockTab> FoundTab;
	if ( UnmanagedTab->GetTabRole() == ETabRole::MajorTab )
	{
		FoundTab = Manager.FindLastTabInWindow(Manager.LastMajorDockWindow.Pin());
		if ( !FoundTab.IsValid() && FallbackTabId != NAME_None )
		{
			FoundTab = Manager.FindExistingLiveTab(FTabId(FallbackTabId));
		}
	}

	return FoundTab;
}

TSharedRef<FTabManager::FLayoutNode> FTabManager::FLayout::NewFromString_Helper( TSharedPtr<FJsonObject> JsonObject )
{
	struct local
	{
		static FTabManager::FArea::EWindowPlacement PlacementFromString( const FString& AsString )
		{
			static const FString Placement_NoWindow_Str = TEXT("Placement_NoWindow");
			static const FString Placement_Automatic_Str = TEXT("Placement_Automatic");
			static const FString Placement_Specified_Str = TEXT("Placement_Specified");

			if (AsString == Placement_NoWindow_Str)
			{
				return FTabManager::FArea::Placement_NoWindow;
			}
			else if (AsString == Placement_Automatic_Str)
			{
				return FTabManager::FArea::Placement_Automatic;
			}
			else if (AsString == Placement_Specified_Str)
			{
				return FTabManager::FArea::Placement_Specified;
			}
			else
			{
				ensureMsgf(false, TEXT("Invalid placement mode."));
				return FTabManager::FArea::Placement_Automatic;
			}
		}

		static EOrientation OrientationFromString( const FString& AsString )
		{
			static const FString Orient_Horizontal_Str = TEXT("Orient_Horizontal");
			static const FString Orient_Vertical_Str = TEXT("Orient_Vertical");

			if (AsString == Orient_Horizontal_Str)
			{
				return Orient_Horizontal;
			}
			else if (AsString == Orient_Vertical_Str)
			{
				return Orient_Vertical;
			}
			else
			{
				ensureMsgf(false, TEXT("Invalid orientation."));
				return Orient_Horizontal;
			}
			
		}

		static ETabState::Type TabStateFromString( const FString& AsString )
		{
			static const FString OpenedTab_Str = TEXT("OpenedTab");
			static const FString ClosedTab_Str = TEXT("ClosedTab");

			if (AsString == OpenedTab_Str)
			{
				return ETabState::OpenedTab;
			}
			else if(AsString == ClosedTab_Str)
			{
				return ETabState::ClosedTab;
			}
			else
			{
				ensureMsgf(false, TEXT("Invalid tab state."));
				return ETabState::OpenedTab;
			}
		}
	};

	const FString NodeType = JsonObject->GetStringField(TEXT("Type"));
	if (NodeType == TEXT("Area"))
	{
		TSharedPtr<FTabManager::FArea> NewArea;

		FTabManager::FArea::EWindowPlacement WindowPlacement = local::PlacementFromString( JsonObject->GetStringField(TEXT("WindowPlacement")) );
		switch( WindowPlacement )
		{
			default:
			case FTabManager::FArea::Placement_NoWindow:
			{
				NewArea = FTabManager::NewPrimaryArea();
			}
			break;

			case FTabManager::FArea::Placement_Automatic:
			{
				FVector2D WindowSize;

				WindowSize.X = JsonObject->GetNumberField( TEXT("WindowSize_X") );
				WindowSize.Y = JsonObject->GetNumberField( TEXT("WindowSize_Y") );

				NewArea = FTabManager::NewArea( WindowSize );
			}
			break;

			case FTabManager::FArea::Placement_Specified:
			{
				FVector2D WindowPosition = FVector2D::ZeroVector;
				FVector2D WindowSize;

				WindowPosition.X = JsonObject->GetNumberField( TEXT("WindowPosition_X") );
				WindowPosition.Y = JsonObject->GetNumberField( TEXT("WindowPosition_Y") );

				WindowSize.X = JsonObject->GetNumberField( TEXT("WindowSize_X") );
				WindowSize.Y = JsonObject->GetNumberField( TEXT("WindowSize_Y") );

				bool bIsMaximized = JsonObject->GetBoolField(TEXT("bIsMaximized"));

				NewArea = FTabManager::NewArea( WindowSize );
				NewArea->SetWindow( WindowPosition, bIsMaximized );
			}
			break;
		}
		
		NewArea->SetSizeCoefficient( JsonObject->GetNumberField( TEXT("SizeCoefficient") ) );
		NewArea->SetOrientation( local::OrientationFromString( JsonObject->GetStringField(TEXT("Orientation")) ) );

		TArray< TSharedPtr<FJsonValue> > ChildNodeValues = JsonObject->GetArrayField(TEXT("nodes"));
		for( int32 ChildIndex=0; ChildIndex < ChildNodeValues.Num(); ++ChildIndex )
		{
			NewArea->Split( NewFromString_Helper( ChildNodeValues[ChildIndex]->AsObject() ) );
		}

		return NewArea.ToSharedRef();
	}
	else if ( NodeType == TEXT("Splitter") )
	{
		TSharedRef<FTabManager::FSplitter> NewSplitter =  FTabManager::NewSplitter();
		NewSplitter->SetSizeCoefficient( JsonObject->GetNumberField(TEXT("SizeCoefficient")) );
		NewSplitter->SetOrientation( local::OrientationFromString( JsonObject->GetStringField(TEXT("Orientation")) ) );
		TArray< TSharedPtr<FJsonValue> > ChildNodeValues = JsonObject->GetArrayField(TEXT("nodes"));
		for( int32 ChildIndex=0; ChildIndex < ChildNodeValues.Num(); ++ChildIndex )
		{
			NewSplitter->Split( NewFromString_Helper( ChildNodeValues[ChildIndex]->AsObject() ) );
		}
		return NewSplitter;
	}
	else if ( NodeType == TEXT("Stack") )
	{
		TSharedRef<FTabManager::FStack> NewStack = FTabManager::NewStack();
		NewStack->SetSizeCoefficient( JsonObject->GetNumberField(TEXT("SizeCoefficient")) );
		NewStack->SetHideTabWell( JsonObject->GetBoolField(TEXT("HideTabWell")) );

		if(JsonObject->HasField(TEXT("ForegroundTab")))
		{
			FName TabId = FName( *JsonObject->GetStringField(TEXT("ForegroundTab")) );
			TabId = FGlobalTabmanager::Get()->GetTabTypeForPotentiallyLegacyTab(TabId);
			NewStack->SetForegroundTab( FTabId(TabId) );
		}

		TArray< TSharedPtr<FJsonValue> > TabsAsJson = JsonObject->GetArrayField( TEXT("Tabs") );
		for (int32 TabIndex=0; TabIndex < TabsAsJson.Num(); ++TabIndex)
		{
			TSharedPtr<FJsonObject> TabAsJson = TabsAsJson[TabIndex]->AsObject();
			FName TabId = FName( *TabAsJson->GetStringField(TEXT("TabId")) );
			TabId = FGlobalTabmanager::Get()->GetTabTypeForPotentiallyLegacyTab(TabId);
			NewStack->AddTab( TabId, local::TabStateFromString( TabAsJson->GetStringField(TEXT("TabState")) ) );			
		}
		return NewStack;
	}
	else
	{
		ensureMsgf(false, TEXT("Unrecognized node type."));
		return FTabManager::NewArea(FTabManager::FallbackWindowSize);
	}	
}

TSharedPtr<FTabManager::FLayout> FTabManager::FLayout::NewFromString( const FString& LayoutAsText )
{
	TSharedPtr<FTabManager::FLayout> Layout;
	TSharedPtr<FJsonObject> JsonObject;
	FString OutError;

	TSharedRef< TJsonReader<> > Reader = TJsonReaderFactory<>::Create( LayoutAsText );
	
	if (FJsonSerializer::Deserialize( Reader, JsonObject ))
	{
		const FString LayoutName = JsonObject->GetStringField(TEXT("Name"));
		TSharedRef<FTabManager::FLayout> NewLayout = FTabManager::NewLayout( *LayoutName );
		int32 PrimaryAreaIndex = FMath::TruncToInt( JsonObject->GetNumberField(TEXT("PrimaryAreaIndex")) );

		TArray< TSharedPtr<FJsonValue> > Areas = JsonObject->GetArrayField(TEXT("Areas"));
		for(int32 AreaIndex=0; AreaIndex < Areas.Num(); ++AreaIndex)
		{
			TSharedRef<FTabManager::FArea> NewArea = StaticCastSharedRef<FTabManager::FArea>( NewFromString_Helper( Areas[AreaIndex]->AsObject() ) );
			NewLayout->AddArea( NewArea );
			if (AreaIndex == PrimaryAreaIndex)
			{
				NewLayout->PrimaryArea = NewArea;
			}
		}
		
		Layout = NewLayout;
	}
	
	return Layout;
}

FName FTabManager::FLayout::GetLayoutName() const
{
	return LayoutName;
}

FString FTabManager::FLayout::ToString() const
{
	TSharedRef<FJsonObject> LayoutJson = MakeShareable( new FJsonObject() );
	LayoutJson->SetStringField( TEXT("Type"), TEXT("Layout") );
	LayoutJson->SetStringField( TEXT("Name"), LayoutName.ToString() );

	LayoutJson->SetNumberField( TEXT("PrimaryAreaIndex"), INDEX_NONE );

	TArray< TSharedPtr<FJsonValue> > AreasAsJson;
	for ( int32 AreaIndex=0; AreaIndex < Areas.Num(); ++AreaIndex )
	{
		if (PrimaryArea.Pin() == Areas[AreaIndex])
		{
			LayoutJson->SetNumberField( TEXT("PrimaryAreaIndex"), AreaIndex );
		}
		AreasAsJson.Add( MakeShareable( new FJsonValueObject( PersistToString_Helper( Areas[AreaIndex] ) ) ) );
	}
	LayoutJson->SetArrayField( TEXT("Areas"), AreasAsJson );

	FString LayoutAsString;
	TSharedRef< TJsonWriter<> > Writer = TJsonWriterFactory<>::Create( &LayoutAsString );
	check( FJsonSerializer::Serialize( LayoutJson, Writer ) );

	return LayoutAsString;
}


TSharedRef<FJsonObject> FTabManager::FLayout::PersistToString_Helper(const TSharedRef<FLayoutNode>& NodeToPersist)
{
	TSharedRef<FJsonObject> JsonObj = MakeShareable(new FJsonObject());

	TSharedPtr<FTabManager::FStack> NodeAsStack = NodeToPersist->AsStack();
	TSharedPtr<FTabManager::FSplitter> NodeAsSplitter = NodeToPersist->AsSplitter();
	TSharedPtr<FTabManager::FArea> NodeAsArea = NodeToPersist->AsArea();


	JsonObj->SetNumberField( TEXT("SizeCoefficient"), NodeToPersist->SizeCoefficient );

	if ( NodeAsArea.IsValid() )
	{
		JsonObj->SetStringField( TEXT("Type"), TEXT("Area") );
		JsonObj->SetStringField( TEXT("Orientation"), (NodeAsArea->GetOrientation() == Orient_Horizontal) ? TEXT("Orient_Horizontal") : TEXT("Orient_Vertical")  );

		if ( NodeAsArea->WindowPlacement == FArea::Placement_Automatic )
		{
			JsonObj->SetStringField( TEXT("WindowPlacement"), TEXT("Placement_Automatic") );
			JsonObj->SetNumberField( TEXT("WindowSize_X"), NodeAsArea->WindowSize.X );
			JsonObj->SetNumberField( TEXT("WindowSize_Y"), NodeAsArea->WindowSize.Y );
		}
		else if (NodeAsArea->WindowPlacement == FArea::Placement_NoWindow)
		{
			JsonObj->SetStringField( TEXT("WindowPlacement"), TEXT("Placement_NoWindow") );
		}
		else if ( NodeAsArea->WindowPlacement == FArea::Placement_Specified )
		{
			JsonObj->SetStringField( TEXT("WindowPlacement"), TEXT("Placement_Specified") );
			JsonObj->SetNumberField( TEXT("WindowPosition_X"), NodeAsArea->WindowPosition.X );
			JsonObj->SetNumberField( TEXT("WindowPosition_Y"), NodeAsArea->WindowPosition.Y );
			JsonObj->SetNumberField( TEXT("WindowSize_X"), NodeAsArea->WindowSize.X );
			JsonObj->SetNumberField( TEXT("WindowSize_Y"), NodeAsArea->WindowSize.Y );
			JsonObj->SetBoolField( TEXT("bIsMaximized"), NodeAsArea->bIsMaximized );
		}
				
		TArray< TSharedPtr<FJsonValue> > Nodes;
		for ( int32 ChildIndex=0; ChildIndex < NodeAsArea->ChildNodes.Num(); ++ChildIndex )
		{
			Nodes.Add( MakeShareable( new FJsonValueObject( PersistToString_Helper( NodeAsArea->ChildNodes[ChildIndex] ) ) ) );
		}
		JsonObj->SetArrayField( TEXT("Nodes"), Nodes );
	}
	else if ( NodeAsSplitter.IsValid() )
	{
		JsonObj->SetStringField( TEXT("Type"), TEXT("Splitter") );
		JsonObj->SetStringField( TEXT("Orientation"), (NodeAsSplitter->GetOrientation() == Orient_Horizontal) ? TEXT("Orient_Horizontal") : TEXT("Orient_Vertical")  );

		TArray< TSharedPtr<FJsonValue> > Nodes;
		for ( int32 ChildIndex=0; ChildIndex < NodeAsSplitter->ChildNodes.Num(); ++ChildIndex )
		{
			Nodes.Add( MakeShareable( new FJsonValueObject( PersistToString_Helper( NodeAsSplitter->ChildNodes[ChildIndex] ) ) ) );
		}
		JsonObj->SetArrayField( TEXT("Nodes"), Nodes );
	}
	else if ( NodeAsStack.IsValid() )
	{
		JsonObj->SetStringField( TEXT("Type"), TEXT("Stack") );
		JsonObj->SetBoolField( TEXT("HideTabWell"), NodeAsStack->bHideTabWell );
		JsonObj->SetStringField( TEXT("ForegroundTab"), NodeAsStack->ForegroundTabId.ToString() );

		TArray< TSharedPtr<FJsonValue> > TabsAsJson;
		for ( int32 TabIndex=0; TabIndex < NodeAsStack->Tabs.Num(); ++TabIndex )
		{
			TSharedRef<FJsonObject> TabAsJson = MakeShareable( new FJsonObject() );
			TabAsJson->SetStringField( TEXT("TabId"), NodeAsStack->Tabs[TabIndex].TabId.ToString() );
			TabAsJson->SetStringField( TEXT("TabState"), (NodeAsStack->Tabs[TabIndex].TabState == ETabState::OpenedTab)
				? TEXT("OpenedTab")
				: TEXT("ClosedTab") );
			TabsAsJson.Add( MakeShareable( new FJsonValueObject(TabAsJson) ) );
		}
		JsonObj->SetArrayField( TEXT("Tabs"), TabsAsJson );
	}
	else
	{
		ensureMsgf( false, TEXT("Unable to persist layout node of unknown type.") );
	}

	return JsonObj;
}

void FTabManager::FLayout::ProcessExtensions(const FLayoutExtender& Extender)
{
	struct FTabInformation
	{
		FTabInformation(FTabManager::FLayout& Layout)
		{
			Gather(Layout);
		}

		void Gather(FTabManager::FLayout& Layout)
		{
			for (TSharedRef<FTabManager::FArea>& Area : Layout.Areas)
			{
				Gather(*Area);
			}
		}

		void Gather(FTabManager::FSplitter& Splitter)
		{
			for (TSharedRef<FTabManager::FLayoutNode>& Child : Splitter.ChildNodes)
			{
				TSharedPtr<FTabManager::FStack> Stack = Child->AsStack();
				if (Stack.IsValid())
				{
					AllStacks.Add(Stack.Get());

					for (FTabManager::FTab& Tab : Stack->Tabs)
					{
						AllDefinedTabs.Add(Tab.TabId);
					}

					continue;
				}

				TSharedPtr<FTabManager::FSplitter> ChildSplitter = Child->AsSplitter();
				if (ChildSplitter.IsValid())
				{
					Gather(*ChildSplitter);
					continue;
				}

				TSharedPtr<FTabManager::FArea> Area = Child->AsArea();
				if (Area.IsValid())
				{
					Gather(*Area);
					continue;
				}
			}
		}

		bool Contains(FTabId TabId) const
		{
			return AllDefinedTabs.Contains(TabId);
		}

		TArray<FTabManager::FStack*> AllStacks;
		TSet<FTabId> AllDefinedTabs;
	};
	FTabInformation AllTabs(*this);

	TArray<FTab, TInlineAllocator<1>> ExtendedTabs;

	for (FTabManager::FStack* Stack : AllTabs.AllStacks)
	{
		for (int32 TabIndex = 0; TabIndex < Stack->Tabs.Num();)
		{
			FTabId TabId = Stack->Tabs[TabIndex].TabId;

			Extender.FindExtensions(TabId, ELayoutExtensionPosition::Before, ExtendedTabs);
			for (FTab& NewTab : ExtendedTabs)
			{
				if (!AllTabs.Contains(NewTab.TabId))
				{
					Stack->Tabs.Insert(NewTab, TabIndex++);
				}
			}

			++TabIndex;

			Extender.FindExtensions(TabId, ELayoutExtensionPosition::After, ExtendedTabs);
			for (FTab& NewTab : ExtendedTabs)
			{
				if (!AllTabs.Contains(NewTab.TabId))
				{
					Stack->Tabs.Insert(NewTab, TabIndex++);
				}
			}
		}
	}
}

//////////////////////////////////////////////////////////////////////////
// FTabManager::PrivateApi
//////////////////////////////////////////////////////////////////////////

TSharedPtr<SWindow> FTabManager::FPrivateApi::GetParentWindow() const
{
	TSharedPtr<SDockTab> OwnerTab = TabManager.OwnerTabPtr.Pin();
	if ( OwnerTab.IsValid() )
	{
		// The tab was dragged out of some context that is owned by a MajorTab.
		// Whichever window possesses the MajorTab should be the parent of the newly created window.
		FWidgetPath DummyPath;
		TSharedPtr<SWindow> ParentWindow = FSlateApplication::Get().FindWidgetWindow( OwnerTab.ToSharedRef(), DummyPath );
		return ParentWindow;
	}
	else
	{
		// This tab is not nested within a major tab, so it is a major tab itself.
		// Ask the global tab manager for its root window.
		return FGlobalTabmanager::Get()->GetRootWindow();
	}
}

void FTabManager::FPrivateApi::OnDockAreaCreated( const TSharedRef<SDockingArea>& NewlyCreatedDockArea )
{
	CleanupPointerArray(TabManager.DockAreas);
	TabManager.DockAreas.Add( NewlyCreatedDockArea );
}

void FTabManager::FPrivateApi::OnTabRelocated( const TSharedRef<SDockTab>& RelocatedTab, const TSharedPtr<SWindow>& NewOwnerWindow )
{
	TabManager.OnTabRelocated(RelocatedTab, NewOwnerWindow);
}

void FTabManager::FPrivateApi::OnTabOpening( const TSharedRef<SDockTab>& TabBeingOpened )
{
	TabManager.OnTabOpening(TabBeingOpened);
}

void FTabManager::FPrivateApi::OnTabClosing( const TSharedRef<SDockTab>& TabBeingClosed )
{
	TabManager.OnTabClosing(TabBeingClosed);
}

void FTabManager::FPrivateApi::OnDockAreaClosing( const TSharedRef<SDockingArea>& DockAreaThatIsClosing )
{
	TSharedPtr<FTabManager::FArea> PersistentDockAreaLayout = StaticCastSharedPtr<FTabManager::FArea>(DockAreaThatIsClosing->GatherPersistentLayout());

	if ( PersistentDockAreaLayout.IsValid() )
	{
		TabManager.CollapsedDockAreas.Add( PersistentDockAreaLayout.ToSharedRef() );
	}
}

void FTabManager::FPrivateApi::OnTabManagerClosing()
{
	TabManager.OnTabManagerClosing();
}

bool FTabManager::FPrivateApi::CanTabLeaveTabWell(const TSharedRef<const SDockTab>& TabToTest) const
{
	return TabManager.bCanDoDragOperation && TabToTest != TabManager.MainNonCloseableTab.Pin();
}

const TArray< TWeakPtr<SDockingArea> >& FTabManager::FPrivateApi::GetLiveDockAreas() const
{
	return TabManager.DockAreas;
}

void FTabManager::FPrivateApi::OnTabForegrounded( const TSharedPtr<SDockTab>& NewForegroundTab, const TSharedPtr<SDockTab>& BackgroundedTab )
{
	TabManager.OnTabForegrounded( NewForegroundTab, BackgroundedTab );
}










static void SetWindowVisibility( const TArray< TWeakPtr<SDockingArea> >& DockAreas, bool bWindowShouldBeVisible )
{
	for (int32 DockAreaIndex=0; DockAreaIndex < DockAreas.Num(); ++DockAreaIndex)
	{
		TSharedPtr<SWindow> DockAreaWindow = DockAreas[DockAreaIndex].Pin()->GetParentWindow();
		if ( DockAreaWindow.IsValid() )
		{
			if (bWindowShouldBeVisible)
			{
				DockAreaWindow->ShowWindow();
			}
			else
			{
				DockAreaWindow->HideWindow();
			}
		}
	}
}

void FTabManager::FPrivateApi::ShowWindows()
{
	CleanupPointerArray( TabManager.DockAreas );
	SetWindowVisibility(TabManager.DockAreas, true);
}

void FTabManager::FPrivateApi::HideWindows()
{
	CleanupPointerArray( TabManager.DockAreas );
	SetWindowVisibility(TabManager.DockAreas, false);
}

FTabManager::FPrivateApi& FTabManager::GetPrivateApi()
{
	return *PrivateApi;
}










void FTabManager::SetMenuMultiBox(const TSharedPtr< FMultiBox >& NewMenuMutliBox)
{
	// We only use the platform native global menu bar on Mac
#if PLATFORM_MAC
	MenuMultiBox = NewMenuMutliBox;
	if(MenuMultiBox.IsValid())
	{
		UpdateMainMenu(false);
	}
	else
	{
		FSlateMacMenu::UpdateWithMultiBox(nullptr);
	}
#endif
}

void FTabManager::UpdateMainMenu(bool const bForce)
{
	// We only use the platform native global menu bar on Mac
#if PLATFORM_MAC
	if(MenuMultiBox.IsValid())
	{
		bool bUpdate = bForce;
		// On OS X opening the tab will set the multi-box and take key focus, but not seemingly send a keyboard focus event into Slate.
		// I'm still looking into this, so for now we just update the menu bar here if the new tab is foreground in the focused window.
		TSharedPtr<SDockTab> Tab = OwnerTabPtr.Pin();
		if(Tab.IsValid() && Tab->IsForeground())
		{
			TSharedPtr<SWindow> ParentWindow = Tab->GetParentWindow();
			if(ParentWindow.IsValid())
			{
				bUpdate |= (ParentWindow->HasKeyboardFocus() || ParentWindow->HasFocusedDescendants());
			}
		}
		if(bUpdate)
		{
			FSlateMacMenu::UpdateWithMultiBox(MenuMultiBox.ToSharedRef());
		}
	}
#endif
}

void FTabManager::SetMainTab(const TSharedRef<const SDockTab>& InTab)
{
	MainNonCloseableTab = InTab;
}

bool FTabManager::IsTabCloseable(const TSharedRef<const SDockTab>& InTab) const
{
	return !(MainNonCloseableTab.Pin() == InTab);
}

const TSharedRef<FWorkspaceItem> FTabManager::GetLocalWorkspaceMenuRoot() const
{
	return LocalWorkspaceMenuRoot.ToSharedRef();
}

TSharedRef<FWorkspaceItem> FTabManager::AddLocalWorkspaceMenuCategory( const FText& CategoryTitle )
{
	return LocalWorkspaceMenuRoot->AddGroup( CategoryTitle );
}

void FTabManager::AddLocalWorkspaceMenuItem( const TSharedRef<FWorkspaceItem>& CategoryItem )
{
	LocalWorkspaceMenuRoot->AddItem( CategoryItem );
}

void FTabManager::ClearLocalWorkspaceMenuCategories()
{
	LocalWorkspaceMenuRoot->ClearItems();
}

TSharedPtr<FTabManager::FStack> FTabManager::FLayoutNode::AsStack()
{
	return TSharedPtr<FTabManager::FStack>();
}

TSharedPtr<FTabManager::FSplitter> FTabManager::FLayoutNode::AsSplitter()
{
	return TSharedPtr<FTabManager::FSplitter>();
}

TSharedPtr<FTabManager::FArea> FTabManager::FLayoutNode::AsArea()
{
	return TSharedPtr<FTabManager::FArea>();
}

void FTabManager::SetOnPersistLayout( const FOnPersistLayout& InHandler )
{
	OnPersistLayout_Handler = InHandler;
}

void FTabManager::CloseAllAreas()
{
	for ( int32 LiveAreaIndex=0; LiveAreaIndex < DockAreas.Num(); ++LiveAreaIndex )
	{
		const TSharedPtr<SDockingArea> SomeDockArea = DockAreas[LiveAreaIndex].Pin();
		const TSharedPtr<SWindow> ParentWindow = (SomeDockArea.IsValid())
			? SomeDockArea->GetParentWindow()
			: TSharedPtr<SWindow>();

		if (ParentWindow.IsValid())
		{
			ParentWindow->RequestDestroyWindow();
		}
	}
	DockAreas.Empty();

	CollapsedDockAreas.Empty();
}


TSharedRef<FTabManager::FLayout> FTabManager::PersistLayout() const
{
	TSharedRef<FLayout> PersistentLayout = FTabManager::NewLayout( this->ActiveLayoutName );
	
	// Persist layout for all LiveAreas
	for ( int32 LiveAreaIndex=0; LiveAreaIndex < DockAreas.Num(); ++LiveAreaIndex )
	{
		TSharedPtr<FArea> PersistedNode;
		TSharedPtr<SDockingArea> ChildDockingArea = DockAreas[LiveAreaIndex].Pin();

		if ( ChildDockingArea.IsValid() )
		{
			TSharedPtr<FTabManager::FLayoutNode> LayoutNode = ChildDockingArea->GatherPersistentLayout();
			if (LayoutNode.IsValid())
			{
				PersistedNode = LayoutNode->AsArea();
			}
		}

		if ( PersistedNode.IsValid() )
		{
			PersistentLayout->AddArea( PersistedNode.ToSharedRef() );
			if (PersistedNode->WindowPlacement == FArea::Placement_NoWindow)
			{
				ensure( !PersistentLayout->PrimaryArea.IsValid() );
				PersistentLayout->PrimaryArea = PersistedNode;
			}
		}
	}

	// Gather existing persistent layouts for CollapsedAreas
	for ( int32 CollapsedAreaIndex=0; CollapsedAreaIndex < CollapsedDockAreas.Num(); ++CollapsedAreaIndex )
	{
		PersistentLayout->AddArea( CollapsedDockAreas[CollapsedAreaIndex] );
	}

	return PersistentLayout;
}

void FTabManager::SavePersistentLayout()
{
	const TSharedRef<FLayout> MyLayout = this->PersistLayout();
	OnPersistLayout_Handler.ExecuteIfBound( MyLayout );
}

FTabSpawnerEntry& FTabManager::RegisterTabSpawner( const FName TabId, const FOnSpawnTab& OnSpawnTab )
{
	ensure( !TabSpawner.Contains(TabId) );
	ensure( !FGlobalTabmanager::Get()->IsLegacyTabType(TabId) );

	TSharedRef<FTabSpawnerEntry> NewSpawnerEntry = MakeShareable( new FTabSpawnerEntry( TabId, OnSpawnTab ) );
	TabSpawner.Add( TabId, NewSpawnerEntry );
	return NewSpawnerEntry.Get();
}

bool FTabManager::UnregisterTabSpawner( const FName TabId )
{
	return TabSpawner.Remove( TabId ) > 0;
}

void FTabManager::UnregisterAllTabSpawners()
{
	TabSpawner.Empty();
}

TSharedPtr<SWidget> FTabManager::RestoreFrom( const TSharedRef<FLayout>& Layout, const TSharedPtr<SWindow>& ParentWindow, const bool bEmbedTitleAreaContent )
{
	ActiveLayoutName = Layout->LayoutName;

	TSharedPtr<SDockingArea> PrimaryDockArea;
	for (int32 AreaIndex=0; AreaIndex < Layout->Areas.Num(); ++AreaIndex )
	{
		const TSharedRef<FArea>& ThisArea = Layout->Areas[AreaIndex];

		const bool bIsPrimaryArea = ThisArea->WindowPlacement == FArea::Placement_NoWindow;
		const bool bShouldCreate = bIsPrimaryArea || HasValidTabs(ThisArea);

		if ( bShouldCreate )
		{
			TSharedPtr<SDockingArea> RestoredDockArea;
			const bool bHasOpenTabs = bIsPrimaryArea || HasOpenTabs(ThisArea);

			if ( bHasOpenTabs )
			{
				RestoredDockArea = RestoreArea(ThisArea, ParentWindow, bEmbedTitleAreaContent);
			}
			else
			{
				CollapsedDockAreas.Add(ThisArea);
			}

			if ( bIsPrimaryArea && ensure(!PrimaryDockArea.IsValid()) )
			{
				PrimaryDockArea	= RestoredDockArea;
			}
		}
	}

	UpdateStats();
	
	return PrimaryDockArea;
}

struct FPopulateTabSpawnerMenu_Args
{
	FPopulateTabSpawnerMenu_Args( const TSharedRef< TArray< TWeakPtr<FTabSpawnerEntry> > >& InAllSpawners, const TSharedRef<FWorkspaceItem>& InMenuNode, int32 InLevel )
		: AllSpawners( InAllSpawners )
		, MenuNode( InMenuNode )
		, Level( InLevel )	
	{
	}

	TSharedRef< TArray< TWeakPtr<FTabSpawnerEntry> > > AllSpawners;
	TSharedRef<FWorkspaceItem> MenuNode;
	int32 Level;
};

/** Scoped guard to ensure that we reset the GuardedValue to false */
struct FScopeGuard
{
	FScopeGuard( bool & InGuardedValue )
	: GuardedValue(InGuardedValue)
	{
		GuardedValue = true;
	}

	~FScopeGuard()
	{
		GuardedValue = false;	
	}

	private:
		bool& GuardedValue;

};

void FTabManager::PopulateTabSpawnerMenu_Helper( FMenuBuilder& PopulateMe, FPopulateTabSpawnerMenu_Args Args )
{
	const TArray< TSharedRef<FWorkspaceItem> >& ChildItems = Args.MenuNode->GetChildItems();

	bool bFirstItemOnLevel = true;

	for ( int32 ChildIndex=0; ChildIndex < ChildItems.Num(); ++ChildIndex )
	{
		const TSharedRef<FWorkspaceItem>& ChildItem = ChildItems[ChildIndex];
		const TSharedPtr<FTabSpawnerEntry> SpawnerNode = ChildItem->AsSpawnerEntry();
		if ( SpawnerNode.IsValid() )
		{
			// LEAF NODE.
			// Make a menu item for summoning a tab.
			if (Args.AllSpawners->Contains(SpawnerNode.ToSharedRef()))
			{
				MakeSpawnerMenuEntry(PopulateMe, SpawnerNode);
			}
		}
		else
		{
			// GROUP NODE
			// If it's not empty, create a section and populate it
			if ( ChildItem->HasChildrenIn(*Args.AllSpawners) )
			{
				const FPopulateTabSpawnerMenu_Args Payload( Args.AllSpawners, ChildItem, Args.Level+1 );

				if ( Args.Level % 2 == 0 )
				{
					FName SectionName(*ChildItem->GetDisplayName().ToString().Replace(TEXT(" "), TEXT("")));
					PopulateMe.BeginSection(SectionName, ChildItem->GetDisplayName());
					{
						PopulateTabSpawnerMenu_Helper(PopulateMe, Payload);
					}
					PopulateMe.EndSection();
				}
				else
				{
					PopulateMe.AddSubMenu(
						ChildItem->GetDisplayName(),
						ChildItem->GetTooltipText(),
						FNewMenuDelegate::CreateRaw( this, &FTabManager::PopulateTabSpawnerMenu_Helper, Payload ),
						false,
						ChildItem->GetIcon()
					);
				}

				bFirstItemOnLevel = false;
			}
		}
	}
}

void FTabManager::MakeSpawnerMenuEntry( FMenuBuilder &PopulateMe, const TSharedPtr<FTabSpawnerEntry> &SpawnerNode ) 
{
	auto CanExecuteMenuEntry = [](TAttribute<ETabSpawnerMenuType::Type> InMenuType) -> bool
	{
		return InMenuType.Get() == ETabSpawnerMenuType::Enabled;
	};

	if ( SpawnerNode->MenuType.Get() != ETabSpawnerMenuType::Hidden )
	{
		PopulateMe.AddMenuEntry(
			SpawnerNode->GetDisplayName().IsEmpty() ? FText::FromName( SpawnerNode->TabType ) : SpawnerNode->GetDisplayName(),
			SpawnerNode->GetTooltipText(),
			SpawnerNode->GetIcon(),
			FUIAction(
			FExecuteAction::CreateSP(SharedThis(this), &FTabManager::InvokeTabForMenu, SpawnerNode->TabType),
			FCanExecuteAction::CreateStatic(CanExecuteMenuEntry, SpawnerNode->MenuType),
			FIsActionChecked::CreateSP(SpawnerNode.ToSharedRef(), &FTabSpawnerEntry::IsSoleTabInstanceSpawned)
			),
			NAME_None,
			EUserInterfaceActionType::Check
			);
	}
}

void FTabManager::PopulateLocalTabSpawnerMenu(FMenuBuilder& PopulateMe)
{
	PopulateTabSpawnerMenu(PopulateMe, LocalWorkspaceMenuRoot.ToSharedRef());
}

void FTabManager::PopulateTabSpawnerMenu(FMenuBuilder& PopulateMe, TSharedRef<FWorkspaceItem> MenuStructure)
{
	PopulateTabSpawnerMenu(PopulateMe, MenuStructure, true);
}

void FTabManager::PopulateTabSpawnerMenu( FMenuBuilder& PopulateMe, TSharedRef<FWorkspaceItem> MenuStructure, bool bIncludeOrphanedMenus )
{
	TSharedRef< TArray< TWeakPtr<FTabSpawnerEntry> > > AllSpawners = MakeShareable( new TArray< TWeakPtr<FTabSpawnerEntry> >() );

	// Editor-specific tabs
	for ( FTabSpawner::TIterator SpawnerIterator(TabSpawner); SpawnerIterator; ++SpawnerIterator )
	{
		const TSharedRef<FTabSpawnerEntry>& SpawnerEntry = SpawnerIterator.Value();
		if ( SpawnerEntry->bAutoGenerateMenuEntry )
		{
			AllSpawners->AddUnique(SpawnerEntry);
		}
	}

	// General Tabs
	for ( FTabSpawner::TIterator SpawnerIterator(*NomadTabSpawner); SpawnerIterator; ++SpawnerIterator )
	{
		const TSharedRef<FTabSpawnerEntry>& SpawnerEntry = SpawnerIterator.Value();
		if ( SpawnerEntry->bAutoGenerateMenuEntry )
		{
			AllSpawners->AddUnique(SpawnerEntry);
		}
	}

	if ( bIncludeOrphanedMenus )
	{
		// Put all orphaned spawners at the top of the menu so programmers go and find them a nice home.
		for ( int32 ChildIndex=0; ChildIndex < AllSpawners->Num(); ++ChildIndex )
		{
			const TSharedPtr<FTabSpawnerEntry> Spawner = ( *AllSpawners )[ChildIndex].Pin();
			const bool bHasNoPlaceInMenuStructure = !Spawner->GetParent().IsValid();
			if ( bHasNoPlaceInMenuStructure )
			{
				this->MakeSpawnerMenuEntry(PopulateMe, Spawner);
			}
		}
	}

	PopulateTabSpawnerMenu_Helper( PopulateMe, FPopulateTabSpawnerMenu_Args( AllSpawners, MenuStructure, 0 ) );
}

void FTabManager::PopulateTabSpawnerMenu( FMenuBuilder &PopulateMe, const FName& TabType )
{
	TSharedPtr<FTabSpawnerEntry> Spawner = FindTabSpawnerFor(TabType);
	if (Spawner.IsValid())
	{
		MakeSpawnerMenuEntry(PopulateMe, Spawner);
	}
	else
	{
		UE_LOG(LogSlate, Warning, TEXT("PopulateTabSpawnerMenu failed to find entry for %s"), *(TabType.ToString()));
	}
}

void FTabManager::DrawAttention( const TSharedRef<SDockTab>& TabToHighlight )
{
	// Bring the tab to front.
	const TSharedPtr<SDockingArea> DockingArea = TabToHighlight->GetDockArea();
	if ( DockingArea.IsValid() )
	{
		const TSharedRef<FTabManager> ManagerOfTabToHighlight = DockingArea->GetTabManager();

		if ( ManagerOfTabToHighlight != FGlobalTabmanager::Get() )
		{
			FGlobalTabmanager::Get()->DrawAttentionToTabManager(ManagerOfTabToHighlight);
		}

		TSharedPtr<SWindow> OwnerWindow = DockingArea->GetParentWindow();

		if ( SWindow* OwnerWindowPtr = OwnerWindow.Get() )
		{
			// When should we force a window to the front?
			// 1) The owner window is already active, so we know the user is using this screen.
			// 2) This window is a child window of another already active window (same as 1).
			// 3) Slate is currently processing input, which would imply we got this request at the behest of a user's click or press.
			if ( OwnerWindowPtr->IsActive() || OwnerWindowPtr->HasActiveParent() || FSlateApplication::Get().IsProcessingInput() )
			{
				OwnerWindowPtr->BringToFront();
			}
		}

		TabToHighlight->GetParentDockTabStack()->BringToFront(TabToHighlight);
		TabToHighlight->FlashTab();

		FGlobalTabmanager::Get()->UpdateMainMenu(TabToHighlight, true);
	}
}

void FTabManager::InsertNewDocumentTab(FName PlaceholderId, const FSearchPreference& SearchPreference, const TSharedRef<SDockTab>& UnmanagedTab)
{
	InsertDocumentTab(PlaceholderId, SearchPreference, UnmanagedTab, true);
}

void FTabManager::InsertNewDocumentTab( FName PlaceholderId, ESearchPreference::Type SearchPreference, const TSharedRef<SDockTab>& UnmanagedTab )
{
	if ( SearchPreference == ESearchPreference::PreferLiveTab )
	{
		FLiveTabSearch Search;
		InsertDocumentTab(PlaceholderId, Search, UnmanagedTab, true);
	}
	else if ( SearchPreference == ESearchPreference::RequireClosedTab )
	{
		FRequireClosedTab Search;
		InsertDocumentTab(PlaceholderId, Search, UnmanagedTab, true);
	}
	else
	{
		check(false);
	}
}

void FTabManager::RestoreDocumentTab( FName PlaceholderId, ESearchPreference::Type SearchPreference, const TSharedRef<SDockTab>& UnmanagedTab )
{
	if ( SearchPreference == ESearchPreference::PreferLiveTab )
	{
		FLiveTabSearch Search;
		InsertDocumentTab(PlaceholderId, Search, UnmanagedTab, false);
	}
	else if ( SearchPreference == ESearchPreference::RequireClosedTab )
	{
		FRequireClosedTab Search;
		InsertDocumentTab(PlaceholderId, Search, UnmanagedTab, false);
	}
	else
	{
		check(false);
	}
}

TSharedRef<SDockTab> FTabManager::InvokeTab( const FTabId& TabId )
{
	TSharedRef<SDockTab> NewTab = InvokeTab_Internal( TabId );
	TSharedPtr<SWindow> ParentWindowPtr = NewTab->GetParentWindow();
	if ((NewTab->GetTabRole() == ETabRole::MajorTab || NewTab->GetTabRole() == ETabRole::NomadTab) && ParentWindowPtr.IsValid() && ParentWindowPtr != FGlobalTabmanager::Get()->GetRootWindow())
	{
		ParentWindowPtr->SetTitle( NewTab->GetTabLabel() );
	}
#if PLATFORM_MAC
	FPlatformMisc::bChachedMacMenuStateNeedsUpdate = true;
#endif
	return NewTab;
}

TSharedRef<SDockTab> FTabManager::InvokeTab_Internal( const FTabId& TabId )
{
	// Tab Spawning Rules:
	// 
	//     * Find live instance --yes--> use it.
	//         |no
	//         v
	//     * [non-Document only]
	//       Find closed instance with matching TabId --yes--> restore it.	  
	//         |no
	//         v
	//     * Find any tab of matching TabType (closed or open) --yes--> spawn next to it.
	//         | no
	//         v
	//     * Is a nomad tab and we are NOT the global tab manager --yes--> try to invoke in the global tab manager
	//         | no
	//         v
	//     * Spawn in a new window.

	TSharedPtr<FTabSpawnerEntry> Spawner = FindTabSpawnerFor(TabId.TabType);

	if ( !Spawner.IsValid() )
	{
		UE_LOG(LogTabManager, Warning, TEXT("Cannot spawn tab because no spawner is registered for '%s'"), *(TabId.ToString()));
	}
	else
	{	
		TSharedPtr<SDockTab> ExistingTab = Spawner->OnFindTabToReuse.IsBound()
			? Spawner->OnFindTabToReuse.Execute( TabId )
			: Spawner->SpawnedTabPtr.Pin();

		if ( ExistingTab.IsValid() )
		{
			if ( !ExistingTab->IsActive() )
			{
				// Draw attention to this tab if it didn't already have focus
				DrawAttention( ExistingTab.ToSharedRef() );
			}
			return ExistingTab.ToSharedRef();
		}
	}

	// Tab is not live. Figure out where to spawn it.
	TSharedPtr<SDockingTabStack> StackToSpawnIn = FindPotentiallyClosedTab( TabId );

	if (StackToSpawnIn.IsValid())
	{
		const TSharedRef<SDockTab> NewTab = SpawnTab( TabId, TSharedPtr<SWindow>() );

		StackToSpawnIn->OpenTab( NewTab );
		NewTab->PlaySpawnAnim();
		return NewTab;
	}
	else if ( FGlobalTabmanager::Get() != SharedThis(this) && NomadTabSpawner->Contains(TabId.TabType) )
	{
		// This tab could have been spawned in the global tab manager since it has a nomad tab spawner
		return FGlobalTabmanager::Get()->InvokeTab_Internal(TabId);
	}
	else
	{
		// No layout info about this tab found; start 
		TSharedRef<FArea> NewAreaForTab = FTabManager::NewArea(FTabManager::FallbackWindowSize)
		->Split
		(
			FTabManager::NewStack()
			->AddTab( TabId, ETabState::OpenedTab )
		);

		TSharedRef<SDockingArea> DockingArea = RestoreArea(NewAreaForTab, GetPrivateApi().GetParentWindow());
		const TSharedPtr<SDockTab> NewlyOpenedTab = DockingArea->GetAllChildTabs()[0];
		check(NewlyOpenedTab.IsValid());
		return NewlyOpenedTab.ToSharedRef();	
	}
}

TSharedPtr<SDockingTabStack> FTabManager::FindPotentiallyClosedTab( const FTabId& ClosedTabId )
{
	TSharedPtr<SDockingTabStack> StackWithClosedTab;

	FTabMatcher TabMatcher( ClosedTabId );

	// Search among the COLLAPSED AREAS
	const int32 CollapsedAreaWithMatchingTab = FindTabInCollapsedAreas( TabMatcher );
	if ( CollapsedAreaWithMatchingTab != INDEX_NONE )
	{
		TSharedRef<SDockingArea> RestoredArea = RestoreArea( CollapsedDockAreas[CollapsedAreaWithMatchingTab], GetPrivateApi().GetParentWindow() );
		// We have just un-collapsed this dock area
		CollapsedDockAreas.RemoveAt(CollapsedAreaWithMatchingTab);
		StackWithClosedTab = FindTabInLiveArea(TabMatcher, RestoredArea);
	}

	if ( !StackWithClosedTab.IsValid() )
	{
		// Search among the LIVE AREAS
		StackWithClosedTab = FindTabInLiveAreas( TabMatcher );
	}

	return StackWithClosedTab;
}

void FTabManager::InvokeTabForMenu( FName TabId )
{
	InvokeTab(TabId);
}

void FTabManager::InsertDocumentTab(FName PlaceholderId, const FSearchPreference& SearchPreference, const TSharedRef<SDockTab>& UnmanagedTab, bool bPlaySpawnAnim)
{
	const bool bTabNotManaged = ensure( ! FindTabInLiveAreas( FTabMatcher(UnmanagedTab->GetLayoutIdentifier()) ).IsValid() );
	UnmanagedTab->SetLayoutIdentifier( FTabId(PlaceholderId, LastDocumentUID++) );
	
	if (bTabNotManaged)
	{
		OpenUnmanagedTab(PlaceholderId, SearchPreference, UnmanagedTab);
	}

	DrawAttention(UnmanagedTab);
	if (bPlaySpawnAnim)
	{
		UnmanagedTab->PlaySpawnAnim();
	}
}

void FTabManager::OpenUnmanagedTab(FName PlaceholderId, const FSearchPreference& SearchPreference, const TSharedRef<SDockTab>& UnmanagedTab)
{
	TSharedPtr<SDockTab> LiveTab = SearchPreference.Search(*this, PlaceholderId, UnmanagedTab);
		
	if (LiveTab.IsValid())
	{
		LiveTab->GetParent()->GetParentDockTabStack()->OpenTab( UnmanagedTab );
	}
	else
	{
		TSharedPtr<SDockingTabStack> StackToSpawnIn = FindPotentiallyClosedTab( PlaceholderId );
		if( StackToSpawnIn.IsValid() == false )
		{
			UE_LOG(LogTabManager, Warning, TEXT("Unable to insert tab '%s'."), *(PlaceholderId.ToString()));
			LiveTab = InvokeTab_Internal( FTabId( PlaceholderId ) );
			LiveTab->GetParent()->GetParentDockTabStack()->OpenTab( UnmanagedTab );
		}
		else
		{
			StackToSpawnIn->OpenTab( UnmanagedTab );
		}
	}
}

FTabManager::FTabManager( const TSharedPtr<SDockTab>& InOwnerTab, const TSharedRef<FTabSpawner> & InNomadTabSpawner )
: NomadTabSpawner(InNomadTabSpawner)
, OwnerTabPtr( InOwnerTab )
, PrivateApi( MakeShareable(new FPrivateApi(*this)) )
, LastDocumentUID( 0 )
, bIsSavingVisualState( false )
, bCanDoDragOperation( true )
{
	LocalWorkspaceMenuRoot = FWorkspaceItem::NewGroup(LOCTEXT("LocalWorkspaceRoot", "Local Workspace Root"));
}

TSharedRef<SDockingArea> FTabManager::RestoreArea( const TSharedRef<FArea>& AreaToRestore, const TSharedPtr<SWindow>& InParentWindow, const bool bEmbedTitleAreaContent  )
{
	TSharedRef<SDockingNode> RestoredNode = RestoreArea_Helper( AreaToRestore, InParentWindow, bEmbedTitleAreaContent );	
	TSharedRef<SDockingArea> RestoredArea = StaticCastSharedRef<SDockingArea>( RestoredNode );	
	RestoredArea->CleanUp(SDockingNode::TabRemoval_None);
	return RestoredArea;
}

TSharedRef<SDockingNode> FTabManager::RestoreArea_Helper( const TSharedRef<FLayoutNode>& LayoutNode, const TSharedPtr<SWindow>& ParentWindow, const bool bEmbedTitleAreaContent )
{
	TSharedPtr<FTabManager::FStack> NodeAsStack = LayoutNode->AsStack();
	TSharedPtr<FTabManager::FSplitter> NodeAsSplitter = LayoutNode->AsSplitter();
	TSharedPtr<FTabManager::FArea> NodeAsArea = LayoutNode->AsArea();

	if (NodeAsStack.IsValid())
	{
		TSharedPtr<SDockTab> WidgetToActivate;

		TSharedRef<SDockingTabStack> NewStackWidget = SNew(SDockingTabStack, NodeAsStack.ToSharedRef());
		NewStackWidget->SetSizeCoefficient(LayoutNode->GetSizeCoefficient());
		for (int32 TabIndex=0; TabIndex < NodeAsStack->Tabs.Num(); ++TabIndex )
		{
			const FTab& SomeTab = NodeAsStack->Tabs[ TabIndex ];

			if (SomeTab.TabState == ETabState::OpenedTab && IsValidTabForSpawning(SomeTab))
			{
				const TSharedRef<SDockTab> NewTabWidget = SpawnTab( SomeTab.TabId, ParentWindow );

				if(SomeTab.TabId == NodeAsStack->ForegroundTabId)
				{
					WidgetToActivate = NewTabWidget;
				}

				NewStackWidget->AddTabWidget( NewTabWidget );
			}
		}
		
		if(WidgetToActivate.IsValid())
		{
			WidgetToActivate->ActivateInParent(ETabActivationCause::SetDirectly);

			if ((WidgetToActivate->GetTabRole() == ETabRole::MajorTab || WidgetToActivate->GetTabRole() == ETabRole::NomadTab) && ParentWindow.IsValid() && ParentWindow != FGlobalTabmanager::Get()->GetRootWindow())
			{
				ParentWindow->SetTitle(WidgetToActivate->GetTabLabel());
			}
		}
		
		return NewStackWidget;

	}
	else if ( NodeAsArea.IsValid() )
	{
		const bool bSplitterIsDockArea = NodeAsArea.IsValid();
		const bool bDockNeedsNewWindow = NodeAsArea.IsValid() && (NodeAsArea->WindowPlacement != FArea::Placement_NoWindow);

		TSharedPtr<SDockingArea> NewDockAreaWidget;

		if ( bDockNeedsNewWindow )
		{
			// The layout node we are restoring is a dock area.
			// It needs a new window into which it will land.

			const bool bIsChildWindow = ParentWindow.IsValid();

			const bool bAutoPlacement = (NodeAsArea->WindowPlacement == FArea::Placement_Automatic);
			TSharedRef<SWindow> NewWindow = (bAutoPlacement)
				? SNew(SWindow)
					.AutoCenter( EAutoCenter::PreferredWorkArea )
					.ClientSize( NodeAsArea->WindowSize )
					.CreateTitleBar( false )
					.IsInitiallyMaximized( NodeAsArea->bIsMaximized )
				: SNew(SWindow)
					.AutoCenter( EAutoCenter::None )
					.ScreenPosition( NodeAsArea->WindowPosition )
					.ClientSize( NodeAsArea->WindowSize )
					.CreateTitleBar( false )
					.IsInitiallyMaximized( NodeAsArea->bIsMaximized );

			// Any windows that were "pulled out" of a dock area should be children of the window in which the parent dock area resides.
			if (bIsChildWindow)
			{
				FSlateApplication::Get().AddWindowAsNativeChild( NewWindow, ParentWindow.ToSharedRef() )->SetContent(
					SAssignNew( NewDockAreaWidget, SDockingArea, SharedThis(this), NodeAsArea.ToSharedRef() ) .ParentWindow( NewWindow )
				);
			}
			else
			{
				FSlateApplication::Get().AddWindow( NewWindow )->SetContent(
					SAssignNew( NewDockAreaWidget, SDockingArea, SharedThis(this), NodeAsArea.ToSharedRef() ) .ParentWindow( NewWindow )
				);
			}

			// Set a default title; restoring the splitter content may override this if it activates a tab
			NewWindow->SetTitle( FGlobalTabmanager::Get()->GetApplicationTitle() );

			RestoreSplitterContent( NodeAsArea.ToSharedRef(), NewDockAreaWidget.ToSharedRef(), NewWindow );
		}
		else
		{
			SAssignNew( NewDockAreaWidget, SDockingArea, SharedThis(this), NodeAsArea.ToSharedRef() )

				// We only want to set a parent window on this dock area, if we need to have title area content
				// embedded within it.  SDockingArea assumes that if it has a parent window set, then it needs to have
				// title area content 
				.ParentWindow( bEmbedTitleAreaContent ? ParentWindow : TSharedPtr<SWindow>() )

				// Never manage these windows, even if a parent window is set.  The owner will take care of
				// destroying these windows.
				.ShouldManageParentWindow( false );

			RestoreSplitterContent( NodeAsArea.ToSharedRef(), NewDockAreaWidget.ToSharedRef(), ParentWindow );
		}
		
		return NewDockAreaWidget.ToSharedRef();
	}
	else if ( NodeAsSplitter.IsValid() ) 
	{
		TSharedRef<SDockingSplitter> NewSplitterWidget = SNew( SDockingSplitter, NodeAsSplitter.ToSharedRef() );
		NewSplitterWidget->SetSizeCoefficient(LayoutNode->GetSizeCoefficient());
		RestoreSplitterContent( NodeAsSplitter.ToSharedRef(), NewSplitterWidget, ParentWindow );

		return NewSplitterWidget;
	}
	else
	{
		ensureMsgf( false, TEXT("Unexpected node type") );

		TSharedRef<SDockingTabStack> NewStackWidget = SNew(SDockingTabStack, FTabManager::NewStack());
		NewStackWidget->OpenTab( SpawnTab( FName(NAME_None), ParentWindow ) );
		return NewStackWidget;
	}
}

void FTabManager::RestoreSplitterContent( const TSharedRef<FSplitter>& SplitterNode, const TSharedRef<SDockingSplitter>& SplitterWidget, const TSharedPtr<SWindow>& ParentWindow )
{
	// Restore the contents of this splitter.
	for ( int32 ChildNodeIndex = 0; ChildNodeIndex < SplitterNode->ChildNodes.Num(); ++ChildNodeIndex )
	{
		TSharedRef<FLayoutNode> ThisChildNode = SplitterNode->ChildNodes[ChildNodeIndex];

		const bool bEmbedTitleAreaContent = false;
		TSharedRef<SDockingNode> ThisChildNodeWidget = RestoreArea_Helper( ThisChildNode, ParentWindow, bEmbedTitleAreaContent );
		SplitterWidget->AddChildNode( ThisChildNodeWidget, INDEX_NONE );
	}
}

bool FTabManager::CanSpawnTab(FName TabId)
{
	TSharedPtr<FTabSpawnerEntry> Spawner = FindTabSpawnerFor(TabId);
	return Spawner.IsValid();
}

bool FTabManager::IsValidTabForSpawning( const FTab& SomeTab ) const
{
	// Nomad tabs being restored from layouts should not be spawned if the nomad tab is already spawned.
	TSharedRef<FTabSpawnerEntry>* NomadSpawner = NomadTabSpawner->Find( SomeTab.TabId.TabType );
	return ( !NomadSpawner || !NomadSpawner->Get().IsSoleTabInstanceSpawned() );
}

TSharedRef<SDockTab> FTabManager::SpawnTab( const FTabId& TabId, const TSharedPtr<SWindow>& ParentWindow )
{
	TSharedPtr<SDockTab> NewTabWidget;

	// Do we know how to spawn such a tab?
	TSharedPtr<FTabSpawnerEntry> Spawner = FindTabSpawnerFor(TabId.TabType);
	if ( Spawner.IsValid() )
	{
		NewTabWidget = Spawner->OnSpawnTab.Execute( FSpawnTabArgs( ParentWindow, TabId ) );
		NewTabWidget->SetLayoutIdentifier( TabId );
		NewTabWidget->ProvideDefaultLabel( Spawner->GetDisplayName().IsEmpty() ? FText::FromName( Spawner->TabType ) : Spawner->GetDisplayName() );
		NewTabWidget->ProvideDefaultIcon( Spawner->GetIcon().GetIcon() );
	
		// The spawner tracks that last tab it spawned
		Spawner->SpawnedTabPtr = NewTabWidget;
	}

	if ( !NewTabWidget.IsValid() )
	{
		// We don't know how to spawn this tab.
		// Make a dummy tab so that things aren't entirely broken.

		NewTabWidget = SNew(SDockTab)
			.Label( TabId.ToText() )
			.ShouldAutosize( false )
			[
				SNew(SBox)
				.HAlign(HAlign_Center)
				.VAlign(VAlign_Center)
				[
					SNew(STextBlock)
					.Text( NSLOCTEXT("TabManagement", "Unrecognized", "unrecognized tab") )
				]
			];

		NewTabWidget->SetLayoutIdentifier(TabId);
	}

	NewTabWidget->SetTabManager( SharedThis(this) );

	return NewTabWidget.ToSharedRef();
}

TSharedPtr<SDockTab> FTabManager::FindExistingLiveTab( const FTabId& TabId ) const
{
	for ( int32 AreaIndex = 0; AreaIndex < DockAreas.Num(); ++AreaIndex )
	{
		const TSharedPtr<SDockingArea> SomeDockArea = DockAreas[ AreaIndex ].Pin();
		if ( SomeDockArea.IsValid() )
		{
			TArray< TSharedRef<SDockTab> > ChildTabs = SomeDockArea->GetAllChildTabs();
			for (int32 ChildTabIndex=0; ChildTabIndex < ChildTabs.Num(); ++ChildTabIndex)
			{
				if ( TabId == ChildTabs[ChildTabIndex]->GetLayoutIdentifier() )
				{
					return ChildTabs[ChildTabIndex];
				}
			}
		}
	}

	return TSharedPtr<SDockTab>();
}

TSharedPtr<SDockTab> FTabManager::FindLastTabInWindow(TSharedPtr<SWindow> Window) const
{
	if ( Window.IsValid() )
	{
		for ( int32 AreaIndex = 0; AreaIndex < DockAreas.Num(); ++AreaIndex )
		{
			const TSharedPtr<SDockingArea> SomeDockArea = DockAreas[AreaIndex].Pin();
			if ( SomeDockArea.IsValid() )
			{
				if ( SomeDockArea->GetParentWindow() == Window )
				{
					TArray< TSharedRef<SDockTab> > ChildTabs = SomeDockArea->GetAllChildTabs();
					if ( ChildTabs.Num() > 0 )
					{
						return ChildTabs[ChildTabs.Num() - 1];
					}
				}
			}
		}
	}

	return TSharedPtr<SDockTab>();
}

TSharedPtr<class SDockingTabStack> FTabManager::FindTabInLiveAreas( const FTabMatcher& TabMatcher ) const
{
	for ( int32 AreaIndex = 0; AreaIndex < DockAreas.Num(); ++AreaIndex )
	{
		const TSharedPtr<SDockingArea> SomeDockArea = DockAreas[ AreaIndex ].Pin();
		if (SomeDockArea.IsValid())
		{
			TSharedPtr<SDockingTabStack> TabFoundHere = FindTabInLiveArea(TabMatcher, SomeDockArea.ToSharedRef());
			if ( TabFoundHere.IsValid() )
			{
				return TabFoundHere;
			}
		}
	}

	return TSharedPtr<SDockingTabStack>();
}

TSharedPtr<class SDockingTabStack> FTabManager::FindTabInLiveArea( const FTabMatcher& TabMatcher, const TSharedRef<SDockingArea>& InArea )
{
	TArray< TSharedRef<SDockingTabStack> > AllTabStacks;
	GetAllStacks(InArea, AllTabStacks);

	for (int32 StackIndex = 0; StackIndex < AllTabStacks.Num(); ++StackIndex)
	{
		if (AllTabStacks[StackIndex]->HasTab(TabMatcher))
		{
			return AllTabStacks[StackIndex];
		}		
	}

	return TSharedPtr<SDockingTabStack>();
}

template<typename MatchFunctorType>
bool FTabManager::HasAnyMatchingTabs( const TSharedRef<FTabManager::FLayoutNode>& SomeNode, const MatchFunctorType& Matcher )
{
	TSharedPtr<FTabManager::FSplitter> AsSplitter = SomeNode->AsSplitter();
	TSharedPtr<FTabManager::FStack> AsStack = SomeNode->AsStack();

	if ( AsStack.IsValid() )
	{
		return INDEX_NONE != AsStack->Tabs.IndexOfByPredicate(Matcher);
	}
	else
	{
		ensure( AsSplitter.IsValid() );
		// Do any of the child nodes have open tabs?
		for (int32 ChildIndex=0; ChildIndex < AsSplitter->ChildNodes.Num(); ++ChildIndex)
		{
			if ( HasAnyMatchingTabs(AsSplitter->ChildNodes[ChildIndex], Matcher) )
			{
				return true;
			}
		}
		return false;
	}
}

bool FTabManager::HasOpenTabs( const TSharedRef<FTabManager::FLayoutNode>& SomeNode ) const
{
	// Search for valid and open tabs
	struct OpenTabMatcher
	{
		const FTabManager* TabManager;

		bool operator()(const FTab& Candidate) const
		{
			return TabManager->IsValidTabForSpawning(Candidate) && Candidate.TabState == ETabState::OpenedTab;
		}
	};
	OpenTabMatcher FindOpenTab;
	FindOpenTab.TabManager = this;

	return HasAnyMatchingTabs(SomeNode, FindOpenTab);
}

bool FTabManager::HasValidTabs( const TSharedRef<FTabManager::FLayoutNode>& SomeNode ) const
{
	// Search for valid tabs that can be spawned
	struct ValidTabMatcher
	{
		const FTabManager* TabManager;

		bool operator()(const FTab& Candidate) const
		{
			return TabManager->IsValidTabForSpawning(Candidate);
		}
	};
	ValidTabMatcher FindValidTab;
	FindValidTab.TabManager = this;

	return HasAnyMatchingTabs(SomeNode, FindValidTab);
}

void FTabManager::OnTabForegrounded( const TSharedPtr<SDockTab>& NewForegroundTab, const TSharedPtr<SDockTab>& BackgroundedTab )
{
	// Do nothing.
}

void FTabManager::OnTabRelocated( const TSharedRef<SDockTab>& RelocatedTab, const TSharedPtr<SWindow>& NewOwnerWindow )
{
	CleanupPointerArray(DockAreas);
	RemoveTabFromCollapsedAreas( FTabMatcher( RelocatedTab->GetLayoutIdentifier() ) );
	for (int32 DockAreaIndex=0; DockAreaIndex < DockAreas.Num(); ++DockAreaIndex)
	{
		DockAreas[DockAreaIndex].Pin()->OnTabFoundNewHome( RelocatedTab, NewOwnerWindow.ToSharedRef() );
	}

	FGlobalTabmanager::Get()->UpdateMainMenu(RelocatedTab, true);

	UpdateStats();
}

void FTabManager::OnTabOpening( const TSharedRef<SDockTab>& TabBeingOpened )
{
	UpdateStats();
}

void FTabManager::OnTabClosing( const TSharedRef<SDockTab>& TabBeingClosed )
{

}

void FTabManager::OnTabManagerClosing()
{
	CleanupPointerArray(DockAreas);

	{
		// Gather the persistent layout and allow a custom handler to persist it
		const TSharedRef<FLayout> LayoutState = this->PersistLayout();
		OnPersistLayout_Handler.ExecuteIfBound( LayoutState );
	}

	for (int32 DockAreaIndex=0; DockAreaIndex < DockAreas.Num(); ++DockAreaIndex)
	{
		TSharedRef<SDockingArea> ChildDockArea = DockAreas[DockAreaIndex].Pin().ToSharedRef();
		TSharedPtr<SWindow> DockAreaWindow = ChildDockArea->GetParentWindow();
		if (DockAreaWindow.IsValid())
		{
			DockAreaWindow->RequestDestroyWindow();
		}
	}
}

bool FTabManager::CanCloseManager( const TSet< TSharedRef<SDockTab> >& TabsToIgnore )
{
	CleanupPointerArray(DockAreas);

	bool bCanCloseManager = true;

	for (int32 DockAreaIndex=0; bCanCloseManager && DockAreaIndex < DockAreas.Num(); ++DockAreaIndex)
	{
		TSharedPtr<SDockingArea> SomeArea = DockAreas[DockAreaIndex].Pin();
		TArray< TSharedRef<SDockTab> > AreasTabs = SomeArea.IsValid() ? SomeArea->GetAllChildTabs() : TArray< TSharedRef<SDockTab> >();
		
		for (int32 TabIndex=0; bCanCloseManager && TabIndex < AreasTabs.Num(); ++TabIndex)	
		{
			bCanCloseManager = TabsToIgnore.Contains( AreasTabs[TabIndex] ) || AreasTabs[TabIndex]->CanCloseTab();
		}		
	}

	return bCanCloseManager;
}

void FTabManager::GetAllStacks( const TSharedRef<SDockingArea>& InDockArea, TArray< TSharedRef<SDockingTabStack> >& OutTabStacks )
{
	TArray< TSharedRef<SDockingNode> > AllNodes = InDockArea->GetChildNodesRecursively();
	for (int32 NodeIndex=0; NodeIndex < AllNodes.Num(); ++NodeIndex)
	{	
		if ( AllNodes[NodeIndex]->GetNodeType() == SDockingNode::DockTabStack )
		{
			OutTabStacks.Add( StaticCastSharedRef<SDockingTabStack>( AllNodes[NodeIndex] ) );
		}
	}
}

TSharedPtr<FTabManager::FStack> FTabManager::FindTabUnderNode( const FTabMatcher& Matcher, const TSharedRef<FTabManager::FLayoutNode>& NodeToSearchUnder )
{
	TSharedPtr<FTabManager::FStack> NodeAsStack = NodeToSearchUnder->AsStack();
	TSharedPtr<FTabManager::FSplitter> NodeAsSplitter = NodeToSearchUnder->AsSplitter();

	if (NodeAsStack.IsValid())
	{
		const int32 TabIndex = NodeAsStack->Tabs.IndexOfByPredicate(Matcher);
		if (TabIndex != INDEX_NONE)
		{
			return NodeAsStack;
		}
		else
		{
			return TSharedPtr<FTabManager::FStack>();
		}
	}
	else
	{
		ensure( NodeAsSplitter.IsValid() );
		TSharedPtr<FTabManager::FStack> StackWithTab;
		for ( int32 ChildIndex=0; !StackWithTab.IsValid() && ChildIndex < NodeAsSplitter->ChildNodes.Num(); ++ChildIndex)
		{
			StackWithTab = FindTabUnderNode( Matcher, NodeAsSplitter->ChildNodes[ChildIndex] );
		}

		return StackWithTab;
	}
}


TSharedPtr<FTabSpawnerEntry> FTabManager::FindTabSpawnerFor(FName TabId)
{
	// Look for a spawner in this tab manager.
	TSharedRef<FTabSpawnerEntry>* Spawner = TabSpawner.Find( TabId );
	if (Spawner == NULL)
	{
		Spawner = NomadTabSpawner->Find( TabId );
	}

	return (Spawner != NULL)
		? TSharedPtr<FTabSpawnerEntry>(*Spawner)
		: TSharedPtr<FTabSpawnerEntry>();
}


int32 FTabManager::FindTabInCollapsedAreas( const FTabMatcher& Matcher )
{
	for ( int32 CollapsedDockAreaIndex=0; CollapsedDockAreaIndex < CollapsedDockAreas.Num(); ++CollapsedDockAreaIndex )
	{
		TSharedPtr<FTabManager::FStack> StackWithMatchingTab = FindTabUnderNode(Matcher, CollapsedDockAreas[CollapsedDockAreaIndex]);
		if (StackWithMatchingTab.IsValid())
		{
			return CollapsedDockAreaIndex;
		}
	}	

	return INDEX_NONE;
}

void FTabManager::RemoveTabFromCollapsedAreas( const FTabMatcher& Matcher )
{
	for ( int32 CollapsedDockAreaIndex=0; CollapsedDockAreaIndex < CollapsedDockAreas.Num(); ++CollapsedDockAreaIndex )
	{
		const TSharedRef<FTabManager::FArea>& DockArea = CollapsedDockAreas[CollapsedDockAreaIndex];

		TSharedPtr<FTabManager::FStack> StackWithMatchingTab;
		do
		{
			StackWithMatchingTab = FindTabUnderNode(Matcher, DockArea);

			if (StackWithMatchingTab.IsValid())
			{
				const int32 TabIndex = StackWithMatchingTab->Tabs.IndexOfByPredicate(Matcher);
				if ( ensure(TabIndex != INDEX_NONE) )
				{
					StackWithMatchingTab->Tabs.RemoveAt(TabIndex);
				}
			}
		}
		while ( StackWithMatchingTab.IsValid() );
	}	
}

void FTabManager::UpdateStats()
{
	StaticCastSharedRef<FTabManager>(FGlobalTabmanager::Get())->UpdateStats();
}

void FTabManager::GetRecordableStats( int32& OutTabCount, TArray<TSharedPtr<SWindow>>& OutUniqueParentWindows ) const
{
	OutTabCount = 0;
	for (auto AreaIter = DockAreas.CreateConstIterator(); AreaIter; ++AreaIter)
	{
		TSharedPtr<SDockingArea> DockingArea = AreaIter->Pin();
		if (DockingArea.IsValid())
		{
			TSharedPtr<SWindow> ParentWindow = DockingArea->GetParentWindow();
			if (ParentWindow.IsValid())
			{
				OutUniqueParentWindows.AddUnique(ParentWindow);
			}

			TArray< TSharedRef<SDockingTabStack> > OutTabStacks;
			GetAllStacks(DockingArea.ToSharedRef(), OutTabStacks);
			for (auto StackIter = OutTabStacks.CreateConstIterator(); StackIter; ++StackIter)
			{
				OutTabCount += (*StackIter)->GetNumTabs();
			}
		}
	}
}

const TSharedRef<FGlobalTabmanager>& FGlobalTabmanager::Get()
{
	static const TSharedRef<FGlobalTabmanager> Instance = FGlobalTabmanager::New();
	// @todo: Never Destroy the Global Tab Manager because it has hooks into a bunch of different modules.
	//        All those modules are unloaded first, so unbinding the delegates will cause a problem.
	static const TSharedRef<FGlobalTabmanager>* NeverDestroyGlobalTabManager = new TSharedRef<FGlobalTabmanager>( Instance );
	return Instance;
}

FDelegateHandle FGlobalTabmanager::OnActiveTabChanged_Subscribe( const FOnActiveTabChanged::FDelegate& InDelegate )
{
	return OnActiveTabChanged.Add( InDelegate );
}

void FGlobalTabmanager::OnActiveTabChanged_Unsubscribe( FDelegateHandle Handle )
{
	OnActiveTabChanged.Remove( Handle );
}

FDelegateHandle FGlobalTabmanager::OnTabForegrounded_Subscribe(const FOnActiveTabChanged::FDelegate& InDelegate)
{
	return TabForegrounded.Add(InDelegate);
}

void FGlobalTabmanager::OnTabForegrounded_Unsubscribe(FDelegateHandle Handle)
{
	TabForegrounded.Remove(Handle);
}

TSharedPtr<class SDockTab> FGlobalTabmanager::GetActiveTab() const
{
	return ActiveTabPtr.Pin();
}

bool FGlobalTabmanager::CanSetAsActiveTab(const TSharedPtr<SDockTab>& Tab)
{
	// Setting NULL wipes out the active tab; always apply that change.
	// Major tabs are ignored for the purposes of active-tab tracking. We do not care about their
	return !Tab.IsValid() || Tab->GetVisualTabRole() != ETabRole::MajorTab;
}

void FGlobalTabmanager::SetActiveTab( const TSharedPtr<class SDockTab>& NewActiveTab )
{
	const bool bShouldApplyChange = CanSetAsActiveTab(NewActiveTab);
	
	TSharedPtr<SDockTab> CurrentlyActiveTab = GetActiveTab();

	if (bShouldApplyChange && (CurrentlyActiveTab != NewActiveTab))
	{
		if (NewActiveTab.IsValid())
		{
			NewActiveTab->UpdateActivationTime();
		}

		OnActiveTabChanged.Broadcast( CurrentlyActiveTab, NewActiveTab );
		ActiveTabPtr = NewActiveTab;
	}	
}

FTabSpawnerEntry& FGlobalTabmanager::RegisterNomadTabSpawner( const FName TabId, const FOnSpawnTab& OnSpawnTab )
{
	ensure( !NomadTabSpawner->Contains(TabId) );
	ensure( !IsLegacyTabType(TabId) );

	TSharedRef<FTabSpawnerEntry> NewSpawnerEntry = MakeShareable( new FTabSpawnerEntry( TabId, OnSpawnTab ) );
	NomadTabSpawner->Add( TabId, NewSpawnerEntry );
	return NewSpawnerEntry.Get();
}

void FGlobalTabmanager::UnregisterNomadTabSpawner( const FName TabId )
{
	const int32 NumRemoved = NomadTabSpawner->Remove(TabId);
}

void FGlobalTabmanager::SetApplicationTitle( const FText& InAppTitle )
{
	AppTitle = InAppTitle;

	for (int32 DockAreaIndex=0; DockAreaIndex < DockAreas.Num(); ++DockAreaIndex)
	{
		if (DockAreas[DockAreaIndex].IsValid())
		{
			TSharedPtr<SWindow> ParentWindow = DockAreas[DockAreaIndex].Pin()->GetParentWindow();
			if (ParentWindow.IsValid() && ParentWindow == FGlobalTabmanager::Get()->GetRootWindow())
			{
				ParentWindow->SetTitle( AppTitle );
			}
		}
	}
}

const FText& FGlobalTabmanager::GetApplicationTitle() const
{
	return AppTitle;
}

bool FGlobalTabmanager::CanCloseManager( const TSet< TSharedRef<SDockTab> >& TabsToIgnore )
{
	bool bCanCloseManager = FTabManager::CanCloseManager(TabsToIgnore);

	for( int32 ManagerIndex=0; bCanCloseManager && ManagerIndex < SubTabManagers.Num(); ++ManagerIndex )
	{
		TSharedPtr<FTabManager> SubManager = SubTabManagers[ManagerIndex].TabManager.Pin();
		if (SubManager.IsValid())
		{
			bCanCloseManager = SubManager->CanCloseManager(TabsToIgnore);
		}
	}

	return bCanCloseManager;
}

TSharedPtr<SDockTab> FGlobalTabmanager::GetMajorTabForTabManager(const TSharedRef<FTabManager>& ChildManager)
{
	const int32 MajorTabIndex = SubTabManagers.IndexOfByPredicate(FindByManager(ChildManager));
	if ( MajorTabIndex != INDEX_NONE )
	{
		return SubTabManagers[MajorTabIndex].MajorTab.Pin();
	}

	return TSharedPtr<SDockTab>();
}

void FGlobalTabmanager::DrawAttentionToTabManager( const TSharedRef<FTabManager>& ChildManager )
{
	TSharedPtr<SDockTab> Tab = GetMajorTabForTabManager(ChildManager);
	if ( Tab.IsValid() )
	{
		this->DrawAttention(Tab.ToSharedRef());

		// #HACK VREDITOR
		if ( ProxyTabManager.IsValid() )
		{
			if( ProxyTabManager->IsTabSupported( Tab->GetLayoutIdentifier() ) )
			{
				ProxyTabManager->DrawAttention(Tab.ToSharedRef());
			}
		}
	}
}

TSharedRef<FTabManager> FGlobalTabmanager::NewTabManager( const TSharedRef<SDockTab>& InOwnerTab )
{
	struct {
		bool operator()(const FSubTabManager& InItem) const
		{
			return !InItem.MajorTab.IsValid();
		}
	} ShouldRemove;

	SubTabManagers.RemoveAll( ShouldRemove );

	const TSharedRef<FTabManager> NewTabManager = FTabManager::New( InOwnerTab, NomadTabSpawner );
	SubTabManagers.Add( FSubTabManager(InOwnerTab, NewTabManager) );
	UpdateStats();
	return NewTabManager;
}

void FGlobalTabmanager::UpdateMainMenu(const TSharedRef<SDockTab>& ForTab, bool const bForce)
{
	TSharedPtr<FTabManager> Tabmanager = ForTab->GetTabManager();
	if(Tabmanager == AsShared())
	{
		const int32 TabIndex = SubTabManagers.IndexOfByPredicate(FindByTab(ForTab));
		if (TabIndex != INDEX_NONE)
		{
			Tabmanager = SubTabManagers[TabIndex].TabManager.Pin();
		}
	}
	Tabmanager->UpdateMainMenu(bForce);
}

void FGlobalTabmanager::SaveAllVisualState()
{
	this->SavePersistentLayout();

	for( int32 ManagerIndex=0; ManagerIndex < SubTabManagers.Num(); ++ManagerIndex )
	{
		const TSharedPtr<FTabManager> SubManagerTab = SubTabManagers[ManagerIndex].TabManager.Pin();
		if (SubManagerTab.IsValid())
		{
			SubManagerTab->SavePersistentLayout();
		}
	}
}

void FGlobalTabmanager::SetRootWindow( const TSharedRef<SWindow> InRootWindow )
{
	RootWindowPtr = InRootWindow;
}

TSharedPtr<SWindow> FGlobalTabmanager::GetRootWindow() const
{
	return RootWindowPtr.Pin();
}

void FGlobalTabmanager::AddLegacyTabType(FName InLegacyTabType, FName InNewTabType)
{
	ensure(!TabSpawner.Contains(InLegacyTabType));
	ensure(!NomadTabSpawner->Contains(InLegacyTabType));

	LegacyTabTypeRedirectionMap.Add(InLegacyTabType, InNewTabType);
}

bool FGlobalTabmanager::IsLegacyTabType(FName InTabType) const
{
	return LegacyTabTypeRedirectionMap.Contains(InTabType);
}

FName FGlobalTabmanager::GetTabTypeForPotentiallyLegacyTab(FName InTabType) const
{
	const FName* NewTabType = LegacyTabTypeRedirectionMap.Find(InTabType);
	return NewTabType ? *NewTabType : InTabType;
}

void FGlobalTabmanager::OnTabForegrounded( const TSharedPtr<SDockTab>& NewForegroundTab, const TSharedPtr<SDockTab>& BackgroundedTab )
{
	if (NewForegroundTab.IsValid())
	{
		// Show any child windows associated with the Major Tab that got foregrounded.
		const int32 ForegroundedTabIndex = SubTabManagers.IndexOfByPredicate(FindByTab(NewForegroundTab.ToSharedRef()));
		if (ForegroundedTabIndex != INDEX_NONE)
		{
			TSharedPtr<FTabManager> ForegroundTabManager = SubTabManagers[ForegroundedTabIndex].TabManager.Pin();
			ForegroundTabManager->GetPrivateApi().ShowWindows();
		}

		NewForegroundTab->UpdateActivationTime();
	}
	
	if (BackgroundedTab.IsValid())
	{
		// Hide any child windows associated with the Major Tab that got backgrounded.
		const int32 BackgroundedTabIndex = SubTabManagers.IndexOfByPredicate(FindByTab(BackgroundedTab.ToSharedRef()));
		if (BackgroundedTabIndex != INDEX_NONE)
		{
			TSharedPtr<FTabManager> BackgroundedTabManager = SubTabManagers[BackgroundedTabIndex].TabManager.Pin();
			BackgroundedTabManager->GetPrivateApi().HideWindows();
		}
	}

	TabForegrounded.Broadcast(NewForegroundTab, BackgroundedTab);
}

void FGlobalTabmanager::OnTabRelocated( const TSharedRef<SDockTab>& RelocatedTab, const TSharedPtr<SWindow>& NewOwnerWindow )
{
	if ( RelocatedTab->GetTabRole() == ETabRole::MajorTab || RelocatedTab->GetTabRole() == ETabRole::NomadTab )
	{
		LastMajorDockWindow = NewOwnerWindow;
	}

	if (NewOwnerWindow.IsValid())
	{
		const int32 RelocatedManagerIndex = SubTabManagers.IndexOfByPredicate(FindByTab(RelocatedTab));
		if (RelocatedManagerIndex != INDEX_NONE)
		{
			const TSharedRef<FTabManager>& RelocatedManager = SubTabManagers[RelocatedManagerIndex].TabManager.Pin().ToSharedRef();

			// Reparent any DockAreas hanging out in a child window.
			// We do not support native window re-parenting, so destroy old windows and re-create new ones in their place that are properly parented.
			// Move the old DockAreas into new windows.
			const TArray< TWeakPtr<SDockingArea> >& LiveDockAreas = RelocatedManager->GetPrivateApi().GetLiveDockAreas();
			for (int32 DockAreaIndex=0; DockAreaIndex < LiveDockAreas.Num(); ++DockAreaIndex)
			{
				const TSharedRef<SDockingArea>& ChildDockArea = LiveDockAreas[ DockAreaIndex ].Pin().ToSharedRef();
				const TSharedPtr<SWindow>& OldChildWindow = ChildDockArea->GetParentWindow();
				if ( OldChildWindow.IsValid() )
				{
					TSharedRef<SWindow> NewChildWindow = SNew(SWindow)
					.AutoCenter(EAutoCenter::None)
					.ScreenPosition(OldChildWindow->GetPositionInScreen())
					.ClientSize(OldChildWindow->GetSizeInScreen())
					.SupportsMinimize(false)
					.SupportsMaximize(false)
					.CreateTitleBar(false)
					[
						ChildDockArea
					];

					ChildDockArea->SetParentWindow(NewChildWindow);

					FSlateApplication::Get().AddWindowAsNativeChild( NewChildWindow, NewOwnerWindow.ToSharedRef() );

					FSlateApplication::Get().RequestDestroyWindow( OldChildWindow.ToSharedRef() );
				}
			}
		}
	}

	FTabManager::OnTabRelocated( RelocatedTab, NewOwnerWindow );
}

void FGlobalTabmanager::OnTabClosing( const TSharedRef<SDockTab>& TabBeingClosed )
{
	// Is this a major tab that contained a Sub TabManager?
	// If so, need to properly close the sub tab manager
	const int32 TabManagerBeingClosedIndex = SubTabManagers.IndexOfByPredicate(FindByTab(TabBeingClosed));
	if (TabManagerBeingClosedIndex != INDEX_NONE)
	{
		const TSharedRef<FTabManager>& TabManagerBeingClosed = SubTabManagers[TabManagerBeingClosedIndex].TabManager.Pin().ToSharedRef();
		TabManagerBeingClosed->GetPrivateApi().OnTabManagerClosing();
	}
}

void FGlobalTabmanager::OnTabManagerClosing()
{
	for( int32 ManagerIndex=0; ManagerIndex < SubTabManagers.Num(); ++ManagerIndex )
	{
		TSharedPtr<SDockTab> SubManagerTab = SubTabManagers[ManagerIndex].MajorTab.Pin();
		if (SubManagerTab.IsValid())
		{
			SubManagerTab->RemoveTabFromParent();
		}
		
	}
}

void FGlobalTabmanager::UpdateStats()
{
	// Get all the tabs and windows in the global manager's own areas
	int32 AllTabsCount = 0;
	TArray<TSharedPtr<SWindow>> ParentWindows;

	GetRecordableStats(AllTabsCount, ParentWindows);

	// Add in all the tabs and windows in the sub-managers
	for (auto ManagerIter = SubTabManagers.CreateConstIterator(); ManagerIter; ++ManagerIter)
	{
		if (ManagerIter->TabManager.IsValid())
		{
			int32 TabsCount = 0;
			ManagerIter->TabManager.Pin()->GetRecordableStats(TabsCount, ParentWindows);

			AllTabsCount += TabsCount;
		}
	}

	// Keep a running maximum of the tab and window counts
	AllTabsMaxCount = FMath::Max(AllTabsMaxCount, AllTabsCount);
	AllAreasWindowMaxCount = FMath::Max(AllAreasWindowMaxCount, ParentWindows.Num());
}

void FGlobalTabmanager::OpenUnmanagedTab(FName PlaceholderId, const FSearchPreference& SearchPreference, const TSharedRef<SDockTab>& UnmanagedTab)
{
	if ( ProxyTabManager.IsValid() && ProxyTabManager->IsTabSupported( UnmanagedTab->GetLayoutIdentifier() ) )
	{
		ProxyTabManager->OpenUnmanagedTab(PlaceholderId, SearchPreference, UnmanagedTab);
	}
	else
	{
		FTabManager::OpenUnmanagedTab(PlaceholderId, SearchPreference, UnmanagedTab);
	}
}

void FGlobalTabmanager::SetProxyTabManager(TSharedPtr<FProxyTabmanager> InProxyTabManager)
{
	ProxyTabManager = InProxyTabManager;
}

bool FProxyTabmanager::IsTabSupported( const FTabId TabId ) const
{
	bool bIsTabSupported = true;
	if( OnIsTabSupported.IsBound() )
	{
		OnIsTabSupported.Broadcast( TabId, /* In/Out */ bIsTabSupported );
	}
<<<<<<< HEAD

	return bIsTabSupported;
}

=======

	return bIsTabSupported;
}

>>>>>>> c08c13e0
void FProxyTabmanager::OpenUnmanagedTab(FName PlaceholderId, const FSearchPreference& SearchPreference, const TSharedRef<SDockTab>& UnmanagedTab)
{
	TSharedPtr<SWindow> ParentWindowPtr = ParentWindow.Pin();
	if( ensure( ParentWindowPtr.IsValid() ) )
	{
		// No layout info about this tab found; start 
		TSharedRef<FArea> NewAreaForTab = FTabManager::NewPrimaryArea()
			->Split
			(
				FTabManager::NewStack()
				->AddTab( UnmanagedTab->GetLayoutIdentifier(), ETabState::OpenedTab )
			);

		TSharedRef<SDockingArea> DockingArea = RestoreArea(NewAreaForTab, ParentWindowPtr, false);
		ParentWindowPtr->SetContent(DockingArea);

		const TSharedPtr<SDockTab> NewlyOpenedTab = DockingArea->GetAllChildTabs()[0];
		check(NewlyOpenedTab.IsValid());
		
		NewlyOpenedTab->GetParent()->GetParentDockTabStack()->OpenTab(UnmanagedTab);
		NewlyOpenedTab->RequestCloseTab();

		MainNonCloseableTab = UnmanagedTab;

		OnTabOpened.Broadcast(UnmanagedTab);
	}
}

void FProxyTabmanager::DrawAttention(const TSharedRef<SDockTab>& TabToHighlight)
{
	FTabManager::DrawAttention(TabToHighlight);

	OnAttentionDrawnToTab.Broadcast(TabToHighlight);
}


void FProxyTabmanager::SetParentWindow(TSharedRef<SWindow> InParentWindow)
{
	ParentWindow = InParentWindow;
}

#undef LOCTEXT_NAMESPACE<|MERGE_RESOLUTION|>--- conflicted
+++ resolved
@@ -2145,17 +2145,10 @@
 	{
 		OnIsTabSupported.Broadcast( TabId, /* In/Out */ bIsTabSupported );
 	}
-<<<<<<< HEAD
 
 	return bIsTabSupported;
 }
 
-=======
-
-	return bIsTabSupported;
-}
-
->>>>>>> c08c13e0
 void FProxyTabmanager::OpenUnmanagedTab(FName PlaceholderId, const FSearchPreference& SearchPreference, const TSharedRef<SDockTab>& UnmanagedTab)
 {
 	TSharedPtr<SWindow> ParentWindowPtr = ParentWindow.Pin();
