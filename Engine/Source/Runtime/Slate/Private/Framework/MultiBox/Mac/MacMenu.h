// Copyright 1998-2018 Epic Games, Inc. All Rights Reserved.

#pragma once

#include "Framework/MultiBox/MultiBox.h"
#include "SMenuEntryBlock.h"
#include "Mac/CocoaMenu.h"

@interface FMacMenu : FCocoaMenu <NSMenuDelegate>
@property (assign) TWeakPtr<const FMenuEntryBlock> MenuEntryBlock;
@property (assign) TWeakPtr<const FMultiBox> MultiBox;
@end

class SLATE_API FSlateMacMenu
{
public:
<<<<<<< HEAD

=======
	static void PostInitStartup();
>>>>>>> a23640a2
	static void CleanupOnShutdown();
	static void UpdateWithMultiBox(const TSharedPtr<FMultiBox> MultiBox);
	static void UpdateMenu(FMacMenu* Menu);
	static void UpdateCachedState();
	static void ExecuteMenuItemAction(const TSharedRef<const FMenuEntryBlock>& Block);
	static void UpdateApplicationMenu(bool bMacApplicationModalMode);
	static void UpdateWindowMenu(bool bMacApplicationModalMode);
	static void LanguageChanged();

private:

	static NSString* GetMenuItemTitle(const TSharedRef< const FMenuEntryBlock >& Block);
	static NSImage* GetMenuItemIcon(const TSharedRef<const FMenuEntryBlock>& Block);
	static bool IsMenuItemEnabled(const TSharedRef<const FMenuEntryBlock>& Block);
	static int32 GetMenuItemState(const TSharedRef<const FMenuEntryBlock>& Block);
};<|MERGE_RESOLUTION|>--- conflicted
+++ resolved
@@ -14,11 +14,7 @@
 class SLATE_API FSlateMacMenu
 {
 public:
-<<<<<<< HEAD
-
-=======
 	static void PostInitStartup();
->>>>>>> a23640a2
 	static void CleanupOnShutdown();
 	static void UpdateWithMultiBox(const TSharedPtr<FMultiBox> MultiBox);
 	static void UpdateMenu(FMacMenu* Menu);
