--- conflicted
+++ resolved
@@ -96,8 +96,6 @@
 
 @end
 
-<<<<<<< HEAD
-=======
 // Register Mac Specific global menu with optional key bindings
 #define LOCTEXT_NAMESPACE "MacMenu"
 class FMacMenuCommands : public TCommands<FMacMenuCommands>
@@ -289,15 +287,12 @@
 static FStartupApplicationToMacMenuBinder StaticInitializer;
 
 
->>>>>>> a23640a2
 void FSlateMacMenu::CleanupOnShutdown()
 {
 	FScopeLock Lock(&GCachedMenuStateCS);
 	GCachedMenuState.Reset();
 }
 
-<<<<<<< HEAD
-=======
 void FSlateMacMenu::PostInitStartup()
 {
 	MacMenuHelper::GMacPostInitStartupRequested = true;
@@ -495,7 +490,6 @@
     [[NSApp mainMenu] update];
 }
 
->>>>>>> a23640a2
 void FSlateMacMenu::UpdateWithMultiBox(const TSharedPtr< FMultiBox > MultiBox)
 {
 	// The dispatch block can't handle TSharedPtr correctly, so we use a small trick to pass MultiBox safely
@@ -689,11 +683,6 @@
 
 void FSlateMacMenu::UpdateCachedState()
 {
-	if (FMacApplication::MenuBarShutdownFunc == nullptr)
-	{
-		FMacApplication::MenuBarShutdownFunc = &FSlateMacMenu::CleanupOnShutdown;
-	}
-
 	bool bShouldUpdate = false;
 
 	// @todo: Ideally this would ask global tab manager if there's any active tab, but that cannot be done reliably at the moment
