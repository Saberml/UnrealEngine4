--- conflicted
+++ resolved
@@ -64,29 +64,11 @@
 	// read the value from the config file
 	static bool bEnableNewKeyboardConfig = false;
 	GConfig->GetBool( TEXT("/Script/AndroidRuntimeSettings.AndroidRuntimeSettings"), TEXT("bEnableNewKeyboard"), bEnableNewKeyboardConfig, GEngineIni );
-<<<<<<< HEAD
-	
-=======
 
->>>>>>> f30f9b45
 	// use integrated keyboard if the runtime setting is set or the console variable is set to 1
 	bool bIsUsingIntegratedKeyboard = bEnableNewKeyboardConfig;
 	switch (GAndroidNewKeyboard)
 	{
-<<<<<<< HEAD
-		case 1:
-			bIsUsingIntegratedKeyboard = true;
-			break;
-
-		case 2:
-			bIsUsingIntegratedKeyboard = false;
-			break;
-
-		default:
-			break;
-	}
-	
-=======
 	case 1:
 		bIsUsingIntegratedKeyboard = true;
 		break;
@@ -99,7 +81,6 @@
 		break;
 	}
 
->>>>>>> f30f9b45
 	if (bIsUsingIntegratedKeyboard)
 	{
 		if (bShow)
