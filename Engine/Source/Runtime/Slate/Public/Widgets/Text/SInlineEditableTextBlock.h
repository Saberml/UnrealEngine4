--- conflicted
+++ resolved
@@ -159,8 +159,6 @@
 	
 	/** Widget to focus when we finish editing */
 	TWeakPtr<SWidget> WidgetToFocus;
-<<<<<<< HEAD
-=======
 
 private:
 	/** Active timer to trigger entry into edit mode after a delay */
@@ -168,5 +166,4 @@
 
 	/** The handle to the active timer */
 	TWeakPtr<FActiveTimerHandle> ActiveTimerHandle;
->>>>>>> cce8678d
 };