// Copyright 1998-2016 Epic Games, Inc. All Rights Reserved.
#pragma once

class SLATE_API FSlateTextLayout : public FTextLayout
{
public:

	static TSharedRef< FSlateTextLayout > Create(FTextBlockStyle InDefaultTextStyle);

	FChildren* GetChildren();

	void ArrangeChildren( const FGeometry& AllottedGeometry, FArrangedChildren& ArrangedChildren ) const;

	int32 OnPaint( const FPaintArgs& Args, const FGeometry& AllottedGeometry, const FSlateRect& MyClippingRect, FSlateWindowElementList& OutDrawElements, int32 LayerId, const FWidgetStyle& InWidgetStyle, bool bParentEnabled ) const;

	virtual void EndLayout() override;

	virtual void UpdateIfNeeded() override;

	void SetDefaultTextStyle(FTextBlockStyle InDefaultTextStyle);
	const FTextBlockStyle& GetDefaultTextStyle() const;

<<<<<<< HEAD
=======
	void SetIsPassword(const TAttribute<bool>& InIsPassword);

>>>>>>> e58dcb1b
protected:

	FSlateTextLayout(FTextBlockStyle InDefaultTextStyle);

	int32 OnPaintHighlights(const FPaintArgs& Args, const FTextLayout::FLineView& LineView, const TArray<FLineViewHighlight>& Highlights, const FTextBlockStyle& DefaultTextStyle, const FGeometry& AllottedGeometry, const FSlateRect& ClippingRect, FSlateWindowElementList& OutDrawElements, const int32 LayerId, const FWidgetStyle& InWidgetStyle, bool bParentEnabled) const;

	void AggregateChildren();

	virtual TSharedRef<IRun> CreateDefaultTextRun(const TSharedRef<FString>& NewText, const FTextRange& NewRange) const override;

private:

	TSlotlessChildren< SWidget > Children;

	/** Default style used by the TextLayout */
	FTextBlockStyle DefaultTextStyle;

<<<<<<< HEAD
	/** The localized fallback font revision the last time the text layout was updated. Used to force a flush if the font changes. */
	int32 LocalizedFallbackFontRevision;

	friend class FSlateTextLayoutFactory;
};
=======
	/** This this layout displaying a password? */
	TAttribute<bool> bIsPassword;

	/** The localized fallback font revision the last time the text layout was updated. Used to force a flush if the font changes. */
	int32 LocalizedFallbackFontRevision;
>>>>>>> e58dcb1b

	friend class FSlateTextLayoutFactory;
};<|MERGE_RESOLUTION|>--- conflicted
+++ resolved
@@ -20,11 +20,8 @@
 	void SetDefaultTextStyle(FTextBlockStyle InDefaultTextStyle);
 	const FTextBlockStyle& GetDefaultTextStyle() const;
 
-<<<<<<< HEAD
-=======
 	void SetIsPassword(const TAttribute<bool>& InIsPassword);
 
->>>>>>> e58dcb1b
 protected:
 
 	FSlateTextLayout(FTextBlockStyle InDefaultTextStyle);
@@ -42,19 +39,11 @@
 	/** Default style used by the TextLayout */
 	FTextBlockStyle DefaultTextStyle;
 
-<<<<<<< HEAD
-	/** The localized fallback font revision the last time the text layout was updated. Used to force a flush if the font changes. */
-	int32 LocalizedFallbackFontRevision;
-
-	friend class FSlateTextLayoutFactory;
-};
-=======
 	/** This this layout displaying a password? */
 	TAttribute<bool> bIsPassword;
 
 	/** The localized fallback font revision the last time the text layout was updated. Used to force a flush if the font changes. */
 	int32 LocalizedFallbackFontRevision;
->>>>>>> e58dcb1b
 
 	friend class FSlateTextLayoutFactory;
 };