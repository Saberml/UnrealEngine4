// Copyright 1998-2018 Epic Games, Inc. All Rights Reserved.

#include "Protocols/VideoCaptureProtocol.h"
#include "HAL/FileManager.h"
#include "Misc/CommandLine.h"
#include "Templates/Casts.h"
#include "Misc/FrameRate.h"

bool UVideoCaptureProtocol::SetupImpl()
{
<<<<<<< HEAD
	InitSettings = InSettings;
	if (!FFrameGrabberProtocol::Initialize(InSettings, Host))
	{
		return false;
	}

#if PLATFORM_UNIX
UE_LOG(LogInit, Warning, TEXT("Writing movies is not currently supported on Linux"));
#endif

	ConditionallyCreateWriter(Host);

	return AVIWriters.Num() && AVIWriters.Last()->IsCapturing();
=======
#if PLATFORM_UNIX
	UE_LOG(LogInit, Warning, TEXT("Writing movies is not currently supported on Linux"));
#endif
	return Super::SetupImpl();
>>>>>>> f6508ca0
}

void UVideoCaptureProtocol::ConditionallyCreateWriter()
{
#if PLATFORM_MAC
	static const TCHAR* Extension = TEXT(".mov");
#elif PLATFORM_UNIX
	static const TCHAR* Extension = TEXT(".unsupp");
	return;
#else
	static const TCHAR* Extension = TEXT(".avi");
#endif

	FString VideoFilename = GenerateFilenameImpl(FFrameMetrics(), Extension);

	if (AVIWriters.Num() && VideoFilename == AVIWriters.Last()->Options.OutputFilename)
	{
		return;
	}

	EnsureFileWritableImpl(VideoFilename);


	FAVIWriterOptions Options;
	Options.OutputFilename = MoveTemp(VideoFilename);
	Options.CaptureFramerateNumerator = CaptureHost->GetCaptureFrameRate().Numerator;
	Options.CaptureFramerateDenominator = CaptureHost->GetCaptureFrameRate().Denominator;
	Options.CodecName = VideoCodec;
	Options.bSynchronizeFrames = CaptureHost->GetCaptureStrategy().ShouldSynchronizeFrames();
	Options.Width = InitSettings->DesiredSize.X;
	Options.Height = InitSettings->DesiredSize.Y;

	if (bUseCompression)
	{
		Options.CompressionQuality = CompressionQuality / 100.f;
		
		float QualityOverride = 100.f;
		if (FParse::Value( FCommandLine::Get(), TEXT( "-MovieQuality=" ), QualityOverride ))
		{
			Options.CompressionQuality = FMath::Clamp(QualityOverride, 1.f, 100.f) / 100.f;
		}

		Options.CompressionQuality = FMath::Clamp<float>(Options.CompressionQuality.GetValue(), 0.f, 1.f);
	}

	AVIWriters.Emplace(FAVIWriter::CreateInstance(Options));
	AVIWriters.Last()->Initialize();
}

struct FVideoFrameData : IFramePayload
{
	FFrameMetrics Metrics;
	int32 WriterIndex;
};

FFramePayloadPtr UVideoCaptureProtocol::GetFramePayload(const FFrameMetrics& FrameMetrics)
{
	ConditionallyCreateWriter();

	TSharedRef<FVideoFrameData, ESPMode::ThreadSafe> FrameData = MakeShareable(new FVideoFrameData);
	FrameData->Metrics = FrameMetrics;
	FrameData->WriterIndex = AVIWriters.Num() - 1;
	return FrameData;
}

void UVideoCaptureProtocol::ProcessFrame(FCapturedFrameData Frame)
{
	FVideoFrameData* Payload = Frame.GetPayload<FVideoFrameData>();

	const int32 WriterIndex = Payload->WriterIndex;

	if (WriterIndex >= 0)
	{
		AVIWriters[WriterIndex]->DropFrames(Payload->Metrics.NumDroppedFrames);
		AVIWriters[WriterIndex]->Update(Payload->Metrics.TotalElapsedTime, MoveTemp(Frame.ColorBuffer));
	
		// Finalize previous writers if necessary
		for (int32 Index = 0; Index < Payload->WriterIndex; ++Index)
		{
			TUniquePtr<FAVIWriter>& Writer = AVIWriters[Index];
			if (Writer->IsCapturing())
			{
				Writer->Finalize();
			}
		}
	}
}

void UVideoCaptureProtocol::FinalizeImpl()
{
	for (TUniquePtr<FAVIWriter>& Writer : AVIWriters)
	{
		if (Writer->IsCapturing())
		{
			Writer->Finalize();
		}
	}
	
	AVIWriters.Empty();

	Super::FinalizeImpl();
}

bool UVideoCaptureProtocol::CanWriteToFileImpl(const TCHAR* InFilename, bool bOverwriteExisting) const
{
	// When recording video, if the filename changes (ie due to the shot changing), we create new AVI writers.
	// If we're not overwriting existing filenames we need to check if we're already recording a video of that name,
	// before we can deem whether we can write to a new file (we can always write to a filename we're already writing to)
	if (!bOverwriteExisting)
	{
		for (const TUniquePtr<FAVIWriter>& Writer : AVIWriters)
		{
			if (Writer->Options.OutputFilename == InFilename)
			{
				return true;
			}
		}

		return IFileManager::Get().FileSize(InFilename) == -1;
	}

	return true;
}<|MERGE_RESOLUTION|>--- conflicted
+++ resolved
@@ -8,26 +8,10 @@
 
 bool UVideoCaptureProtocol::SetupImpl()
 {
-<<<<<<< HEAD
-	InitSettings = InSettings;
-	if (!FFrameGrabberProtocol::Initialize(InSettings, Host))
-	{
-		return false;
-	}
-
-#if PLATFORM_UNIX
-UE_LOG(LogInit, Warning, TEXT("Writing movies is not currently supported on Linux"));
-#endif
-
-	ConditionallyCreateWriter(Host);
-
-	return AVIWriters.Num() && AVIWriters.Last()->IsCapturing();
-=======
 #if PLATFORM_UNIX
 	UE_LOG(LogInit, Warning, TEXT("Writing movies is not currently supported on Linux"));
 #endif
 	return Super::SetupImpl();
->>>>>>> f6508ca0
 }
 
 void UVideoCaptureProtocol::ConditionallyCreateWriter()
