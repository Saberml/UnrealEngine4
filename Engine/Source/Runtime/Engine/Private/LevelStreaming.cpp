--- conflicted
+++ resolved
@@ -263,10 +263,6 @@
 	
 	if (Ar.IsLoading())
 	{
-<<<<<<< HEAD
-#if WITH_EDITOR
-=======
->>>>>>> 73f66985
 		if (GetOutermost()->HasAnyPackageFlags(PKG_PlayInEditor) && GetOutermost()->PIEInstanceID != INDEX_NONE)
 		{
 			RenameForPIE(GetOutermost()->PIEInstanceID);
