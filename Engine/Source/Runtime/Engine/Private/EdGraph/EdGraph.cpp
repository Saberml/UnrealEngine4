// Copyright 1998-2016 Epic Games, Inc. All Rights Reserved.

#include "EnginePrivate.h"
#include "EdGraph/EdGraph.h"
#include "EdGraph/EdGraphSchema.h"
#include "BlueprintUtilities.h"
#if WITH_EDITOR
#include "Editor/UnrealEd/Public/Kismet2/BlueprintEditorUtils.h"
#include "SlateBasics.h"
#include "ScopedTransaction.h"
#include "Editor/UnrealEd/Public/Kismet2/Kismet2NameValidators.h"
#endif

#define LOCTEXT_NAMESPACE "EdGraph"

DEFINE_LOG_CATEGORY_STATIC(LogEdGraph, Log, All);

/////////////////////////////////////////////////////
// FGraphReference

void FGraphReference::PostSerialize(const FArchive& Ar)
{
#if WITH_EDITORONLY_DATA
	if (Ar.UE4Ver() >= VER_UE4_K2NODE_REFERENCEGUIDS)
	{
		// Because the macro instance could have been saved with a GUID that was allocated 
		// but the macro graph never actually saved with that value we are forced to make 
		// sure to refresh the GUID and make sure it is up to date
		if (MacroGraph)
		{
			GraphGuid = MacroGraph->GraphGuid;
		}
	}
#endif
}

#if WITH_EDITORONLY_DATA
void FGraphReference::SetGraph(UEdGraph* InGraph)
{
	MacroGraph = InGraph;
	if (InGraph)
	{
		GraphBlueprint = InGraph->GetTypedOuter<UBlueprint>();
		GraphGuid = InGraph->GraphGuid;
	}
	else
	{
		GraphBlueprint = NULL;
		GraphGuid.Invalidate();
	}
}

UEdGraph* FGraphReference::GetGraph() const
{
	if (MacroGraph == NULL)
	{
		if (GraphBlueprint)
		{
			TArray<UObject*> ObjectsInPackage;
			GetObjectsWithOuter(GraphBlueprint, ObjectsInPackage);

			for (int32 Index = 0; Index < ObjectsInPackage.Num(); ++Index)
			{
				UEdGraph* FoundGraph = Cast<UEdGraph>(ObjectsInPackage[Index]);
				if (FoundGraph && FoundGraph->GraphGuid == GraphGuid)
				{
					MacroGraph = FoundGraph;
					break;
				}
			}
		}
	}

	return MacroGraph;
}
#endif

/////////////////////////////////////////////////////
// UEdGraph

UEdGraph::UEdGraph(const FObjectInitializer& ObjectInitializer)
	: Super(ObjectInitializer)
{
	bEditable = true;
	bAllowDeletion = true;
}

#if WITH_EDITORONLY_DATA
void UEdGraph::PostInitProperties()
{
	Super::PostInitProperties();

	if (!IsTemplate())
	{
		GraphGuid = FGuid::NewGuid();
	}
}

<<<<<<< HEAD
=======
void UEdGraph::Serialize( FArchive& Ar )
{
	Super::Serialize(Ar);
	// Keep track of RF_Public
	if( Ar.IsTransacting() )
	{
		bool bIsPublic = HasAnyFlags(RF_Public);
		if( Ar.IsLoading() )
		{
			Ar << bIsPublic;
			if (bIsPublic)
			{
				SetFlags( RF_Public );
			}
			else
			{
				ClearFlags( RF_Public );
			}
		}
		else if( Ar.IsSaving() )
		{
			Ar << bIsPublic;
		}
	}
}

>>>>>>> 73f66985
void UEdGraph::PostLoad()
{
	Super::PostLoad();

	// Strip out null nodes (likely from missing node classes) as they will cause crashes 
	for (int32 i = Nodes.Num() - 1; i >= 0; i--)
	{
		if (Nodes[i] == nullptr)
		{
			Nodes.RemoveAt(i);
<<<<<<< HEAD
			UE_LOG(LogBlueprint, Warning, TEXT("Found NULL Node in EdGraph Nodes array. A node type may have been deleted without creating an ActiveClassRedictor to K2Node_DeadClass."));
=======
			UE_LOG(LogBlueprint, Display, 
				TEXT("Missing node found in the EdGraph. We've fixed up the issue, but couldn't determine the cause. If you are able to figure out the cause, please notify the engine team; otherwise consider resaving the asset: '%s'"),
				*GetOutermost()->GetName());
>>>>>>> 73f66985
		}
	}
}
#endif

const UEdGraphSchema* UEdGraph::GetSchema() const
{
	if (Schema == NULL)
	{
		return NULL;
	}
	return GetDefault<UEdGraphSchema>(Schema);
}

FDelegateHandle UEdGraph::AddOnGraphChangedHandler( const FOnGraphChanged::FDelegate& InHandler )
{
	return OnGraphChanged.Add( InHandler );
}

void UEdGraph::RemoveOnGraphChangedHandler( FDelegateHandle Handle )
{
	OnGraphChanged.Remove( Handle );
}

UEdGraphNode* UEdGraph::CreateNode( TSubclassOf<UEdGraphNode> NewNodeClass, bool bFromUI, bool bSelectNewNode )
{
	UEdGraphNode* NewNode = NewObject<UEdGraphNode>(this, NewNodeClass, NAME_None, RF_Transactional);

	if (HasAnyFlags(RF_Transient))
	{
		NewNode->SetFlags(RF_Transient);
	}

	AddNode(NewNode, bFromUI, bSelectNewNode );
	return NewNode;
}

void UEdGraph::AddNode( UEdGraphNode* NodeToAdd, bool bFromUI/* = false*/, bool bSelectNewNode/* = true*/ )
{
	this->Nodes.Add(NodeToAdd);
	check(NodeToAdd->GetOuter() == this);

	// Create the graph
	EEdGraphActionType AddNodeAction = GRAPHACTION_AddNode;

	if (bSelectNewNode)
	{
		AddNodeAction = (EEdGraphActionType)( ((int32)AddNodeAction) | GRAPHACTION_SelectNode );
	}

	FEdGraphEditAction Action(AddNodeAction, this, NodeToAdd, bFromUI);
	
	NotifyGraphChanged( Action );
}

void UEdGraph::SelectNodeSet(TSet<const UEdGraphNode*> NodeSelection, bool bFromUI/*= false*/) 
{
	FEdGraphEditAction SelectionAction;

	SelectionAction.Action = GRAPHACTION_SelectNode;

	SelectionAction.Graph = this;
	SelectionAction.Nodes = NodeSelection;

	NotifyGraphChanged(SelectionAction);
}

bool UEdGraph::RemoveNode( UEdGraphNode* NodeToRemove )
{
	Modify();

	int32 NumTimesNodeRemoved = Nodes.Remove(NodeToRemove);
#if WITH_EDITOR
	NodeToRemove->BreakAllNodeLinks();
#endif	//#if WITH_EDITOR

	FEdGraphEditAction RemovalAction;
	RemovalAction.Graph = this;
	RemovalAction.Action = GRAPHACTION_RemoveNode;
	RemovalAction.Nodes.Add(NodeToRemove);
	NotifyGraphChanged(RemovalAction);

	return NumTimesNodeRemoved > 0;
}

void UEdGraph::NotifyGraphChanged()
{
	FEdGraphEditAction Action;
	OnGraphChanged.Broadcast(Action);
}

void UEdGraph::NotifyGraphChanged(const FEdGraphEditAction& InAction)
{
	OnGraphChanged.Broadcast(InAction);
}

void UEdGraph::MoveNodesToAnotherGraph(UEdGraph* DestinationGraph, bool bIsLoading, bool bInIsCompiling/* = false*/)
{
	// Move one node over at a time
	DestinationGraph->Nodes.Reserve(DestinationGraph->Nodes.Num() + Nodes.Num());
	while (Nodes.Num())
	{
		if (UEdGraphNode* Node = Nodes.Pop(/*bAllowShrinking=*/ false))
		{
#if WITH_EDITOR
			// During compilation, do not move ghost nodes, they are not used during compilation.
			if (bInIsCompiling && !Node->IsNodeEnabled())
			{
				// Pass existing connections through non-enabled nodes
				for (auto Pin : Node->Pins)
				{
					if (Pin->Direction == EGPD_Input && Pin->LinkedTo.Num() > 0)
					{
						UEdGraphPin* PassThroughPin = Node->GetPassThroughPin(Pin);
						if (PassThroughPin != nullptr && PassThroughPin->LinkedTo.Num() > 0)
						{
							for (auto OutputPin : Pin->LinkedTo)
							{
								for (auto InputPin : PassThroughPin->LinkedTo)
								{
									InputPin->LinkedTo.Add(OutputPin);
									OutputPin->LinkedTo.Add(InputPin);
								}
							}
						}
					}
				}

				// Break all node links, if any exist, do not move the node
				Node->BreakAllNodeLinks();
				continue;
			}
#endif

			// Let the name be autogenerated, to automatically avoid naming conflicts
			// Since this graph is always going to come from a cloned source graph, user readable names can come from the remap stored in a MessageLog.
	
			//@todo:  The bIsLoading check is to force no reset loaders when blueprints are compiling on load.  This might not catch all cases though!
			Node->Rename(/*NewName=*/ NULL, /*NewOuter=*/ DestinationGraph, REN_DontCreateRedirectors | (bIsLoading ? REN_ForceNoResetLoaders : 0));
	
			DestinationGraph->Nodes.Add(Node);
		}
	}

	DestinationGraph->NotifyGraphChanged();
	NotifyGraphChanged();
}

void UEdGraph::GetAllChildrenGraphs(TArray<UEdGraph*>& Graphs) const
{
#if WITH_EDITORONLY_DATA
	for (int32 i = 0; i < SubGraphs.Num(); ++i)
	{
		UEdGraph* Graph = SubGraphs[i];
		if (ensureMsgf(Graph, TEXT("%s has invalid SubGraph array entry at %d"), *GetFullName(), i))
		{
			Graphs.Add(Graph);
			Graph->GetAllChildrenGraphs(Graphs);
		}
	}
#endif // WITH_EDITORONLY_DATA
}

FVector2D UEdGraph::GetGoodPlaceForNewNode()
{
	FVector2D BottomLeft(0,0);

	if(Nodes.Num() > 0)
	{
		UEdGraphNode* Node = Nodes[0];
		if (Node)
		{
			BottomLeft = FVector2D(Node->NodePosX, Node->NodePosY);
			for (int32 i = 1; i < Nodes.Num(); i++)
			{
				Node = Nodes[i];
				if (Node)
				{
					BottomLeft.X = FMath::Min<float>(BottomLeft.X, Node->NodePosX);
					BottomLeft.Y = FMath::Max<float>(BottomLeft.Y, Node->NodePosY);
				}
			}
		}
	}

	return BottomLeft + FVector2D(0, 256);
}

#if WITH_EDITOR

void UEdGraph::NotifyPreChange( const FString& PropertyName )
{
	// no notification is hooked up yet
}

void UEdGraph::NotifyPostChange( const FPropertyChangedEvent& PropertyChangedEvent, const FString& PropertyName )
{
#if WITH_EDITORONLY_DATA
	PropertyChangedNotifiers.Broadcast(PropertyChangedEvent, PropertyName);
#endif
}

FDelegateHandle UEdGraph::AddPropertyChangedNotifier(const FOnPropertyChanged::FDelegate& InDelegate )
{
#if WITH_EDITORONLY_DATA
	return PropertyChangedNotifiers.Add(InDelegate);
#else
	return FDelegateHandle();
#endif
}

void UEdGraph::RemovePropertyChangedNotifier(FDelegateHandle Handle )
{
#if WITH_EDITORONLY_DATA
	PropertyChangedNotifiers.Remove(Handle);
#endif
}
#endif	//WITH_EDITOR

/////////////////////////////////////////////////////

#undef LOCTEXT_NAMESPACE<|MERGE_RESOLUTION|>--- conflicted
+++ resolved
@@ -96,8 +96,6 @@
 	}
 }
 
-<<<<<<< HEAD
-=======
 void UEdGraph::Serialize( FArchive& Ar )
 {
 	Super::Serialize(Ar);
@@ -124,7 +122,6 @@
 	}
 }
 
->>>>>>> 73f66985
 void UEdGraph::PostLoad()
 {
 	Super::PostLoad();
@@ -135,13 +132,9 @@
 		if (Nodes[i] == nullptr)
 		{
 			Nodes.RemoveAt(i);
-<<<<<<< HEAD
-			UE_LOG(LogBlueprint, Warning, TEXT("Found NULL Node in EdGraph Nodes array. A node type may have been deleted without creating an ActiveClassRedictor to K2Node_DeadClass."));
-=======
 			UE_LOG(LogBlueprint, Display, 
 				TEXT("Missing node found in the EdGraph. We've fixed up the issue, but couldn't determine the cause. If you are able to figure out the cause, please notify the engine team; otherwise consider resaving the asset: '%s'"),
 				*GetOutermost()->GetName());
->>>>>>> 73f66985
 		}
 	}
 }
