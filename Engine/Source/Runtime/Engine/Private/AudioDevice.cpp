--- conflicted
+++ resolved
@@ -507,21 +507,12 @@
 	{
 		ActiveSound->AddReferencedObjects(Collector);
 	}
-<<<<<<< HEAD
-	
-	// Loop through the cached plugin settings objects and add to the collector
-	for (UObject* PluginSettingsObject : PluginSettingsObjects)
-	{
-		Collector.AddReferencedObject(PluginSettingsObject);
-	}
-=======
 
 	// Make sure we don't try to delete any sound waves which may have in-flight decodes
 	Collector.AddReferencedObjects(ReferencedSoundWaves); 
 
 	// Loop through the cached plugin settings objects and add to the collector
 	Collector.AddReferencedObjects(PluginSettingsObjects);
->>>>>>> a23640a2
 }
 
 void FAudioDevice::ResetInterpolation()
@@ -2414,15 +2405,6 @@
 	}
 	
 
-	if (World)
-	{
-		for (TAudioPluginListenerPtr PluginManager : PluginListeners)
-		{
-			PluginManager->OnTick(World, InViewportIndex, ListenerTransformCopy, InDeltaSeconds);
-		}
-	}
-	
-
 	FAudioDevice* AudioDevice = this;
 	FAudioThread::RunCommandOnAudioThread([AudioDevice, WorldID, InViewportIndex, ListenerTransformCopy, InDeltaSeconds]()
 	{
@@ -3430,10 +3412,6 @@
 	DECLARE_CYCLE_STAT(TEXT("FAudioThreadTask.AudioUpdateTime"), STAT_AudioUpdateTime, STATGROUP_AudioThreadCommands);
 	FScopeCycleCounter AudioUpdateTimeCounter(GET_STATID(STAT_AudioUpdateTime));
 
-<<<<<<< HEAD
-	UpdateAudioPluginSettingsObjectCache();
-
-=======
 	// On audio thread, look through precaching sound waves and remove if we finished task and clean it up.
 	// Note we can only touch the precache async task from the audio thread so must clean it up here.
 	for (int32 i = PrecachingSoundWaves.Num() - 1; i >= 0; --i)
@@ -3452,7 +3430,6 @@
 	// Updates hardware timing logic. Only implemented in audio mixer.
 	UpdateHardwareTiming();
 
->>>>>>> a23640a2
 	// Updates the audio device delta time
 	UpdateDeviceDeltaTime();
 
@@ -4142,14 +4119,7 @@
 		FTransform SoundTransform;
 		SoundTransform.SetTranslation(Location);
 
-		if (AttenuationSettingsToApply->bAttenuate)
-		{
-			OutMaxDistance = AttenuationSettingsToApply->GetMaxDimension();
-		}
-		else
-		{
-			OutMaxDistance = WORLD_MAX;
-		}
+		OutMaxDistance = AttenuationSettingsToApply->GetMaxDimension();
 
 		if (AttenuationSettingsToApply->bSpatialize && AttenuationSettingsToApply->bEnableListenerFocus)
 		{
