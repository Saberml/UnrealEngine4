--- conflicted
+++ resolved
@@ -22,9 +22,6 @@
 {
 	Super::Serialize(Ar);
 
-<<<<<<< HEAD
-	if (!Ar.IsFilterEditorOnly())
-=======
 	if (Ar.UE4Ver() >= VER_UE4_COOKED_ASSETS_IN_EDITOR_SUPPORT)
 	{
 		FStripDataFlags StripFlags(Ar);
@@ -37,11 +34,8 @@
 	}
 #if WITH_EDITOR
 	else
->>>>>>> 73f66985
 	{
-#if WITH_EDITORONLY_DATA
 		Ar << GraphNode;
-#endif
 	}
 #endif
 }
