--- conflicted
+++ resolved
@@ -115,45 +115,6 @@
 }
 
 void FStaticMeshVertexBuffer::ConvertHalfTexcoordsToFloat(const uint8* InData)
-<<<<<<< HEAD
-{
-	check(TexcoordData);
-	SetUseFullPrecisionUVs(true);
-
-	FStaticMeshVertexDataInterface* OriginalTexcoordData = TexcoordData;
-
-	typedef TStaticMeshVertexUVsDatum<typename TStaticMeshVertexUVsTypeSelector<EStaticMeshVertexUVType::HighPrecision>::UVsTypeT> UVType;
-	TexcoordData = new TStaticMeshVertexData<UVType>(OriginalTexcoordData->GetAllowCPUAccess());
-	TexcoordData->ResizeBuffer(NumVertices * GetNumTexCoords());
-	TexcoordDataPtr = TexcoordData->GetDataPointer();
-	TexcoordStride = sizeof(UVType);
-
-	FVector2D* DestTexcoordDataPtr = (FVector2D*)TexcoordDataPtr;
-	FVector2DHalf* SourceTexcoordDataPtr = (FVector2DHalf*)(InData ? InData : OriginalTexcoordData->GetDataPointer());
-	for (uint32 i = 0; i < NumVertices * GetNumTexCoords(); i++)
-	{
-		*DestTexcoordDataPtr++ = *SourceTexcoordDataPtr++;
-	}
-
-	delete OriginalTexcoordData;
-	OriginalTexcoordData = nullptr;
-}
-
-/**
-* Removes the cloned vertices used for extruding shadow volumes.
-* @param NumVertices - The real number of static mesh vertices which should remain in the buffer upon return.
-*/
-void FStaticMeshVertexBuffer::RemoveLegacyShadowVolumeVertices(uint32 InNumVertices)
-{
-	check(TangentsData && TexcoordData);
-	TangentsData->ResizeBuffer(InNumVertices);
-	TexcoordData->ResizeBuffer(InNumVertices * GetNumTexCoords());
-	NumVertices = InNumVertices;
-
-	// Make a copy of the vertex data pointer.
-	TangentsDataPtr = TangentsData->GetDataPointer();
-	TexcoordDataPtr = TexcoordData->GetDataPointer();
-=======
 {
 	check(TexcoordData);
 	SetUseFullPrecisionUVs(true);
@@ -219,7 +180,6 @@
 			}
 		}
 	}
->>>>>>> 28020755
 }
 
 
@@ -263,11 +223,7 @@
 
 			// Make a copy of the vertex data pointer.
 			TexcoordDataPtr = TexcoordData->GetDataPointer();
-<<<<<<< HEAD
-			
-=======
-
->>>>>>> 28020755
+
 			// convert half float data to full float if the HW requires it.
 			if (!GetUseFullPrecisionUVs() && !GVertexElementTypeSupport.IsSupported(VET_Half2))
 			{
@@ -304,7 +260,6 @@
 				TangentsSRV = RHICreateShaderResourceView(TangentsVertexBuffer.VertexBufferRHI, GetUseHighPrecisionTangentBasis() ? 8 : 4, GetUseHighPrecisionTangentBasis() ? PF_A16B16G16R16 : PF_R8G8B8A8);
 			}
 		}
-<<<<<<< HEAD
 	}
 	{
 		check(TexcoordData);
@@ -319,22 +274,6 @@
 				TextureCoordinatesSRV = RHICreateShaderResourceView(TexCoordVertexBuffer.VertexBufferRHI, GetUseFullPrecisionUVs() ? 8 : 4, GetUseFullPrecisionUVs() ? PF_G32R32F : PF_G16R16F);
 			}
 		}
-=======
->>>>>>> 28020755
-	}
-	{
-		check(TexcoordData);
-		FResourceArrayInterface* ResourceArray = TexcoordData->GetResourceArray();
-		if (ResourceArray->GetResourceDataSize())
-		{
-			// Create the vertex buffer.
-			FRHIResourceCreateInfo CreateInfo(ResourceArray);
-			TexCoordVertexBuffer.VertexBufferRHI = RHICreateVertexBuffer(ResourceArray->GetResourceDataSize(), BUF_Static | BUF_ShaderResource, CreateInfo);
-			if (RHISupportsManualVertexFetch(GMaxRHIShaderPlatform))
-			{
-				TextureCoordinatesSRV = RHICreateShaderResourceView(TexCoordVertexBuffer.VertexBufferRHI, GetUseFullPrecisionUVs() ? 8 : 4, GetUseFullPrecisionUVs() ? PF_G32R32F : PF_G16R16F);
-			}
-		}
 	}
 }
 
@@ -361,29 +300,6 @@
 	TexCoordVertexBuffer.ReleaseResource();
 }
 
-void FStaticMeshVertexBuffer::ReleaseRHI()
-{
-	TangentsSRV.SafeRelease();
-	TextureCoordinatesSRV.SafeRelease();
-
-	TangentsVertexBuffer.ReleaseRHI();
-	TexCoordVertexBuffer.ReleaseRHI();
-}
-
-void FStaticMeshVertexBuffer::InitResource()
-{
-	FRenderResource::InitResource();
-	TangentsVertexBuffer.InitResource();
-	TexCoordVertexBuffer.InitResource();
-}
-
-void FStaticMeshVertexBuffer::ReleaseResource()
-{
-	FRenderResource::ReleaseResource();
-	TangentsVertexBuffer.ReleaseResource();
-	TexCoordVertexBuffer.ReleaseResource();
-}
-
 void FStaticMeshVertexBuffer::AllocateData(bool bNeedsCPUAccess /*= true*/)
 {
 	// Clear any old VertexData before allocating.
@@ -416,7 +332,6 @@
 		TexcoordData = new TStaticMeshVertexData<UVType>(bNeedsCPUAccess);
 	}
 }
-<<<<<<< HEAD
 
 int FStaticMeshVertexBuffer::GetTangentSize()
 {
@@ -455,7 +370,7 @@
 	{
 		Data.TangentsSRV = TangentsSRV;
 	}
-	
+
 	{
 		uint32 TangentSizeInBytes = 0;
 		uint32 TangentXOffset = 0;
@@ -506,7 +421,7 @@
 	{
 		Data.TextureCoordinatesSRV = TextureCoordinatesSRV;
 	}
-	
+
 	{
 		EVertexElementType UVDoubleWideVertexElementType = VET_None;
 		EVertexElementType UVVertexElementType = VET_None;
@@ -560,7 +475,7 @@
 	{
 		Data.TextureCoordinatesSRV = TextureCoordinatesSRV;
 	}
-	
+
 	{
 		EVertexElementType UVVertexElementType = VET_None;
 		uint32 UVSizeInBytes = 0;
@@ -611,212 +526,11 @@
 	{
 		Data.TextureCoordinatesSRV = TextureCoordinatesSRV;
 	}
-	
+
 	{
 		EVertexElementType UVVertexElementType = VET_None;
 		uint32 UVSizeInBytes = 0;
 
-=======
-
-int FStaticMeshVertexBuffer::GetTangentSize()
-{
-	if (GetUseHighPrecisionTangentBasis())
-	{
-		typedef TStaticMeshVertexTangentDatum<typename TStaticMeshVertexTangentTypeSelector<EStaticMeshVertexTangentBasisType::HighPrecision>::TangentTypeT> TangentType;
-		TangentsStride = sizeof(TangentType);
-		return TangentsStride * GetNumVertices();
-	}
-	else
-	{
-		typedef TStaticMeshVertexTangentDatum<typename TStaticMeshVertexTangentTypeSelector<EStaticMeshVertexTangentBasisType::Default>::TangentTypeT> TangentType;
-		TangentsStride = sizeof(TangentType);
-		return TangentsStride * GetNumVertices();
-	}
-}
-
-int FStaticMeshVertexBuffer::GetTexCoordSize()
-{
-	if (GetUseFullPrecisionUVs())
-	{
-		typedef TStaticMeshVertexUVsDatum<typename TStaticMeshVertexUVsTypeSelector<EStaticMeshVertexUVType::HighPrecision>::UVsTypeT> UVType;
-		TexcoordStride = sizeof(UVType);
-		return TexcoordStride * GetNumTexCoords() * GetNumVertices();
-	}
-	else
-	{
-		typedef TStaticMeshVertexUVsDatum<typename TStaticMeshVertexUVsTypeSelector<EStaticMeshVertexUVType::Default>::UVsTypeT> UVType;
-		TexcoordStride = sizeof(UVType);
-		return TexcoordStride * GetNumTexCoords() * GetNumVertices();
-	}
-}
-
-void FStaticMeshVertexBuffer::BindTangentVertexBuffer(const FVertexFactory* VertexFactory, FStaticMeshDataType& Data) const
-{
-	{
-		Data.TangentsSRV = TangentsSRV;
-	}
-
-	{
-		uint32 TangentSizeInBytes = 0;
-		uint32 TangentXOffset = 0;
-		uint32 TangentZOffset = 0;
-		EVertexElementType TangentElemType = VET_None;
-
-		if (GetUseHighPrecisionTangentBasis())
-		{
-			typedef TStaticMeshVertexTangentDatum<typename TStaticMeshVertexTangentTypeSelector<EStaticMeshVertexTangentBasisType::HighPrecision>::TangentTypeT> TangentType;
-			TangentElemType = TStaticMeshVertexTangentTypeSelector<EStaticMeshVertexTangentBasisType::HighPrecision>::VertexElementType;
-			TangentXOffset = STRUCT_OFFSET(TangentType, TangentX);
-			TangentZOffset = STRUCT_OFFSET(TangentType, TangentZ);
-			TangentSizeInBytes = sizeof(TangentType);
-
-		}
-		else
-		{
-			typedef TStaticMeshVertexTangentDatum<typename TStaticMeshVertexTangentTypeSelector<EStaticMeshVertexTangentBasisType::Default>::TangentTypeT> TangentType;
-			TangentElemType = TStaticMeshVertexTangentTypeSelector<EStaticMeshVertexTangentBasisType::Default>::VertexElementType;
-			TangentXOffset = STRUCT_OFFSET(TangentType, TangentX);
-			TangentZOffset = STRUCT_OFFSET(TangentType, TangentZ);
-			TangentSizeInBytes = sizeof(TangentType);
-		}
-
-		Data.TangentBasisComponents[0] = FVertexStreamComponent(
-			&TangentsVertexBuffer,
-			TangentXOffset,
-			TangentSizeInBytes,
-			TangentElemType,
-			EVertexStreamUsage::ManualFetch
-		);
-
-		Data.TangentBasisComponents[1] = FVertexStreamComponent(
-			&TangentsVertexBuffer,
-			TangentZOffset,
-			TangentSizeInBytes,
-			TangentElemType,
-			EVertexStreamUsage::ManualFetch
-		);
-	}
-}
-
-void FStaticMeshVertexBuffer::BindPackedTexCoordVertexBuffer(const FVertexFactory* VertexFactory, FStaticMeshDataType& Data) const
-{
-	Data.TextureCoordinates.Empty();
-	Data.NumTexCoords = GetNumTexCoords();
-
-	{
-		Data.TextureCoordinatesSRV = TextureCoordinatesSRV;
-	}
-
-	{
-		EVertexElementType UVDoubleWideVertexElementType = VET_None;
-		EVertexElementType UVVertexElementType = VET_None;
-		uint32 UVSizeInBytes = 0;
-		if (GetUseFullPrecisionUVs())
-		{
-			UVSizeInBytes = sizeof(TStaticMeshVertexUVsTypeSelector<EStaticMeshVertexUVType::HighPrecision>::UVsTypeT);
-			UVDoubleWideVertexElementType = VET_Float4;
-			UVVertexElementType = VET_Float2;
-		}
-		else
-		{
-			UVSizeInBytes = sizeof(TStaticMeshVertexUVsTypeSelector<EStaticMeshVertexUVType::Default>::UVsTypeT);
-			UVDoubleWideVertexElementType = VET_Half4;
-			UVVertexElementType = VET_Half2;
-		}
-
-		uint32 UvStride = UVSizeInBytes * GetNumTexCoords();
-
-		int32 UVIndex;
-		for (UVIndex = 0; UVIndex < (int32)GetNumTexCoords() - 1; UVIndex += 2)
-		{
-			Data.TextureCoordinates.Add(FVertexStreamComponent(
-				&TexCoordVertexBuffer,
-				UVSizeInBytes * UVIndex,
-				UvStride,
-				UVDoubleWideVertexElementType,
-				EVertexStreamUsage::ManualFetch
-			));
-		}
-
-		// possible last UV channel if we have an odd number
-		if (UVIndex < (int32)GetNumTexCoords())
-		{
-			Data.TextureCoordinates.Add(FVertexStreamComponent(
-				&TexCoordVertexBuffer,
-				UVSizeInBytes * UVIndex,
-				UvStride,
-				UVVertexElementType,
-				EVertexStreamUsage::ManualFetch
-			));
-		}
-	}
-}
-
-void FStaticMeshVertexBuffer::BindTexCoordVertexBuffer(const FVertexFactory* VertexFactory, FStaticMeshDataType& Data, int ClampedNumTexCoords) const
-{
-	Data.TextureCoordinates.Empty();
-	Data.NumTexCoords = GetNumTexCoords();
-
-	{
-		Data.TextureCoordinatesSRV = TextureCoordinatesSRV;
-	}
-
-	{
-		EVertexElementType UVVertexElementType = VET_None;
-		uint32 UVSizeInBytes = 0;
-
-		if (GetUseFullPrecisionUVs())
-		{
-			UVSizeInBytes = sizeof(TStaticMeshVertexUVsTypeSelector<EStaticMeshVertexUVType::HighPrecision>::UVsTypeT);
-			UVVertexElementType = VET_Float2;
-		}
-		else
-		{
-			UVSizeInBytes = sizeof(TStaticMeshVertexUVsTypeSelector<EStaticMeshVertexUVType::Default>::UVsTypeT);
-			UVVertexElementType = VET_Half2;
-		}
-
-		uint32 UvStride = UVSizeInBytes * GetNumTexCoords();
-
-		if (ClampedNumTexCoords > -1)
-		{
-			ClampedNumTexCoords = FMath::Min<uint32>(GetNumTexCoords(), MAX_TEXCOORDS);
-		}
-		else
-		{
-			ClampedNumTexCoords = GetNumTexCoords();
-		}
-
-		check(ClampedNumTexCoords >= 0);
-
-		for (uint32 UVIndex = 0; UVIndex < (uint32)ClampedNumTexCoords; UVIndex++)
-		{
-			Data.TextureCoordinates.Add(FVertexStreamComponent(
-				&TexCoordVertexBuffer,
-				UVSizeInBytes * UVIndex,
-				UvStride,
-				UVVertexElementType,
-				EVertexStreamUsage::ManualFetch
-			));
-		}
-	}
-}
-
-void FStaticMeshVertexBuffer::BindLightMapVertexBuffer(const FVertexFactory* VertexFactory, FStaticMeshDataType& Data, int LightMapCoordinateIndex) const
-{
-	check(LightMapCoordinateIndex < (int)GetNumTexCoords() && LightMapCoordinateIndex >= 0);
-	Data.LightMapCoordinateIndex = LightMapCoordinateIndex;
-	Data.NumTexCoords = GetNumTexCoords();
-
-	{
-		Data.TextureCoordinatesSRV = TextureCoordinatesSRV;
-	}
-
-	{
-		EVertexElementType UVVertexElementType = VET_None;
-		uint32 UVSizeInBytes = 0;
-
->>>>>>> 28020755
 		if (GetUseFullPrecisionUVs())
 		{
 			UVSizeInBytes = sizeof(TStaticMeshVertexUVsTypeSelector<EStaticMeshVertexUVType::HighPrecision>::UVsTypeT);
