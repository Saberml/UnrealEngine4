// Copyright 1998-2018 Epic Games, Inc. All Rights Reserved.

#include "Rendering/SkinWeightVertexBuffer.h"
#include "EngineUtils.h"
#include "Rendering/SkeletalMeshLODModel.h"
#include "RenderUtils.h"

///

FSkinWeightVertexBuffer::FSkinWeightVertexBuffer()
:	bNeedsCPUAccess(false)
,	bExtraBoneInfluences(false)
,	WeightData(nullptr)
,	Data(nullptr)
,	Stride(0)
,	NumVertices(0)
{
}

FSkinWeightVertexBuffer::FSkinWeightVertexBuffer( const FSkinWeightVertexBuffer &Other )
	: bNeedsCPUAccess(Other.bNeedsCPUAccess)
	, bExtraBoneInfluences(Other.bExtraBoneInfluences)
	, WeightData(nullptr)
	, Data(nullptr)
	, Stride(0)
	, NumVertices(0)
{
	
}

FSkinWeightVertexBuffer::~FSkinWeightVertexBuffer()
{
	CleanUp();
}

FSkinWeightVertexBuffer& FSkinWeightVertexBuffer::operator=(const FSkinWeightVertexBuffer& Other)
{
	CleanUp();
	bNeedsCPUAccess = Other.bNeedsCPUAccess;
	bExtraBoneInfluences = Other.bExtraBoneInfluences;
	return *this;
}

void FSkinWeightVertexBuffer::CleanUp()
{
	if (WeightData)
	{
		delete WeightData;
		WeightData = NULL;
	}
}

bool FSkinWeightVertexBuffer::IsWeightDataValid() const
{
	return WeightData != NULL;
}

#if WITH_EDITOR

void FSkinWeightVertexBuffer::Init(const TArray<FSoftSkinVertex>& InVertices)
{
	// Make sure if this is console, use compressed otherwise, use not compressed
	AllocateData();

	WeightData->ResizeBuffer(InVertices.Num());

	if (InVertices.Num() > 0)
	{
		Data = WeightData->GetDataPointer();
		Stride = WeightData->GetStride();
		NumVertices = InVertices.Num();
	}

	if (bExtraBoneInfluences)
	{
		for (int32 VertIdx = 0; VertIdx < InVertices.Num(); VertIdx++)
		{
			const FSoftSkinVertex& SrcVertex = InVertices[VertIdx];
			SetWeightsForVertex<true>(VertIdx, SrcVertex);
		}
	}
	else
	{
		for (int32 VertIdx = 0; VertIdx < InVertices.Num(); VertIdx++)
		{
			const FSoftSkinVertex& SrcVertex = InVertices[VertIdx];
			SetWeightsForVertex<false>(VertIdx, SrcVertex);
		}
	}
}

#endif // WITH_EDITOR


FArchive& operator<<(FArchive& Ar, FSkinWeightVertexBuffer& VertexBuffer)
{
	FStripDataFlags StripFlags(Ar);

	Ar << VertexBuffer.bExtraBoneInfluences;
	Ar << VertexBuffer.NumVertices;

	if (Ar.IsLoading() || VertexBuffer.WeightData == NULL)
	{
		// If we're loading, or we have no valid buffer, allocate container.
		VertexBuffer.AllocateData();
	}

	// if Ar is counting, it still should serialize. Need to count VertexData
	if (!StripFlags.IsDataStrippedForServer() || Ar.IsCountingMemory())
	{
		if (VertexBuffer.WeightData != NULL)
		{
			VertexBuffer.WeightData->Serialize(Ar);

			if (!Ar.IsCountingMemory())
			{
				// update cached buffer info
				VertexBuffer.Data = (VertexBuffer.NumVertices > 0 && VertexBuffer.WeightData->GetResourceArray()->GetResourceDataSize()) ? VertexBuffer.WeightData->GetDataPointer() : nullptr;
				VertexBuffer.Stride = VertexBuffer.WeightData->GetStride();
			}
		}
	}

	return Ar;
}

void FSkinWeightVertexBuffer::InitRHI()
{
	check(WeightData);
	FResourceArrayInterface* ResourceArray = WeightData->GetResourceArray();
	if (ResourceArray->GetResourceDataSize() > 0)
	{
		// Create the vertex buffer.
		FRHIResourceCreateInfo CreateInfo(ResourceArray);

		// BUF_ShaderResource is needed for support of the SkinCache (we could make is dependent on GEnableGPUSkinCacheShaders or are there other users?)
		VertexBufferRHI = RHICreateVertexBuffer(ResourceArray->GetResourceDataSize(), BUF_Static | BUF_ShaderResource, CreateInfo);

<<<<<<< HEAD
		if (GSupportsResourceView)
=======
		if (GSupportsResourceView && GPixelFormats[PF_R32_UINT].Supported)
>>>>>>> a23640a2
		{
			SRVValue = RHICreateShaderResourceView(VertexBufferRHI, 4, PF_R32_UINT);
		}
	}
}

void FSkinWeightVertexBuffer::ReleaseRHI()
{
	SRVValue.SafeRelease();

	FVertexBuffer::ReleaseRHI();
}




void FSkinWeightVertexBuffer::AllocateData()
{
	// Clear any old WeightData before allocating.
	CleanUp();

	if (bExtraBoneInfluences)
	{
		WeightData = new FSkinWeightVertexData< TSkinWeightInfo<true> >(bNeedsCPUAccess);
	}
	else
	{
		WeightData = new FSkinWeightVertexData< TSkinWeightInfo<false> >(bNeedsCPUAccess);
	}
}

#if WITH_EDITOR

template <bool bExtraBoneInfluencesT>
void FSkinWeightVertexBuffer::SetWeightsForVertex(uint32 VertexIndex, const FSoftSkinVertex& SrcVertex)
{
	checkSlow(VertexIndex < GetNumVertices());
	auto* VertBase = (TSkinWeightInfo<bExtraBoneInfluencesT>*)(Data + VertexIndex * Stride);
	FMemory::Memcpy(VertBase->InfluenceBones, SrcVertex.InfluenceBones, TSkinWeightInfo<bExtraBoneInfluencesT>::NumInfluences);
	FMemory::Memcpy(VertBase->InfluenceWeights, SrcVertex.InfluenceWeights, TSkinWeightInfo<bExtraBoneInfluencesT>::NumInfluences);
}

#endif //WITH_EDITOR<|MERGE_RESOLUTION|>--- conflicted
+++ resolved
@@ -136,11 +136,7 @@
 		// BUF_ShaderResource is needed for support of the SkinCache (we could make is dependent on GEnableGPUSkinCacheShaders or are there other users?)
 		VertexBufferRHI = RHICreateVertexBuffer(ResourceArray->GetResourceDataSize(), BUF_Static | BUF_ShaderResource, CreateInfo);
 
-<<<<<<< HEAD
-		if (GSupportsResourceView)
-=======
 		if (GSupportsResourceView && GPixelFormats[PF_R32_UINT].Supported)
->>>>>>> a23640a2
 		{
 			SRVValue = RHICreateShaderResourceView(VertexBufferRHI, 4, PF_R32_UINT);
 		}
