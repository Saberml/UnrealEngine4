--- conflicted
+++ resolved
@@ -5,10 +5,7 @@
 #include "EngineBuildSettings.h"
 #include "Runtime/Analytics/Analytics/Public/Analytics.h"
 #include "Runtime/Analytics/Analytics/Public/Interfaces/IAnalyticsProvider.h"
-<<<<<<< HEAD
-=======
 #include "GeneralProjectSettings.h"
->>>>>>> cce8678d
 
 bool FEngineAnalytics::bIsInitialized;
 TSharedPtr<IAnalyticsProvider> FEngineAnalytics::Analytics;
@@ -40,23 +37,6 @@
 {
 	checkf(!bIsInitialized, TEXT("FEngineAnalytics::Initialize called more than once."));
 
-<<<<<<< HEAD
-	// Never use analytics when running a commandlet tool
-	const bool bShouldInitAnalytics = !IsRunningCommandlet();
-
-	check(GEngine);
-#if WITH_EDITORONLY_DATA
-	if (GIsEditor)
-	{
-		bShouldSendUsageEvents = GEngine->AreEditorAnalyticsEnabled();
-	}
-	else
-#endif
-	{
-		// Outside of the editor, the only engine analytics usage is the hardware survey
-		bShouldSendUsageEvents = GEngine->bHardwareSurveyEnabled;
-	}
-=======
 	check(GEngine);
 
 	// this will only be true for builds that have editor support (currently PC, Mac, Linux)
@@ -77,7 +57,6 @@
 		: bIsGameRun 
 			? GEngine->bHardwareSurveyEnabled 
 			: false;
->>>>>>> cce8678d
 
 	if (bShouldInitAnalytics)
 	{
@@ -136,15 +115,12 @@
 
 				TArray<FAnalyticsEventAttribute> StartSessionAttributes;
 				GEngine->CreateStartupAnalyticsAttributes( StartSessionAttributes );
-<<<<<<< HEAD
-=======
 				// Add project info whether we are in editor or game.
 				const UGeneralProjectSettings& ProjectSettings = *GetDefault<UGeneralProjectSettings>();
 				StartSessionAttributes.Emplace(TEXT("ProjectName"), ProjectSettings.ProjectName);
 				StartSessionAttributes.Emplace(TEXT("ProjectID"), ProjectSettings.ProjectID);
 				StartSessionAttributes.Emplace(TEXT("ProjectDescription"), ProjectSettings.Description);
 				StartSessionAttributes.Emplace(TEXT("ProjectVersion"), ProjectSettings.ProjectVersion);
->>>>>>> cce8678d
 
 				Analytics->StartSession( StartSessionAttributes );
 			}
