--- conflicted
+++ resolved
@@ -111,10 +111,7 @@
 		{
 			Config.AppVersionET = FEngineVersion::Current().ToString();
 		}
-<<<<<<< HEAD
-=======
 
->>>>>>> 92a3597a
 
 		// Connect the engine analytics provider (if there is a configuration delegate installed)
 		Analytics = FAnalyticsET::Get().CreateAnalyticsProvider(Config);
