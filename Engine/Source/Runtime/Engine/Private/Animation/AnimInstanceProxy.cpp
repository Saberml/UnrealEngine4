// Copyright 1998-2018 Epic Games, Inc. All Rights Reserved.

#include "Animation/AnimInstanceProxy.h"
#include "Animation/AnimNodeBase.h"
#include "Animation/PoseAsset.h"
#include "AnimationRuntime.h"
#include "Animation/BlendSpaceBase.h"
#include "AnimationUtils.h"
#include "Logging/MessageLog.h"
#include "Animation/AnimNode_AssetPlayerBase.h"
#include "Animation/AnimNode_StateMachine.h"
#include "Animation/AnimNode_TransitionResult.h"
#include "Animation/AnimNode_SaveCachedPose.h"
#include "Animation/AnimNode_SubInput.h"
#include "Engine/Engine.h"
#include "DrawDebugHelpers.h"
#include "GameFramework/WorldSettings.h"

#define DO_ANIMSTAT_PROCESSING(StatName) DEFINE_STAT(STAT_ ## StatName)
#include "Animation/AnimMTStats.h"
#undef DO_ANIMSTAT_PROCESSING

#define DO_ANIMSTAT_PROCESSING(StatName) DEFINE_STAT(STAT_ ## StatName ## _WorkerThread)
#include "Animation/AnimMTStats.h"
#undef DO_ANIMSTAT_PROCESSING

#define LOCTEXT_NAMESPACE "AnimInstance"

void FAnimInstanceProxy::UpdateAnimationNode(float DeltaSeconds)
{
#if WITH_EDITORONLY_DATA
	UpdatedNodesThisFrame.Reset();
#endif

	if(RootNode != nullptr)
	{
		UpdateCounter.Increment();
		RootNode->Update_AnyThread(FAnimationUpdateContext(this, DeltaSeconds));

		// We've updated the graph, now update the fractured saved pose sections
		for(FAnimNode_SaveCachedPose* PoseNode : SavedPoseQueue)
		{
			PoseNode->PostGraphUpdate();
		}
	}
}

void FAnimInstanceProxy::AddReferencedObjects(UAnimInstance* InAnimInstance, FReferenceCollector& Collector)
{
	for (int32 Index = 0; Index < ARRAY_COUNT(UngroupedActivePlayerArrays); ++Index)
	{
		TArray<FAnimTickRecord>& UngroupedPlayers = UngroupedActivePlayerArrays[Index];
		for (FAnimTickRecord& TickRecord : UngroupedPlayers)
		{
			Collector.AddReferencedObject(TickRecord.SourceAsset, InAnimInstance);
		}
	}
}

void FAnimInstanceProxy::Initialize(UAnimInstance* InAnimInstance)
{
	// copy anim instance object if it has not already been set up
	AnimInstanceObject = InAnimInstance;

	AnimClassInterface = IAnimClassInterface::GetFromClass(InAnimInstance->GetClass());

	InitializeObjects(InAnimInstance);

	if (AnimClassInterface)
	{
		// Grab a pointer to the root node
		if (UStructProperty* RootAnimNodeProperty = AnimClassInterface->GetRootAnimNodeProperty())
		{
			RootNode = RootAnimNodeProperty->ContainerPtrToValuePtr<FAnimNode_Base>(InAnimInstance);
		}
		else
		{
			RootNode = nullptr;
		}

		// Initialise the pose node list
		const TArray<int32>& PoseNodeIndices = AnimClassInterface->GetOrderedSavedPoseNodeIndices();
		const TArray<UStructProperty*>& AnimNodeProperties = AnimClassInterface->GetAnimNodeProperties();
		SavedPoseQueue.Empty(PoseNodeIndices.Num());
		for(int32 Idx : PoseNodeIndices)
		{
			int32 ActualPropertyIdx = AnimNodeProperties.Num() - 1 - Idx;
			FAnimNode_SaveCachedPose* ActualPoseNode = AnimNodeProperties[ActualPropertyIdx]->ContainerPtrToValuePtr<FAnimNode_SaveCachedPose>(InAnimInstance);
			SavedPoseQueue.Add(ActualPoseNode);
		}

		// if no mesh, use Blueprint Skeleton
		if (Skeleton == nullptr)
		{
			Skeleton = AnimClassInterface->GetTargetSkeleton();
		}

		// Initialize state buffers
		int32 NumStates = 0;
		if(IAnimClassInterface* Interface = GetAnimClassInterface())
		{
			const TArray<FBakedAnimationStateMachine>& BakedMachines = Interface->GetBakedStateMachines();
			const int32 NumMachines = BakedMachines.Num();
			for(int32 MachineClassIndex = 0; MachineClassIndex < NumMachines; ++MachineClassIndex)
			{
				const FBakedAnimationStateMachine& Machine = BakedMachines[MachineClassIndex];
				StateMachineClassIndexToWeightOffset.Add(MachineClassIndex, NumStates);
				NumStates += Machine.States.Num();
			}
			StateWeightArrays[0].Reset(NumStates);
			StateWeightArrays[0].AddZeroed(NumStates);
			StateWeightArrays[1].Reset(NumStates);
			StateWeightArrays[1].AddZeroed(NumStates);

			MachineWeightArrays[0].Reset(NumMachines);
			MachineWeightArrays[0].AddZeroed(NumMachines);
			MachineWeightArrays[1].Reset(NumMachines);
			MachineWeightArrays[1].AddZeroed(NumMachines);
		}

#if WITH_EDITORONLY_DATA
		if (UAnimBlueprint* Blueprint = Cast<UAnimBlueprint>(InAnimInstance->GetClass()->ClassGeneratedBy))
		{
			if (Blueprint->Status == BS_Error)
			{
				RootNode = nullptr;
			}
		}
#endif
	}
	else
	{
		RootNode = (FAnimNode_Base*) GetCustomRootNode();
	}

#if !NO_LOGGING
	ActorName = GetNameSafe(InAnimInstance->GetOwningActor());
#endif

	AnimInstanceName = *InAnimInstance->GetFullName();

	UpdateCounter.Reset();
	ReinitializeSlotNodes();

	if (const USkeletalMeshComponent* SkelMeshComp = InAnimInstance->GetOwningComponent())
	{
		ComponentTransform = SkelMeshComp->GetComponentTransform();
		ComponentRelativeTransform = SkeletalMeshComponent->GetRelativeTransform();

		const AActor* OwningActor = SkeletalMeshComponent->GetOwner();
		ActorTransform = OwningActor ? OwningActor->GetActorTransform() : FTransform::Identity;
	}
	else
	{
		ComponentTransform = FTransform::Identity;
		ComponentRelativeTransform = FTransform::Identity;
		ActorTransform = FTransform::Identity;
	}
}

void FAnimInstanceProxy::InitializeRootNode()
{
	if (RootNode != nullptr)
	{
		LODDisabledGameThreadPreUpdateNodes.Reset();
		GameThreadPreUpdateNodes.Reset();
		DynamicResetNodes.Reset();

		auto InitializeNode = [this](FAnimNode_Base* AnimNode)
		{
			AnimNode->OnInitializeAnimInstance(this, CastChecked<UAnimInstance>(GetAnimInstanceObject()));

			// Force our functions to be re-evaluated - this reinitialization may have been a 
			// consequence of our class being recompiled and functions will be invalid in that
			// case.
			AnimNode->EvaluateGraphExposedInputs.bInitialized = false;
			AnimNode->EvaluateGraphExposedInputs.Initialize(AnimNode, AnimInstanceObject);

			if (AnimNode->HasPreUpdate())
			{
				GameThreadPreUpdateNodes.Add(AnimNode);
			}

			if (AnimNode->NeedsDynamicReset())
			{
				DynamicResetNodes.Add(AnimNode);
			}
		};

		if(AnimClassInterface)
		{
			// cache any state machine descriptions we have
			for (UStructProperty* Property : AnimClassInterface->GetAnimNodeProperties())
			{
				if (Property->Struct->IsChildOf(FAnimNode_Base::StaticStruct()))
				{
					FAnimNode_Base* AnimNode = Property->ContainerPtrToValuePtr<FAnimNode_Base>(AnimInstanceObject);
					if (AnimNode)
					{
						InitializeNode(AnimNode);

						if (Property->Struct->IsChildOf(FAnimNode_StateMachine::StaticStruct()))
						{
							FAnimNode_StateMachine* StateMachine = static_cast<FAnimNode_StateMachine*>(AnimNode);
							StateMachine->CacheMachineDescription(AnimClassInterface);
						}

						if (Property->Struct->IsChildOf(FAnimNode_SubInput::StaticStruct()))
						{
							check(!SubInstanceInputNode); // Should only ever have one
							SubInstanceInputNode = static_cast<FAnimNode_SubInput*>(AnimNode);
						}
					}
				}
			}
		}
		else
		{
			//We have a custom root node, so get the associated nodes and initialize them
			TArray<FAnimNode_Base*> CustomNodes;
			GetCustomNodes(CustomNodes);
			for(FAnimNode_Base* Node : CustomNodes)
			{
				if(Node)
				{
					InitializeNode(Node);
				}
			}
		}
		

		InitializationCounter.Increment();
		FAnimationInitializeContext InitContext(this);
		RootNode->Initialize_AnyThread(InitContext);
	}
}

FGuid MakeGuidForMessage(const FText& Message)
{
	FString MessageString = Message.ToString();
	const TArray<TCHAR> CharArray = MessageString.GetCharArray();

	FSHA1 Sha;

	Sha.Update((uint8*)CharArray.GetData(), CharArray.Num() * CharArray.GetTypeSize());

	Sha.Final();

	uint32 Hash[5];
	Sha.GetHash((uint8*)Hash);
	return FGuid(Hash[0] ^ Hash[4], Hash[1], Hash[2], Hash[3]);
}

void FAnimInstanceProxy::LogMessage(FName InLogType, EMessageSeverity::Type InSeverity, const FText& InMessage)
{
#if !NO_LOGGING
	FGuid CurrentMessageGuid = MakeGuidForMessage(InMessage);
	if(!PreviouslyLoggedMessages.Contains(CurrentMessageGuid))
	{
		PreviouslyLoggedMessages.Add(CurrentMessageGuid);
		if (TArray<FLogMessageEntry>* LoggedMessages = LoggedMessagesMap.Find(InLogType))
		{
			LoggedMessages->Emplace(InSeverity, InMessage);
		}
	}
#endif
}

void FAnimInstanceProxy::Uninitialize(UAnimInstance* InAnimInstance)
{
	MontageEvaluationData.Reset();
	SubInstanceInputNode = nullptr;
}

void FAnimInstanceProxy::PreUpdate(UAnimInstance* InAnimInstance, float DeltaSeconds)
{
	USkeletalMeshComponent* SkelMeshComp = InAnimInstance->GetSkelMeshComponent();
	UWorld* World = SkelMeshComp ? SkelMeshComp->GetWorld() : nullptr;

	CurrentDeltaSeconds = DeltaSeconds;
	CurrentTimeDilation = World ? World->GetWorldSettings()->GetEffectiveTimeDilation() : 1.0f;
	RootMotionMode = InAnimInstance->RootMotionMode;
	bShouldExtractRootMotion = InAnimInstance->ShouldExtractRootMotion();

	InitializeObjects(InAnimInstance);

	if (SkelMeshComp)
	{
		// Save off LOD level that we're currently using.
		const int32 PreviousLODLevel = LODLevel;
		LODLevel = InAnimInstance->GetLODLevel();
		if (LODLevel != PreviousLODLevel)
		{
			OnPreUpdateLODChanged(PreviousLODLevel, LODLevel);
		}

		// Cache these transforms, so nodes don't have to pull it off the gamethread manually.
		SkelMeshCompLocalToWorld = SkelMeshComp->GetComponentTransform();
		if (const AActor* Owner = SkelMeshComp->GetOwner())
		{
			SkelMeshCompOwnerTransform = Owner->GetTransform();
		}
	}

	NotifyQueue.Reset(InAnimInstance->GetSkelMeshComponent());

#if ENABLE_ANIM_DRAW_DEBUG
	QueuedDrawDebugItems.Reset();
#endif

#if !NO_LOGGING
	//Reset logged update messages
	LoggedMessagesMap.FindOrAdd("Update").Reset();
#endif

	ClearSlotNodeWeights();

	// Reset the player tick list (but keep it presized)
	TArray<FAnimTickRecord>& UngroupedActivePlayers = UngroupedActivePlayerArrays[GetSyncGroupWriteIndex()];
	UngroupedActivePlayers.Reset();

	TArray<FAnimGroupInstance>& SyncGroups = SyncGroupArrays[GetSyncGroupWriteIndex()];
	for (int32 GroupIndex = 0; GroupIndex < SyncGroups.Num(); ++GroupIndex)
	{
		SyncGroups[GroupIndex].Reset();
	}

	TArray<float>& StateWeights = StateWeightArrays[GetSyncGroupWriteIndex()];
	FMemory::Memset(StateWeights.GetData(), 0, StateWeights.Num() * sizeof(float));

	TArray<float>& MachineWeights = MachineWeightArrays[GetSyncGroupWriteIndex()];
	FMemory::Memset(MachineWeights.GetData(), 0, MachineWeights.Num() * sizeof(float));

#if WITH_EDITORONLY_DATA
	bIsBeingDebugged = false;
	if (UAnimBlueprint* AnimBlueprint = GetAnimBlueprint())
	{
		bIsBeingDebugged = (AnimBlueprint->GetObjectBeingDebugged() == InAnimInstance);
		if(bIsBeingDebugged)
		{
			UAnimBlueprintGeneratedClass* AnimBlueprintGeneratedClass = Cast<UAnimBlueprintGeneratedClass>(InAnimInstance->GetClass());
			FAnimBlueprintDebugData& DebugData = AnimBlueprintGeneratedClass->GetAnimBlueprintDebugData();
			PoseWatchEntriesForThisFrame = DebugData.AnimNodePoseWatch;
		}
	}
#endif

	ComponentTransform = SkeletalMeshComponent->GetComponentTransform();
	ComponentRelativeTransform = SkeletalMeshComponent->GetRelativeTransform();
	ActorTransform = SkeletalMeshComponent->GetOwner() ? SkeletalMeshComponent->GetOwner()->GetActorTransform() : FTransform::Identity;

	// run preupdate calls
	for (FAnimNode_Base* Node : GameThreadPreUpdateNodes)
	{
		Node->PreUpdate(InAnimInstance);
	}
}

void FAnimInstanceProxy::OnPreUpdateLODChanged(const int32 PreviousLODIndex, const int32 NewLODIndex)
{
	// Decrease detail, see which nodes need to be disabled.
	if (NewLODIndex > PreviousLODIndex)
	{
		// Calling PreUpdate on GameThreadPreUpdateNodes is expensive, it triggers a cache miss.
		// So remove nodes from this array if they're going to get culled by LOD.
		for (int32 NodeIndex = 0; NodeIndex < GameThreadPreUpdateNodes.Num(); NodeIndex++)
		{
			FAnimNode_Base* AnimNodePtr = static_cast<FAnimNode_Base*>(GameThreadPreUpdateNodes[NodeIndex]);
			if (AnimNodePtr)
			{
				if (!AnimNodePtr->IsLODEnabled(this))
				{
					LODDisabledGameThreadPreUpdateNodes.Add(AnimNodePtr);
					GameThreadPreUpdateNodes.RemoveAt(NodeIndex, 1, false);
					NodeIndex--;
				}
			}
		}
	}
	// Increase detail, see which nodes need to be enabled.
	else
	{
		for (int32 NodeIndex = 0; NodeIndex < LODDisabledGameThreadPreUpdateNodes.Num(); NodeIndex++)
		{
			FAnimNode_Base* AnimNodePtr = static_cast<FAnimNode_Base*>(LODDisabledGameThreadPreUpdateNodes[NodeIndex]);
			if (AnimNodePtr)
			{
				if (AnimNodePtr->IsLODEnabled(this))
				{
					GameThreadPreUpdateNodes.Add(AnimNodePtr);
					LODDisabledGameThreadPreUpdateNodes.RemoveAt(NodeIndex, 1, false);
					NodeIndex--;
				}
			}
		}
	}
}

void FAnimInstanceProxy::SavePoseSnapshot(USkeletalMeshComponent* InSkeletalMeshComponent, FName SnapshotName)
{
	FPoseSnapshot* PoseSnapshot = PoseSnapshots.FindByPredicate([SnapshotName](const FPoseSnapshot& PoseData) { return PoseData.SnapshotName == SnapshotName; });
	if (PoseSnapshot == nullptr)
	{
		PoseSnapshot = &PoseSnapshots[PoseSnapshots.AddDefaulted()];
		PoseSnapshot->SnapshotName = SnapshotName;
	}

	InSkeletalMeshComponent->SnapshotPose(*PoseSnapshot);
}

void FAnimInstanceProxy::PostUpdate(UAnimInstance* InAnimInstance) const
{
#if WITH_EDITORONLY_DATA
	if(bIsBeingDebugged)
	{
		UAnimBlueprintGeneratedClass* AnimBlueprintGeneratedClass = Cast<UAnimBlueprintGeneratedClass>(InAnimInstance->GetClass());
		FAnimBlueprintDebugData& DebugData = AnimBlueprintGeneratedClass->GetAnimBlueprintDebugData();
		DebugData.RecordNodeVisitArray(UpdatedNodesThisFrame);
		DebugData.AnimNodePoseWatch = PoseWatchEntriesForThisFrame;
	}
#endif

	InAnimInstance->NotifyQueue.Append(NotifyQueue);
	InAnimInstance->NotifyQueue.ApplyMontageNotifies(*this);

	// Send Queued DrawDebug Commands.
#if ENABLE_ANIM_DRAW_DEBUG
	for (const FQueuedDrawDebugItem& DebugItem : QueuedDrawDebugItems)
	{
		switch (DebugItem.ItemType)
		{
		case EDrawDebugItemType::OnScreenMessage: GEngine->AddOnScreenDebugMessage(INDEX_NONE, 0.f, DebugItem.Color, DebugItem.Message, false, DebugItem.TextScale); break;
		case EDrawDebugItemType::DirectionalArrow: DrawDebugDirectionalArrow(InAnimInstance->GetSkelMeshComponent()->GetWorld(), DebugItem.StartLoc, DebugItem.EndLoc, DebugItem.Size, DebugItem.Color, DebugItem.bPersistentLines, DebugItem.LifeTime, 0, DebugItem.Thickness); break;
		case EDrawDebugItemType::Sphere : DrawDebugSphere(InAnimInstance->GetSkelMeshComponent()->GetWorld(), DebugItem.Center, DebugItem.Radius, DebugItem.Segments, DebugItem.Color, DebugItem.bPersistentLines, DebugItem.LifeTime, 0, DebugItem.Thickness); break;
		case EDrawDebugItemType::Line: DrawDebugLine(InAnimInstance->GetSkelMeshComponent()->GetWorld(), DebugItem.StartLoc, DebugItem.EndLoc, DebugItem.Color, DebugItem.bPersistentLines, DebugItem.LifeTime, 0, DebugItem.Thickness); break;
		case EDrawDebugItemType::CoordinateSystem : DrawDebugCoordinateSystem(InAnimInstance->GetSkelMeshComponent()->GetWorld(), DebugItem.StartLoc, DebugItem.Rotation, DebugItem.Size, DebugItem.bPersistentLines, DebugItem.LifeTime, 0, DebugItem.Thickness); break;
		}
	}
#endif

#if !NO_LOGGING
	FMessageLog MessageLog("AnimBlueprintLog");
	const TArray<FLogMessageEntry>* Messages = LoggedMessagesMap.Find("Update");
	if (ensureMsgf(Messages, TEXT("PreUpdate isn't called. This could potentially cause other issues.")))
	{
		for (const FLogMessageEntry& Message : *Messages)
		{
			MessageLog.Message(Message.Key, Message.Value);
		}
	}
#endif
}

void FAnimInstanceProxy::PostEvaluate(UAnimInstance* InAnimInstance)
{
	ClearObjects();

#if !NO_LOGGING
	FMessageLog MessageLog("AnimBlueprintLog");
	if(const TArray<FLogMessageEntry>* Messages = LoggedMessagesMap.Find("Evaluate"))
	{
		for (const FLogMessageEntry& Message : *Messages)
		{
			MessageLog.Message(Message.Key, Message.Value);
		}
	}
#endif
}

void FAnimInstanceProxy::InitializeObjects(UAnimInstance* InAnimInstance)
{
	SkeletalMeshComponent = InAnimInstance->GetSkelMeshComponent();
	if (SkeletalMeshComponent->SkeletalMesh != nullptr)
	{
		Skeleton = SkeletalMeshComponent->SkeletalMesh->Skeleton;
	}
	else
	{
		Skeleton = nullptr;
	}

	// Calculate the number of skipped frames after this one due to URO and store it on our evaluation and update counters
	const FAnimUpdateRateParameters* RateParams = SkeletalMeshComponent->AnimUpdateRateParams;

	NumUroSkippedFrames_Update = 0;
	NumUroSkippedFrames_Eval = 0;
	if(RateParams)
	{
		bool bDoUro = SkeletalMeshComponent->ShouldUseUpdateRateOptimizations();
		bool bDoEvalOptimization = bDoUro && RateParams->DoEvaluationRateOptimizations();

		if(bDoUro)
		{
			NumUroSkippedFrames_Update = RateParams->UpdateRate - 1;
		}

		if(bDoEvalOptimization)
		{
			NumUroSkippedFrames_Eval = RateParams->EvaluationRate - 1;
		}
	}

	UpdateCounter.SetMaxSkippedFrames(NumUroSkippedFrames_Update);
	EvaluationCounter.SetMaxSkippedFrames(NumUroSkippedFrames_Eval);
}

void FAnimInstanceProxy::ClearObjects()
{
	SkeletalMeshComponent = nullptr;
	Skeleton = nullptr;
}

FAnimTickRecord& FAnimInstanceProxy::CreateUninitializedTickRecord(int32 GroupIndex, FAnimGroupInstance*& OutSyncGroupPtr)
{
	// Find or create the sync group if there is one
	OutSyncGroupPtr = NULL;
	if (GroupIndex >= 0)
	{
		TArray<FAnimGroupInstance>& SyncGroups = SyncGroupArrays[GetSyncGroupWriteIndex()];
		while (SyncGroups.Num() <= GroupIndex)
		{
			new (SyncGroups) FAnimGroupInstance();
		}
		OutSyncGroupPtr = &(SyncGroups[GroupIndex]);
	}

	// Create the record
	FAnimTickRecord* TickRecord = new ((OutSyncGroupPtr != NULL) ? OutSyncGroupPtr->ActivePlayers : UngroupedActivePlayerArrays[GetSyncGroupWriteIndex()]) FAnimTickRecord();
	return *TickRecord;
}

void FAnimInstanceProxy::MakeSequenceTickRecord(FAnimTickRecord& TickRecord, class UAnimSequenceBase* Sequence, bool bLooping, float PlayRate, float FinalBlendWeight, float& CurrentTime, FMarkerTickRecord& MarkerTickRecord) const
{
	TickRecord.SourceAsset = Sequence;
	TickRecord.TimeAccumulator = &CurrentTime;
	TickRecord.MarkerTickRecord = &MarkerTickRecord;
	TickRecord.PlayRateMultiplier = PlayRate;
	TickRecord.EffectiveBlendWeight = FinalBlendWeight;
	TickRecord.bLooping = bLooping;
}

void FAnimInstanceProxy::MakeBlendSpaceTickRecord(FAnimTickRecord& TickRecord, class UBlendSpaceBase* BlendSpace, const FVector& BlendInput, TArray<FBlendSampleData>& BlendSampleDataCache, FBlendFilter& BlendFilter, bool bLooping, float PlayRate, float FinalBlendWeight, float& CurrentTime, FMarkerTickRecord& MarkerTickRecord) const
{
	TickRecord.SourceAsset = BlendSpace;
	TickRecord.BlendSpace.BlendSpacePositionX = BlendInput.X;
	TickRecord.BlendSpace.BlendSpacePositionY = BlendInput.Y;
	TickRecord.BlendSpace.BlendSampleDataCache = &BlendSampleDataCache;
	TickRecord.BlendSpace.BlendFilter = &BlendFilter;
	TickRecord.TimeAccumulator = &CurrentTime;
	TickRecord.MarkerTickRecord = &MarkerTickRecord;
	TickRecord.PlayRateMultiplier = PlayRate;
	TickRecord.EffectiveBlendWeight = FinalBlendWeight;
	TickRecord.bLooping = bLooping;
}

/** Helper function: make a tick record for a pose asset*/
void FAnimInstanceProxy::MakePoseAssetTickRecord(FAnimTickRecord& TickRecord, class UPoseAsset* PoseAsset, float FinalBlendWeight) const
{
	TickRecord.SourceAsset = PoseAsset;
	TickRecord.EffectiveBlendWeight = FinalBlendWeight;
}

void FAnimInstanceProxy::SequenceAdvanceImmediate(UAnimSequenceBase* Sequence, bool bLooping, float PlayRate, float DeltaSeconds, float& CurrentTime, FMarkerTickRecord& MarkerTickRecord)
{
	FAnimTickRecord TickRecord;
	MakeSequenceTickRecord(TickRecord, Sequence, bLooping, PlayRate, /*FinalBlendWeight=*/ 1.0f, CurrentTime, MarkerTickRecord);

	FAnimAssetTickContext TickContext(DeltaSeconds, RootMotionMode, true);
	TickRecord.SourceAsset->TickAssetPlayer(TickRecord, NotifyQueue, TickContext);
}

void FAnimInstanceProxy::BlendSpaceAdvanceImmediate(class UBlendSpaceBase* BlendSpace, const FVector& BlendInput, TArray<FBlendSampleData>& BlendSampleDataCache, FBlendFilter& BlendFilter, bool bLooping, float PlayRate, float DeltaSeconds, float& CurrentTime, FMarkerTickRecord& MarkerTickRecord)
{
	FAnimTickRecord TickRecord;
	MakeBlendSpaceTickRecord(TickRecord, BlendSpace, BlendInput, BlendSampleDataCache, BlendFilter, bLooping, PlayRate, /*FinalBlendWeight=*/ 1.0f, CurrentTime, MarkerTickRecord);
	
	FAnimAssetTickContext TickContext(DeltaSeconds, RootMotionMode, true);
	TickRecord.SourceAsset->TickAssetPlayer(TickRecord, NotifyQueue, TickContext);
}

void FAnimInstanceProxy::TickAssetPlayerInstances(float DeltaSeconds)
{
	SCOPE_CYCLE_COUNTER(STAT_TickAssetPlayerInstances);

	// Handle all players inside sync groups
	TArray<FAnimGroupInstance>& SyncGroups = SyncGroupArrays[GetSyncGroupWriteIndex()];
	const TArray<FAnimGroupInstance>& PreviousSyncGroups = SyncGroupArrays[GetSyncGroupReadIndex()];
	TArray<FAnimTickRecord>& UngroupedActivePlayers = UngroupedActivePlayerArrays[GetSyncGroupWriteIndex()];

	for (int32 GroupIndex = 0; GroupIndex < SyncGroups.Num(); ++GroupIndex)
	{
		FAnimGroupInstance& SyncGroup = SyncGroups[GroupIndex];
	
		if (SyncGroup.ActivePlayers.Num() > 0)
		{
			const FAnimGroupInstance* PreviousGroup = PreviousSyncGroups.IsValidIndex(GroupIndex) ? &PreviousSyncGroups[GroupIndex] : nullptr;
			SyncGroup.Prepare(PreviousGroup);

			UE_LOG(LogAnimMarkerSync, Log, TEXT("Ticking Group [%d] GroupLeader [%d]"), GroupIndex, SyncGroup.GroupLeaderIndex);

			const bool bOnlyOneAnimationInGroup = SyncGroup.ActivePlayers.Num() == 1;

			// Tick the group leader
			FAnimAssetTickContext TickContext(DeltaSeconds, RootMotionMode, bOnlyOneAnimationInGroup, SyncGroup.ValidMarkers);
			if (PreviousGroup)
			{
				const FMarkerSyncAnimPosition& EndPosition = PreviousGroup->MarkerTickContext.GetMarkerSyncEndPosition();
				if ( EndPosition.IsValid() &&
				     (EndPosition.PreviousMarkerName == NAME_None || SyncGroup.ValidMarkers.Contains(EndPosition.PreviousMarkerName)) &&
					 (EndPosition.NextMarkerName == NAME_None || SyncGroup.ValidMarkers.Contains(EndPosition.NextMarkerName)))
				{
					TickContext.MarkerTickContext.SetMarkerSyncStartPosition(EndPosition);
				}
			}

<<<<<<< HEAD
			//For debugging UE-54705
			FName InitialMarkerPrevious = TickContext.MarkerTickContext.GetMarkerSyncStartPosition().PreviousMarkerName;
			FName InitialMarkerEnd = TickContext.MarkerTickContext.GetMarkerSyncStartPosition().NextMarkerName;
=======
#if DO_CHECK
			//For debugging UE-54705
			FName InitialMarkerPrevious = TickContext.MarkerTickContext.GetMarkerSyncStartPosition().PreviousMarkerName;
			FName InitialMarkerEnd = TickContext.MarkerTickContext.GetMarkerSyncStartPosition().NextMarkerName;
			const bool bIsLeaderRecordValidPre = SyncGroup.ActivePlayers[0].MarkerTickRecord->IsValid();
			FMarkerTickRecord LeaderPreMarkerTickRecord = *SyncGroup.ActivePlayers[0].MarkerTickRecord;
#endif
>>>>>>> a23640a2

			// initialize to invalidate first
			ensureMsgf(SyncGroup.GroupLeaderIndex == INDEX_NONE, TEXT("SyncGroup with GroupIndex=%d had a non -1 group leader index of %d in asset %s"), GroupIndex, SyncGroup.GroupLeaderIndex, *GetNameSafe(SkeletalMeshComponent));
			int32 GroupLeaderIndex = 0;
			for (; GroupLeaderIndex < SyncGroup.ActivePlayers.Num(); ++GroupLeaderIndex)
			{
				FAnimTickRecord& GroupLeader = SyncGroup.ActivePlayers[GroupLeaderIndex];
				// if it has leader score
				SCOPE_CYCLE_COUNTER(STAT_TickAssetPlayerInstance);
				FScopeCycleCounterUObject Scope(GroupLeader.SourceAsset);
				GroupLeader.SourceAsset->TickAssetPlayer(GroupLeader, NotifyQueue, TickContext);

				if (RootMotionMode == ERootMotionMode::RootMotionFromEverything && TickContext.RootMotionMovementParams.bHasRootMotion)
				{
					ExtractedRootMotion.AccumulateWithBlend(TickContext.RootMotionMovementParams, GroupLeader.GetRootMotionWeight());
				}

				// if we're not using marker based sync, we don't care, get out
				if (TickContext.CanUseMarkerPosition() == false)
				{
					SyncGroup.GroupLeaderIndex = GroupLeaderIndex;
					break;
				}
				// otherwise, the new position should contain the valid position for end, otherwise, we don't know where to sync to
				else if (TickContext.MarkerTickContext.IsMarkerSyncEndValid())
				{
					// if this leader contains correct position, break
					SyncGroup.MarkerTickContext = TickContext.MarkerTickContext;
					SyncGroup.GroupLeaderIndex = GroupLeaderIndex;
					UE_LOG(LogAnimMarkerSync, Log, TEXT("Previous Sync Group Marker Tick Context :\n%s"), *SyncGroup.MarkerTickContext.ToString());
					UE_LOG(LogAnimMarkerSync, Log, TEXT("New Sync Group Marker Tick Context :\n%s"), *TickContext.MarkerTickContext.ToString());
					break;
				}
				else
				{
					SyncGroup.GroupLeaderIndex = GroupLeaderIndex;
					UE_LOG(LogAnimMarkerSync, Log, TEXT("Invalid position from Leader %d. Trying next leader"), GroupLeaderIndex);
				}
			} 

			check(SyncGroup.GroupLeaderIndex != INDEX_NONE);
			// we found leader
			SyncGroup.Finalize(PreviousGroup);

			if (TickContext.CanUseMarkerPosition())
			{
				const FMarkerSyncAnimPosition& MarkerStart = TickContext.MarkerTickContext.GetMarkerSyncStartPosition();
				FName SyncGroupName = GetAnimClassInterface()->GetSyncGroupNames()[GroupIndex];
				FAnimTickRecord& GroupLeader = SyncGroup.ActivePlayers[SyncGroup.GroupLeaderIndex];
				FString LeaderAnimName = GroupLeader.SourceAsset->GetName();

				//  Updated logic in search for cause of UE-54705
				const bool bStartMarkerValid = (MarkerStart.PreviousMarkerName == NAME_None) || SyncGroup.ValidMarkers.Contains(MarkerStart.PreviousMarkerName);
				const bool bEndMarkerValid = (MarkerStart.NextMarkerName == NAME_None) || SyncGroup.ValidMarkers.Contains(MarkerStart.NextMarkerName);

				if (!bStartMarkerValid)
				{
<<<<<<< HEAD
					FString ErrorMsg = FString(TEXT("Prev Marker name not valid for sync group.\n"));
					ErrorMsg += FString::Format(TEXT("\tMarker {0} : SyncGroupName {1} : Leader {2}\n"), { MarkerStart.PreviousMarkerName.ToString(), SyncGroupName.ToString(), LeaderAnimName });
					ErrorMsg += FString::Format(TEXT("\tInitalPrev {0} : InitialNext {1} : GroupLeaderIndex {2}\n"), { InitialMarkerPrevious.ToString(), InitialMarkerEnd.ToString(), GroupLeaderIndex });
=======
#if DO_CHECK
					FString ErrorMsg = FString(TEXT("Prev Marker name not valid for sync group.\n"));
					ErrorMsg += FString::Format(TEXT("\tMarker {0} : SyncGroupName {1} : Leader {2}\n"), { MarkerStart.PreviousMarkerName.ToString(), SyncGroupName.ToString(), LeaderAnimName });
					ErrorMsg += FString::Format(TEXT("\tInitalPrev {0} : InitialNext {1} : GroupLeaderIndex {2}\n"), { InitialMarkerPrevious.ToString(), InitialMarkerEnd.ToString(), GroupLeaderIndex });
					ErrorMsg += FString::Format(TEXT("\tLeader (0 index) was originally valid: {0} | Record: {1}\n"), { bIsLeaderRecordValidPre, LeaderPreMarkerTickRecord.ToString() });
>>>>>>> a23640a2
					ErrorMsg += FString::Format(TEXT("\t Valid Markers : {0}\n"), { SyncGroup.ValidMarkers.Num() });
					for (int32 MarkerIndex = 0; MarkerIndex < SyncGroup.ValidMarkers.Num(); ++MarkerIndex)
					{
						ErrorMsg += FString::Format(TEXT("\t\t{0}) '{1}'\n"), {MarkerIndex, SyncGroup.ValidMarkers[MarkerIndex].ToString()});
					}
<<<<<<< HEAD
					ensureMsgf(false, *ErrorMsg);
=======
					ensureMsgf(false, TEXT("%s"), *ErrorMsg);
#endif
>>>>>>> a23640a2
					TickContext.InvalidateMarkerSync();
				}
				else if (!bEndMarkerValid)
				{
<<<<<<< HEAD
					FString ErrorMsg = FString(TEXT("Next Marker name not valid for sync group.\n"));
					ErrorMsg += FString::Format(TEXT("\tMarker {0} : SyncGroupName {1} : Leader {2}\n"), { MarkerStart.NextMarkerName.ToString(), SyncGroupName.ToString(), LeaderAnimName });
					ErrorMsg += FString::Format(TEXT("\tInitalPrev {0} : InitialNext {1} : GroupLeaderIndex {2}\n"), { InitialMarkerPrevious.ToString(), InitialMarkerEnd.ToString(), GroupLeaderIndex });
=======
#if DO_CHECK
					FString ErrorMsg = FString(TEXT("Next Marker name not valid for sync group.\n"));
					ErrorMsg += FString::Format(TEXT("\tMarker {0} : SyncGroupName {1} : Leader {2}\n"), { MarkerStart.NextMarkerName.ToString(), SyncGroupName.ToString(), LeaderAnimName });
					ErrorMsg += FString::Format(TEXT("\tInitalPrev {0} : InitialNext {1} : GroupLeaderIndex {2}\n"), { InitialMarkerPrevious.ToString(), InitialMarkerEnd.ToString(), GroupLeaderIndex });
					ErrorMsg += FString::Format(TEXT("\tLeader (0 index) was originally valid: {0} | Record: {1}\n"), { bIsLeaderRecordValidPre, LeaderPreMarkerTickRecord.ToString() });
>>>>>>> a23640a2
					ErrorMsg += FString::Format(TEXT("\t Valid Markers : {0}\n"), { SyncGroup.ValidMarkers.Num() });
					for (int32 MarkerIndex = 0; MarkerIndex < SyncGroup.ValidMarkers.Num(); ++MarkerIndex)
					{
						ErrorMsg += FString::Format(TEXT("\t\t{0}) '{1}'\n"), { MarkerIndex, SyncGroup.ValidMarkers[MarkerIndex].ToString() });
					}
<<<<<<< HEAD
					ensureMsgf(false, *ErrorMsg);
=======
					ensureMsgf(false, TEXT("%s"), *ErrorMsg);
#endif
>>>>>>> a23640a2
					TickContext.InvalidateMarkerSync();
				}
			}

			// Update everything else to follow the leader, if there is more followers
			if (SyncGroup.ActivePlayers.Num() > GroupLeaderIndex + 1)
			{
				// if we don't have a good leader, no reason to convert to follower
				// tick as leader
				TickContext.ConvertToFollower();
	
				for (int32 TickIndex = GroupLeaderIndex + 1; TickIndex < SyncGroup.ActivePlayers.Num(); ++TickIndex)
				{
					FAnimTickRecord& AssetPlayer = SyncGroup.ActivePlayers[TickIndex];
					{
						SCOPE_CYCLE_COUNTER(STAT_TickAssetPlayerInstance);
						FScopeCycleCounterUObject Scope(AssetPlayer.SourceAsset);
						TickContext.RootMotionMovementParams.Clear();
						AssetPlayer.SourceAsset->TickAssetPlayer(AssetPlayer, NotifyQueue, TickContext);
					}
					if (RootMotionMode == ERootMotionMode::RootMotionFromEverything && TickContext.RootMotionMovementParams.bHasRootMotion)
					{
						ExtractedRootMotion.AccumulateWithBlend(TickContext.RootMotionMovementParams, AssetPlayer.GetRootMotionWeight());
					}
				}
			}
		}
	}

	// Handle the remaining ungrouped animation players
	for (int32 TickIndex = 0; TickIndex < UngroupedActivePlayers.Num(); ++TickIndex)
	{
		FAnimTickRecord& AssetPlayerToTick = UngroupedActivePlayers[TickIndex];
		const TArray<FName>* UniqueNames = AssetPlayerToTick.SourceAsset->GetUniqueMarkerNames();
		const TArray<FName>& ValidMarkers = UniqueNames ? *UniqueNames : FMarkerTickContext::DefaultMarkerNames;

		const bool bOnlyOneAnimationInGroup = true;
		FAnimAssetTickContext TickContext(DeltaSeconds, RootMotionMode, bOnlyOneAnimationInGroup, ValidMarkers);
		{
			SCOPE_CYCLE_COUNTER(STAT_TickAssetPlayerInstance);
			FScopeCycleCounterUObject Scope(AssetPlayerToTick.SourceAsset);
			AssetPlayerToTick.SourceAsset->TickAssetPlayer(AssetPlayerToTick, NotifyQueue, TickContext);
		}
		if (RootMotionMode == ERootMotionMode::RootMotionFromEverything && TickContext.RootMotionMovementParams.bHasRootMotion)
		{
			ExtractedRootMotion.AccumulateWithBlend(TickContext.RootMotionMovementParams, AssetPlayerToTick.GetRootMotionWeight());
		}
	}
}

void FAnimInstanceProxy::AddAnimNotifies(const TArray<FAnimNotifyEventReference>& NewNotifies, const float InstanceWeight)
{
	NotifyQueue.AddAnimNotifies(true, NewNotifies, InstanceWeight);
}

int32 FAnimInstanceProxy::GetSyncGroupIndexFromName(FName SyncGroupName) const
{
	if (AnimClassInterface)
	{
		return AnimClassInterface->GetSyncGroupIndex(SyncGroupName);
	}
	return INDEX_NONE;
}

bool FAnimInstanceProxy::GetTimeToClosestMarker(FName SyncGroup, FName MarkerName, float& OutMarkerTime) const
{
	const int32 SyncGroupIndex = GetSyncGroupIndexFromName(SyncGroup);
	const TArray<FAnimGroupInstance>& SyncGroups = SyncGroupArrays[GetSyncGroupReadIndex()];

	if (SyncGroups.IsValidIndex(SyncGroupIndex))
	{
		const FAnimGroupInstance& SyncGroupInstance = SyncGroups[SyncGroupIndex];
		if (SyncGroupInstance.bCanUseMarkerSync && SyncGroupInstance.ActivePlayers.IsValidIndex(SyncGroupInstance.GroupLeaderIndex))
		{
			const FMarkerSyncAnimPosition& EndPosition = SyncGroupInstance.MarkerTickContext.GetMarkerSyncEndPosition();
			const FAnimTickRecord& Leader = SyncGroupInstance.ActivePlayers[SyncGroupInstance.GroupLeaderIndex];
			if (EndPosition.PreviousMarkerName == MarkerName)
			{
				OutMarkerTime = Leader.MarkerTickRecord->PreviousMarker.TimeToMarker;
				return true;
			}
			else if (EndPosition.NextMarkerName == MarkerName)
			{
				OutMarkerTime = Leader.MarkerTickRecord->NextMarker.TimeToMarker;
				return true;
			}
		}
	}
	return false;
}

void FAnimInstanceProxy::AddAnimNotifyFromGeneratedClass(int32 NotifyIndex)
{
	if(NotifyIndex==INDEX_NONE)
	{
		return;
	}

	if (AnimClassInterface)
	{
		check(AnimClassInterface->GetAnimNotifies().IsValidIndex(NotifyIndex));
		const FAnimNotifyEvent* Notify = &AnimClassInterface->GetAnimNotifies()[NotifyIndex];
		NotifyQueue.AddAnimNotify(Notify, IAnimClassInterface::GetActualAnimClass(AnimClassInterface));
	}
}

bool FAnimInstanceProxy::HasMarkerBeenHitThisFrame(FName SyncGroup, FName MarkerName) const
{
	const int32 SyncGroupIndex = GetSyncGroupIndexFromName(SyncGroup);
	const TArray<FAnimGroupInstance>& SyncGroups = SyncGroupArrays[GetSyncGroupReadIndex()];

	if (SyncGroups.IsValidIndex(SyncGroupIndex))
	{
		const FAnimGroupInstance& SyncGroupInstance = SyncGroups[SyncGroupIndex];
		if (SyncGroupInstance.bCanUseMarkerSync)
		{
			return SyncGroupInstance.MarkerTickContext.MarkersPassedThisTick.ContainsByPredicate([&MarkerName](const FPassedMarker& PassedMarker) -> bool
			{
				return PassedMarker.PassedMarkerName == MarkerName;
			});
		}
	}
	return false;
}

bool FAnimInstanceProxy::IsSyncGroupBetweenMarkers(FName InSyncGroupName, FName PreviousMarker, FName NextMarker, bool bRespectMarkerOrder) const
{
	const FMarkerSyncAnimPosition& SyncGroupPosition = GetSyncGroupPosition(InSyncGroupName);
	if ((SyncGroupPosition.PreviousMarkerName == PreviousMarker) && (SyncGroupPosition.NextMarkerName == NextMarker))
	{
		return true;
	}

	if (!bRespectMarkerOrder)
	{
		return ((SyncGroupPosition.PreviousMarkerName == NextMarker) && (SyncGroupPosition.NextMarkerName == PreviousMarker));
	}

	return false;
}

FMarkerSyncAnimPosition FAnimInstanceProxy::GetSyncGroupPosition(FName InSyncGroupName) const
{
	const int32 SyncGroupIndex = GetSyncGroupIndexFromName(InSyncGroupName);
	const TArray<FAnimGroupInstance>& SyncGroups = SyncGroupArrays[GetSyncGroupReadIndex()];

	if (SyncGroups.IsValidIndex(SyncGroupIndex))
	{
		const FAnimGroupInstance& SyncGroupInstance = SyncGroups[SyncGroupIndex];
		if (SyncGroupInstance.bCanUseMarkerSync && SyncGroupInstance.MarkerTickContext.IsMarkerSyncEndValid())
		{
			return SyncGroupInstance.MarkerTickContext.GetMarkerSyncEndPosition();
		}
	}

	return FMarkerSyncAnimPosition();
}

void FAnimInstanceProxy::ReinitializeSlotNodes()
{
	SlotNameToTrackerIndex.Reset();
	SlotWeightTracker[0].Reset();
	SlotWeightTracker[1].Reset();
	
	// Increment counter
	SlotNodeInitializationCounter.Increment();
}

void FAnimInstanceProxy::RegisterSlotNodeWithAnimInstance(const FName& SlotNodeName)
{
	// verify if same slot node name exists
	// then warn users, this is invalid
	if (SlotNameToTrackerIndex.Contains(SlotNodeName))
	{
		UClass* ActualAnimClass = IAnimClassInterface::GetActualAnimClass(GetAnimClassInterface());
		FString ClassNameString = ActualAnimClass ? ActualAnimClass->GetName() : FString("Unavailable");
		if (IsInGameThread())
		{
			// message log access means we need to run this in the game thread
		FMessageLog("AnimBlueprintLog").Warning(FText::Format(LOCTEXT("AnimInstance_SlotNode", "SLOTNODE: '{0}' in animation instance class {1} already exists. Remove duplicates from the animation graph for this class."), FText::FromString(SlotNodeName.ToString()), FText::FromString(ClassNameString)));
		}
		else
		{
			UE_LOG(LogAnimation, Warning, TEXT("SLOTNODE: '%s' in animation instance class %s already exists. Remove duplicates from the animation graph for this class."), *SlotNodeName.ToString(), *ClassNameString);
		}
		return;
	}

	int32 SlotIndex = SlotWeightTracker[0].Num();

	SlotNameToTrackerIndex.Add(SlotNodeName, SlotIndex);
	SlotWeightTracker[0].Add(FMontageActiveSlotTracker());
	SlotWeightTracker[1].Add(FMontageActiveSlotTracker());
}

void FAnimInstanceProxy::UpdateSlotNodeWeight(const FName& SlotNodeName, float InMontageLocalWeight, float InNodeGlobalWeight)
{
	const int32* TrackerIndexPtr = SlotNameToTrackerIndex.Find(SlotNodeName);
	if (TrackerIndexPtr)
	{
		FMontageActiveSlotTracker& Tracker = SlotWeightTracker[GetSyncGroupWriteIndex()][*TrackerIndexPtr];
		Tracker.MontageLocalWeight = InMontageLocalWeight;
		Tracker.NodeGlobalWeight = InNodeGlobalWeight;

		// Count as relevant if we are weighted in
		Tracker.bIsRelevantThisTick = Tracker.bIsRelevantThisTick || FAnimWeight::IsRelevant(InMontageLocalWeight);
	}
}

void FAnimInstanceProxy::ClearSlotNodeWeights()
{
	TArray<FMontageActiveSlotTracker>& SlotWeightTracker_Read = SlotWeightTracker[GetSyncGroupReadIndex()];
	TArray<FMontageActiveSlotTracker>& SlotWeightTracker_Write = SlotWeightTracker[GetSyncGroupWriteIndex()];

	for (int32 TrackerIndex = 0; TrackerIndex < SlotWeightTracker_Write.Num(); TrackerIndex++)
	{
		SlotWeightTracker_Write[TrackerIndex] = FMontageActiveSlotTracker();
		SlotWeightTracker_Write[TrackerIndex].bWasRelevantOnPreviousTick = SlotWeightTracker_Read[TrackerIndex].bIsRelevantThisTick;
	}
}

bool FAnimInstanceProxy::IsSlotNodeRelevantForNotifies(const FName& SlotNodeName) const
{
	const int32* TrackerIndexPtr = SlotNameToTrackerIndex.Find(SlotNodeName);
	if (TrackerIndexPtr)
	{
		const FMontageActiveSlotTracker& Tracker = SlotWeightTracker[GetSyncGroupReadIndex()][*TrackerIndexPtr];
		return (Tracker.bIsRelevantThisTick || Tracker.bWasRelevantOnPreviousTick);
	}

	return false;
}

float FAnimInstanceProxy::GetSlotNodeGlobalWeight(const FName& SlotNodeName) const
{
	const int32* TrackerIndexPtr = SlotNameToTrackerIndex.Find(SlotNodeName);
	if (TrackerIndexPtr)
	{
		const FMontageActiveSlotTracker& Tracker = SlotWeightTracker[GetSyncGroupReadIndex()][*TrackerIndexPtr];
		return Tracker.NodeGlobalWeight;
	}

	return 0.f;
}

float FAnimInstanceProxy::GetSlotMontageGlobalWeight(const FName& SlotNodeName) const
{
	const int32* TrackerIndexPtr = SlotNameToTrackerIndex.Find(SlotNodeName);
	if (TrackerIndexPtr)
	{
		const FMontageActiveSlotTracker& Tracker = SlotWeightTracker[GetSyncGroupReadIndex()][*TrackerIndexPtr];
		return Tracker.MontageLocalWeight * Tracker.NodeGlobalWeight;
	}

	return 0.f;
}

float FAnimInstanceProxy::GetSlotMontageLocalWeight(const FName& SlotNodeName) const
{
	const int32* TrackerIndexPtr = SlotNameToTrackerIndex.Find(SlotNodeName);
	if (TrackerIndexPtr)
	{
		const FMontageActiveSlotTracker& Tracker = SlotWeightTracker[GetSyncGroupReadIndex()][*TrackerIndexPtr];
		return Tracker.MontageLocalWeight;
	}

	return 0.f;
}

float FAnimInstanceProxy::CalcSlotMontageLocalWeight(const FName& SlotNodeName) const
{
	float out_SlotNodeLocalWeight, out_SourceWeight, out_TotalNodeWeight;
	GetSlotWeight(SlotNodeName, out_SlotNodeLocalWeight, out_SourceWeight, out_TotalNodeWeight);

	return out_SlotNodeLocalWeight;
}

FAnimNode_Base* FAnimInstanceProxy::GetCheckedNodeFromIndexUntyped(int32 NodeIdx, UScriptStruct* RequiredStructType)
{
	FAnimNode_Base* NodePtr = nullptr;
	if (AnimClassInterface)
	{
		const TArray<UStructProperty*>& AnimNodeProperties = AnimClassInterface->GetAnimNodeProperties();
		const int32 InstanceIdx = AnimNodeProperties.Num() - 1 - NodeIdx;

		if (AnimNodeProperties.IsValidIndex(InstanceIdx))
		{
			UStructProperty* NodeProperty = AnimNodeProperties[InstanceIdx];

			if (NodeProperty->Struct->IsChildOf(RequiredStructType))
			{
				NodePtr = NodeProperty->ContainerPtrToValuePtr<FAnimNode_Base>(AnimInstanceObject);
			}
			else
			{
				checkfSlow(false, TEXT("Requested a node of type %s but found node of type %s"), *RequiredStructType->GetName(), *NodeProperty->Struct->GetName());
			}
		}
		else
		{
			checkfSlow(false, TEXT("Requested node of type %s at index %d/%d, index out of bounds."), *RequiredStructType->GetName(), NodeIdx, InstanceIdx);
		}
	}

	checkfSlow(NodePtr, TEXT("Requested node at index %d not found!"), NodeIdx);

	return NodePtr;
}

FAnimNode_Base* FAnimInstanceProxy::GetNodeFromIndexUntyped(int32 NodeIdx, UScriptStruct* RequiredStructType)
{
	FAnimNode_Base* NodePtr = nullptr;
	if (AnimClassInterface)
	{
		const TArray<UStructProperty*>& AnimNodeProperties = AnimClassInterface->GetAnimNodeProperties();
		const int32 InstanceIdx = AnimNodeProperties.Num() - 1 - NodeIdx;

		if (AnimNodeProperties.IsValidIndex(InstanceIdx))
		{
			UStructProperty* NodeProperty = AnimNodeProperties[InstanceIdx];

			if (NodeProperty->Struct->IsChildOf(RequiredStructType))
			{
				NodePtr = NodeProperty->ContainerPtrToValuePtr<FAnimNode_Base>(AnimInstanceObject);
			}
		}
	}

	return NodePtr;
}

void FAnimInstanceProxy::RecalcRequiredBones(USkeletalMeshComponent* Component, UObject* Asset)
{
	RequiredBones.InitializeTo(Component->RequiredBones, FCurveEvaluationOption(Component->GetAllowedAnimCurveEvaluate(), &Component->GetDisallowedAnimCurvesEvaluation(), Component->PredictedLODLevel), *Asset);

	// If there is a ref pose override, we want to replace ref pose in RequiredBones
	const FSkelMeshRefPoseOverride* RefPoseOverride = Component->GetRefPoseOverride();
	if (RefPoseOverride)
	{
		// Get ref pose override info
		// Get indices of required bones
		const TArray<FBoneIndexType>& BoneIndicesArray = RequiredBones.GetBoneIndicesArray();
		// Get number of required bones
		int32 NumReqBones = BoneIndicesArray.Num();

		// Build new array of ref pose transforms for required bones
		TArray<FTransform> NewCompactRefPose;
		NewCompactRefPose.AddUninitialized(NumReqBones);

		for (int32 CompactBoneIndex = 0; CompactBoneIndex < NumReqBones; ++CompactBoneIndex)
		{
			FBoneIndexType MeshPoseIndex = BoneIndicesArray[CompactBoneIndex];

			if (RefPoseOverride->RefBonePoses.IsValidIndex(MeshPoseIndex))
			{
				NewCompactRefPose[CompactBoneIndex] = RefPoseOverride->RefBonePoses[MeshPoseIndex];
			}
			else
			{
				NewCompactRefPose[CompactBoneIndex] = FTransform::Identity;
			}
		}

		// Update ref pose in required bones structure
		RequiredBones.SetRefPoseCompactArray(NewCompactRefPose);
	}

	// If this instance can accept input poses, initialise the input pose container
	if(SubInstanceInputNode)
	{
		SubInstanceInputNode->InputPose.SetBoneContainer(&RequiredBones);
	}

	// When RequiredBones mapping has changed, AnimNodes need to update their bones caches. 
	bBoneCachesInvalidated = true;
}

void FAnimInstanceProxy::RecalcRequiredCurves(const FCurveEvaluationOption& CurveEvalOption)
{
	RequiredBones.CacheRequiredAnimCurveUids(CurveEvalOption);
	bBoneCachesInvalidated = true;
}

void FAnimInstanceProxy::UpdateAnimation()
{
	ANIM_MT_SCOPE_CYCLE_COUNTER(ProxyUpdateAnimation, !IsInGameThread());
	FScopeCycleCounterUObject AnimScope(GetAnimInstanceObject());

	CacheBones();

	// update native update
	{
		SCOPE_CYCLE_COUNTER(STAT_NativeUpdateAnimation);
		Update(CurrentDeltaSeconds);
	}

	// update all nodes
	UpdateAnimationNode(CurrentDeltaSeconds);

	// tick all our active asset players
	TickAssetPlayerInstances(CurrentDeltaSeconds);
}

void FAnimInstanceProxy::PreEvaluateAnimation(UAnimInstance* InAnimInstance)
{
	InitializeObjects(InAnimInstance);
#if !NO_LOGGING
	LoggedMessagesMap.FindOrAdd("Evaluate").Reset();
#endif
}

void FAnimInstanceProxy::EvaluateAnimation(FPoseContext& Output)
{
	ANIM_MT_SCOPE_CYCLE_COUNTER(EvaluateAnimInstance, !IsInGameThread());

	CacheBones();

	// Evaluate native code if implemented, otherwise evaluate the node graph
	if (!Evaluate(Output))
	{
		EvaluateAnimationNode(Output);
	}
}

void FAnimInstanceProxy::CacheBones()
{
	// If bone caches have been invalidated, have AnimNodes refresh those.
	if (bBoneCachesInvalidated && RootNode)
	{
		bBoneCachesInvalidated = false;

		CachedBonesCounter.Increment();
		FAnimationCacheBonesContext Proxy(this);
		RootNode->CacheBones_AnyThread(Proxy);
	}
}

void FAnimInstanceProxy::EvaluateAnimationNode(FPoseContext& Output)
{
	if (RootNode != NULL)
	{
		ANIM_MT_SCOPE_CYCLE_COUNTER(EvaluateAnimGraph, !IsInGameThread());
		EvaluationCounter.Increment();
		RootNode->Evaluate_AnyThread(Output);
	}
	else
	{
		Output.ResetToRefPose();
	}
}

// for now disable because it will not work with single node instance
#if (UE_BUILD_SHIPPING || UE_BUILD_TEST)
#define DEBUG_MONTAGEINSTANCE_WEIGHT 0
#else
#define DEBUG_MONTAGEINSTANCE_WEIGHT 1
#endif // !(UE_BUILD_SHIPPING || UE_BUILD_TEST)

void FAnimInstanceProxy::SlotEvaluatePose(const FName& SlotNodeName, const FCompactPose& SourcePose, const FBlendedCurve& SourceCurve, float InSourceWeight, FCompactPose& BlendedPose, FBlendedCurve& BlendedCurve, float InBlendWeight, float InTotalNodeWeight)
{
	//Accessing MontageInstances from this function is not safe (as this can be called during Parallel Anim Evaluation!
	//Any montage data you need to add should be part of MontageEvaluationData
	// nothing to blend, just get it out
	if (InBlendWeight <= ZERO_ANIMWEIGHT_THRESH)
	{
		BlendedPose = SourcePose;
		BlendedCurve = SourceCurve;
		return;
	}

	// Split our data into additive and non additive.
	TArray<FSlotEvaluationPose> AdditivePoses;
	TArray<FSlotEvaluationPose> NonAdditivePoses;

	// first pass we go through collect weights and valid montages. 
#if DEBUG_MONTAGEINSTANCE_WEIGHT
	float TotalWeight = 0.f;
#endif // DEBUG_MONTAGEINSTANCE_WEIGHT

	for (const FMontageEvaluationState& EvalState : MontageEvaluationData)
	{
		// If MontageEvaluationData is not valid anymore, pass-through AnimSlot.
		// This can happen if InitAnim pushes a RefreshBoneTransforms when not rendered,
		// with EMeshComponentUpdateFlag::OnlyTickMontagesWhenNotRendered set.
		if (!EvalState.Montage.IsValid())
		{
			BlendedPose = SourcePose;
			BlendedCurve = SourceCurve;
			return;
		}

		const UAnimMontage* const Montage = EvalState.Montage.Get();
		if (Montage->IsValidSlot(SlotNodeName))
		{
			FAnimTrack const* const AnimTrack = Montage->GetAnimationData(SlotNodeName);

			// Find out additive type for pose.
			EAdditiveAnimationType const AdditiveAnimType = AnimTrack->IsAdditive() 
				? (AnimTrack->IsRotationOffsetAdditive() ? AAT_RotationOffsetMeshSpace : AAT_LocalSpaceBase)
				: AAT_None;

			FSlotEvaluationPose NewPose(EvalState.MontageWeight, AdditiveAnimType);
			
			// Bone array has to be allocated prior to calling GetPoseFromAnimTrack
			NewPose.Pose.SetBoneContainer(&RequiredBones);
			NewPose.Curve.InitFrom(RequiredBones);

			// Extract pose from Track
			FAnimExtractContext ExtractionContext(EvalState.MontagePosition, Montage->HasRootMotion() && RootMotionMode != ERootMotionMode::NoRootMotionExtraction);
			AnimTrack->GetAnimationPose(NewPose.Pose, NewPose.Curve, ExtractionContext);

			// add montage curves 
			FBlendedCurve MontageCurve;
			MontageCurve.InitFrom(RequiredBones);
			Montage->EvaluateCurveData(MontageCurve, EvalState.MontagePosition);
			NewPose.Curve.Combine(MontageCurve);

#if DEBUG_MONTAGEINSTANCE_WEIGHT
			TotalWeight += EvalState.MontageWeight;
#endif // DEBUG_MONTAGEINSTANCE_WEIGHT
			if (AdditiveAnimType == AAT_None)
			{
				NonAdditivePoses.Add(NewPose);
			}
			else
			{
				AdditivePoses.Add(NewPose);
			}
		}
	}

	// allocate for blending
	// If source has any weight, add it to the blend array.
	float const SourceWeight = FMath::Clamp<float>(InSourceWeight, 0.f, 1.f);

#if DEBUG_MONTAGEINSTANCE_WEIGHT
	ensure (FMath::IsNearlyEqual(InTotalNodeWeight, TotalWeight, KINDA_SMALL_NUMBER));
#endif // DEBUG_MONTAGEINSTANCE_WEIGHT
	ensure (InTotalNodeWeight > ZERO_ANIMWEIGHT_THRESH);

	if (InTotalNodeWeight > (1.f + ZERO_ANIMWEIGHT_THRESH))
	{
		// Re-normalize additive poses
		for (int32 Index = 0; Index < AdditivePoses.Num(); Index++)
		{
			AdditivePoses[Index].Weight /= InTotalNodeWeight;
		}
		// Re-normalize non-additive poses
		for (int32 Index = 0; Index < NonAdditivePoses.Num(); Index++)
		{
			NonAdditivePoses[Index].Weight /= InTotalNodeWeight;
		}
	}

	// Make sure we have at least one montage here.
	check((AdditivePoses.Num() > 0) || (NonAdditivePoses.Num() > 0));

	// Second pass, blend non additive poses together
	{
		// If we're only playing additive animations, just copy source for base pose.
		if (NonAdditivePoses.Num() == 0)
		{
			BlendedPose = SourcePose;
			BlendedCurve = SourceCurve;
		}
		// Otherwise we need to blend non additive poses together
		else
		{
			int32 const NumPoses = NonAdditivePoses.Num() + ((SourceWeight > ZERO_ANIMWEIGHT_THRESH) ? 1 : 0);

			TArray<const FCompactPose*, TInlineAllocator<8>> BlendingPoses;
			BlendingPoses.AddUninitialized(NumPoses);

			TArray<float, TInlineAllocator<8>> BlendWeights;
			BlendWeights.AddUninitialized(NumPoses);

			TArray<const FBlendedCurve*, TInlineAllocator<8>> BlendingCurves;
			BlendingCurves.AddUninitialized(NumPoses);

			for (int32 Index = 0; Index < NonAdditivePoses.Num(); Index++)
			{
				BlendingPoses[Index] = &NonAdditivePoses[Index].Pose;
				BlendingCurves[Index] = &NonAdditivePoses[Index].Curve;
				BlendWeights[Index] = NonAdditivePoses[Index].Weight;
			}

			if (SourceWeight > ZERO_ANIMWEIGHT_THRESH)
			{
				int32 const SourceIndex = BlendWeights.Num() - 1;
				BlendingPoses[SourceIndex] = &SourcePose;
				BlendingCurves[SourceIndex] = &SourceCurve;
				BlendWeights[SourceIndex] = SourceWeight;
			}

			// now time to blend all montages
			FAnimationRuntime::BlendPosesTogetherIndirect(BlendingPoses, BlendingCurves, BlendWeights, BlendedPose, BlendedCurve);
		}
	}

	// Third pass, layer on weighted additive poses.
	if (AdditivePoses.Num() > 0)
	{
		for (int32 Index = 0; Index < AdditivePoses.Num(); Index++)
		{
			FSlotEvaluationPose const& AdditivePose = AdditivePoses[Index];
			FAnimationRuntime::AccumulateAdditivePose(BlendedPose, AdditivePose.Pose, BlendedCurve, AdditivePose.Curve, AdditivePose.Weight, AdditivePose.AdditiveType);
		}
	}

	// Normalize rotations after blending/accumulation
	BlendedPose.NormalizeRotations();
}

//to debug montage weight
#define DEBUGMONTAGEWEIGHT 0

void FAnimInstanceProxy::GetSlotWeight(const FName& SlotNodeName, float& out_SlotNodeWeight, float& out_SourceWeight, float& out_TotalNodeWeight) const
{
	// node total weight 
	float NewSlotNodeWeight = 0.f;
	// this is required to track, because it will be 1-SourceWeight
	// if additive, it can be applied more
	float NonAdditiveTotalWeight = 0.f;

#if DEBUGMONTAGEWEIGHT
	float TotalDesiredWeight = 0.f;
#endif
	// first get all the montage instance weight this slot node has
	for (const FMontageEvaluationState& EvalState : MontageEvaluationData)
	{
		if (EvalState.Montage.IsValid())
		{
			const UAnimMontage* const Montage = EvalState.Montage.Get();
			if (Montage->IsValidSlot(SlotNodeName))
			{
				NewSlotNodeWeight += EvalState.MontageWeight;
				if (!Montage->IsValidAdditiveSlot(SlotNodeName))
				{
					NonAdditiveTotalWeight += EvalState.MontageWeight;
				}

#if DEBUGMONTAGEWEIGHT			
				TotalDesiredWeight += EvalState->DesiredWeight;
#endif
#if !NO_LOGGING
			UE_LOG(LogAnimation, Verbose, TEXT("GetSlotWeight : Owner: %s, AnimMontage: %s,  (DesiredWeight:%0.2f, Weight:%0.2f)"),
						*GetActorName(), *EvalState.Montage->GetName(), EvalState.DesiredWeight, EvalState.MontageWeight);
#endif
			}
		}
	}

	// save the total node weight, it can be more than 1
	// we need this so that when we eval, we normalized by this weight
	// calculating there can cause inconsistency if some data changes
	out_TotalNodeWeight = NewSlotNodeWeight;

	// this can happen when it's blending in OR when newer animation comes in with shorter blendtime
	// say #1 animation was blending out time with current blendtime 1.0 #2 animation was blending in with 1.0 (old) but got blend out with new blendtime 0.2f
	// #3 animation was blending in with the new blendtime 0.2f, you'll have sum of #1, 2, 3 exceeds 1.f
	if (NewSlotNodeWeight > 1.f)
	{
		// you don't want to change weight of montage instance since it can play multiple slots
		// if you change one, it will apply to all slots in that montage
		// instead we should renormalize when we eval
		// this should happen in the eval phase
		NonAdditiveTotalWeight /= NewSlotNodeWeight;
		// since we normalized, we reset
		NewSlotNodeWeight = 1.f;
	}
#if DEBUGMONTAGEWEIGHT
	else if (TotalDesiredWeight == 1.f && TotalSum < 1.f - ZERO_ANIMWEIGHT_THRESH)
	{
		// this can happen when it's blending in OR when newer animation comes in with longer blendtime
		// say #1 animation was blending out time with current blendtime 0.2 #2 animation was blending in with 0.2 (old) but got blend out with new blendtime 1.f
		// #3 animation was blending in with the new blendtime 1.f, you'll have sum of #1, 2, 3 doesn't meet 1.f
		UE_LOG(LogAnimation, Warning, TEXT("[%s] Montage has less weight. Blending in?(%f)"), *SlotNodeName.ToString(), TotalSum);
	}
#endif

	out_SlotNodeWeight = NewSlotNodeWeight;
	out_SourceWeight = 1.f - NonAdditiveTotalWeight;
}

const FMontageEvaluationState* FAnimInstanceProxy::GetActiveMontageEvaluationState() const
{
	// Start from end, as most recent instances are added at the end of the queue.
	int32 const NumInstances = MontageEvaluationData.Num();
	for (int32 InstanceIndex = NumInstances - 1; InstanceIndex >= 0; InstanceIndex--)
	{
		const FMontageEvaluationState& EvaluationData = MontageEvaluationData[InstanceIndex];
		if (EvaluationData.bIsActive)
		{
			return &EvaluationData;
		}
	}

	return nullptr;
}

void FAnimInstanceProxy::GatherDebugData(FNodeDebugData& DebugData)
{
	// Gather debug data for Root Node
	if(RootNode != nullptr)
	{
		 RootNode->GatherDebugData(DebugData); 
	}

	// Gather debug data for Cached Poses.
	for (FAnimNode_SaveCachedPose* PoseNode : SavedPoseQueue)
	{
		PoseNode->GatherDebugData(DebugData);
	}
}

#if ENABLE_ANIM_DRAW_DEBUG

void FAnimInstanceProxy::AnimDrawDebugOnScreenMessage(const FString& DebugMessage, const FColor& Color, const FVector2D& TextScale)
{
	FQueuedDrawDebugItem DrawDebugItem;

	DrawDebugItem.ItemType = EDrawDebugItemType::OnScreenMessage;
	DrawDebugItem.Message = DebugMessage;
	DrawDebugItem.Color = Color;
	DrawDebugItem.TextScale = TextScale;

	QueuedDrawDebugItems.Add(DrawDebugItem);
}

void FAnimInstanceProxy::AnimDrawDebugDirectionalArrow(const FVector& LineStart, const FVector& LineEnd, float ArrowSize, const FColor& Color, bool bPersistentLines, float LifeTime, float Thickness)
{
	FQueuedDrawDebugItem DrawDebugItem;

	DrawDebugItem.ItemType = EDrawDebugItemType::DirectionalArrow;
	DrawDebugItem.StartLoc = LineStart;
	DrawDebugItem.EndLoc = LineEnd;
	DrawDebugItem.Size = ArrowSize;
	DrawDebugItem.Color = Color;
	DrawDebugItem.bPersistentLines = bPersistentLines;
	DrawDebugItem.LifeTime = LifeTime;
	DrawDebugItem.Thickness = Thickness;

	QueuedDrawDebugItems.Add(DrawDebugItem);
}

void FAnimInstanceProxy::AnimDrawDebugSphere(const FVector& Center, float Radius, int32 Segments, const FColor& Color, bool bPersistentLines, float LifeTime, float Thickness)
{
	FQueuedDrawDebugItem DrawDebugItem;

	DrawDebugItem.ItemType = EDrawDebugItemType::Sphere;
	DrawDebugItem.Center = Center;
	DrawDebugItem.Radius = Radius;
	DrawDebugItem.Segments = Segments;
	DrawDebugItem.Color = Color;
	DrawDebugItem.bPersistentLines = bPersistentLines;
	DrawDebugItem.LifeTime = LifeTime;
	DrawDebugItem.Thickness = Thickness;

	QueuedDrawDebugItems.Add(DrawDebugItem);
}

void FAnimInstanceProxy::AnimDrawDebugCoordinateSystem(FVector const& AxisLoc, FRotator const& AxisRot, float Scale, bool bPersistentLines, float LifeTime, float Thickness)
{
	FQueuedDrawDebugItem DrawDebugItem;

	DrawDebugItem.ItemType = EDrawDebugItemType::CoordinateSystem;
	DrawDebugItem.StartLoc = AxisLoc;
	DrawDebugItem.Rotation = AxisRot;
	DrawDebugItem.Size = Scale;
	DrawDebugItem.bPersistentLines = bPersistentLines;
	DrawDebugItem.LifeTime = LifeTime;
	DrawDebugItem.Thickness = Thickness;

	QueuedDrawDebugItems.Add(DrawDebugItem);
}

void FAnimInstanceProxy::AnimDrawDebugLine(const FVector& StartLoc, const FVector& EndLoc, const FColor& Color, bool bPersistentLines, float LifeTime, float Thickness)
{
	FQueuedDrawDebugItem DrawDebugItem;

	DrawDebugItem.ItemType = EDrawDebugItemType::Line;
	DrawDebugItem.StartLoc = StartLoc;
	DrawDebugItem.EndLoc = EndLoc;
	DrawDebugItem.Color = Color;
	DrawDebugItem.bPersistentLines = bPersistentLines;
	DrawDebugItem.LifeTime = LifeTime;
	DrawDebugItem.Thickness = Thickness;

	QueuedDrawDebugItems.Add(DrawDebugItem);
}

#endif // ENABLE_ANIM_DRAW_DEBUG

float FAnimInstanceProxy::GetInstanceAssetPlayerLength(int32 AssetPlayerIndex)
{
	if(FAnimNode_AssetPlayerBase* PlayerNode = GetNodeFromIndex<FAnimNode_AssetPlayerBase>(AssetPlayerIndex))
	{
		return PlayerNode->GetCurrentAssetLength();
	}

	return 0.0f;
}

float FAnimInstanceProxy::GetInstanceAssetPlayerTime(int32 AssetPlayerIndex)
{
	if(FAnimNode_AssetPlayerBase* PlayerNode = GetNodeFromIndex<FAnimNode_AssetPlayerBase>(AssetPlayerIndex))
	{
		return PlayerNode->GetCurrentAssetTimePlayRateAdjusted();
	}

	return 0.0f;
}

float FAnimInstanceProxy::GetInstanceAssetPlayerTimeFraction(int32 AssetPlayerIndex)
{
	if(FAnimNode_AssetPlayerBase* PlayerNode = GetNodeFromIndex<FAnimNode_AssetPlayerBase>(AssetPlayerIndex))
	{
		float Length = PlayerNode->GetCurrentAssetLength();

		if(Length > 0.0f)
		{
			return PlayerNode->GetCurrentAssetTimePlayRateAdjusted() / Length;
		}
	}

	return 0.0f;
}

float FAnimInstanceProxy::GetInstanceAssetPlayerTimeFromEndFraction(int32 AssetPlayerIndex)
{
	if(FAnimNode_AssetPlayerBase* PlayerNode = GetNodeFromIndex<FAnimNode_AssetPlayerBase>(AssetPlayerIndex))
	{
		float Length = PlayerNode->GetCurrentAssetLength();

		if(Length > 0.f)
		{
			return (Length - PlayerNode->GetCurrentAssetTimePlayRateAdjusted()) / Length;
		}
	}

	return 1.0f;
}

float FAnimInstanceProxy::GetInstanceAssetPlayerTimeFromEnd(int32 AssetPlayerIndex)
{
	if(FAnimNode_AssetPlayerBase* PlayerNode = GetNodeFromIndex<FAnimNode_AssetPlayerBase>(AssetPlayerIndex))
	{
		return PlayerNode->GetCurrentAssetLength() - PlayerNode->GetCurrentAssetTimePlayRateAdjusted();
	}

	return MAX_flt;
}

float FAnimInstanceProxy::GetInstanceMachineWeight(int32 MachineIndex)
{
	if (FAnimNode_StateMachine* MachineInstance = GetStateMachineInstance(MachineIndex))
	{
		return GetRecordedMachineWeight(MachineInstance->StateMachineIndexInClass);
	}

	return 0.0f;
}

float FAnimInstanceProxy::GetInstanceStateWeight(int32 MachineIndex, int32 StateIndex)
{
	if(FAnimNode_StateMachine* MachineInstance = GetStateMachineInstance(MachineIndex))
	{
		return GetRecordedStateWeight(MachineInstance->StateMachineIndexInClass, StateIndex);
	}
	
	return 0.0f;
}

float FAnimInstanceProxy::GetInstanceCurrentStateElapsedTime(int32 MachineIndex)
{
	if(FAnimNode_StateMachine* MachineInstance = GetStateMachineInstance(MachineIndex))
	{
		return MachineInstance->GetCurrentStateElapsedTime();
	}

	return 0.0f;
}

float FAnimInstanceProxy::GetInstanceTransitionCrossfadeDuration(int32 MachineIndex, int32 TransitionIndex)
{
	if(FAnimNode_StateMachine* MachineInstance = GetStateMachineInstance(MachineIndex))
	{
		if(MachineInstance->IsValidTransitionIndex(TransitionIndex))
		{
			return MachineInstance->GetTransitionInfo(TransitionIndex).CrossfadeDuration;
		}
	}

	return 0.0f;
}

float FAnimInstanceProxy::GetInstanceTransitionTimeElapsed(int32 MachineIndex, int32 TransitionIndex)
{
	// Just an alias for readability in the anim graph
	if(FAnimNode_StateMachine* MachineInstance = GetStateMachineInstance(MachineIndex))
	{
		if(MachineInstance->IsValidTransitionIndex(TransitionIndex))
		{
			for(FAnimationActiveTransitionEntry& ActiveTransition : MachineInstance->ActiveTransitionArray)
			{
				if(ActiveTransition.SourceTransitionIndices.Contains(TransitionIndex))
				{
					return ActiveTransition.ElapsedTime;
				}
			}
		}
	}

	return 0.0f;
}

float FAnimInstanceProxy::GetInstanceTransitionTimeElapsedFraction(int32 MachineIndex, int32 TransitionIndex)
{
	if(FAnimNode_StateMachine* MachineInstance = GetStateMachineInstance(MachineIndex))
	{
		if(MachineInstance->IsValidTransitionIndex(TransitionIndex))
		{
			for(FAnimationActiveTransitionEntry& ActiveTransition : MachineInstance->ActiveTransitionArray)
			{
				if(ActiveTransition.SourceTransitionIndices.Contains(TransitionIndex))
				{
					return ActiveTransition.ElapsedTime / ActiveTransition.CrossfadeDuration;
				}
			}
		}
	}

	return 0.0f;
}

float FAnimInstanceProxy::GetRelevantAnimTimeRemaining(int32 MachineIndex, int32 StateIndex)
{
	if(FAnimNode_AssetPlayerBase* AssetPlayer = GetRelevantAssetPlayerFromState(MachineIndex, StateIndex))
	{
		if(AssetPlayer->GetAnimAsset())
		{
			return AssetPlayer->GetCurrentAssetLength() - AssetPlayer->GetCurrentAssetTimePlayRateAdjusted();
		}
	}

	return MAX_flt;
}

float FAnimInstanceProxy::GetRelevantAnimTimeRemainingFraction(int32 MachineIndex, int32 StateIndex)
{
	if(FAnimNode_AssetPlayerBase* AssetPlayer = GetRelevantAssetPlayerFromState(MachineIndex, StateIndex))
	{
		if(AssetPlayer->GetAnimAsset())
		{
			float Length = AssetPlayer->GetCurrentAssetLength();
			if(Length > 0.0f)
			{
				return (Length - AssetPlayer->GetCurrentAssetTimePlayRateAdjusted()) / Length;
			}
		}
	}

	return 1.0f;
}

float FAnimInstanceProxy::GetRelevantAnimLength(int32 MachineIndex, int32 StateIndex)
{
	if(FAnimNode_AssetPlayerBase* AssetPlayer = GetRelevantAssetPlayerFromState(MachineIndex, StateIndex))
	{
		if(AssetPlayer->GetAnimAsset())
		{
			return AssetPlayer->GetCurrentAssetLength();
		}
	}

	return 0.0f;
}

float FAnimInstanceProxy::GetRelevantAnimTime(int32 MachineIndex, int32 StateIndex)
{
	if(FAnimNode_AssetPlayerBase* AssetPlayer = GetRelevantAssetPlayerFromState(MachineIndex, StateIndex))
	{
		return AssetPlayer->GetCurrentAssetTimePlayRateAdjusted();
	}

	return 0.0f;
}

float FAnimInstanceProxy::GetRelevantAnimTimeFraction(int32 MachineIndex, int32 StateIndex)
{
	if(FAnimNode_AssetPlayerBase* AssetPlayer = GetRelevantAssetPlayerFromState(MachineIndex, StateIndex))
	{
		float Length = AssetPlayer->GetCurrentAssetLength();
		if(Length > 0.0f)
		{
			return AssetPlayer->GetCurrentAssetTimePlayRateAdjusted() / Length;
		}
	}

	return 0.0f;
}

FAnimNode_AssetPlayerBase* FAnimInstanceProxy::GetRelevantAssetPlayerFromState(int32 MachineIndex, int32 StateIndex)
{
	FAnimNode_AssetPlayerBase* ResultPlayer = nullptr;
	if(FAnimNode_StateMachine* MachineInstance = GetStateMachineInstance(MachineIndex))
	{
		float MaxWeight = 0.0f;
		const FBakedAnimationState& State = MachineInstance->GetStateInfo(StateIndex);
		for(const int32& PlayerIdx : State.PlayerNodeIndices)
		{
			if(FAnimNode_AssetPlayerBase* Player = GetNodeFromIndex<FAnimNode_AssetPlayerBase>(PlayerIdx))
			{
				if(!Player->bIgnoreForRelevancyTest && Player->GetCachedBlendWeight() > MaxWeight)
				{
					MaxWeight = Player->GetCachedBlendWeight();
					ResultPlayer = Player;
				}
			}
		}
	}
	return ResultPlayer;
}

FAnimNode_StateMachine* FAnimInstanceProxy::GetStateMachineInstance(int32 MachineIndex)
{
	if (AnimClassInterface)
	{
		const TArray<UStructProperty*>& AnimNodeProperties = AnimClassInterface->GetAnimNodeProperties();
		if ((MachineIndex >= 0) && (MachineIndex < AnimNodeProperties.Num()))
		{
			const int32 InstancePropertyIndex = AnimNodeProperties.Num() - 1 - MachineIndex;

			UStructProperty* MachineInstanceProperty = AnimNodeProperties[InstancePropertyIndex];
			checkSlow(MachineInstanceProperty->Struct->IsChildOf(FAnimNode_StateMachine::StaticStruct()));

			return MachineInstanceProperty->ContainerPtrToValuePtr<FAnimNode_StateMachine>(AnimInstanceObject);
		}
	}

	return nullptr;
}

void FAnimInstanceProxy::AddNativeTransitionBinding(const FName& MachineName, const FName& PrevStateName, const FName& NextStateName, const FCanTakeTransition& NativeTransitionDelegate, const FName& TransitionName)
{
	NativeTransitionBindings.Add(FNativeTransitionBinding(MachineName, PrevStateName, NextStateName, NativeTransitionDelegate, TransitionName));
}

bool FAnimInstanceProxy::HasNativeTransitionBinding(const FName& MachineName, const FName& PrevStateName, const FName& NextStateName, FName& OutBindingName)
{
	for(const auto& Binding : NativeTransitionBindings)
	{
		if(Binding.MachineName == MachineName && Binding.PreviousStateName == PrevStateName && Binding.NextStateName == NextStateName)
		{
#if WITH_EDITORONLY_DATA
				OutBindingName = Binding.TransitionName;
#else
			OutBindingName = NAME_None;
#endif
			return true;
		}
	}

	return false;
}

void FAnimInstanceProxy::AddNativeStateEntryBinding(const FName& MachineName, const FName& StateName, const FOnGraphStateChanged& NativeEnteredDelegate, const FName& BindingName)
{
	NativeStateEntryBindings.Add(FNativeStateBinding(MachineName, StateName, NativeEnteredDelegate, BindingName));
}
	
bool FAnimInstanceProxy::HasNativeStateEntryBinding(const FName& MachineName, const FName& StateName, FName& OutBindingName)
{
	for(const auto& Binding : NativeStateEntryBindings)
	{
		if(Binding.MachineName == MachineName && Binding.StateName == StateName)
		{
#if WITH_EDITORONLY_DATA
			OutBindingName = Binding.BindingName;
#else
			OutBindingName = NAME_None;
#endif
			return true;
		}
	}

	return false;
}

void FAnimInstanceProxy::AddNativeStateExitBinding(const FName& MachineName, const FName& StateName, const FOnGraphStateChanged& NativeExitedDelegate, const FName& BindingName)
{
	NativeStateExitBindings.Add(FNativeStateBinding(MachineName, StateName, NativeExitedDelegate, BindingName));
}

bool FAnimInstanceProxy::HasNativeStateExitBinding(const FName& MachineName, const FName& StateName, FName& OutBindingName)
{
	for(const auto& Binding : NativeStateExitBindings)
	{
		if(Binding.MachineName == MachineName && Binding.StateName == StateName)
		{
#if WITH_EDITORONLY_DATA
			OutBindingName = Binding.BindingName;
#else
			OutBindingName = NAME_None;
#endif
			return true;
		}
	}

	return false;
}

void FAnimInstanceProxy::BindNativeDelegates()
{
	// if we have no root node, we are usually in error so early out
	if(RootNode == nullptr)
	{
		return;
	}

	auto ForEachStateLambda = [&](IAnimClassInterface* InAnimClassInterface, const FName& MachineName, const FName& StateName, TFunctionRef<void(FAnimNode_StateMachine*, const FBakedAnimationState&, int32)> Predicate)
	{
		for (UStructProperty* Property : InAnimClassInterface->GetAnimNodeProperties())
		{
			if(Property && Property->Struct->IsChildOf(FAnimNode_StateMachine::StaticStruct()))
			{
				FAnimNode_StateMachine* StateMachine = Property->ContainerPtrToValuePtr<FAnimNode_StateMachine>(AnimInstanceObject);
				if(StateMachine)
				{
					const FBakedAnimationStateMachine* MachineDescription = GetMachineDescription(InAnimClassInterface, StateMachine);
					if(MachineDescription && MachineName == MachineDescription->MachineName)
					{
						// check each state transition for a match
						int32 StateIndex = 0;
						for(const FBakedAnimationState& State : MachineDescription->States)
						{
							if(State.StateName == StateName)
							{
								Predicate(StateMachine, State, StateIndex);
							}
							StateIndex++;
						}
					}
				}
			}
		}
	};

	if (AnimClassInterface)
	{
		// transition delegates
		for(const auto& Binding : NativeTransitionBindings)
		{
			ForEachStateLambda(AnimClassInterface, Binding.MachineName, Binding.PreviousStateName,
				[&](FAnimNode_StateMachine* StateMachine, const FBakedAnimationState& State, int32 StateIndex)
				{
					for(const FBakedStateExitTransition& TransitionExit : State.Transitions)
					{
						if(TransitionExit.CanTakeDelegateIndex != INDEX_NONE)
						{
							// In case the state machine hasn't been initialized, we need to re-get the desc
							const FBakedAnimationStateMachine* MachineDesc = GetMachineDescription(AnimClassInterface, StateMachine);
							const FAnimationTransitionBetweenStates& Transition = MachineDesc->Transitions[TransitionExit.TransitionIndex];
							const FBakedAnimationState& BakedState = MachineDesc->States[Transition.NextState];

							if (BakedState.StateName == Binding.NextStateName)
							{
								FAnimNode_TransitionResult* ResultNode = GetNodeFromPropertyIndex<FAnimNode_TransitionResult>(AnimInstanceObject, AnimClassInterface, TransitionExit.CanTakeDelegateIndex);
								if(ResultNode)
								{
									ResultNode->NativeTransitionDelegate = Binding.NativeTransitionDelegate;
								}
							}
						}
					}
				});
		}

		// state entry delegates
		for(const auto& Binding : NativeStateEntryBindings)
		{
			ForEachStateLambda(AnimClassInterface, Binding.MachineName, Binding.StateName,
				[&](FAnimNode_StateMachine* StateMachine, const FBakedAnimationState& State, int32 StateIndex)
				{
					// allocate enough space for all our states we need so far
					StateMachine->OnGraphStatesEntered.SetNum(FMath::Max(StateIndex + 1, StateMachine->OnGraphStatesEntered.Num()));
					StateMachine->OnGraphStatesEntered[StateIndex] = Binding.NativeStateDelegate;
				});
		}

		// state exit delegates
		for(const auto& Binding : NativeStateExitBindings)
		{
			ForEachStateLambda(AnimClassInterface, Binding.MachineName, Binding.StateName,
				[&](FAnimNode_StateMachine* StateMachine, const FBakedAnimationState& State, int32 StateIndex)
				{
					// allocate enough space for all our states we need so far
					StateMachine->OnGraphStatesExited.SetNum(FMath::Max(StateIndex + 1, StateMachine->OnGraphStatesExited.Num()));
					StateMachine->OnGraphStatesExited[StateIndex] = Binding.NativeStateDelegate;
				});
		}
	}
}

const FBakedAnimationStateMachine* FAnimInstanceProxy::GetMachineDescription(IAnimClassInterface* AnimBlueprintClass, FAnimNode_StateMachine* MachineInstance)
{
	const TArray<FBakedAnimationStateMachine>& BakedStateMachines = AnimBlueprintClass->GetBakedStateMachines();
	return BakedStateMachines.IsValidIndex(MachineInstance->StateMachineIndexInClass) ? &(BakedStateMachines[MachineInstance->StateMachineIndexInClass]) : nullptr;
}

FAnimNode_StateMachine* FAnimInstanceProxy::GetStateMachineInstanceFromName(FName MachineName)
{
	if (AnimClassInterface)
	{
		const TArray<UStructProperty*>& AnimNodeProperties = AnimClassInterface->GetAnimNodeProperties();
		for (int32 MachineIndex = 0; MachineIndex < AnimNodeProperties.Num(); MachineIndex++)
		{
			UStructProperty* Property = AnimNodeProperties[AnimNodeProperties.Num() - 1 - MachineIndex];
			if (Property && Property->Struct->IsChildOf(FAnimNode_StateMachine::StaticStruct()))
			{
				FAnimNode_StateMachine* StateMachine = Property->ContainerPtrToValuePtr<FAnimNode_StateMachine>(AnimInstanceObject);
				if (StateMachine)
				{
					if (const FBakedAnimationStateMachine* MachineDescription = GetMachineDescription(AnimClassInterface, StateMachine))
					{
						if (MachineDescription->MachineName == MachineName)
						{
							return StateMachine;
						}
					}
				}
			}
		}
	}

	return nullptr;
}

const FBakedAnimationStateMachine* FAnimInstanceProxy::GetStateMachineInstanceDesc(FName MachineName)
{
	if (AnimClassInterface)
	{
		const TArray<UStructProperty*>& AnimNodeProperties = AnimClassInterface->GetAnimNodeProperties();
		for (int32 MachineIndex = 0; MachineIndex < AnimNodeProperties.Num(); MachineIndex++)
		{
			UStructProperty* Property = AnimNodeProperties[AnimNodeProperties.Num() - 1 - MachineIndex];
			if(Property && Property->Struct->IsChildOf(FAnimNode_StateMachine::StaticStruct()))
			{
				FAnimNode_StateMachine* StateMachine = Property->ContainerPtrToValuePtr<FAnimNode_StateMachine>(AnimInstanceObject);
				if(StateMachine)
				{
					if (const FBakedAnimationStateMachine* MachineDescription = GetMachineDescription(AnimClassInterface, StateMachine))
					{
						if(MachineDescription->MachineName == MachineName)
						{
							return MachineDescription;
						}
					}
				}
			}
		}
	}

	return nullptr;
}

int32 FAnimInstanceProxy::GetStateMachineIndex(FName MachineName)
{
	if (AnimClassInterface)
	{
		const TArray<UStructProperty*>& AnimNodeProperties = AnimClassInterface->GetAnimNodeProperties();
		for (int32 MachineIndex = 0; MachineIndex < AnimNodeProperties.Num(); MachineIndex++)
		{
			UStructProperty* Property = AnimNodeProperties[AnimNodeProperties.Num() - 1 - MachineIndex];
			if(Property && Property->Struct->IsChildOf(FAnimNode_StateMachine::StaticStruct()))
			{
				FAnimNode_StateMachine* StateMachine = Property->ContainerPtrToValuePtr<FAnimNode_StateMachine>(AnimInstanceObject);
				if(StateMachine)
				{
					if (const FBakedAnimationStateMachine* MachineDescription = GetMachineDescription(AnimClassInterface, StateMachine))
					{
						if(MachineDescription->MachineName == MachineName)
						{
							return MachineIndex;
						}
					}
				}
			}
		}
	}

	return INDEX_NONE;
}

void FAnimInstanceProxy::GetStateMachineIndexAndDescription(FName InMachineName, int32& OutMachineIndex, const FBakedAnimationStateMachine** OutMachineDescription)
{
	if (AnimClassInterface)
	{
		const TArray<UStructProperty*>& AnimNodeProperties = AnimClassInterface->GetAnimNodeProperties();
		for (int32 MachineIndex = 0; MachineIndex < AnimNodeProperties.Num(); MachineIndex++)
		{
			UStructProperty* Property = AnimNodeProperties[AnimNodeProperties.Num() - 1 - MachineIndex];
			if (Property && Property->Struct->IsChildOf(FAnimNode_StateMachine::StaticStruct()))
			{
				FAnimNode_StateMachine* StateMachine = Property->ContainerPtrToValuePtr<FAnimNode_StateMachine>(AnimInstanceObject);
				if (StateMachine)
				{
					if (const FBakedAnimationStateMachine* MachineDescription = GetMachineDescription(AnimClassInterface, StateMachine))
					{
						if (MachineDescription->MachineName == InMachineName)
						{
							OutMachineIndex = MachineIndex;
							if (OutMachineDescription)
							{
								*OutMachineDescription = MachineDescription;
							}
							return;
						}
					}
				}
			}
		}
	}

	OutMachineIndex = INDEX_NONE;
	if (OutMachineDescription)
	{
		*OutMachineDescription = nullptr;
	}
}

int32 FAnimInstanceProxy::GetInstanceAssetPlayerIndex(FName MachineName, FName StateName, FName AssetName)
{
	if (AnimClassInterface)
	{
		if(const FBakedAnimationStateMachine* MachineDescription = GetStateMachineInstanceDesc(MachineName))
		{
			const TArray<UStructProperty*>& AnimNodeProperties = AnimClassInterface->GetAnimNodeProperties();
			for(int32 StateIndex = 0; StateIndex < MachineDescription->States.Num(); StateIndex++)
			{
				const FBakedAnimationState& State = MachineDescription->States[StateIndex];
				if(State.StateName == StateName)
				{
					for(int32 PlayerIndex = 0; PlayerIndex < State.PlayerNodeIndices.Num(); PlayerIndex++)
					{
						checkSlow(State.PlayerNodeIndices[PlayerIndex] < AnimNodeProperties.Num());
						UStructProperty* AssetPlayerProperty = AnimNodeProperties[AnimNodeProperties.Num() - 1 - State.PlayerNodeIndices[PlayerIndex]];
						if(AssetPlayerProperty && AssetPlayerProperty->Struct->IsChildOf(FAnimNode_AssetPlayerBase::StaticStruct()))
						{
							FAnimNode_AssetPlayerBase* AssetPlayer = AssetPlayerProperty->ContainerPtrToValuePtr<FAnimNode_AssetPlayerBase>(AnimInstanceObject);
							if(AssetPlayer)
							{
								if(AssetName == NAME_None || AssetPlayer->GetAnimAsset()->GetFName() == AssetName)
								{
									return State.PlayerNodeIndices[PlayerIndex];
								}
							}
						}
					}
				}
			}
		}
	}

	return INDEX_NONE;
}

float FAnimInstanceProxy::GetRecordedMachineWeight(const int32 InMachineClassIndex) const
{
	return MachineWeightArrays[GetSyncGroupReadIndex()][InMachineClassIndex];
}

void FAnimInstanceProxy::RecordMachineWeight(const int32 InMachineClassIndex, const float InMachineWeight)
{
	MachineWeightArrays[GetSyncGroupWriteIndex()][InMachineClassIndex] = InMachineWeight;
}

float FAnimInstanceProxy::GetRecordedStateWeight(const int32 InMachineClassIndex, const int32 InStateIndex) const
{
	const int32* BaseIndexPtr = StateMachineClassIndexToWeightOffset.Find(InMachineClassIndex);

	if(BaseIndexPtr)
	{
		const int32 StateIndex = *BaseIndexPtr + InStateIndex;
		return StateWeightArrays[GetSyncGroupReadIndex()][StateIndex];
	}

	return 0.0f;
}

void FAnimInstanceProxy::RecordStateWeight(const int32 InMachineClassIndex, const int32 InStateIndex, const float InStateWeight)
{
	const int32* BaseIndexPtr = StateMachineClassIndexToWeightOffset.Find(InMachineClassIndex);

	if(BaseIndexPtr)
	{
		const int32 StateIndex = *BaseIndexPtr + InStateIndex;
		StateWeightArrays[GetSyncGroupWriteIndex()][StateIndex] = InStateWeight;
	}
}

void FAnimInstanceProxy::ResetDynamics(ETeleportType InTeleportType)
{
	for(FAnimNode_Base* Node : DynamicResetNodes)
	{
		Node->ResetDynamics(InTeleportType);
	}
}

void FAnimInstanceProxy::ResetDynamics()
{
	ResetDynamics(ETeleportType::ResetPhysics);
}

#if WITH_EDITOR
void FAnimInstanceProxy::RegisterWatchedPose(const FCompactPose& Pose, int32 LinkID)
{
	if(bIsBeingDebugged)
	{
		for (FAnimNodePoseWatch& PoseWatch : PoseWatchEntriesForThisFrame)
		{
			if (PoseWatch.NodeID == LinkID)
			{
				PoseWatch.PoseInfo->CopyBonesFrom(Pose);
				break;
			}
		}
	}
}

void FAnimInstanceProxy::RegisterWatchedPose(const FCSPose<FCompactPose>& Pose, int32 LinkID)
{
	if (bIsBeingDebugged)
	{
		for (FAnimNodePoseWatch& PoseWatch : PoseWatchEntriesForThisFrame)
		{
			if (PoseWatch.NodeID == LinkID)
			{
				FCompactPose TempPose;
				Pose.ConvertToLocalPoses(TempPose);
				PoseWatch.PoseInfo->CopyBonesFrom(TempPose);
				break;
			}
		}
	}
}
#endif

const FPoseSnapshot* FAnimInstanceProxy::GetPoseSnapshot(FName SnapshotName) const
{
	return PoseSnapshots.FindByPredicate([SnapshotName](const FPoseSnapshot& PoseData) { return PoseData.SnapshotName == SnapshotName; });
}

#undef LOCTEXT_NAMESPACE<|MERGE_RESOLUTION|>--- conflicted
+++ resolved
@@ -613,11 +613,6 @@
 				}
 			}
 
-<<<<<<< HEAD
-			//For debugging UE-54705
-			FName InitialMarkerPrevious = TickContext.MarkerTickContext.GetMarkerSyncStartPosition().PreviousMarkerName;
-			FName InitialMarkerEnd = TickContext.MarkerTickContext.GetMarkerSyncStartPosition().NextMarkerName;
-=======
 #if DO_CHECK
 			//For debugging UE-54705
 			FName InitialMarkerPrevious = TickContext.MarkerTickContext.GetMarkerSyncStartPosition().PreviousMarkerName;
@@ -625,7 +620,6 @@
 			const bool bIsLeaderRecordValidPre = SyncGroup.ActivePlayers[0].MarkerTickRecord->IsValid();
 			FMarkerTickRecord LeaderPreMarkerTickRecord = *SyncGroup.ActivePlayers[0].MarkerTickRecord;
 #endif
->>>>>>> a23640a2
 
 			// initialize to invalidate first
 			ensureMsgf(SyncGroup.GroupLeaderIndex == INDEX_NONE, TEXT("SyncGroup with GroupIndex=%d had a non -1 group leader index of %d in asset %s"), GroupIndex, SyncGroup.GroupLeaderIndex, *GetNameSafe(SkeletalMeshComponent));
@@ -683,54 +677,34 @@
 
 				if (!bStartMarkerValid)
 				{
-<<<<<<< HEAD
-					FString ErrorMsg = FString(TEXT("Prev Marker name not valid for sync group.\n"));
-					ErrorMsg += FString::Format(TEXT("\tMarker {0} : SyncGroupName {1} : Leader {2}\n"), { MarkerStart.PreviousMarkerName.ToString(), SyncGroupName.ToString(), LeaderAnimName });
-					ErrorMsg += FString::Format(TEXT("\tInitalPrev {0} : InitialNext {1} : GroupLeaderIndex {2}\n"), { InitialMarkerPrevious.ToString(), InitialMarkerEnd.ToString(), GroupLeaderIndex });
-=======
 #if DO_CHECK
 					FString ErrorMsg = FString(TEXT("Prev Marker name not valid for sync group.\n"));
 					ErrorMsg += FString::Format(TEXT("\tMarker {0} : SyncGroupName {1} : Leader {2}\n"), { MarkerStart.PreviousMarkerName.ToString(), SyncGroupName.ToString(), LeaderAnimName });
 					ErrorMsg += FString::Format(TEXT("\tInitalPrev {0} : InitialNext {1} : GroupLeaderIndex {2}\n"), { InitialMarkerPrevious.ToString(), InitialMarkerEnd.ToString(), GroupLeaderIndex });
 					ErrorMsg += FString::Format(TEXT("\tLeader (0 index) was originally valid: {0} | Record: {1}\n"), { bIsLeaderRecordValidPre, LeaderPreMarkerTickRecord.ToString() });
->>>>>>> a23640a2
 					ErrorMsg += FString::Format(TEXT("\t Valid Markers : {0}\n"), { SyncGroup.ValidMarkers.Num() });
 					for (int32 MarkerIndex = 0; MarkerIndex < SyncGroup.ValidMarkers.Num(); ++MarkerIndex)
 					{
 						ErrorMsg += FString::Format(TEXT("\t\t{0}) '{1}'\n"), {MarkerIndex, SyncGroup.ValidMarkers[MarkerIndex].ToString()});
 					}
-<<<<<<< HEAD
-					ensureMsgf(false, *ErrorMsg);
-=======
 					ensureMsgf(false, TEXT("%s"), *ErrorMsg);
 #endif
->>>>>>> a23640a2
 					TickContext.InvalidateMarkerSync();
 				}
 				else if (!bEndMarkerValid)
 				{
-<<<<<<< HEAD
-					FString ErrorMsg = FString(TEXT("Next Marker name not valid for sync group.\n"));
-					ErrorMsg += FString::Format(TEXT("\tMarker {0} : SyncGroupName {1} : Leader {2}\n"), { MarkerStart.NextMarkerName.ToString(), SyncGroupName.ToString(), LeaderAnimName });
-					ErrorMsg += FString::Format(TEXT("\tInitalPrev {0} : InitialNext {1} : GroupLeaderIndex {2}\n"), { InitialMarkerPrevious.ToString(), InitialMarkerEnd.ToString(), GroupLeaderIndex });
-=======
 #if DO_CHECK
 					FString ErrorMsg = FString(TEXT("Next Marker name not valid for sync group.\n"));
 					ErrorMsg += FString::Format(TEXT("\tMarker {0} : SyncGroupName {1} : Leader {2}\n"), { MarkerStart.NextMarkerName.ToString(), SyncGroupName.ToString(), LeaderAnimName });
 					ErrorMsg += FString::Format(TEXT("\tInitalPrev {0} : InitialNext {1} : GroupLeaderIndex {2}\n"), { InitialMarkerPrevious.ToString(), InitialMarkerEnd.ToString(), GroupLeaderIndex });
 					ErrorMsg += FString::Format(TEXT("\tLeader (0 index) was originally valid: {0} | Record: {1}\n"), { bIsLeaderRecordValidPre, LeaderPreMarkerTickRecord.ToString() });
->>>>>>> a23640a2
 					ErrorMsg += FString::Format(TEXT("\t Valid Markers : {0}\n"), { SyncGroup.ValidMarkers.Num() });
 					for (int32 MarkerIndex = 0; MarkerIndex < SyncGroup.ValidMarkers.Num(); ++MarkerIndex)
 					{
 						ErrorMsg += FString::Format(TEXT("\t\t{0}) '{1}'\n"), { MarkerIndex, SyncGroup.ValidMarkers[MarkerIndex].ToString() });
 					}
-<<<<<<< HEAD
-					ensureMsgf(false, *ErrorMsg);
-=======
 					ensureMsgf(false, TEXT("%s"), *ErrorMsg);
 #endif
->>>>>>> a23640a2
 					TickContext.InvalidateMarkerSync();
 				}
 			}
