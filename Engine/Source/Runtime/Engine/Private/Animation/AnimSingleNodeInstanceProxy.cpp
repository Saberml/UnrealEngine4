--- conflicted
+++ resolved
@@ -360,11 +360,7 @@
 				Proxy->SlotEvaluatePose(ActiveMontageSlot, LocalSourcePose, LocalSourceCurve, Proxy->WeightInfo.SourceWeight, Output.Pose, Output.Curve, Proxy->WeightInfo.SlotNodeWeight, Proxy->WeightInfo.TotalNodeWeight);
 			}
 		}
-<<<<<<< HEAD
-		else 
-=======
 		else
->>>>>>> 50b84fc1
 		{
 			// pose asset is handled by preview instance : pose blend node
 			// and you can't drag pose asset to level to create single node instance. 
