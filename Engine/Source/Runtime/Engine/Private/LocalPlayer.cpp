--- conflicted
+++ resolved
@@ -84,14 +84,11 @@
 
 bool FLocalPlayerContext::IsValid() const
 {
-<<<<<<< HEAD
-=======
 	return LocalPlayer.IsValid() && GetWorld() && GetPlayerController() && GetLocalPlayer();
 }
 
 bool FLocalPlayerContext::IsInitialized() const
 {
->>>>>>> 5338f086
 	return LocalPlayer.IsValid();
 }
 
@@ -112,6 +109,7 @@
 ULocalPlayer::ULocalPlayer(const class FPostConstructInitializeProperties& PCIP)
 	: Super(PCIP)
 {
+	PendingLevelPlayerControllerClass = APlayerController::StaticClass();
 }
 
 void ULocalPlayer::PostInitProperties()
@@ -200,17 +198,8 @@
 	}
 	else
 	{
-		UGameEngine* GameEngine = Cast<UGameEngine>(GEngine);
 		// Statically bind to the specified player controller
-		UClass* PCClass = GameEngine != NULL ?
-			LoadClass<APlayerController>(NULL, *GameEngine->PendingLevelPlayerControllerClassName, NULL, LOAD_None, NULL) :
-			NULL;
-		if (PCClass == NULL)
-		{
-			// This failed to load so use the engine one as default
-			PCClass = APlayerController::StaticClass();
-			UE_LOG(LogPlayerManagement, Log, TEXT("PlayerController class for the pending level is %s"),*PCClass->GetFName().ToString());
-		}
+		UClass* PCClass = PendingLevelPlayerControllerClass;
 		// The PlayerController gets replicated from the client though the engine assumes that every Player always has
 		// a valid PlayerController so we spawn a dummy one that is going to be replaced later.
 		PlayerController = CastChecked<APlayerController>(InWorld->SpawnActor(PCClass));
@@ -307,7 +296,7 @@
     // allow HMDs to override fov
     if (GEngine->HMDDevice.IsValid() && GEngine->IsStereoscopic3D())
     {
-        float HmdFov = GEngine->HMDDevice->GetFieldOfView();
+        float HmdFov = GEngine->HMDDevice->GetFieldOfViewInRadians();
         if (HmdFov > 0)
         {
             OutViewInfo.FOV = HmdFov;
@@ -394,11 +383,6 @@
 
 	check( PlayerController->GetWorld() );
 
-    for( int ViewExt = 0; ViewExt < ViewFamily->ViewExtensions.Num(); ViewExt++ )
-    {
-        ViewFamily->ViewExtensions[ViewExt]->SetupView(*View);
-    }
-
 	ViewFamily->Views.Add(View);
 
 	{
@@ -457,6 +441,10 @@
 		}
 	}
 
+	for (int ViewExt = 0; ViewExt < ViewFamily->ViewExtensions.Num(); ViewExt++)
+	{
+		ViewFamily->ViewExtensions[ViewExt]->SetupView(*View);
+	}
 	return View;
 }
 
