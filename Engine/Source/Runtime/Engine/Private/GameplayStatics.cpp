// Copyright 1998-2017 Epic Games, Inc. All Rights Reserved.

#include "Kismet/GameplayStatics.h"
#include "Serialization/MemoryWriter.h"
#include "Serialization/CustomVersion.h"
#include "Serialization/ObjectAndNameAsStringProxyArchive.h"
#include "Misc/PackageName.h"
#include "Misc/EngineVersion.h"
#include "GameFramework/DamageType.h"
#include "GameFramework/Pawn.h"
#include "WorldCollision.h"
#include "SceneView.h"
#include "Components/PrimitiveComponent.h"
#include "Serialization/MemoryReader.h"
#include "UObject/Package.h"
#include "Audio.h"
#include "GameFramework/WorldSettings.h"
#include "Engine/CollisionProfile.h"
#include "ParticleHelper.h"
#include "Particles/ParticleSystemComponent.h"
#include "Engine/LevelStreaming.h"
#include "Engine/LocalPlayer.h"
#include "ActiveSound.h"
#include "DrawDebugHelpers.h"
#include "EngineUtils.h"
#include "AudioDevice.h"
#include "SaveGameSystem.h"
#include "DVRStreaming.h"
#include "PlatformFeatures.h"
#include "GameFramework/Character.h"
#include "Sound/SoundBase.h"
#include "Sound/DialogueWave.h"
#include "GameFramework/SaveGame.h"
#include "PhysicalMaterials/PhysicalMaterial.h"
#include "Components/DecalComponent.h"
#include "Components/ForceFeedbackComponent.h"
#include "LandscapeProxy.h"
#include "Logging/MessageLog.h"
#include "Components/HierarchicalInstancedStaticMeshComponent.h"
#include "PhysicsEngine/PhysicsSettings.h"
#include "PhysicsEngine/BodySetup.h"

#define LOCTEXT_NAMESPACE "GameplayStatics"

static const int UE4_SAVEGAME_FILE_TYPE_TAG = 0x53415647;		// "sAvG"

struct FSaveGameFileVersion
{
	enum Type
	{
		InitialVersion = 1,
		// serializing custom versions into the savegame data to handle that type of versioning
		AddedCustomVersions = 2,

		// -----<new versions can be added above this line>-------------------------------------------------
		VersionPlusOne,
		LatestVersion = VersionPlusOne - 1
	};
};

//////////////////////////////////////////////////////////////////////////
// UGameplayStatics

UGameplayStatics::UGameplayStatics(const FObjectInitializer& ObjectInitializer)
	: Super(ObjectInitializer)
{
}

class UGameInstance* UGameplayStatics::GetGameInstance(const UObject* WorldContextObject)
{
	UWorld* World = GEngine->GetWorldFromContextObject(WorldContextObject);
	return World ? World->GetGameInstance() : nullptr;
}

class APlayerController* UGameplayStatics::GetPlayerController(const UObject* WorldContextObject, int32 PlayerIndex ) 
{
	if (UWorld* World = GEngine->GetWorldFromContextObject(WorldContextObject))
	{
		uint32 Index = 0;
		for (FConstPlayerControllerIterator Iterator = World->GetPlayerControllerIterator(); Iterator; ++Iterator)
		{
			APlayerController* PlayerController = Iterator->Get();
			if (Index == PlayerIndex)
			{
				return PlayerController;
			}
			Index++;
		}
	}
	return nullptr;
}

ACharacter* UGameplayStatics::GetPlayerCharacter(const UObject* WorldContextObject, int32 PlayerIndex)
{
	APlayerController* PC = GetPlayerController(WorldContextObject, PlayerIndex);
	return PC ? Cast<ACharacter>(PC->GetPawn()) : nullptr;
}

APawn* UGameplayStatics::GetPlayerPawn(const UObject* WorldContextObject, int32 PlayerIndex)
{
	APlayerController* PC = GetPlayerController(WorldContextObject, PlayerIndex);
	return PC ? PC->GetPawnOrSpectator() : nullptr;
}

APlayerCameraManager* UGameplayStatics::GetPlayerCameraManager(const UObject* WorldContextObject, int32 PlayerIndex)
{
	APlayerController* const PC = GetPlayerController(WorldContextObject, PlayerIndex);
	return PC ? PC->PlayerCameraManager : nullptr;
}

APlayerController* UGameplayStatics::CreatePlayer(const UObject* WorldContextObject, int32 ControllerId, bool bSpawnPawn)
{
	UWorld* World = GEngine->GetWorldFromContextObject(WorldContextObject);
	FString Error;

	ULocalPlayer* LocalPlayer = World ? World->GetGameInstance()->CreateLocalPlayer(ControllerId, Error, bSpawnPawn) : NULL;

	if (Error.Len() > 0)
	{
		UE_LOG(LogPlayerManagement, Error, TEXT("Failed to Create Player: %s"), *Error);
	}

	return (LocalPlayer ? LocalPlayer->PlayerController : nullptr);
}

void UGameplayStatics::RemovePlayer(APlayerController* PlayerController, bool bDestroyPawn)
{
	if (PlayerController)
	{
		if (UWorld* World = PlayerController->GetWorld())
		{
			if (ULocalPlayer* LocalPlayer = PlayerController->GetLocalPlayer())
			{
				APawn* PlayerPawn = (bDestroyPawn ? PlayerController->GetPawn() : nullptr);
				if (World->GetGameInstance()->RemoveLocalPlayer(LocalPlayer) && PlayerPawn)
				{
					PlayerPawn->Destroy();
				}
			}
		}
	}
}

int32 UGameplayStatics::GetPlayerControllerID(APlayerController* PlayerController)
{
	if (PlayerController)
	{
		if (ULocalPlayer* LocalPlayer = PlayerController->GetLocalPlayer())
		{
			return LocalPlayer->GetControllerId();
		}
	}

	return INDEX_NONE;
}

void UGameplayStatics::SetPlayerControllerID(APlayerController* PlayerController, int32 ControllerId)
{
	if (PlayerController)
	{
		if (ULocalPlayer* LocalPlayer = PlayerController->GetLocalPlayer())
		{
			LocalPlayer->SetControllerId(ControllerId);
		}
	}
}

AGameModeBase* UGameplayStatics::GetGameMode(const UObject* WorldContextObject)
{
	UWorld* const World = GEngine->GetWorldFromContextObject(WorldContextObject);
	return World ? World->GetAuthGameMode() : NULL;
}

AGameStateBase* UGameplayStatics::GetGameState(const UObject* WorldContextObject)
{
	UWorld* const World = GEngine->GetWorldFromContextObject(WorldContextObject);
	return World ? World->GetGameState() : nullptr;
}

class UClass* UGameplayStatics::GetObjectClass(const UObject* Object)
{
	return Object ? Object->GetClass() : nullptr;
}

float UGameplayStatics::GetGlobalTimeDilation(const UObject* WorldContextObject)
{
	UWorld* const World = GEngine->GetWorldFromContextObject( WorldContextObject );
	return World ? World->GetWorldSettings()->TimeDilation : 1.f;
}

void UGameplayStatics::SetGlobalTimeDilation(const UObject* WorldContextObject, float TimeDilation)
{
	UWorld* const World = GEngine->GetWorldFromContextObject( WorldContextObject );
	if (World != nullptr)
	{
		AWorldSettings* const WorldSettings = World->GetWorldSettings();
		if (WorldSettings != nullptr)
		{
			float const ActualTimeDilation = WorldSettings->SetTimeDilation(TimeDilation);
			if (TimeDilation != ActualTimeDilation)
			{
				UE_LOG(LogBlueprintUserMessages, Warning, TEXT("Time Dilation must be between %f and %f.  Clamped value to that range."), WorldSettings->MinGlobalTimeDilation, WorldSettings->MaxGlobalTimeDilation);
			}
		}
	}
}

bool UGameplayStatics::SetGamePaused(const UObject* WorldContextObject, bool bPaused)
{
	UGameInstance* const GameInstance = GetGameInstance( WorldContextObject );
	APlayerController* const PC = GameInstance ? GameInstance->GetFirstLocalPlayerController() : nullptr;
	return PC ? PC->SetPause(bPaused) : false;
}

bool UGameplayStatics::IsGamePaused(const UObject* WorldContextObject)
{
	UWorld* const World = GEngine->GetWorldFromContextObject( WorldContextObject );
	return World ? World->IsPaused() : false;
}

/** @RETURN True if weapon trace from Origin hits component VictimComp.  OutHitResult will contain properties of the hit. */
static bool ComponentIsDamageableFrom(UPrimitiveComponent* VictimComp, FVector const& Origin, AActor const* IgnoredActor, const TArray<AActor*>& IgnoreActors, ECollisionChannel TraceChannel, FHitResult& OutHitResult)
{
	static FName NAME_ComponentIsVisibleFrom = FName(TEXT("ComponentIsVisibleFrom"));
	FCollisionQueryParams LineParams(NAME_ComponentIsVisibleFrom, true, IgnoredActor);
	LineParams.AddIgnoredActors( IgnoreActors );

	// Do a trace from origin to middle of box
	UWorld* const World = VictimComp->GetWorld();
	check(World);

	FVector const TraceEnd = VictimComp->Bounds.Origin;
	FVector TraceStart = Origin;
	if (Origin == TraceEnd)
	{
		// tiny nudge so LineTraceSingle doesn't early out with no hits
		TraceStart.Z += 0.01f;
	}
	bool const bHadBlockingHit = World->LineTraceSingleByChannel(OutHitResult, TraceStart, TraceEnd, TraceChannel, LineParams);
	//::DrawDebugLine(World, TraceStart, TraceEnd, FLinearColor::Red, true);

	// If there was a blocking hit, it will be the last one
	if (bHadBlockingHit)
	{
		if (OutHitResult.Component == VictimComp)
		{
			// if blocking hit was the victim component, it is visible
			return true;
		}
		else
		{
			// if we hit something else blocking, it's not
			UE_LOG(LogDamage, Log, TEXT("Radial Damage to %s blocked by %s (%s)"), *GetNameSafe(VictimComp), *GetNameSafe(OutHitResult.GetActor()), *GetNameSafe(OutHitResult.Component.Get()) );
			return false;
		}
	}
		
	// didn't hit anything, assume nothing blocking the damage and victim is consequently visible
	// but since we don't have a hit result to pass back, construct a simple one, modeling the damage as having hit a point at the component's center.
	FVector const FakeHitLoc = VictimComp->GetComponentLocation();
	FVector const FakeHitNorm = (Origin - FakeHitLoc).GetSafeNormal();		// normal points back toward the epicenter
	OutHitResult = FHitResult(VictimComp->GetOwner(), VictimComp, FakeHitLoc, FakeHitNorm);
	return true;
}

bool UGameplayStatics::ApplyRadialDamage(const UObject* WorldContextObject, float BaseDamage, const FVector& Origin, float DamageRadius, TSubclassOf<UDamageType> DamageTypeClass, const TArray<AActor*>& IgnoreActors, AActor* DamageCauser, AController* InstigatedByController, bool bDoFullDamage, ECollisionChannel DamagePreventionChannel )
{
	float DamageFalloff = bDoFullDamage ? 0.f : 1.f;
	return ApplyRadialDamageWithFalloff(WorldContextObject, BaseDamage, 0.f, Origin, 0.f, DamageRadius, DamageFalloff, DamageTypeClass, IgnoreActors, DamageCauser, InstigatedByController, DamagePreventionChannel);
}

bool UGameplayStatics::ApplyRadialDamageWithFalloff(const UObject* WorldContextObject, float BaseDamage, float MinimumDamage, const FVector& Origin, float DamageInnerRadius, float DamageOuterRadius, float DamageFalloff, TSubclassOf<class UDamageType> DamageTypeClass, const TArray<AActor*>& IgnoreActors, AActor* DamageCauser, AController* InstigatedByController, ECollisionChannel DamagePreventionChannel)
{
	static FName NAME_ApplyRadialDamage = FName(TEXT("ApplyRadialDamage"));
	FCollisionQueryParams SphereParams(NAME_ApplyRadialDamage, false, DamageCauser);

	SphereParams.AddIgnoredActors(IgnoreActors);

	// query scene to see what we hit
	TArray<FOverlapResult> Overlaps;
	UWorld* World = GEngine->GetWorldFromContextObject(WorldContextObject);
	World->OverlapMultiByObjectType(Overlaps, Origin, FQuat::Identity, FCollisionObjectQueryParams(FCollisionObjectQueryParams::InitType::AllDynamicObjects), FCollisionShape::MakeSphere(DamageOuterRadius), SphereParams);

	// collate into per-actor list of hit components
	TMap<AActor*, TArray<FHitResult> > OverlapComponentMap;
	for (int32 Idx=0; Idx<Overlaps.Num(); ++Idx)
	{
		FOverlapResult const& Overlap = Overlaps[Idx];
		AActor* const OverlapActor = Overlap.GetActor();

		if ( OverlapActor && 
			OverlapActor->bCanBeDamaged && 
			OverlapActor != DamageCauser &&
			Overlap.Component.IsValid() )
		{
			FHitResult Hit;
			if (DamagePreventionChannel == ECC_MAX || ComponentIsDamageableFrom(Overlap.Component.Get(), Origin, DamageCauser, IgnoreActors, DamagePreventionChannel, Hit))
			{
				TArray<FHitResult>& HitList = OverlapComponentMap.FindOrAdd(OverlapActor);
				HitList.Add(Hit);
			}
		}
	}

	// make sure we have a good damage type
	TSubclassOf<UDamageType> const ValidDamageTypeClass = DamageTypeClass ? DamageTypeClass : TSubclassOf<UDamageType>(UDamageType::StaticClass());

	bool bAppliedDamage = false;

	// call damage function on each affected actors
	for (TMap<AActor*, TArray<FHitResult> >::TIterator It(OverlapComponentMap); It; ++It)
	{
		AActor* const Victim = It.Key();
		TArray<FHitResult> const& ComponentHits = It.Value();

		FRadialDamageEvent DmgEvent;
		DmgEvent.DamageTypeClass = ValidDamageTypeClass;
		DmgEvent.ComponentHits = ComponentHits;
		DmgEvent.Origin = Origin;
		DmgEvent.Params = FRadialDamageParams(BaseDamage, MinimumDamage, DamageInnerRadius, DamageOuterRadius, DamageFalloff);

		Victim->TakeDamage(BaseDamage, DmgEvent, InstigatedByController, DamageCauser);

		bAppliedDamage = true;
	}

	return bAppliedDamage;
}

float UGameplayStatics::ApplyPointDamage(AActor* DamagedActor, float BaseDamage, FVector const& HitFromDirection, FHitResult const& HitInfo, AController* EventInstigator, AActor* DamageCauser, TSubclassOf<UDamageType> DamageTypeClass)
{
	if (DamagedActor && BaseDamage != 0.f)
	{
		// make sure we have a good damage type
		TSubclassOf<UDamageType> const ValidDamageTypeClass = DamageTypeClass ? DamageTypeClass : TSubclassOf<UDamageType>(UDamageType::StaticClass());
		FPointDamageEvent PointDamageEvent(BaseDamage, HitInfo, HitFromDirection, ValidDamageTypeClass);

		return DamagedActor->TakeDamage(BaseDamage, PointDamageEvent, EventInstigator, DamageCauser);
	}

	return 0.f;
}

float UGameplayStatics::ApplyDamage(AActor* DamagedActor, float BaseDamage, AController* EventInstigator, AActor* DamageCauser, TSubclassOf<UDamageType> DamageTypeClass)
{
	if ( DamagedActor && (BaseDamage != 0.f) )
	{
		// make sure we have a good damage type
		TSubclassOf<UDamageType> const ValidDamageTypeClass = DamageTypeClass ? DamageTypeClass : TSubclassOf<UDamageType>(UDamageType::StaticClass());
		FDamageEvent DamageEvent(ValidDamageTypeClass);

		return DamagedActor->TakeDamage(BaseDamage, DamageEvent, EventInstigator, DamageCauser);
	}

	return 0.f;
}

bool UGameplayStatics::CanSpawnObjectOfClass(TSubclassOf<UObject> ObjectClass, bool bAllowAbstract)
{
	bool bBlueprintType = true;
#if WITH_EDITOR
	{
		static const FName BlueprintTypeName(TEXT("BlueprintType"));
		static const FName NotBlueprintTypeName(TEXT("NotBlueprintType"));
		const UClass* ParentClass = ObjectClass;
		while (ParentClass)
		{
			// Climb up the class hierarchy and look for "BlueprintType" and "NotBlueprintType" to see if this class is allowed.
			if (ParentClass->GetBoolMetaData(BlueprintTypeName))
			{
				bBlueprintType = true;
				break;
			}
			else if (ParentClass->GetBoolMetaData(NotBlueprintTypeName))
			{
				bBlueprintType = false;
				break;
			}
			ParentClass = ParentClass->GetSuperClass();
		}
	}
#endif // WITH_EDITOR

	bool bForbiddenSpawn = false;
#if WITH_EDITOR
	static const FName DontUseGenericSpawnObjectName(TEXT("DontUseGenericSpawnObject"));
	const UClass* ParentClass = ObjectClass;
	while (ParentClass)
	{
		if (ParentClass->HasMetaData(DontUseGenericSpawnObjectName))
		{
			bForbiddenSpawn = true;
			break;
		}
		ParentClass = ParentClass->GetSuperClass();
	}
#endif // WITH_EDITOR

	return (nullptr != *ObjectClass)
		&& bBlueprintType
		&& !bForbiddenSpawn
		&& (bAllowAbstract || !ObjectClass->HasAnyClassFlags(CLASS_Abstract))
		&& !ObjectClass->HasAnyClassFlags(CLASS_Deprecated | CLASS_NewerVersionExists)
		&& !ObjectClass->IsChildOf(AActor::StaticClass())
		&& !ObjectClass->IsChildOf(UActorComponent::StaticClass());
}

UObject* UGameplayStatics::SpawnObject(TSubclassOf<UObject> ObjectClass, UObject* Outer)
{
	if (!CanSpawnObjectOfClass(ObjectClass))
	{
#if WITH_EDITOR
		FMessageLog("PIE").Error(FText::Format(LOCTEXT("SpawnObjectWrongClass", "SpawnObject wrong class: {0}'"), FText::FromString(GetNameSafe(*ObjectClass))));
#endif // WITH_EDITOR
		UE_LOG(LogScript, Error, TEXT("UGameplayStatics::SpawnObject wrong class: %s"), *GetPathNameSafe(*ObjectClass));
		return nullptr;
	}

	if (!Outer)
	{
		UE_LOG(LogScript, Warning, TEXT("UGameplayStatics::SpawnObject null outer"));
		return nullptr;
	}

	if (ObjectClass->ClassWithin && !Outer->IsA(ObjectClass->ClassWithin))
	{
		UE_LOG(LogScript, Warning, TEXT("UGameplayStatics::SpawnObject outer %s is not %s"), *GetPathNameSafe(Outer), *GetPathNameSafe(ObjectClass->ClassWithin));
		return nullptr;
	}

	return NewObject<UObject>(Outer, ObjectClass, NAME_None, RF_StrongRefOnFrame);
}

class AActor* UGameplayStatics::BeginSpawningActorFromBlueprint(const UObject* WorldContextObject, const class UBlueprint* Blueprint, const FTransform& SpawnTransform, bool bNoCollisionFail)
{
	if (Blueprint && Blueprint->GeneratedClass)
	{
		if( Blueprint->GeneratedClass->IsChildOf(AActor::StaticClass()) )
		{
			ESpawnActorCollisionHandlingMethod const CollisionHandlingOverride = bNoCollisionFail ? ESpawnActorCollisionHandlingMethod::AdjustIfPossibleButDontSpawnIfColliding : ESpawnActorCollisionHandlingMethod::AlwaysSpawn;
			return BeginDeferredActorSpawnFromClass(WorldContextObject, *Blueprint->GeneratedClass, SpawnTransform, CollisionHandlingOverride);
		}
		else
		{
			UE_LOG(LogScript, Warning, TEXT("UGameplayStatics::BeginSpawningActorFromBlueprint: %s is not an actor class"), *Blueprint->GeneratedClass->GetName() );
		}
	}
	return nullptr;
}

// deprecated
class AActor* UGameplayStatics::BeginSpawningActorFromClass(const UObject* WorldContextObject, TSubclassOf<AActor> ActorClass, const FTransform& SpawnTransform, bool bNoCollisionFail /*= false*/, AActor* Owner /*= nullptr*/)
{
	ESpawnActorCollisionHandlingMethod const CollisionHandlingOverride = bNoCollisionFail ? ESpawnActorCollisionHandlingMethod::AdjustIfPossibleButDontSpawnIfColliding : ESpawnActorCollisionHandlingMethod::AlwaysSpawn;
	return BeginDeferredActorSpawnFromClass(WorldContextObject, ActorClass, SpawnTransform, CollisionHandlingOverride, Owner);
}

class AActor* UGameplayStatics::BeginDeferredActorSpawnFromClass(const UObject* WorldContextObject, TSubclassOf<AActor> ActorClass, const FTransform& SpawnTransform, ESpawnActorCollisionHandlingMethod CollisionHandlingOverride /*= ESpawnActorCollisionHandlingMethod::Undefined*/, AActor* Owner /*= nullptr*/)
{
	if (UClass* Class = *ActorClass)
	{
		// If the WorldContextObject is a Pawn we will use that as the instigator.
		// Otherwise if the WorldContextObject is an Actor we will share its instigator.
		// If the value is set via the exposed parameter on SpawnNode it will be overwritten anyways, so this is safe to specify here
<<<<<<< HEAD
		APawn* AutoInstigator = Cast<APawn>(WorldContextObject);
=======
		UObject* MutableWorldContextObject = const_cast<UObject*>(WorldContextObject);
		APawn* AutoInstigator = Cast<APawn>(MutableWorldContextObject);
>>>>>>> f00d6e77
		if (AutoInstigator == nullptr)
		{
			if (AActor* ContextActor = Cast<AActor>(MutableWorldContextObject))
			{
				AutoInstigator = ContextActor->Instigator;
			}
		}

		if (UWorld* World = GEngine->GetWorldFromContextObject(WorldContextObject))
		{
			return World->SpawnActorDeferred<AActor>(Class, SpawnTransform, Owner, AutoInstigator, CollisionHandlingOverride);
		}
		else
		{
			UE_LOG(LogScript, Warning, TEXT("UGameplayStatics::BeginSpawningActorFromClass: %s can not be spawned in NULL world"), *Class->GetName());		
		}
	}
	else
	{
		UE_LOG(LogScript, Warning, TEXT("UGameplayStatics::BeginSpawningActorFromClass: can not spawn an actor from a NULL class"));
	}
	return nullptr;
}

AActor* UGameplayStatics::FinishSpawningActor(AActor* Actor, const FTransform& SpawnTransform)
{
	if (Actor)
	{
		Actor->FinishSpawning(SpawnTransform);
	}

	return Actor;
}

void UGameplayStatics::LoadStreamLevel(const UObject* WorldContextObject, FName LevelName,bool bMakeVisibleAfterLoad,bool bShouldBlockOnLoad,FLatentActionInfo LatentInfo)
{
	if (UWorld* World = GEngine->GetWorldFromContextObject(WorldContextObject))
	{
		FLatentActionManager& LatentManager = World->GetLatentActionManager();
		if (LatentManager.FindExistingAction<FStreamLevelAction>(LatentInfo.CallbackTarget, LatentInfo.UUID) == nullptr)
		{
			FStreamLevelAction* NewAction = new FStreamLevelAction(true, LevelName, bMakeVisibleAfterLoad, bShouldBlockOnLoad, LatentInfo, World);
			LatentManager.AddNewAction(LatentInfo.CallbackTarget, LatentInfo.UUID, NewAction);
		}
	}
}

void UGameplayStatics::UnloadStreamLevel(const UObject* WorldContextObject, FName LevelName,FLatentActionInfo LatentInfo)
{
	if (UWorld* World = GEngine->GetWorldFromContextObject(WorldContextObject))
	{
		FLatentActionManager& LatentManager = World->GetLatentActionManager();
		if (LatentManager.FindExistingAction<FStreamLevelAction>(LatentInfo.CallbackTarget, LatentInfo.UUID) == nullptr)
		{
			FStreamLevelAction* NewAction = new FStreamLevelAction(false, LevelName, false, false, LatentInfo, World );
			LatentManager.AddNewAction(LatentInfo.CallbackTarget, LatentInfo.UUID, NewAction );
		}
	}
}

ULevelStreaming* UGameplayStatics::GetStreamingLevel(const UObject* WorldContextObject, FName InPackageName)
{
	if (InPackageName != NAME_None)
	{
		if (UWorld* World = GEngine->GetWorldFromContextObject(WorldContextObject))
		{
			FString SearchPackageName = FStreamLevelAction::MakeSafeLevelName(InPackageName, World);
			if (FPackageName::IsShortPackageName(SearchPackageName))
			{
				// Make sure MyMap1 and Map1 names do not resolve to a same streaming level
				SearchPackageName = TEXT("/") + SearchPackageName;
			}

			for (ULevelStreaming* LevelStreaming : World->StreamingLevels)
			{
				// We check only suffix of package name, to handle situations when packages were saved for play into a temporary folder
				// Like Saved/Autosaves/PackageName
				if (LevelStreaming && LevelStreaming->GetWorldAssetPackageName().EndsWith(SearchPackageName, ESearchCase::IgnoreCase))
				{
					return LevelStreaming;
				}
			}
		}
	}
	
	return NULL;
}

void UGameplayStatics::FlushLevelStreaming(const UObject* WorldContextObject)
{
	if (UWorld* World = GEngine->GetWorldFromContextObject(WorldContextObject))
	{
		World->FlushLevelStreaming();
	}
}

void UGameplayStatics::CancelAsyncLoading()
{
	::CancelAsyncLoading();
}

void UGameplayStatics::OpenLevel(const UObject* WorldContextObject, FName LevelName, bool bAbsolute, FString Options)
{
	UWorld* World = GEngine->GetWorldFromContextObject(WorldContextObject);
	const ETravelType TravelType = (bAbsolute ? TRAVEL_Absolute : TRAVEL_Relative);
	FWorldContext &WorldContext = GEngine->GetWorldContextFromWorldChecked(World);
	FString Cmd = LevelName.ToString();
	if (Options.Len() > 0)
	{
		Cmd += FString(TEXT("?")) + Options;
	}
	FURL TestURL(&WorldContext.LastURL, *Cmd, TravelType);
	if (TestURL.IsLocalInternal())
	{
		// make sure the file exists if we are opening a local file
		if (!GEngine->MakeSureMapNameIsValid(TestURL.Map))
		{
			UE_LOG(LogLevel, Warning, TEXT("WARNING: The map '%s' does not exist."), *TestURL.Map);
		}
	}

	GEngine->SetClientTravel( World, *Cmd, TravelType );
}

FString UGameplayStatics::GetCurrentLevelName(const UObject* WorldContextObject, bool bRemovePrefixString)
{
	if (UWorld* World = GEngine->GetWorldFromContextObject(WorldContextObject))
	{
		FString LevelName = World->GetMapName();
		if (bRemovePrefixString)
		{
			LevelName.RemoveFromStart(World->StreamingLevelsPrefix);
		}
		return LevelName;
	}
	return FString();
}

FVector UGameplayStatics::GetActorArrayAverageLocation(const TArray<AActor*>& Actors)
{
	FVector LocationSum(0,0,0); // sum of locations
	int32 ActorCount = 0; // num actors
	// iterate over actors
	for(int32 ActorIdx=0; ActorIdx<Actors.Num(); ActorIdx++)
	{
		AActor* A = Actors[ActorIdx];
		// Check actor is non-null, not deleted, and has a root component
		if (A && !A->IsPendingKill() && A->GetRootComponent())
		{
			LocationSum += A->GetActorLocation();
			ActorCount++;
		}
	}

	// Find average
	FVector Average(0,0,0);
	if(ActorCount > 0)
	{
		Average = LocationSum/((float)ActorCount);
	}
	return Average;
}

void UGameplayStatics::GetActorArrayBounds(const TArray<AActor*>& Actors, bool bOnlyCollidingComponents, FVector& Center, FVector& BoxExtent)
{
	FBox ActorBounds(0);
	// Iterate over actors and accumulate bouding box
	for(int32 ActorIdx=0; ActorIdx<Actors.Num(); ActorIdx++)
	{
		AActor* A = Actors[ActorIdx];
		// Check actor is non-null, not deleted
		if(A && !A->IsPendingKill())
		{
			ActorBounds += A->GetComponentsBoundingBox(!bOnlyCollidingComponents);
		}
	}

	// if a valid box, get its center and extent
	Center = BoxExtent = FVector::ZeroVector;
	if(ActorBounds.IsValid)
	{
		Center = ActorBounds.GetCenter();
		BoxExtent = ActorBounds.GetExtent();
	}
}

void UGameplayStatics::GetAllActorsOfClass(const UObject* WorldContextObject, TSubclassOf<AActor> ActorClass, TArray<AActor*>& OutActors)
{
	OutActors.Empty();

	UWorld* World = GEngine->GetWorldFromContextObject(WorldContextObject);

	// We do nothing if not class provided, rather than giving ALL actors!
	if (ActorClass && World)
	{
		for(TActorIterator<AActor> It(World, ActorClass); It; ++It)
		{
			AActor* Actor = *It;
			if(!Actor->IsPendingKill())
			{
				OutActors.Add(Actor);
			}
		}
	}
}

void UGameplayStatics::GetAllActorsWithInterface(const UObject* WorldContextObject, TSubclassOf<UInterface> Interface, TArray<AActor*>& OutActors)
{
	OutActors.Empty();

	UWorld* World = GEngine->GetWorldFromContextObject(WorldContextObject);
	// We do nothing if not class provided, rather than giving ALL actors!
	if (Interface && World)
	{
		for(FActorIterator It(World); It; ++It)
		{
			AActor* Actor = *It;
			if (Actor && !Actor->IsPendingKill() && Actor->GetClass()->ImplementsInterface(Interface))
			{
				OutActors.Add(Actor);
			}
		}
	}
}

void UGameplayStatics::GetAllActorsWithTag(const UObject* WorldContextObject, FName Tag, TArray<AActor*>& OutActors)
{
	OutActors.Empty();

	UWorld* World = GEngine->GetWorldFromContextObject(WorldContextObject);

	// We do nothing if no tag is provided, rather than giving ALL actors!
	if (!Tag.IsNone() && World)
	{
		for (FActorIterator It(World); It; ++It)
		{
			AActor* Actor = *It;
			if (Actor && !Actor->IsPendingKill() && Actor->ActorHasTag(Tag))
			{
				OutActors.Add(Actor);
			}
		}
	}
}

void UGameplayStatics::PlayWorldCameraShake(const UObject* WorldContextObject, TSubclassOf<class UCameraShake> Shake, FVector Epicenter, float InnerRadius, float OuterRadius, float Falloff, bool bOrientShakeTowardsEpicenter)
{
	UWorld* World = GEngine->GetWorldFromContextObject(WorldContextObject);
	if(World != nullptr)
	{
		APlayerCameraManager::PlayWorldCameraShake(World, Shake, Epicenter, InnerRadius, OuterRadius, Falloff, bOrientShakeTowardsEpicenter);
	}
}

UParticleSystemComponent* CreateParticleSystem(UParticleSystem* EmitterTemplate, UWorld* World, AActor* Actor, bool bAutoDestroy)
{
	UParticleSystemComponent* PSC = NewObject<UParticleSystemComponent>((Actor ? Actor : (UObject*)World));
	PSC->bAutoDestroy = bAutoDestroy;
	PSC->bAllowAnyoneToDestroyMe = true;
	PSC->SecondsBeforeInactive = 0.0f;
	PSC->bAutoActivate = false;
	PSC->SetTemplate(EmitterTemplate);
	PSC->bOverrideLODMethod = false;

	return PSC;
}

UParticleSystemComponent* UGameplayStatics::SpawnEmitterAtLocation(const UObject* WorldContextObject, UParticleSystem* EmitterTemplate, FVector SpawnLocation, FRotator SpawnRotation, bool bAutoDestroy)
{
	if (EmitterTemplate)
	{
		if (UWorld* World = GEngine->GetWorldFromContextObject(WorldContextObject))
		{
			UParticleSystemComponent* PSC = CreateParticleSystem(EmitterTemplate, World, World->GetWorldSettings(), bAutoDestroy);

			PSC->bAbsoluteLocation = true;
			PSC->bAbsoluteRotation = true;
			PSC->bAbsoluteScale = true;
			PSC->RelativeLocation = SpawnLocation;
			PSC->RelativeRotation = SpawnRotation;
			PSC->RelativeScale3D = FVector(1.f);

			PSC->RegisterComponentWithWorld(World);

			PSC->ActivateSystem(true);

#if !(UE_BUILD_SHIPPING || UE_BUILD_TEST)
			if (PSC->Template && PSC->Template->IsImmortal())
			{
				UE_LOG(LogParticles, Warning, TEXT("GameplayStatics::SpawnEmitterAtLocation spawned potentially immortal particle system! %s (%s) may stay in world despite never spawning particles after burst spawning is over."),
					*(PSC->GetPathName()), *(PSC->Template->GetPathName())
					);
			}
#endif

			return PSC;
		}
	}
	return nullptr;
}

UParticleSystemComponent* UGameplayStatics::SpawnEmitterAtLocation(UWorld* World, UParticleSystem* EmitterTemplate, const FTransform& SpawnTransform, bool bAutoDestroy)
{
	UParticleSystemComponent* PSC = nullptr;
	if (World && EmitterTemplate)
	{
		PSC = CreateParticleSystem(EmitterTemplate, World, World->GetWorldSettings(), bAutoDestroy);

		PSC->bAbsoluteLocation = true;
		PSC->bAbsoluteRotation = true;
		PSC->bAbsoluteScale = true;
		PSC->RelativeLocation = SpawnTransform.GetLocation();
		PSC->RelativeRotation = SpawnTransform.GetRotation().Rotator();
		PSC->RelativeScale3D = SpawnTransform.GetScale3D();

		PSC->RegisterComponentWithWorld(World);

		PSC->ActivateSystem(true);

#if !(UE_BUILD_SHIPPING || UE_BUILD_TEST)
		if (PSC->Template && PSC->Template->IsImmortal())
		{
			UE_LOG(LogParticles, Warning, TEXT("GameplayStatics::SpawnEmitterAtLocation spawned potentially immortal particle system! %s (%s) may stay in world despite never spawning particles after burst spawning is over."),
				*(PSC->GetPathName()), *(PSC->Template->GetPathName())
				);
		}
#endif

	}
	return PSC;
}


UParticleSystemComponent* UGameplayStatics::SpawnEmitterAttached(UParticleSystem* EmitterTemplate, USceneComponent* AttachToComponent, FName AttachPointName, FVector Location, FRotator Rotation, EAttachLocation::Type LocationType, bool bAutoDestroy)
{
	UParticleSystemComponent* PSC = nullptr;
	if (EmitterTemplate)
	{
		if (AttachToComponent == nullptr)
		{
			UE_LOG(LogScript, Warning, TEXT("UGameplayStatics::SpawnEmitterAttached: NULL AttachComponent specified!"));
		}
		else
		{
			UWorld* const World = AttachToComponent->GetWorld();
			if (World && World->GetNetMode() != NM_DedicatedServer)
			{
				PSC = CreateParticleSystem(EmitterTemplate, World, AttachToComponent->GetOwner(), bAutoDestroy);
				
				PSC->SetupAttachment(AttachToComponent, AttachPointName);

				if (LocationType == EAttachLocation::KeepWorldPosition)
				{
					const FTransform ParentToWorld = AttachToComponent->GetSocketTransform(AttachPointName);
					const FTransform ComponentToWorld(Rotation, Location);
					const FTransform RelativeTM = ComponentToWorld.GetRelativeTransform(ParentToWorld);
					PSC->RelativeLocation = RelativeTM.GetLocation();
					PSC->RelativeRotation = RelativeTM.GetRotation().Rotator();
					PSC->RelativeScale3D = FVector(1.f);
				}
				else
				{
					PSC->RelativeLocation = Location;
					PSC->RelativeRotation = Rotation;
					
					if (LocationType == EAttachLocation::SnapToTarget)
					{
						// SnapToTarget indicates we "keep world scale", and since we pass in no scale, we assume we want to keep a scale of 1,
						// which indicates we want the inverse of the parent-to-world scale to maintain world scale of 1.
						const FTransform ParentToWorld = AttachToComponent->GetSocketTransform(AttachPointName);
						PSC->RelativeScale3D = ParentToWorld.GetSafeScaleReciprocal(ParentToWorld.GetScale3D());
					}
					else
					{
						PSC->RelativeScale3D = FVector(1.f);
					}
				}

				PSC->RegisterComponentWithWorld(World);
				PSC->ActivateSystem(true);

#if !(UE_BUILD_SHIPPING || UE_BUILD_TEST)
				if (PSC->Template && PSC->Template->IsImmortal())
				{
					UE_LOG(LogParticles, Log, TEXT("GameplayStatics::SpawnEmitterAttached spawned potentially immortal particle system! %s (%s) may stay in world despite never spawning particles after burst spawning is over."),
						*(PSC->GetPathName()), *(PSC->Template->GetPathName())
						);
				}
#endif
			}
		}
	}
	return PSC;
}

void UGameplayStatics::BreakHitResult(const FHitResult& Hit, bool& bBlockingHit, bool& bInitialOverlap, float& Time, FVector& Location, FVector& ImpactPoint, FVector& Normal, FVector& ImpactNormal, UPhysicalMaterial*& PhysMat, AActor*& HitActor, UPrimitiveComponent*& HitComponent, FName& HitBoneName, int32& HitItem, int32& FaceIndex, FVector& TraceStart, FVector& TraceEnd)
{
	bBlockingHit = Hit.bBlockingHit;
	bInitialOverlap = Hit.bStartPenetrating;
	Time = Hit.Time;
	Location = Hit.Location;
	ImpactPoint = Hit.ImpactPoint;
	Normal = Hit.Normal;
	ImpactNormal = Hit.ImpactNormal;	
	PhysMat = Hit.PhysMaterial.Get();
	HitActor = Hit.GetActor();
	HitComponent = Hit.GetComponent();
	HitBoneName = Hit.BoneName;
	HitItem = Hit.Item;
	TraceStart = Hit.TraceStart;
	TraceEnd = Hit.TraceEnd;
	FaceIndex = Hit.FaceIndex;
}

FHitResult UGameplayStatics::MakeHitResult(bool bBlockingHit, bool bInitialOverlap, float Time, FVector Location, FVector ImpactPoint, FVector Normal, FVector ImpactNormal, class UPhysicalMaterial* PhysMat, class AActor* HitActor, class UPrimitiveComponent* HitComponent, FName HitBoneName, int32 HitItem, int32 FaceIndex, FVector TraceStart, FVector TraceEnd)
{
	FHitResult Hit;
	Hit.bBlockingHit = bBlockingHit;
	Hit.bStartPenetrating = bInitialOverlap;
	Hit.Time = Time;
	Hit.Location = Location;
	Hit.ImpactPoint = ImpactPoint;
	Hit.Normal = Normal;
	Hit.ImpactNormal = ImpactNormal;
	Hit.PhysMaterial = PhysMat;
	Hit.Actor = HitActor;
	Hit.Component = HitComponent;
	Hit.BoneName = HitBoneName;
	Hit.Item = HitItem;
	Hit.TraceStart = TraceStart;
	Hit.TraceEnd = TraceEnd;
	Hit.FaceIndex = FaceIndex;
	return Hit;
}

EPhysicalSurface UGameplayStatics::GetSurfaceType(const struct FHitResult& Hit)
{
	UPhysicalMaterial* const HitPhysMat = Hit.PhysMaterial.Get();
	return UPhysicalMaterial::DetermineSurfaceType( HitPhysMat );
}

bool UGameplayStatics::FindCollisionUV(const struct FHitResult& Hit, int32 UVChannel, FVector2D& UV)
{
	bool bSuccess = false;

	if (!UPhysicsSettings::Get()->bSupportUVFromHitResults)
	{
		FMessageLog("PIE").Warning(LOCTEXT("CollisionUVNoSupport", "Calling FindCollisionUV but 'Support UV From Hit Results' is not enabled in project settings. This is required for finding UV for collision results."));
	}
	else
	{
		UPrimitiveComponent* HitPrimComp = Hit.Component.Get();
		if (HitPrimComp)
		{
			UBodySetup* BodySetup = HitPrimComp->GetBodySetup();
			if (BodySetup)
			{
				const FVector LocalHitPos = HitPrimComp->GetComponentToWorld().InverseTransformPosition(Hit.Location);

				bSuccess = BodySetup->CalcUVAtLocation(LocalHitPos, Hit.FaceIndex, UVChannel, UV);
			}
		}
	}

	return bSuccess;
}

bool UGameplayStatics::AreAnyListenersWithinRange(const UObject* WorldContextObject, FVector Location, float MaximumRange)
{
	if (!GEngine || !GEngine->UseSound())
	{
		return false;
	}
	
	UWorld* ThisWorld = GEngine->GetWorldFromContextObject(WorldContextObject);
	if (!ThisWorld)
	{
		return false;
	}
	
	// If there is no valid world from the world context object then there certainly are no listeners
	if (FAudioDevice* AudioDevice = ThisWorld->GetAudioDevice())
	{
		return AudioDevice->LocationIsAudible(Location, MaximumRange);
	}	

	return false;
}

void UGameplayStatics::SetGlobalPitchModulation(const UObject* WorldContextObject, float PitchModulation, float TimeSec)
{
	if (!GEngine || !GEngine->UseSound())
	{
		return;
	}

	UWorld* ThisWorld = GEngine->GetWorldFromContextObject(WorldContextObject);
	if (!ThisWorld || !ThisWorld->bAllowAudioPlayback || ThisWorld->GetNetMode() == NM_DedicatedServer)
	{
		return;
	}

	if (FAudioDevice* AudioDevice = ThisWorld->GetAudioDevice())
	{
		AudioDevice->SetGlobalPitchModulation(PitchModulation, TimeSec);
	}
}

void UGameplayStatics::SetGlobalListenerFocusParameters(const UObject* WorldContextObject, float FocusAzimuthScale, float NonFocusAzimuthScale, float FocusDistanceScale, float NonFocusDistanceScale, float FocusVolumeScale, float NonFocusVolumeScale, float FocusPriorityScale, float NonFocusPriorityScale)
{
	if (!GEngine || !GEngine->UseSound())
	{
		return;
	}

	UWorld* ThisWorld = GEngine->GetWorldFromContextObject(WorldContextObject);
	if (!ThisWorld || !ThisWorld->bAllowAudioPlayback || ThisWorld->GetNetMode() == NM_DedicatedServer)
	{
		return;
	}

	if (FAudioDevice* AudioDevice = ThisWorld->GetAudioDevice())
	{
		FGlobalFocusSettings NewFocusSettings;
		NewFocusSettings.FocusAzimuthScale = FMath::Max(FocusAzimuthScale, 0.0f);
		NewFocusSettings.NonFocusAzimuthScale = FMath::Max(NonFocusAzimuthScale, 0.0f);
		NewFocusSettings.FocusDistanceScale = FMath::Max(FocusDistanceScale, 0.0f);
		NewFocusSettings.NonFocusDistanceScale = FMath::Max(NonFocusDistanceScale, 0.0f);
		NewFocusSettings.FocusVolumeScale = FMath::Max(FocusVolumeScale, 0.0f);
		NewFocusSettings.NonFocusVolumeScale = FMath::Max(NonFocusVolumeScale, 0.0f);
		NewFocusSettings.FocusPriorityScale = FMath::Max(FocusPriorityScale, 0.0f);
		NewFocusSettings.NonFocusPriorityScale = FMath::Max(NonFocusPriorityScale, 0.0f);

		AudioDevice->SetGlobalFocusSettings(NewFocusSettings);
	}
}

void UGameplayStatics::PlaySound2D(const UObject* WorldContextObject, class USoundBase* Sound, float VolumeMultiplier, float PitchMultiplier, float StartTime, class USoundConcurrency* ConcurrencySettings)
{
	if (!Sound || !GEngine || !GEngine->UseSound())
	{
		return;
	}

	UWorld* ThisWorld = GEngine->GetWorldFromContextObject(WorldContextObject);
	if (!ThisWorld || !ThisWorld->bAllowAudioPlayback || ThisWorld->GetNetMode() == NM_DedicatedServer)
	{
		return;
	}

	if (FAudioDevice* AudioDevice = ThisWorld->GetAudioDevice())
	{
		FActiveSound NewActiveSound;
		NewActiveSound.SetSound(Sound);
		NewActiveSound.SetWorld(ThisWorld);

		NewActiveSound.VolumeMultiplier = VolumeMultiplier;
		NewActiveSound.PitchMultiplier = PitchMultiplier;

		NewActiveSound.RequestedStartTime = FMath::Max(0.f, StartTime);

		NewActiveSound.bIsUISound = true;
		NewActiveSound.bAllowSpatialization = false;
		NewActiveSound.ConcurrencySettings = ConcurrencySettings;
		NewActiveSound.Priority = Sound->Priority;
		NewActiveSound.SubtitlePriority = Sound->GetSubtitlePriority();

		AudioDevice->AddNewActiveSound(NewActiveSound);
	}
}

UAudioComponent* UGameplayStatics::CreateSound2D(const UObject* WorldContextObject, class USoundBase* Sound, float VolumeMultiplier, float PitchMultiplier, float StartTime, class USoundConcurrency* ConcurrencySettings, bool bPersistAcrossLevelTransition)
{
	if (!Sound || !GEngine || !GEngine->UseSound())
	{
		return nullptr;
	}

	UWorld* ThisWorld = GEngine->GetWorldFromContextObject(WorldContextObject);
	if (!ThisWorld || !ThisWorld->bAllowAudioPlayback || ThisWorld->GetNetMode() == NM_DedicatedServer)
	{
		return nullptr;
	}

	UAudioComponent* AudioComponent;

	if (bPersistAcrossLevelTransition)
	{
		FAudioDevice::FCreateComponentParams Params(ThisWorld->GetAudioDevice());
		Params.ConcurrencySettings = ConcurrencySettings;
		
		AudioComponent = FAudioDevice::CreateComponent(Sound, Params);
	}
	else
	{
		FAudioDevice::FCreateComponentParams Params(ThisWorld);
		Params.ConcurrencySettings = ConcurrencySettings;

		AudioComponent = FAudioDevice::CreateComponent(Sound, Params);
	}
	
	if (AudioComponent)
	{
		AudioComponent->SetVolumeMultiplier(VolumeMultiplier);
		AudioComponent->SetPitchMultiplier(PitchMultiplier);
		AudioComponent->bAllowSpatialization = false;
		AudioComponent->bIsUISound = true;
		AudioComponent->bAutoDestroy = true;
		AudioComponent->bIgnoreForFlushing = bPersistAcrossLevelTransition;
		AudioComponent->SubtitlePriority = Sound->GetSubtitlePriority();
	}
	return AudioComponent;
}

UAudioComponent* UGameplayStatics::SpawnSound2D(const UObject* WorldContextObject, class USoundBase* Sound, float VolumeMultiplier, float PitchMultiplier, float StartTime, class USoundConcurrency* ConcurrencySettings, bool bPersistAcrossLevelTransition)
{
	UAudioComponent* AudioComponent = CreateSound2D(WorldContextObject, Sound, VolumeMultiplier, PitchMultiplier, StartTime, ConcurrencySettings, bPersistAcrossLevelTransition);
	if (AudioComponent)
	{
		AudioComponent->Play(StartTime);
	}
	return AudioComponent;
}

void UGameplayStatics::PlaySoundAtLocation(const UObject* WorldContextObject, class USoundBase* Sound, FVector Location, FRotator Rotation, float VolumeMultiplier, float PitchMultiplier, float StartTime, class USoundAttenuation* AttenuationSettings, class USoundConcurrency* ConcurrencySettings)
{
	if (!Sound || !GEngine || !GEngine->UseSound())
	{
		return;
	}

	UWorld* ThisWorld = GEngine->GetWorldFromContextObject(WorldContextObject);
	if (!ThisWorld || !ThisWorld->bAllowAudioPlayback || ThisWorld->GetNetMode() == NM_DedicatedServer)
	{
		return;
	}

	if (FAudioDevice* AudioDevice = ThisWorld->GetAudioDevice())
	{
		AudioDevice->PlaySoundAtLocation(Sound, ThisWorld, VolumeMultiplier, PitchMultiplier, StartTime, Location, Rotation, AttenuationSettings, ConcurrencySettings);
	}
}

UAudioComponent* UGameplayStatics::SpawnSoundAtLocation(const UObject* WorldContextObject, class USoundBase* Sound, FVector Location, FRotator Rotation, float VolumeMultiplier, float PitchMultiplier, float StartTime, class USoundAttenuation* AttenuationSettings, class USoundConcurrency* ConcurrencySettings)
{
	if (!Sound || !GEngine || !GEngine->UseSound())
	{
		return nullptr;
	}

	UWorld* ThisWorld = GEngine->GetWorldFromContextObject(WorldContextObject);
	if (!ThisWorld || !ThisWorld->bAllowAudioPlayback || ThisWorld->GetNetMode() == NM_DedicatedServer)
	{
		return nullptr;
	}

	const bool bIsInGameWorld = ThisWorld->IsGameWorld();

	FAudioDevice::FCreateComponentParams Params(ThisWorld);
	Params.SetLocation(Location);
	Params.AttenuationSettings = AttenuationSettings;
	Params.ConcurrencySettings = ConcurrencySettings;

	UAudioComponent* AudioComponent = FAudioDevice::CreateComponent(Sound, Params);

	if (AudioComponent)
	{
		AudioComponent->SetWorldLocationAndRotation(Location, Rotation);
		AudioComponent->SetVolumeMultiplier(VolumeMultiplier);
		AudioComponent->SetPitchMultiplier(PitchMultiplier);
		AudioComponent->bAllowSpatialization	= bIsInGameWorld;
		AudioComponent->bIsUISound				= !bIsInGameWorld;
		AudioComponent->bAutoDestroy			= true;
		AudioComponent->SubtitlePriority		= Sound->GetSubtitlePriority();
		AudioComponent->Play(StartTime);
	}

	return AudioComponent;
}

class UAudioComponent* UGameplayStatics::SpawnSoundAttached(class USoundBase* Sound, class USceneComponent* AttachToComponent, FName AttachPointName, FVector Location, FRotator Rotation, EAttachLocation::Type LocationType, bool bStopWhenAttachedToDestroyed, float VolumeMultiplier, float PitchMultiplier, float StartTime, class USoundAttenuation* AttenuationSettings, class USoundConcurrency* ConcurrencySettings)
{
	if (!Sound)
	{
		return nullptr;
	}

	if (!AttachToComponent)
	{
		UE_LOG(LogScript, Warning, TEXT("UGameplayStatics::SpawnSoundAttached: NULL AttachComponent specified! Trying to spawn sound [%s],"), *Sound->GetName());
		return nullptr;
	}

	// Location used to check whether to create a component if out of range
	FVector TestLocation = Location;
	if (LocationType != EAttachLocation::KeepWorldPosition)
	{
		if (AttachPointName != NAME_None)
		{
			TestLocation = AttachToComponent->GetSocketTransform(AttachPointName).TransformPosition(Location);
		}
		else
		{
			TestLocation = AttachToComponent->GetComponentTransform().TransformPosition(Location);
		}
	}

	FAudioDevice::FCreateComponentParams Params(AttachToComponent->GetWorld(), AttachToComponent->GetOwner());
	Params.SetLocation(TestLocation);
	Params.bStopWhenOwnerDestroyed = bStopWhenAttachedToDestroyed;
	Params.AttenuationSettings = AttenuationSettings;
	Params.ConcurrencySettings = ConcurrencySettings;

	UAudioComponent* AudioComponent = FAudioDevice::CreateComponent(Sound, Params);
	if (AudioComponent)
	{
		if (UWorld* ComponentWorld = AudioComponent->GetWorld())
		{
			const bool bIsInGameWorld = ComponentWorld->IsGameWorld();

			AudioComponent->AttachToComponent(AttachToComponent, FAttachmentTransformRules::KeepRelativeTransform, AttachPointName);
			if (LocationType == EAttachLocation::KeepWorldPosition)
			{
				AudioComponent->SetWorldLocationAndRotation(Location, Rotation);
			}
			else
			{
				AudioComponent->SetRelativeLocationAndRotation(Location, Rotation);
			}
			AudioComponent->SetVolumeMultiplier(VolumeMultiplier);
			AudioComponent->SetPitchMultiplier(PitchMultiplier);
			AudioComponent->bAllowSpatialization = bIsInGameWorld;
			AudioComponent->bIsUISound = !bIsInGameWorld;
			AudioComponent->bAutoDestroy = true;
			AudioComponent->SubtitlePriority = Sound->GetSubtitlePriority();
			AudioComponent->Play(StartTime);
		}
	}

	return AudioComponent;
}

void UGameplayStatics::PlayDialogue2D(const UObject* WorldContextObject, class UDialogueWave* Dialogue, const FDialogueContext& Context, float VolumeMultiplier, float PitchMultiplier, float StartTime)
{
	if (Dialogue)
	{
		PlaySound2D(WorldContextObject, Dialogue->GetWaveFromContext(Context), VolumeMultiplier, PitchMultiplier, StartTime);
	}
}

UAudioComponent* UGameplayStatics::SpawnDialogue2D(const UObject* WorldContextObject, class UDialogueWave* Dialogue, const FDialogueContext& Context, float VolumeMultiplier, float PitchMultiplier, float StartTime)
{
	if (Dialogue)
	{
		return SpawnSound2D(WorldContextObject, Dialogue->GetWaveFromContext(Context), VolumeMultiplier, PitchMultiplier, StartTime);
	}
	return nullptr;
}

void UGameplayStatics::PlayDialogueAtLocation(const UObject* WorldContextObject, class UDialogueWave* Dialogue, const FDialogueContext& Context, FVector Location, FRotator Rotation, float VolumeMultiplier, float PitchMultiplier, float StartTime, class USoundAttenuation* AttenuationSettings)
{
	if (Dialogue)
	{
		PlaySoundAtLocation(WorldContextObject, Dialogue->GetWaveFromContext(Context), Location, Rotation, VolumeMultiplier, PitchMultiplier, StartTime, AttenuationSettings);
	}
}

UAudioComponent* UGameplayStatics::SpawnDialogueAtLocation(const UObject* WorldContextObject, class UDialogueWave* Dialogue, const FDialogueContext& Context, FVector Location, FRotator Rotation, float VolumeMultiplier, float PitchMultiplier, float StartTime, class USoundAttenuation* AttenuationSettings)
{
	if (Dialogue)
	{
		return SpawnSoundAtLocation(WorldContextObject, Dialogue->GetWaveFromContext(Context), Location, Rotation, VolumeMultiplier, PitchMultiplier, StartTime, AttenuationSettings);
	}
	return nullptr;
}

class UAudioComponent* UGameplayStatics::SpawnDialogueAttached(class UDialogueWave* Dialogue, const FDialogueContext& Context, class USceneComponent* AttachToComponent, FName AttachPointName, FVector Location, FRotator Rotation, EAttachLocation::Type LocationType, bool bStopWhenAttachedToDestroyed, float VolumeMultiplier, float PitchMultiplier, float StartTime, class USoundAttenuation* AttenuationSettings)
{
	if (Dialogue)
	{
		return SpawnSoundAttached(Dialogue->GetWaveFromContext(Context), AttachToComponent, AttachPointName, Location, Rotation, LocationType, bStopWhenAttachedToDestroyed, VolumeMultiplier, PitchMultiplier, StartTime, AttenuationSettings);
	}
	return nullptr;
}

void UGameplayStatics::SetSubtitlesEnabled(bool bEnabled)
{
	if (GEngine)
	{
		GEngine->bSubtitlesEnabled = bEnabled;
	}
}

bool UGameplayStatics::AreSubtitlesEnabled()
{
	if (GEngine)
	{
		return GEngine->bSubtitlesEnabled;
	}
	return 0;
}

void UGameplayStatics::SetBaseSoundMix(const UObject* WorldContextObject, USoundMix* InSoundMix)
{
	if (!InSoundMix || !GEngine || !GEngine->UseSound())
	{
		return;
	}

	UWorld* ThisWorld = GEngine->GetWorldFromContextObject(WorldContextObject);
	if (!ThisWorld || !ThisWorld->bAllowAudioPlayback)
	{
		return;
	}

	if (FAudioDevice* AudioDevice = ThisWorld->GetAudioDevice())
	{
		AudioDevice->SetBaseSoundMix(InSoundMix);
	}
}

void UGameplayStatics::PushSoundMixModifier(const UObject* WorldContextObject, USoundMix* InSoundMixModifier)
{
	if (!InSoundMixModifier || !GEngine || !GEngine->UseSound())
	{
		return;
	}

	UWorld* ThisWorld = GEngine->GetWorldFromContextObject(WorldContextObject);
	if (!ThisWorld || !ThisWorld->bAllowAudioPlayback)
	{
		return;
	}

	if (FAudioDevice* AudioDevice = ThisWorld->GetAudioDevice())
	{
		AudioDevice->PushSoundMixModifier(InSoundMixModifier);
	}
}

void UGameplayStatics::SetSoundMixClassOverride(const UObject* WorldContextObject, class USoundMix* InSoundMixModifier, class USoundClass* InSoundClass, float Volume, float Pitch, float FadeInTime, bool bApplyToChildren)
{
	if (!InSoundMixModifier || !GEngine || !GEngine->UseSound())
	{
		return;
	}

	UWorld* ThisWorld = GEngine->GetWorldFromContextObject(WorldContextObject);
	if (!ThisWorld || !ThisWorld->bAllowAudioPlayback)
	{
		return;
	}

	if (FAudioDevice* AudioDevice = ThisWorld->GetAudioDevice())
	{
		AudioDevice->SetSoundMixClassOverride(InSoundMixModifier, InSoundClass, Volume, Pitch, FadeInTime, bApplyToChildren);
	}
}

void UGameplayStatics::ClearSoundMixClassOverride(const UObject* WorldContextObject, class USoundMix* InSoundMixModifier, class USoundClass* InSoundClass, float FadeOutTime)
{
	if (!InSoundMixModifier || !GEngine || !GEngine->UseSound())
	{
		return;
	}

	UWorld* ThisWorld = GEngine->GetWorldFromContextObject(WorldContextObject);
	if (!ThisWorld || !ThisWorld->bAllowAudioPlayback)
	{
		return;
	}

	if (FAudioDevice* AudioDevice = ThisWorld->GetAudioDevice())
	{
		AudioDevice->ClearSoundMixClassOverride(InSoundMixModifier, InSoundClass, FadeOutTime);
	}
}

void UGameplayStatics::PopSoundMixModifier(const UObject* WorldContextObject, USoundMix* InSoundMixModifier)
{
	if (InSoundMixModifier == nullptr || GEngine == nullptr || !GEngine->UseSound())
	{
		return;
	}

	UWorld* ThisWorld = GEngine->GetWorldFromContextObject(WorldContextObject);
	if (ThisWorld == nullptr || !ThisWorld->bAllowAudioPlayback)
	{
		return;
	}

	if (FAudioDevice* AudioDevice = ThisWorld->GetAudioDevice())
	{
		AudioDevice->PopSoundMixModifier(InSoundMixModifier);
	}
}

void UGameplayStatics::ClearSoundMixModifiers(const UObject* WorldContextObject)
{
	if (!GEngine || !GEngine->UseSound())
	{
		return;
	}

	UWorld* ThisWorld = GEngine->GetWorldFromContextObject(WorldContextObject);
	if (!ThisWorld || !ThisWorld->bAllowAudioPlayback)
	{
		return;
	}

	if (FAudioDevice* AudioDevice = ThisWorld->GetAudioDevice())
	{
		AudioDevice->ClearSoundMixModifiers();
	}
}

void UGameplayStatics::ActivateReverbEffect(const UObject* WorldContextObject, class UReverbEffect* ReverbEffect, FName TagName, float Priority, float Volume, float FadeTime)
{
	if (ReverbEffect == nullptr || !GEngine || !GEngine->UseSound())
	{
		return;
	}

	UWorld* ThisWorld = GEngine->GetWorldFromContextObject(WorldContextObject);
	if (!ThisWorld || !ThisWorld->bAllowAudioPlayback)
	{
		return;
	}

	if (FAudioDevice* AudioDevice = ThisWorld->GetAudioDevice())
	{
		AudioDevice->ActivateReverbEffect(ReverbEffect, TagName, Priority, Volume, FadeTime);
	}
}

void UGameplayStatics::DeactivateReverbEffect(const UObject* WorldContextObject, FName TagName)
{
	if (GEngine == nullptr || !GEngine->UseSound())
	{
		return;
	}

	UWorld* ThisWorld = GEngine->GetWorldFromContextObject(WorldContextObject);
	if (!ThisWorld || !ThisWorld->bAllowAudioPlayback)
	{
		return;
	}

	if (FAudioDevice* AudioDevice = ThisWorld->GetAudioDevice())
	{
		AudioDevice->DeactivateReverbEffect(TagName);
	}
}

class UReverbEffect* UGameplayStatics::GetCurrentReverbEffect(const UObject* WorldContextObject)
{
	if (GEngine == nullptr || !GEngine->UseSound())
	{
		return nullptr;
	}

	UWorld* ThisWorld = GEngine->GetWorldFromContextObject(WorldContextObject);
	if (!ThisWorld || !ThisWorld->bAllowAudioPlayback)
	{
		return nullptr;
	}

	if (FAudioDevice* AudioDevice = ThisWorld->GetAudioDevice())
	{
		return AudioDevice->GetCurrentReverbEffect();
	}
	return nullptr;
}

UDecalComponent* CreateDecalComponent(class UMaterialInterface* DecalMaterial, FVector DecalSize, UWorld* World, AActor* Actor, float LifeSpan)
{
	UDecalComponent* DecalComp = NewObject<UDecalComponent>((Actor ? Actor : (UObject*)World));
	DecalComp->bAllowAnyoneToDestroyMe = true;
	DecalComp->DecalMaterial = DecalMaterial;
	DecalComp->DecalSize = DecalSize;
	DecalComp->bAbsoluteScale = true;
	DecalComp->RegisterComponentWithWorld(World);

	if (LifeSpan > 0.f)
	{
		DecalComp->SetLifeSpan(LifeSpan);
	}

	return DecalComp;
}

UDecalComponent* UGameplayStatics::SpawnDecalAtLocation(const UObject* WorldContextObject, class UMaterialInterface* DecalMaterial, FVector DecalSize, FVector Location, FRotator Rotation, float LifeSpan)
{
	if (DecalMaterial)
	{
		if (UWorld* World = GEngine->GetWorldFromContextObject(WorldContextObject))
		{
			UDecalComponent* DecalComp = CreateDecalComponent(DecalMaterial, DecalSize, World, World->GetWorldSettings(), LifeSpan);
			DecalComp->SetWorldLocationAndRotation(Location, Rotation);
			return DecalComp;
		}
	}
	return nullptr;
}

UDecalComponent* UGameplayStatics::SpawnDecalAttached(class UMaterialInterface* DecalMaterial, FVector DecalSize, class USceneComponent* AttachToComponent, FName AttachPointName, FVector Location, FRotator Rotation, EAttachLocation::Type LocationType, float LifeSpan)
{
	if (DecalMaterial)
	{
		if (!AttachToComponent)
		{
			UE_LOG(LogScript, Warning, TEXT("UGameplayStatics::SpawnDecalAttached: NULL AttachComponent specified!"));
		}
		else
		{
			UPrimitiveComponent* AttachToPrimitive = Cast<UPrimitiveComponent>(AttachToComponent);
			if (!AttachToPrimitive || AttachToPrimitive->bReceivesDecals)
			{
				if (AttachToPrimitive && Cast<AWorldSettings>(AttachToPrimitive->GetOwner()))
				{
					// special case: don't attach to component when it's owned by invisible WorldSettings (decals on BSP brush)
					return SpawnDecalAtLocation(AttachToPrimitive->GetOwner(), DecalMaterial, DecalSize, Location, Rotation, LifeSpan);
				}
				else
				{
					UDecalComponent* DecalComp = CreateDecalComponent(DecalMaterial, DecalSize, AttachToComponent->GetWorld(), AttachToComponent->GetOwner(), LifeSpan);
					DecalComp->AttachToComponent(AttachToComponent, FAttachmentTransformRules::KeepRelativeTransform, AttachPointName);
					if (LocationType == EAttachLocation::KeepWorldPosition)
					{
						DecalComp->SetWorldLocationAndRotation(Location, Rotation);
					}
					else
					{
						DecalComp->SetRelativeLocationAndRotation(Location, Rotation);
					}
					return DecalComp;
				}
			}
		}
	}
	return nullptr;
}

UForceFeedbackComponent* CreateForceFeedbackComponent(UForceFeedbackEffect* FeedbackEffect, AActor* Actor, const bool bLooping, const float IntensityMultiplier, UForceFeedbackAttenuation* AttenuationSettings)
{
	UForceFeedbackComponent* ForceFeedbackComp = NewObject<UForceFeedbackComponent>(Actor);
	ForceFeedbackComp->bAutoActivate = false;
	ForceFeedbackComp->bAutoDestroy = true;
	ForceFeedbackComp->bLooping = bLooping;
	ForceFeedbackComp->ForceFeedbackEffect = FeedbackEffect;
	ForceFeedbackComp->IntensityMultiplier = IntensityMultiplier;
	ForceFeedbackComp->AttenuationSettings = AttenuationSettings;
	ForceFeedbackComp->RegisterComponent();

	return ForceFeedbackComp;
}

UForceFeedbackComponent* UGameplayStatics::SpawnForceFeedbackAtLocation(const UObject* WorldContextObject, UForceFeedbackEffect* ForceFeedbackEffect, const FVector Location, const FRotator Rotation, const bool bLooping, const float IntensityMultiplier, const float StartTime, UForceFeedbackAttenuation* AttenuationSettings)
{
	if (ForceFeedbackEffect)
	{
		if (UWorld* World = GEngine->GetWorldFromContextObject(WorldContextObject))
		{
			UForceFeedbackComponent* ForceFeedbackComp = CreateForceFeedbackComponent(ForceFeedbackEffect, World->GetWorldSettings(), bLooping, IntensityMultiplier, AttenuationSettings);
			ForceFeedbackComp->SetWorldLocationAndRotation(Location, Rotation);
			ForceFeedbackComp->Play(StartTime);
			return ForceFeedbackComp;
		}
	}
	return nullptr;
}

UForceFeedbackComponent* UGameplayStatics::SpawnForceFeedbackAttached(UForceFeedbackEffect* ForceFeedbackEffect, USceneComponent* AttachToComponent, FName AttachPointName, FVector Location, FRotator Rotation, EAttachLocation::Type LocationType, const bool bStopWhenAttachedToDestroyed, const bool bLooping, const float IntensityMultiplier, const float StartTime, UForceFeedbackAttenuation* AttenuationSettings)
{
	if (ForceFeedbackEffect && AttachToComponent)
	{
		UForceFeedbackComponent* ForceFeedbackComp = CreateForceFeedbackComponent(ForceFeedbackEffect, AttachToComponent->GetOwner(), bLooping, IntensityMultiplier, AttenuationSettings);
		ForceFeedbackComp->bStopWhenOwnerDestroyed = bStopWhenAttachedToDestroyed;
		ForceFeedbackComp->AttachToComponent(AttachToComponent, FAttachmentTransformRules::KeepRelativeTransform, AttachPointName);
		if (LocationType == EAttachLocation::KeepWorldPosition)
		{
			ForceFeedbackComp->SetWorldLocationAndRotation(Location, Rotation);
		}
		else
		{
			ForceFeedbackComp->SetRelativeLocationAndRotation(Location, Rotation);
		}
		ForceFeedbackComp->Play(StartTime);
		return ForceFeedbackComp;
	}
	return nullptr;
}

//////////////////////////////////////////////////////////////////////////

USaveGame* UGameplayStatics::CreateSaveGameObject(TSubclassOf<USaveGame> SaveGameClass)
{
	// Don't save if no class or if class is the abstract base class.
	if (*SaveGameClass && (*SaveGameClass != USaveGame::StaticClass()))
	{
		return NewObject<USaveGame>(GetTransientPackage(), SaveGameClass);
	}
	return nullptr;
}

USaveGame* UGameplayStatics::CreateSaveGameObjectFromBlueprint(UBlueprint* SaveGameBlueprint)
{
	if (SaveGameBlueprint && SaveGameBlueprint->GeneratedClass && SaveGameBlueprint->GeneratedClass->IsChildOf(USaveGame::StaticClass()))
	{
		return NewObject<USaveGame>(GetTransientPackage(), SaveGameBlueprint->GeneratedClass);
	}
	return nullptr;
}

bool UGameplayStatics::SaveGameToSlot(USaveGame* SaveGameObject, const FString& SlotName, const int32 UserIndex)
{
	ISaveGameSystem* SaveSystem = IPlatformFeaturesModule::Get().GetSaveGameSystem();
	// If we have a system and an object to save and a save name...
	if(SaveSystem && SaveGameObject && (SlotName.Len() > 0))
	{
		TArray<uint8> ObjectBytes;
		FMemoryWriter MemoryWriter(ObjectBytes, true);

		// write file type tag. identifies this file type and indicates it's using proper versioning
		// since older UE4 versions did not version this data.
		int32 FileTypeTag = UE4_SAVEGAME_FILE_TYPE_TAG;
		MemoryWriter << FileTypeTag;

		// Write version for this file format
		int32 SavegameFileVersion = FSaveGameFileVersion::LatestVersion;
		MemoryWriter << SavegameFileVersion;

		// Write out engine and UE4 version information
		int32 PackageFileUE4Version = GPackageFileUE4Version;
		MemoryWriter << PackageFileUE4Version;
		FEngineVersion SavedEngineVersion = FEngineVersion::Current();
		MemoryWriter << SavedEngineVersion;

		// Write out custom version data
		ECustomVersionSerializationFormat::Type const CustomVersionFormat = ECustomVersionSerializationFormat::Latest;
		int32 CustomVersionFormatInt = static_cast<int32>(CustomVersionFormat);
		MemoryWriter << CustomVersionFormatInt;
		FCustomVersionContainer CustomVersions = FCustomVersionContainer::GetRegistered();
		CustomVersions.Serialize(MemoryWriter, CustomVersionFormat);

		// Write the class name so we know what class to load to
		FString SaveGameClassName = SaveGameObject->GetClass()->GetName();
		MemoryWriter << SaveGameClassName;

		// Then save the object state, replacing object refs and names with strings
		FObjectAndNameAsStringProxyArchive Ar(MemoryWriter, false);
		SaveGameObject->Serialize(Ar);

		// Stuff that data into the save system with the desired file name
		return SaveSystem->SaveGame(false, *SlotName, UserIndex, ObjectBytes);
	}
	return false;
}

bool UGameplayStatics::DoesSaveGameExist(const FString& SlotName, const int32 UserIndex)
{
	if (ISaveGameSystem* SaveSystem = IPlatformFeaturesModule::Get().GetSaveGameSystem())
	{
		return SaveSystem->DoesSaveGameExist(*SlotName, UserIndex);
	}
	return false;
}

bool UGameplayStatics::DeleteGameInSlot(const FString& SlotName, const int32 UserIndex)
{
	if (ISaveGameSystem* SaveSystem = IPlatformFeaturesModule::Get().GetSaveGameSystem())
	{
		return SaveSystem->DeleteGame(false, *SlotName, UserIndex);
	}
	return false;
}

USaveGame* UGameplayStatics::LoadGameFromSlot(const FString& SlotName, const int32 UserIndex)
{
	USaveGame* OutSaveGameObject = NULL;

	ISaveGameSystem* SaveSystem = IPlatformFeaturesModule::Get().GetSaveGameSystem();
	// If we have a save system and a valid name..
	if(SaveSystem && (SlotName.Len() > 0))
	{
		// Load raw data from slot
		TArray<uint8> ObjectBytes;
		bool bSuccess = SaveSystem->LoadGame(false, *SlotName, UserIndex, ObjectBytes);
		if(bSuccess)
		{
			FMemoryReader MemoryReader(ObjectBytes, true);

			int32 FileTypeTag;
			MemoryReader << FileTypeTag;

			int32 SavegameFileVersion;
			if (FileTypeTag != UE4_SAVEGAME_FILE_TYPE_TAG)
			{
				// this is an old saved game, back up the file pointer to the beginning and assume version 1
				MemoryReader.Seek(0);
				SavegameFileVersion = FSaveGameFileVersion::InitialVersion;

				// Note for 4.8 and beyond: if you get a crash loading a pre-4.8 version of your savegame file and 
				// you don't want to delete it, try uncommenting these lines and changing them to use the version 
				// information from your previous build. Then load and resave your savegame file.
				//MemoryReader.SetUE4Ver(MyPreviousUE4Version);				// @see GPackageFileUE4Version
				//MemoryReader.SetEngineVer(MyPreviousEngineVersion);		// @see FEngineVersion::Current()
			}
			else
			{
				// Read version for this file format
				MemoryReader << SavegameFileVersion;

				// Read engine and UE4 version information
				int32 SavedUE4Version;
				MemoryReader << SavedUE4Version;

				FEngineVersion SavedEngineVersion;
				MemoryReader << SavedEngineVersion;

				MemoryReader.SetUE4Ver(SavedUE4Version);
				MemoryReader.SetEngineVer(SavedEngineVersion);

				if (SavegameFileVersion >= FSaveGameFileVersion::AddedCustomVersions)
				{
					int32 CustomVersionFormat;
					MemoryReader << CustomVersionFormat;

					FCustomVersionContainer CustomVersions;
					CustomVersions.Serialize(MemoryReader, static_cast<ECustomVersionSerializationFormat::Type>(CustomVersionFormat));
					MemoryReader.SetCustomVersions(CustomVersions);
				}
			}
			
			// Get the class name
			FString SaveGameClassName;
			MemoryReader << SaveGameClassName;

			// Try and find it, and failing that, load it
			UClass* SaveGameClass = FindObject<UClass>(ANY_PACKAGE, *SaveGameClassName);
			if(SaveGameClass == NULL)
			{
				SaveGameClass = LoadObject<UClass>(NULL, *SaveGameClassName);
			}

			// If we have a class, try and load it.
			if(SaveGameClass != NULL)
			{
				OutSaveGameObject = NewObject<USaveGame>(GetTransientPackage(), SaveGameClass);

				FObjectAndNameAsStringProxyArchive Ar(MemoryReader, true);
				OutSaveGameObject->Serialize(Ar);
			}
		}
	}

	return OutSaveGameObject;
}

float UGameplayStatics::GetWorldDeltaSeconds(const UObject* WorldContextObject)
{
	UWorld* World = GEngine->GetWorldFromContextObject(WorldContextObject);
	return World ? World->GetDeltaSeconds() : 0.f;
}

float UGameplayStatics::GetTimeSeconds(const UObject* WorldContextObject)
{
	UWorld* World = GEngine->GetWorldFromContextObject(WorldContextObject);
	return World ? World->GetTimeSeconds() : 0.f;
}

float UGameplayStatics::GetUnpausedTimeSeconds(const UObject* WorldContextObject)
{
	UWorld* World = GEngine->GetWorldFromContextObject(WorldContextObject);
	return World ? World->GetUnpausedTimeSeconds() : 0.f;
}

float UGameplayStatics::GetRealTimeSeconds(const UObject* WorldContextObject)
{
	UWorld* World = GEngine->GetWorldFromContextObject(WorldContextObject);
	return World ? World->GetRealTimeSeconds() : 0.f;
}

float UGameplayStatics::GetAudioTimeSeconds(const UObject* WorldContextObject)
{
	UWorld* World = GEngine->GetWorldFromContextObject(WorldContextObject);
	return World ? World->GetAudioTimeSeconds() : 0.f;
}

void UGameplayStatics::GetAccurateRealTime(const UObject* WorldContextObject, int32& Seconds, float& PartialSeconds)
{
	double TimeSeconds = FPlatformTime::Seconds();
	Seconds = floor(TimeSeconds);
	PartialSeconds = TimeSeconds - double(Seconds);
}

void UGameplayStatics::EnableLiveStreaming(bool Enable)
{
	if (IDVRStreamingSystem* StreamingSystem = IPlatformFeaturesModule::Get().GetStreamingSystem())
	{
		StreamingSystem->EnableStreaming(Enable);
	}
}

FString UGameplayStatics::GetPlatformName()
{
	// the string that BP users care about is actually the platform name that we'd name the .ini file directory (Windows, not WindowsEditor)
	return FPlatformProperties::IniPlatformName();
}

bool UGameplayStatics::BlueprintSuggestProjectileVelocity(const UObject* WorldContextObject, FVector& OutTossVelocity, FVector StartLocation, FVector EndLocation, float LaunchSpeed, float OverrideGravityZ, ESuggestProjVelocityTraceOption::Type TraceOption, float CollisionRadius, bool bFavorHighArc, bool bDrawDebug)
{
	// simple pass-through to the C++ interface
	return UGameplayStatics::SuggestProjectileVelocity(WorldContextObject, OutTossVelocity, StartLocation, EndLocation, LaunchSpeed, bFavorHighArc, CollisionRadius, OverrideGravityZ, TraceOption, FCollisionResponseParams::DefaultResponseParam, TArray<AActor*>(), bDrawDebug);
}

// note: this will automatically fall back to line test if radius is small enough
static const FName NAME_SuggestProjVelTrace = FName(TEXT("SuggestProjVelTrace"));

// Based on analytic solution to ballistic angle of launch http://en.wikipedia.org/wiki/Trajectory_of_a_projectile#Angle_required_to_hit_coordinate_.28x.2Cy.29
bool UGameplayStatics::SuggestProjectileVelocity(const UObject* WorldContextObject, FVector& OutTossVelocity, FVector Start, FVector End, float TossSpeed, bool bFavorHighArc, float CollisionRadius, float OverrideGravityZ, ESuggestProjVelocityTraceOption::Type TraceOption, const FCollisionResponseParams& ResponseParam, const TArray<AActor*>& ActorsToIgnore, bool bDrawDebug)
{
	const FVector FlightDelta = End - Start;
	const FVector DirXY = FlightDelta.GetSafeNormal2D();
	const float DeltaXY = FlightDelta.Size2D();

	const float DeltaZ = FlightDelta.Z;

	const float TossSpeedSq = FMath::Square(TossSpeed);

	const UWorld* const World = GEngine->GetWorldFromContextObject(WorldContextObject);

	const float GravityZ = FMath::IsNearlyEqual(OverrideGravityZ, 0.0f) ? -World->GetGravityZ() : -OverrideGravityZ;

	// v^4 - g*(g*x^2 + 2*y*v^2)
	const float InsideTheSqrt = FMath::Square(TossSpeedSq) - GravityZ * ( (GravityZ * FMath::Square(DeltaXY)) + (2.f * DeltaZ * TossSpeedSq) );
	if (InsideTheSqrt < 0.f)
	{
		// sqrt will be imaginary, therefore no solutions
		return false;
	}

	// if we got here, there are 2 solutions: one high-angle and one low-angle.

	const float SqrtPart = FMath::Sqrt(InsideTheSqrt);

	// this is the tangent of the firing angle for the first (+) solution
	const float TanSolutionAngleA = (TossSpeedSq + SqrtPart) / (GravityZ * DeltaXY);
	// this is the tangent of the firing angle for the second (-) solution
	const float TanSolutionAngleB = (TossSpeedSq - SqrtPart) / (GravityZ * DeltaXY);
	
	// mag in the XY dir = sqrt( TossSpeedSq / (TanSolutionAngle^2 + 1) );
	const float MagXYSq_A = TossSpeedSq / (FMath::Square(TanSolutionAngleA) + 1.f);
	const float MagXYSq_B = TossSpeedSq / (FMath::Square(TanSolutionAngleB) + 1.f);

	bool bFoundAValidSolution = false;

	// trace if desired
	if (TraceOption == ESuggestProjVelocityTraceOption::DoNotTrace)
	{
		// choose which arc
		const float FavoredMagXYSq = bFavorHighArc ? FMath::Min(MagXYSq_A, MagXYSq_B) : FMath::Max(MagXYSq_A, MagXYSq_B);
		const float ZSign = bFavorHighArc ?
							(MagXYSq_A < MagXYSq_B) ? FMath::Sign(TanSolutionAngleA) : FMath::Sign(TanSolutionAngleB) :
							(MagXYSq_A > MagXYSq_B) ? FMath::Sign(TanSolutionAngleA) : FMath::Sign(TanSolutionAngleB);

		// finish calculations
		const float MagXY = FMath::Sqrt(FavoredMagXYSq);
		const float MagZ = FMath::Sqrt(TossSpeedSq - FavoredMagXYSq);		// pythagorean

		// final answer!
		OutTossVelocity = (DirXY * MagXY) + (FVector::UpVector * MagZ * ZSign);
		bFoundAValidSolution = true;

#if ENABLE_DRAW_DEBUG
	 	if (bDrawDebug)
	 	{
	 		static const float StepSize = 0.125f;
	 		FVector TraceStart = Start;
	 		for ( float Step=0.f; Step<1.f; Step+=StepSize )
	 		{
	 			const float TimeInFlight = (Step+StepSize) * DeltaXY/MagXY;
	 
	 			// d = vt + .5 a t^2
				const FVector TraceEnd = Start + OutTossVelocity*TimeInFlight + FVector(0.f, 0.f, 0.5f * -GravityZ * FMath::Square(TimeInFlight) - CollisionRadius);
	 
	 			DrawDebugLine( World, TraceStart, TraceEnd, (bFoundAValidSolution ? FColor::Yellow : FColor::Red), true );
	 			TraceStart = TraceEnd;
	 		}
	 	}
#endif // ENABLE_DRAW_DEBUG
	}
	else
	{
		// need to trace to validate

		// sort potential solutions by priority
		float PrioritizedSolutionsMagXYSq[2];
		PrioritizedSolutionsMagXYSq[0] = bFavorHighArc ? FMath::Min(MagXYSq_A, MagXYSq_B) : FMath::Max(MagXYSq_A, MagXYSq_B);
		PrioritizedSolutionsMagXYSq[1] = bFavorHighArc ? FMath::Max(MagXYSq_A, MagXYSq_B) : FMath::Min(MagXYSq_A, MagXYSq_B);

		float PrioritizedSolutionZSign[2];
		PrioritizedSolutionZSign[0] = bFavorHighArc ?
										(MagXYSq_A < MagXYSq_B) ? FMath::Sign(TanSolutionAngleA) : FMath::Sign(TanSolutionAngleB) :
										(MagXYSq_A > MagXYSq_B) ? FMath::Sign(TanSolutionAngleA) : FMath::Sign(TanSolutionAngleB);
		PrioritizedSolutionZSign[1] = bFavorHighArc ?
										(MagXYSq_A > MagXYSq_B) ? FMath::Sign(TanSolutionAngleA) : FMath::Sign(TanSolutionAngleB) :
										(MagXYSq_A < MagXYSq_B) ? FMath::Sign(TanSolutionAngleA) : FMath::Sign(TanSolutionAngleB);

		FVector PrioritizedProjVelocities[2];

		// try solutions in priority order
		int32 ValidSolutionIdx = INDEX_NONE;
		for (int32 CurrentSolutionIdx=0; (CurrentSolutionIdx<2); ++CurrentSolutionIdx)
		{
			const float MagXY = FMath::Sqrt( PrioritizedSolutionsMagXYSq[CurrentSolutionIdx] );
			const float MagZ = FMath::Sqrt( TossSpeedSq - PrioritizedSolutionsMagXYSq[CurrentSolutionIdx] );		// pythagorean
			const float ZSign = PrioritizedSolutionZSign[CurrentSolutionIdx];

			PrioritizedProjVelocities[CurrentSolutionIdx] = (DirXY * MagXY) + (FVector::UpVector * MagZ * ZSign);

			// iterate along the arc, doing stepwise traces
			bool bFailedTrace = false;
			static const float StepSize = 0.125f;
			FVector TraceStart = Start;
			for ( float Step=0.f; Step<1.f; Step+=StepSize )
			{
				const float TimeInFlight = (Step+StepSize) * DeltaXY/MagXY;

				// d = vt + .5 a t^2
				const FVector TraceEnd = Start + PrioritizedProjVelocities[CurrentSolutionIdx]*TimeInFlight + FVector(0.f, 0.f, 0.5f * -GravityZ * FMath::Square(TimeInFlight) - CollisionRadius);

				if ( (TraceOption == ESuggestProjVelocityTraceOption::OnlyTraceWhileAscending) && (TraceEnd.Z < TraceStart.Z) )
				{
					// falling, we are done tracing
					if (!bDrawDebug)
					{
						// if we're drawing, we continue stepping without the traces
						// else we can just trivially end the iteration loop
						break;
					}
				}
				else
				{
					FCollisionQueryParams QueryParams(NAME_SuggestProjVelTrace, true);
					QueryParams.AddIgnoredActors(ActorsToIgnore);
					if (World->SweepTestByChannel(TraceStart, TraceEnd, FQuat::Identity, ECC_WorldDynamic, FCollisionShape::MakeSphere(CollisionRadius), QueryParams, ResponseParam))
					{
						// hit something, failed
						bFailedTrace = true;

#if ENABLE_DRAW_DEBUG
						if (bDrawDebug)
						{
							// draw failed segment in red
							DrawDebugLine( World, TraceStart, TraceEnd, FColor::Red, true );
						}
#endif // ENABLE_DRAW_DEBUG

						break;
					}

				}

#if ENABLE_DRAW_DEBUG
				if (bDrawDebug)
				{
					DrawDebugLine( World, TraceStart, TraceEnd, FColor::Yellow, true );
				}
#endif // ENABLE_DRAW_DEBUG

				// advance
				TraceStart = TraceEnd;
			}

			if (bFailedTrace == false)
			{
				// passes all traces along the arc, we have a valid solution and can be done
				ValidSolutionIdx = CurrentSolutionIdx;
				break;
			}
		}

		if (ValidSolutionIdx != INDEX_NONE)
		{
			OutTossVelocity = PrioritizedProjVelocities[ValidSolutionIdx];
			bFoundAValidSolution = true;
		}
	}

	return bFoundAValidSolution;
}


static const FName NAME_PredictProjectilePath = FName(TEXT("PredictProjectilePath"));

// note: this will automatically fall back to line test if radius is small enough
bool UGameplayStatics::PredictProjectilePath(const UObject* WorldContextObject, const FPredictProjectilePathParams& PredictParams, FPredictProjectilePathResult& PredictResult)
{
	PredictResult.Reset();
	bool bBlockingHit = false;

	UWorld const* const World = GEngine->GetWorldFromContextObject(WorldContextObject);
	if (World && PredictParams.SimFrequency > KINDA_SMALL_NUMBER)
	{
		const float SubstepDeltaTime = 1.f / PredictParams.SimFrequency;
		const float GravityZ = FMath::IsNearlyEqual(PredictParams.OverrideGravityZ, 0.0f) ? World->GetGravityZ() : PredictParams.OverrideGravityZ;
		const float ProjectileRadius = PredictParams.ProjectileRadius;

		FCollisionQueryParams QueryParams(NAME_PredictProjectilePath, PredictParams.bTraceComplex);
		FCollisionObjectQueryParams ObjQueryParams;
		const bool bTraceWithObjectType = (PredictParams.ObjectTypes.Num() > 0);
		const bool bTracePath = PredictParams.bTraceWithCollision && (PredictParams.bTraceWithChannel || bTraceWithObjectType);
		if (bTracePath)
		{
			QueryParams.AddIgnoredActors(PredictParams.ActorsToIgnore);
			if (bTraceWithObjectType)
			{
				for (auto Iter = PredictParams.ObjectTypes.CreateConstIterator(); Iter; ++Iter)
				{
					const ECollisionChannel& Channel = UCollisionProfile::Get()->ConvertToCollisionChannel(false, *Iter);
					ObjQueryParams.AddObjectTypesToQuery(Channel);
				}
			}
		}

		FVector CurrentVel = PredictParams.LaunchVelocity;
		FVector TraceStart = PredictParams.StartLocation;
		FVector TraceEnd = TraceStart;
		float CurrentTime = 0.f;
		PredictResult.PathData.Reserve(FMath::Min(128, FMath::CeilToInt(PredictParams.MaxSimTime * PredictParams.SimFrequency)));
		PredictResult.AddPoint(TraceStart, CurrentVel, CurrentTime);

		FHitResult ObjectTraceHit(NoInit);
		FHitResult ChannelTraceHit(NoInit);
		ObjectTraceHit.Time = 1.f;
		ChannelTraceHit.Time = 1.f;

		const float MaxSimTime = PredictParams.MaxSimTime;
		while (CurrentTime < MaxSimTime)
		{
			// Limit step to not go further than total time.
			const float PreviousTime = CurrentTime;
			const float ActualStepDeltaTime = FMath::Min(MaxSimTime - CurrentTime, SubstepDeltaTime);
			CurrentTime += ActualStepDeltaTime;

			// Integrate (Velocity Verlet method)
			TraceStart = TraceEnd;
			FVector OldVelocity = CurrentVel;
			CurrentVel = OldVelocity + FVector(0.f, 0.f, GravityZ * ActualStepDeltaTime);
			TraceEnd = TraceStart + (OldVelocity + CurrentVel) * (0.5f * ActualStepDeltaTime);
			PredictResult.LastTraceDestination.Set(TraceEnd, CurrentVel, CurrentTime);

			if (bTracePath)
			{
				bool bObjectHit = false;
				bool bChannelHit = false;
				if (bTraceWithObjectType)
				{
					bObjectHit = World->SweepSingleByObjectType(ObjectTraceHit, TraceStart, TraceEnd, FQuat::Identity, ObjQueryParams, FCollisionShape::MakeSphere(ProjectileRadius), QueryParams);
				}
				if (PredictParams.bTraceWithChannel)
				{
					bChannelHit = World->SweepSingleByChannel(ChannelTraceHit, TraceStart, TraceEnd, FQuat::Identity, PredictParams.TraceChannel, FCollisionShape::MakeSphere(ProjectileRadius), QueryParams);
				}

				// See if there were any hits.
				if (bObjectHit || bChannelHit)
				{
					// Hit! We are done. Choose trace with earliest hit time.
					PredictResult.HitResult = (ObjectTraceHit.Time < ChannelTraceHit.Time) ? ObjectTraceHit : ChannelTraceHit;
					const float HitTimeDelta = ActualStepDeltaTime * PredictResult.HitResult.Time;
					const float TotalTimeAtHit = PreviousTime + HitTimeDelta;
					const FVector VelocityAtHit = OldVelocity + FVector(0.f, 0.f, GravityZ * HitTimeDelta);
					PredictResult.AddPoint(PredictResult.HitResult.Location, VelocityAtHit, TotalTimeAtHit);
					bBlockingHit = true;
					break;
				}
			}

			PredictResult.AddPoint(TraceEnd, CurrentVel, CurrentTime);
		}

		// Draw debug path
#if ENABLE_DRAW_DEBUG
		if (PredictParams.DrawDebugType != EDrawDebugTrace::None)
		{
			const bool bPersistent = PredictParams.DrawDebugType == EDrawDebugTrace::Persistent;
			const float LifeTime = (PredictParams.DrawDebugType == EDrawDebugTrace::ForDuration) ? PredictParams.DrawDebugTime : 0.f;
			const float DrawRadius = (ProjectileRadius > 0.f) ? ProjectileRadius : 5.f;

			// draw the path
			for (const FPredictProjectilePathPointData& PathPt : PredictResult.PathData)
			{
				::DrawDebugSphere(World, PathPt.Location, DrawRadius, 12, FColor::Green, bPersistent, LifeTime);
			}
			// draw the impact point
			if (bBlockingHit)
			{
				::DrawDebugSphere(World, PredictResult.HitResult.Location, DrawRadius + 1.0f, 12, FColor::Red, bPersistent, LifeTime);
			}
		}
#endif //ENABLE_DRAW_DEBUG
	}

	return bBlockingHit;
}


// TODO: Deprecated, remove
bool UGameplayStatics::PredictProjectilePath(
	const UObject* WorldContextObject,
	FHitResult& OutHit,
	TArray<FVector>& OutPathPositions,
	FVector& OutLastTraceDestination,
	FVector StartPos,
	FVector LaunchVelocity,
	bool bTracePath,
	float ProjectileRadius,
	const TArray<TEnumAsByte<EObjectTypeQuery> >& ObjectTypes,
	bool bTraceComplex,
	const TArray<AActor*>& ActorsToIgnore,
	EDrawDebugTrace::Type DrawDebugType,
	float DrawDebugTime,
	float SimFrequency,
	float MaxSimTime,
	float OverrideGravityZ)
{
	return Blueprint_PredictProjectilePath_ByObjectType(
		WorldContextObject,
		OutHit,
		OutPathPositions,
		OutLastTraceDestination,
		StartPos,
		LaunchVelocity,
		bTracePath,
		ProjectileRadius,
		ObjectTypes,
		bTraceComplex,
		ActorsToIgnore,
		DrawDebugType,
		DrawDebugTime,
		SimFrequency,
		MaxSimTime,
		OverrideGravityZ);
}

bool UGameplayStatics::Blueprint_PredictProjectilePath_Advanced(const UObject* WorldContextObject, const FPredictProjectilePathParams& PredictParams, FPredictProjectilePathResult& PredictResult)
{
	return PredictProjectilePath(WorldContextObject, PredictParams, PredictResult);
}

// BP wrapper to general-purpose function.
bool UGameplayStatics::Blueprint_PredictProjectilePath_ByObjectType(
	const UObject* WorldContextObject,
	FHitResult& OutHit,
	TArray<FVector>& OutPathPositions,
	FVector& OutLastTraceDestination,
	FVector StartPos,
	FVector LaunchVelocity,
	bool bTracePath,
	float ProjectileRadius,
	const TArray<TEnumAsByte<EObjectTypeQuery> >& ObjectTypes,
	bool bTraceComplex,
	const TArray<AActor*>& ActorsToIgnore,
	EDrawDebugTrace::Type DrawDebugType,
	float DrawDebugTime,
	float SimFrequency,
	float MaxSimTime,
	float OverrideGravityZ)
{
	FPredictProjectilePathParams Params = FPredictProjectilePathParams(ProjectileRadius, StartPos, LaunchVelocity, MaxSimTime);
	Params.bTraceWithCollision = bTracePath;
	Params.bTraceComplex = bTraceComplex;
	Params.ActorsToIgnore = ActorsToIgnore;
	Params.DrawDebugType = DrawDebugType;
	Params.DrawDebugTime = DrawDebugTime;
	Params.SimFrequency = SimFrequency;
	Params.OverrideGravityZ = OverrideGravityZ;
	Params.ObjectTypes = ObjectTypes; // Object trace
	Params.bTraceWithChannel = false;

	// Do the trace
	FPredictProjectilePathResult PredictResult;
	bool bHit = PredictProjectilePath(WorldContextObject, Params, PredictResult);

	// Fill in results.
	OutHit = PredictResult.HitResult;
	OutLastTraceDestination = PredictResult.LastTraceDestination.Location;
	OutPathPositions.Empty(PredictResult.PathData.Num());
	for (const FPredictProjectilePathPointData& PathPoint : PredictResult.PathData)
	{
		OutPathPositions.Add(PathPoint.Location);
	}
	return bHit;
}

// BP wrapper to general-purpose function.
bool UGameplayStatics::Blueprint_PredictProjectilePath_ByTraceChannel(
	const UObject* WorldContextObject,
	FHitResult& OutHit,
	TArray<FVector>& OutPathPositions,
	FVector& OutLastTraceDestination,
	FVector StartPos,
	FVector LaunchVelocity,
	bool bTracePath,
	float ProjectileRadius,
	TEnumAsByte<ECollisionChannel> TraceChannel,
	bool bTraceComplex,
	const TArray<AActor*>& ActorsToIgnore,
	EDrawDebugTrace::Type DrawDebugType,
	float DrawDebugTime,
	float SimFrequency,
	float MaxSimTime,
	float OverrideGravityZ)
{
	FPredictProjectilePathParams Params = FPredictProjectilePathParams(ProjectileRadius, StartPos, LaunchVelocity, MaxSimTime);
	Params.bTraceWithCollision = bTracePath;
	Params.bTraceComplex = bTraceComplex;
	Params.ActorsToIgnore = ActorsToIgnore;
	Params.DrawDebugType = DrawDebugType;
	Params.DrawDebugTime = DrawDebugTime;
	Params.SimFrequency = SimFrequency;
	Params.OverrideGravityZ = OverrideGravityZ;
	Params.TraceChannel = TraceChannel; // Trace by channel

	// Do the trace
	FPredictProjectilePathResult PredictResult;
	bool bHit = PredictProjectilePath(WorldContextObject, Params, PredictResult);

	// Fill in results.
	OutHit = PredictResult.HitResult;
	OutLastTraceDestination = PredictResult.LastTraceDestination.Location;
	OutPathPositions.Empty(PredictResult.PathData.Num());
	for (const FPredictProjectilePathPointData& PathPoint : PredictResult.PathData)
	{
		OutPathPositions.Add(PathPoint.Location);
	}
	return bHit;
}


bool UGameplayStatics::SuggestProjectileVelocity_CustomArc(const UObject* WorldContextObject, FVector& OutLaunchVelocity, FVector StartPos, FVector EndPos, float OverrideGravityZ /*= 0*/, float ArcParam /*= 0.5f */)
{
	/* Make sure the start and end aren't the same location */
	FVector const StartToEnd = EndPos - StartPos;
	float const StartToEndDist = StartToEnd.Size();

	UWorld const* const World = GEngine->GetWorldFromContextObject(WorldContextObject);
	if (World && StartToEndDist > KINDA_SMALL_NUMBER)
	{
		const float GravityZ = FMath::IsNearlyEqual(OverrideGravityZ, 0.0f) ? World->GetGravityZ() : OverrideGravityZ;

		// choose arc according to the arc param
		FVector const StartToEndDir = StartToEnd / StartToEndDist;
		FVector LaunchDir = FMath::Lerp(FVector::UpVector, StartToEndDir, ArcParam).GetSafeNormal();

		// v = sqrt ( g * dx^2 / ( (dx tan(angle) + dz) * 2 * cos(angle))^2 ) )

		FRotator const LaunchRot = LaunchDir.Rotation();
		float const Angle = FMath::DegreesToRadians(LaunchRot.Pitch);

		float const Dx = StartToEnd.Size2D();
		float const Dz = StartToEnd.Z;
		float const NumeratorInsideSqrt = (GravityZ * FMath::Square(Dx) * 0.5f);
		float const DenominatorInsideSqrt = (Dz - (Dx * FMath::Tan(Angle))) * FMath::Square(FMath::Cos(Angle));
		float const InsideSqrt = NumeratorInsideSqrt / DenominatorInsideSqrt;
		if (InsideSqrt >= 0.f)
		{
			// there exists a solution
			float const Speed = FMath::Sqrt(InsideSqrt);	// this is the mag of the vertical component
			OutLaunchVelocity = LaunchDir * Speed;
			return true;
		}
	}

	OutLaunchVelocity = FVector::ZeroVector;
	return false;
}

FIntVector UGameplayStatics::GetWorldOriginLocation(const UObject* WorldContextObject)
{
	UWorld* World = GEngine->GetWorldFromContextObject(WorldContextObject);
	return World ? World->OriginLocation : FIntVector::ZeroValue;
}

void UGameplayStatics::SetWorldOriginLocation(const UObject* WorldContextObject, FIntVector NewLocation)
{
	UWorld* World = GEngine->GetWorldFromContextObject(WorldContextObject);
	if ( World )
	{
		World->RequestNewWorldOrigin(NewLocation);
	}
}

FVector UGameplayStatics::RebaseLocalOriginOntoZero(UObject* WorldContextObject, FVector WorldLocation)
{
	return FRepMovement::RebaseOntoZeroOrigin(WorldLocation, GetWorldOriginLocation(WorldContextObject));
}

FVector UGameplayStatics::RebaseZeroOriginOntoLocal(UObject* WorldContextObject, FVector WorldLocation)
{
	return FRepMovement::RebaseOntoLocalOrigin(WorldLocation, GetWorldOriginLocation(WorldContextObject));
}

int32 UGameplayStatics::GrassOverlappingSphereCount(const UObject* WorldContextObject, const UStaticMesh* Mesh, FVector CenterPosition, float Radius)
{
	int32 Count = 0;

	UWorld* const World = GEngine->GetWorldFromContextObject(WorldContextObject);
	if (World)
	{
		const FSphere Sphere(CenterPosition, Radius);

		// check every landscape
		for (TActorIterator<ALandscapeProxy> It(World); It; ++It)
		{
			ALandscapeProxy* L = *It;
			if (L)
			{
				for (UHierarchicalInstancedStaticMeshComponent const* HComp : L->FoliageComponents)
				{
					if (HComp && (HComp->GetStaticMesh() == Mesh))
					{
						Count += HComp->GetOverlappingSphereCount(Sphere);
					}
				}
			}
		}
	}

	return Count;
}


bool UGameplayStatics::DeprojectScreenToWorld(APlayerController const* Player, const FVector2D& ScreenPosition, FVector& WorldPosition, FVector& WorldDirection)
{
	ULocalPlayer* const LP = Player ? Player->GetLocalPlayer() : nullptr;
	if (LP && LP->ViewportClient)
	{
		// get the projection data
		FSceneViewProjectionData ProjectionData;
		if (LP->GetProjectionData(LP->ViewportClient->Viewport, eSSP_FULL, /*out*/ ProjectionData))
		{
			FMatrix const InvViewProjMatrix = ProjectionData.ComputeViewProjectionMatrix().InverseFast();
			FSceneView::DeprojectScreenToWorld(ScreenPosition, ProjectionData.GetConstrainedViewRect(), InvViewProjMatrix, /*out*/ WorldPosition, /*out*/ WorldDirection);
			return true;
		}
	}

	// something went wrong, zero things and return false
	WorldPosition = FVector::ZeroVector;
	WorldDirection = FVector::ZeroVector;
	return false;
}

bool UGameplayStatics::ProjectWorldToScreen(APlayerController const* Player, const FVector& WorldPosition, FVector2D& ScreenPosition, bool bPlayerViewportRelative)
{
	ULocalPlayer* const LP = Player ? Player->GetLocalPlayer() : nullptr;
	if (LP && LP->ViewportClient)
	{
		// get the projection data
		FSceneViewProjectionData ProjectionData;
		if (LP->GetProjectionData(LP->ViewportClient->Viewport, eSSP_FULL, /*out*/ ProjectionData))
		{
			FMatrix const ViewProjectionMatrix = ProjectionData.ComputeViewProjectionMatrix();
			const bool bResult = FSceneView::ProjectWorldToScreen(WorldPosition, ProjectionData.GetConstrainedViewRect(), ViewProjectionMatrix, ScreenPosition);

			if (bPlayerViewportRelative)
			{
				ScreenPosition -= FVector2D(ProjectionData.GetConstrainedViewRect().Min);
			}

			return bResult;
		}
	}

	ScreenPosition = FVector2D::ZeroVector;
	return false;
}

bool UGameplayStatics::GrabOption( FString& Options, FString& Result )
{
	FString QuestionMark(TEXT("?"));

	if( Options.Left(1).Equals(QuestionMark, ESearchCase::CaseSensitive) )
	{
		// Get result.
		Result = Options.Mid(1, MAX_int32);
		if (Result.Contains(QuestionMark, ESearchCase::CaseSensitive))
		{
			Result = Result.Left(Result.Find(QuestionMark, ESearchCase::CaseSensitive));
		}

		// Update options.
		Options = Options.Mid(1, MAX_int32);
		if (Options.Contains(QuestionMark, ESearchCase::CaseSensitive))
		{
			Options = Options.Mid(Options.Find(QuestionMark, ESearchCase::CaseSensitive), MAX_int32);
		}
		else
		{
			Options = FString();
		}

		return true;
	}

	return false;
}

void UGameplayStatics::GetKeyValue( const FString& Pair, FString& Key, FString& Value )
{
	const int32 EqualSignIndex = Pair.Find(TEXT("="), ESearchCase::CaseSensitive);
	if( EqualSignIndex != INDEX_NONE )
	{
		Key = Pair.Left(EqualSignIndex);
		Value = Pair.Mid(EqualSignIndex + 1, MAX_int32);
	}
	else
	{
		Key = Pair;
		Value = TEXT("");
	}
}

FString UGameplayStatics::ParseOption( FString Options, const FString& Key )
{
	FString ReturnValue;
	FString Pair, PairKey, PairValue;
	while( GrabOption( Options, Pair ) )
	{
		GetKeyValue( Pair, PairKey, PairValue );
		if (Key == PairKey)
		{
			ReturnValue = MoveTemp(PairValue);
			break;
		}
	}
	return ReturnValue;
}

bool UGameplayStatics::HasOption( FString Options, const FString& Key )
{
	FString Pair, PairKey, PairValue;
	while( GrabOption( Options, Pair ) )
	{
		GetKeyValue( Pair, PairKey, PairValue );
		if (Key == PairKey)
		{
			return true;
		}
	}
	return false;
}

int32 UGameplayStatics::GetIntOption( const FString& Options, const FString& Key, int32 DefaultValue)
{
	const FString InOpt = ParseOption( Options, Key );
	if ( !InOpt.IsEmpty() )
	{
		return FCString::Atoi(*InOpt);
	}
	return DefaultValue;
}

bool UGameplayStatics::HasLaunchOption(const FString& OptionToCheck)
{
	return FParse::Param(FCommandLine::Get(), *OptionToCheck);
}

#undef LOCTEXT_NAMESPACE<|MERGE_RESOLUTION|>--- conflicted
+++ resolved
@@ -462,12 +462,8 @@
 		// If the WorldContextObject is a Pawn we will use that as the instigator.
 		// Otherwise if the WorldContextObject is an Actor we will share its instigator.
 		// If the value is set via the exposed parameter on SpawnNode it will be overwritten anyways, so this is safe to specify here
-<<<<<<< HEAD
-		APawn* AutoInstigator = Cast<APawn>(WorldContextObject);
-=======
 		UObject* MutableWorldContextObject = const_cast<UObject*>(WorldContextObject);
 		APawn* AutoInstigator = Cast<APawn>(MutableWorldContextObject);
->>>>>>> f00d6e77
 		if (AutoInstigator == nullptr)
 		{
 			if (AActor* ContextActor = Cast<AActor>(MutableWorldContextObject))
