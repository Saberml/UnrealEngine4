--- conflicted
+++ resolved
@@ -426,14 +426,7 @@
 {
 	if (InternalPostEditUndo())
 	{
-<<<<<<< HEAD
-		if (ULevel* Level = GetLevel())
-		{
-			Level->MarkLevelBoundsDirty();
-		}
-=======
 		Super::PostEditUndo();
->>>>>>> 9f6ccf49
 	}
 }
 
