--- conflicted
+++ resolved
@@ -29,11 +29,7 @@
 // differences, etc.) replace the version GUID below with a new one.
 // In case of merge conflicts with DDC versions, you MUST generate a new GUID
 // and set this new GUID as the version.                                       
-<<<<<<< HEAD
-#define SKELETALMESH_DERIVEDDATA_VER TEXT("979A598F4D5F4686AD99644DCC83DCF2")
-=======
 #define SKELETALMESH_DERIVEDDATA_VER TEXT("62632E8FC541408082BCF5CDBF0F301A")
->>>>>>> a23640a2
 
 static const FString& GetSkeletalMeshDerivedDataVersion()
 {
