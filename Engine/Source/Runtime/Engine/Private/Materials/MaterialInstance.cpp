// Copyright 1998-2014 Epic Games, Inc. All Rights Reserved.

#include "EnginePrivate.h"
#include "Materials/MaterialExpressionScalarParameter.h"
#include "Materials/MaterialExpressionVectorParameter.h"
#include "Materials/MaterialExpressionTextureSampleParameter.h"
#include "Materials/MaterialExpressionFontSampleParameter.h"
#include "Materials/MaterialExpressionStaticBoolParameter.h"
#include "Materials/MaterialExpressionStaticComponentMaskParameter.h"
#include "Materials/MaterialExpressionLandscapeLayerWeight.h"
#include "Materials/MaterialInstanceBasePropertyOverrides.h"
#include "MaterialInstanceSupport.h"
#include "MaterialShaderType.h"
#include "TargetPlatform.h"
#include "Engine/Font.h"

/**
 * Cache uniform expressions for the given material.
 * @param MaterialInstance - The material instance for which to cache uniform expressions.
 */
void CacheMaterialInstanceUniformExpressions(const UMaterialInstance* MaterialInstance)
{
	// Only cache the unselected + unhovered material instance. Selection color
	// can change at runtime and would invalidate the parameter cache.
	if (MaterialInstance->Resources[0])
	{
		MaterialInstance->Resources[0]->CacheUniformExpressions_GameThread();
	}
}

/**
 * Recaches uniform expressions for all material instances with a given parent.
 * WARNING: This function is a noop outside of the Editor!
 * @param ParentMaterial - The parent material to look for.
 */
void RecacheMaterialInstanceUniformExpressions(const UMaterialInterface* ParentMaterial)
{
	if (GIsEditor)
	{
		UE_LOG(LogMaterial,Verbose,TEXT("Recaching MI Uniform Expressions for parent %s"), *ParentMaterial->GetFullName());
		TArray<FMICReentranceGuard> ReentranceGuards;
		for (TObjectIterator<UMaterialInstance> It; It; ++It)
		{
			UMaterialInstance* MaterialInstance = *It;
			do 
			{
				if (MaterialInstance->Parent == ParentMaterial)
				{
					UE_LOG(LogMaterial,Verbose,TEXT("--> %s"), *MaterialInstance->GetFullName());
					CacheMaterialInstanceUniformExpressions(*It);
					break;
				}
				new (ReentranceGuards) FMICReentranceGuard(MaterialInstance);
				MaterialInstance = Cast<UMaterialInstance>(MaterialInstance->Parent);
			} while (MaterialInstance && !MaterialInstance->ReentrantFlag);
			ReentranceGuards.Reset();
		}
	}
}

/**
 * This function takes a array of parameter structs and attempts to establish a reference to the expression object each parameter represents.
 * If a reference exists, the function checks to see if the parameter has been renamed.
 *
 * @param Parameters		Array of parameters to operate on.
 * @param ParentMaterial	Parent material to search in for expressions.
 *
 * @return Returns whether or not any of the parameters was changed.
 */
template <typename ParameterType, typename ExpressionType>
bool UpdateParameterSet(TArray<ParameterType> &Parameters, UMaterial* ParentMaterial)
{
	bool bChanged = false;

	// Loop through all of the parameters and try to either establish a reference to the 
	// expression the parameter represents, or check to see if the parameter's name has changed.
	for(int32 ParameterIdx=0; ParameterIdx<Parameters.Num(); ParameterIdx++)
	{
		bool bTryToFindByName = true;

		ParameterType &Parameter = Parameters[ParameterIdx];

		if(Parameter.ExpressionGUID.IsValid())
		{
			ExpressionType* Expression = ParentMaterial->FindExpressionByGUID<ExpressionType>(Parameter.ExpressionGUID);

			// Check to see if the parameter name was changed.
			if(Expression)
			{
				bTryToFindByName = false;

				if(Parameter.ParameterName != Expression->ParameterName)
				{
					Parameter.ParameterName = Expression->ParameterName;
					bChanged = true;
				}
			}
		}

		// No reference to the material expression exists, so try to find one in the material expression's array if we are in the editor.
		if(bTryToFindByName && GIsEditor && !FApp::IsGame())
		{
			for(int32 ExpressionIndex = 0;ExpressionIndex < ParentMaterial->Expressions.Num();ExpressionIndex++)
			{
				ExpressionType* ParameterExpression = Cast<ExpressionType>(ParentMaterial->Expressions[ExpressionIndex]);

				if(ParameterExpression && ParameterExpression->ParameterName == Parameter.ParameterName)
				{
					Parameter.ExpressionGUID = ParameterExpression->ExpressionGUID;
					bChanged = true;
					break;
				}
			}
		}
	}

	return bChanged;
}

FFontParameterValue::ValueType FFontParameterValue::GetValue(const FFontParameterValue& Parameter)
{
	ValueType Value = NULL;
	if (Parameter.FontValue && Parameter.FontValue->Textures.IsValidIndex(Parameter.FontPage))
	{
		// get the texture for the font page
		Value = Parameter.FontValue->Textures[Parameter.FontPage];
	}
	return Value;
}

FMaterialInstanceResource::FMaterialInstanceResource(UMaterialInstance* InOwner,bool bInSelected,bool bInHovered)
	: FMaterialRenderProxy(bInSelected, bInHovered)
	, Parent(NULL)
	, Owner(InOwner)
	, DistanceFieldPenumbraScale(1.0f)
	, GameThreadParent(NULL)
{
}

const FMaterial* FMaterialInstanceResource::GetMaterial(ERHIFeatureLevel::Type FeatureLevel) const
{
	checkSlow(IsInRenderingThread());

	if (Owner->bHasStaticPermutationResource)
	{
		EMaterialQualityLevel::Type ActiveQualityLevel = GetCachedScalabilityCVars().MaterialQualityLevel;
		FMaterialResource* StaticPermutationResource = Owner->StaticPermutationMaterialResources[ActiveQualityLevel][FeatureLevel];

		if (StaticPermutationResource->GetRenderingThreadShaderMap())
		{
			// Verify that compilation has been finalized, the rendering thread shouldn't be touching it otherwise
			checkSlow(StaticPermutationResource->GetRenderingThreadShaderMap()->IsCompilationFinalized());
			// The shader map reference should have been NULL'ed if it did not compile successfully
			checkSlow(StaticPermutationResource->GetRenderingThreadShaderMap()->CompiledSuccessfully());
			return StaticPermutationResource;
		}
		else
		{
			EMaterialDomain Domain = (EMaterialDomain)StaticPermutationResource->GetMaterialDomain();
			UMaterial* FallbackMaterial = UMaterial::GetDefaultMaterial(Domain);
			//there was an error, use the default material's resource
			return FallbackMaterial->GetRenderProxy(IsSelected(), IsHovered())->GetMaterial(FeatureLevel);
		}
	}
	else if (Parent)
	{
		//use the parent's material resource
		return Parent->GetRenderProxy(IsSelected(), IsHovered())->GetMaterial(FeatureLevel);
	}
	else
	{
		UMaterial* FallbackMaterial = UMaterial::GetDefaultMaterial(MD_Surface);
		return FallbackMaterial->GetRenderProxy(IsSelected(), IsHovered())->GetMaterial(FeatureLevel);
	}
}

FMaterial* FMaterialInstanceResource::GetMaterialNoFallback(ERHIFeatureLevel::Type FeatureLevel) const
{
	checkSlow(IsInRenderingThread());

	if (Owner->bHasStaticPermutationResource)
	{
		EMaterialQualityLevel::Type ActiveQualityLevel = GetCachedScalabilityCVars().MaterialQualityLevel;
		FMaterialResource* StaticPermutationResource = Owner->StaticPermutationMaterialResources[ActiveQualityLevel][FeatureLevel];
		return StaticPermutationResource;
	}
	else
	{
		if (Parent)
		{
			FMaterialRenderProxy* ParentProxy = Parent->GetRenderProxy(IsSelected(), IsHovered());

			if (ParentProxy)
			{
				return ParentProxy->GetMaterialNoFallback(FeatureLevel);
			}
		}
		return NULL;
	}
}

bool FMaterialInstanceResource::GetScalarValue(
	const FName ParameterName, 
	float* OutValue,
	const FMaterialRenderContext& Context
	) const
{
	checkSlow(IsInRenderingThread());
	const float* Value = RenderThread_FindParameterByName<float>(ParameterName);
	if(Value)
	{
		*OutValue = *Value;
		return true;
	}
	else if(Parent)
	{
		return Parent->GetRenderProxy(IsSelected(),IsHovered())->GetScalarValue(ParameterName, OutValue, Context);
	}
	else
	{
		return false;
	}
}

bool FMaterialInstanceResource::GetVectorValue(
	const FName ParameterName, 
	FLinearColor* OutValue,
	const FMaterialRenderContext& Context
	) const
{
	checkSlow(IsInRenderingThread());
	const FLinearColor* Value = RenderThread_FindParameterByName<FLinearColor>(ParameterName);
	if(Value)
	{
		*OutValue = *Value;
		return true;
	}
	else if(Parent)
	{
		return Parent->GetRenderProxy(IsSelected(),IsHovered())->GetVectorValue(ParameterName, OutValue, Context);
	}
	else
	{
		return false;
	}
}

bool FMaterialInstanceResource::GetTextureValue(
	const FName ParameterName,
	const UTexture** OutValue,
	const FMaterialRenderContext& Context
	) const
{
	checkSlow(IsInRenderingThread());
	const UTexture* const * Value = RenderThread_FindParameterByName<const UTexture*>(ParameterName);
	if(Value && *Value)
	{
		*OutValue = *Value;
		return true;
	}
	else if(Parent)
	{
		return Parent->GetRenderProxy(IsSelected(),IsHovered())->GetTextureValue(ParameterName,OutValue,Context);
	}
	else
	{
		return false;
	}
}

/** Called from the game thread to update DistanceFieldPenumbraScale. */
void FMaterialInstanceResource::GameThread_UpdateDistanceFieldPenumbraScale(float NewDistanceFieldPenumbraScale)
{
	ENQUEUE_UNIQUE_RENDER_COMMAND_TWOPARAMETER(
		UpdateDistanceFieldPenumbraScaleCommand,
		float*,DistanceFieldPenumbraScale,&DistanceFieldPenumbraScale,
		float,NewDistanceFieldPenumbraScale,NewDistanceFieldPenumbraScale,
	{
		*DistanceFieldPenumbraScale = NewDistanceFieldPenumbraScale;
	});
}

void FMaterialInstanceResource::GameThread_SetParent(UMaterialInterface* InParent)
{
	check(IsInGameThread());

	if( GameThreadParent != InParent )
	{
		// Set the game thread accessible parent.
		UMaterialInterface* OldParent = GameThreadParent;
		GameThreadParent = InParent;

		// Set the rendering thread's parent and instance pointers.
		check(InParent != NULL);
		ENQUEUE_UNIQUE_RENDER_COMMAND_TWOPARAMETER(
			InitMaterialInstanceResource,
			FMaterialInstanceResource*,Resource,this,
			UMaterialInterface*,Parent,InParent,
		{
			Resource->Parent = Parent;
			Resource->InvalidateUniformExpressionCache();
		});

		if( OldParent )
		{
			// make sure that the old parent sticks around until we've set the new parent on FMaterialInstanceResource
			OldParent->ParentRefFence.BeginFence();
		}
	}
}

ENQUEUE_UNIQUE_RENDER_COMMAND_THREEPARAMETER_DECLARE_TEMPLATE(
	SetMIParameterValue,ParameterType,
	const UMaterialInstance*,Instance,Instance,
	FName,ParameterName,Parameter.ParameterName,
	typename ParameterType::ValueType,Value,ParameterType::GetValue(Parameter),
{
	Instance->Resources[0]->RenderThread_UpdateParameter(ParameterName, Value);
	if (Instance->Resources[1])
	{
		Instance->Resources[1]->RenderThread_UpdateParameter(ParameterName, Value);
	}
	if (Instance->Resources[2])
	{
		Instance->Resources[2]->RenderThread_UpdateParameter(ParameterName, Value);
	}
});

/**
 * Updates a parameter on the material instance from the game thread.
 */
template <typename ParameterType>
void GameThread_UpdateMIParameter(const UMaterialInstance* Instance, const ParameterType& Parameter)
{
	ENQUEUE_UNIQUE_RENDER_COMMAND_THREEPARAMETER_CREATE_TEMPLATE(
		SetMIParameterValue,ParameterType,
		const UMaterialInstance*,Instance,
		FName,Parameter.ParameterName,
		typename ParameterType::ValueType,ParameterType::GetValue(Parameter)
		);
}


bool UMaterialInstance::UpdateParameters()
{
	bool bDirty = false;
	if(IsTemplate(RF_ClassDefaultObject)==false)
	{
		// Get a pointer to the parent material.
		UMaterial* ParentMaterial = NULL;
		UMaterialInstance* ParentInst = this;
		while(ParentInst && ParentInst->Parent)
		{
			if(ParentInst->Parent->IsA(UMaterial::StaticClass()))
			{
				ParentMaterial = Cast<UMaterial>(ParentInst->Parent);
				break;
			}
			else
			{
				ParentInst = Cast<UMaterialInstance>(ParentInst->Parent);
			}
		}

		if(ParentMaterial)
		{
			// Scalar parameters
			bDirty = UpdateParameterSet<FScalarParameterValue, UMaterialExpressionScalarParameter>(ScalarParameterValues, ParentMaterial) || bDirty;

			// Vector parameters	
			bDirty = UpdateParameterSet<FVectorParameterValue, UMaterialExpressionVectorParameter>(VectorParameterValues, ParentMaterial) || bDirty;

			// Texture parameters
			bDirty = UpdateParameterSet<FTextureParameterValue, UMaterialExpressionTextureSampleParameter>(TextureParameterValues, ParentMaterial) || bDirty;

			// Font parameters
			bDirty = UpdateParameterSet<FFontParameterValue, UMaterialExpressionFontSampleParameter>(FontParameterValues, ParentMaterial) || bDirty;

			// Static switch parameters
			bDirty = UpdateParameterSet<FStaticSwitchParameter, UMaterialExpressionStaticBoolParameter>(StaticParameters.StaticSwitchParameters, ParentMaterial) || bDirty;

			// Static component mask parameters
			bDirty = UpdateParameterSet<FStaticComponentMaskParameter, UMaterialExpressionStaticComponentMaskParameter>(StaticParameters.StaticComponentMaskParameters, ParentMaterial) || bDirty;

			bDirty = UpdateParameterSet<FStaticTerrainLayerWeightParameter, UMaterialExpressionLandscapeLayerWeight>(StaticParameters.TerrainLayerWeightParameters, ParentMaterial) || bDirty;
		}
	}
	return bDirty;
}

UMaterialInstance::UMaterialInstance(const class FPostConstructInitializeProperties& PCIP)
	: Super(PCIP)
{
	bHasStaticPermutationResource = false;
	bOverrideBaseProperties = false;
}

void UMaterialInstance::PostInitProperties()	
{
	Super::PostInitProperties();

	if(!HasAnyFlags(RF_ClassDefaultObject))
	{
		Resources[0] = new FMaterialInstanceResource(this,false,false);
		if(GIsEditor)
		{
			Resources[1] = new FMaterialInstanceResource(this,true,false);
			Resources[2] = new FMaterialInstanceResource(this,false,true);
		}
	}
}

/**
 * Initializes MI parameters from the game thread.
 */
template <typename ParameterType>
void GameThread_InitMIParameters(const UMaterialInstance* Instance, const TArray<ParameterType>& Parameters)
{
	if (!Instance->HasAnyFlags(RF_ClassDefaultObject))
	{
		for (int32 ParameterIndex = 0; ParameterIndex < Parameters.Num(); ParameterIndex++)
		{
			GameThread_UpdateMIParameter(Instance, Parameters[ParameterIndex]);
		}
	}
}

void UMaterialInstance::InitResources()
{
	// Find the instance's parent.
	UMaterialInterface* SafeParent = NULL;
	if(Parent)
	{
		SafeParent = Parent;
	}

	// Don't use the instance's parent if it has a circular dependency on the instance.
	if(SafeParent && SafeParent->IsDependent(this))
	{
		SafeParent = NULL;
	}

	// Don't allow MIDs as parents for material instances.
	if (SafeParent && SafeParent->IsA(UMaterialInstanceDynamic::StaticClass()))
	{
		SafeParent = NULL;
	}

	// If the instance doesn't have a valid parent, use the default material as the parent.
	if(!SafeParent)
	{
		SafeParent = UMaterial::GetDefaultMaterial(MD_Surface);
	}

	checkf(SafeParent, TEXT("Invalid parent on %s"), *GetFullName());

	// Set the material instance's parent on its resources.
	for (int32 CurResourceIndex = 0; CurResourceIndex < ARRAY_COUNT( Resources ); ++CurResourceIndex)
	{	
		if (Resources[CurResourceIndex] != NULL)
		{
			Resources[CurResourceIndex]->GameThread_SetParent(SafeParent);
		}
	}

	GameThread_InitMIParameters(this, ScalarParameterValues);
	GameThread_InitMIParameters(this, VectorParameterValues);
	GameThread_InitMIParameters(this, TextureParameterValues);
	GameThread_InitMIParameters(this, FontParameterValues);
	CacheMaterialInstanceUniformExpressions(this);
}

const UMaterial* UMaterialInstance::GetMaterial() const
{
	check(IsInGameThread());
	if(ReentrantFlag)
	{
		return UMaterial::GetDefaultMaterial(MD_Surface);
	}

	FMICReentranceGuard	Guard(this);
	if(Parent)
	{
		return Parent->GetMaterial();
	}
	else
	{
		return UMaterial::GetDefaultMaterial(MD_Surface);
	}
}

const UMaterial* UMaterialInstance::GetMaterial_Concurrent(TMicRecursionGuard& RecursionGuard) const
{
	if(!Parent || RecursionGuard.Contains(this))
	{
		return UMaterial::GetDefaultMaterial(MD_Surface);
	}

	RecursionGuard.Add(this);
	return Parent->GetMaterial_Concurrent(RecursionGuard);
}

UMaterial* UMaterialInstance::GetMaterial()
{
	if(ReentrantFlag)
	{
		return UMaterial::GetDefaultMaterial(MD_Surface);
	}

	FMICReentranceGuard	Guard(this);
	if(Parent)
	{
		return Parent->GetMaterial();
	}
	else
	{
		return UMaterial::GetDefaultMaterial(MD_Surface);
	}
}

bool UMaterialInstance::GetVectorParameterValue(FName ParameterName, FLinearColor& OutValue) const
{
	bool bFoundAValue = false;

	if(ReentrantFlag)
	{
		return false;
	}

	const FVectorParameterValue* ParameterValue = GameThread_FindParameterByName(VectorParameterValues, ParameterName);
	if(ParameterValue)
	{
		OutValue = ParameterValue->ParameterValue;
		return true;
	}
	else if(Parent)
	{
		FMICReentranceGuard	Guard(this);
		return Parent->GetVectorParameterValue(ParameterName,OutValue);
	}
	else
	{
		return false;
	}
}

bool UMaterialInstance::GetScalarParameterValue(FName ParameterName, float& OutValue) const
{
	bool bFoundAValue = false;

	if(ReentrantFlag)
	{
		return false;
	}

	const FScalarParameterValue* ParameterValue = GameThread_FindParameterByName(ScalarParameterValues,ParameterName);
	if(ParameterValue)
	{
		OutValue = ParameterValue->ParameterValue;
		return true;
	}
	else if(Parent)
	{
		FMICReentranceGuard	Guard(this);
		return Parent->GetScalarParameterValue(ParameterName,OutValue);
	}
	else
	{
		return false;
	}
}

bool UMaterialInstance::GetTextureParameterValue(FName ParameterName, UTexture*& OutValue) const
{
	if(ReentrantFlag)
	{
		return false;
	}

	const FTextureParameterValue* ParameterValue = GameThread_FindParameterByName(TextureParameterValues,ParameterName);
	if(ParameterValue && ParameterValue->ParameterValue)
	{
		OutValue = ParameterValue->ParameterValue;
		return true;
	}
	else if(Parent)
	{
		FMICReentranceGuard	Guard(this);
		return Parent->GetTextureParameterValue(ParameterName,OutValue);
	}
	else
	{
		return false;
	}
}

bool UMaterialInstance::GetFontParameterValue(FName ParameterName,class UFont*& OutFontValue, int32& OutFontPage) const
{
	if( ReentrantFlag )
	{
		return false;
	}

	const FFontParameterValue* ParameterValue = GameThread_FindParameterByName(FontParameterValues,ParameterName);
	if(ParameterValue && ParameterValue->FontValue)
	{
		OutFontValue = ParameterValue->FontValue;
		OutFontPage = ParameterValue->FontPage;
		return true;
	}
	else if( Parent )
	{
		FMICReentranceGuard	Guard(this);
		return Parent->GetFontParameterValue(ParameterName,OutFontValue,OutFontPage);
	}
	else
	{
		return false;
	}
}

bool UMaterialInstance::GetRefractionSettings(float& OutBiasValue) const
{
	bool bFoundAValue = false;

	FName ParamName;
	if( GetLinkerUE4Version() >= VER_UE4_REFRACTION_BIAS_TO_REFRACTION_DEPTH_BIAS )
	{
		ParamName = FName(TEXT("RefractionDepthBias"));
	}
	else
	{
		ParamName = FName(TEXT("RefractionBias"));
	}

	const FScalarParameterValue* BiasParameterValue = GameThread_FindParameterByName(ScalarParameterValues, ParamName);
	if(BiasParameterValue )
	{
		OutBiasValue = BiasParameterValue->ParameterValue;
		return true;
	}
	else if(Parent)
	{
		return Parent->GetRefractionSettings(OutBiasValue);
	}
	else
	{
		return false;
	}
}

void UMaterialInstance::GetTextureExpressionValues(const FMaterialResource* MaterialResource, TArray<UTexture*>& OutTextures) const
{
	const TArray<TRefCountPtr<FMaterialUniformExpressionTexture> >* ExpressionsByType[2];

	ExpressionsByType[0] = &MaterialResource->GetUniform2DTextureExpressions();
	ExpressionsByType[1] = &MaterialResource->GetUniformCubeTextureExpressions();

	for(int32 TypeIndex = 0;TypeIndex < ARRAY_COUNT(ExpressionsByType);TypeIndex++)
	{
		const TArray<TRefCountPtr<FMaterialUniformExpressionTexture> >& Expressions = *ExpressionsByType[TypeIndex];

		// Iterate over each of the material's texture expressions.
		for(int32 ExpressionIndex = 0;ExpressionIndex < Expressions.Num();ExpressionIndex++)
		{
			FMaterialUniformExpressionTexture* Expression = Expressions[ExpressionIndex];

			// Evaluate the expression in terms of this material instance.
			UTexture* Texture = NULL;
			Expression->GetGameThreadTextureValue(this,*MaterialResource,Texture, true);
			OutTextures.AddUnique(Texture);
		}
	}
}

void UMaterialInstance::GetUsedTextures(TArray<UTexture*>& OutTextures, EMaterialQualityLevel::Type QualityLevel, bool bAllQualityLevels) const
{
	OutTextures.Empty();

	// Do not care if we're running dedicated server
	if (!FPlatformProperties::IsServerOnly())
	{
		if (QualityLevel == EMaterialQualityLevel::Num)
		{
			QualityLevel = GetCachedScalabilityCVars().MaterialQualityLevel;
		}

		const UMaterialInstance* MaterialInstanceToUse = this;
		// Walk up the material instance chain to the first parent that has static parameters
		while (MaterialInstanceToUse && !MaterialInstanceToUse->bHasStaticPermutationResource)
		{
			MaterialInstanceToUse = Cast<const UMaterialInstance>(MaterialInstanceToUse->Parent);
		}

		// Use the uniform expressions from the lowest material instance with static parameters in the chain, if one exists
		if (MaterialInstanceToUse
			&& MaterialInstanceToUse->bHasStaticPermutationResource)
		{
			for (int32 QualityLevelIndex = 0; QualityLevelIndex < EMaterialQualityLevel::Num; QualityLevelIndex++)
			{
				const FMaterialResource* CurrentResource = MaterialInstanceToUse->StaticPermutationMaterialResources[QualityLevelIndex][GRHIFeatureLevel];

				//@todo - GetUsedTextures is incorrect during cooking since we don't cache shaders for the current platform during cooking
				if (QualityLevelIndex == QualityLevel || bAllQualityLevels)
				{
					GetTextureExpressionValues(CurrentResource, OutTextures);
				}
			}
		}
		else
		{
			// Use the uniform expressions from the base material
			const UMaterial* Material = GetMaterial();

			if (Material)
			{
				const FMaterialResource* MaterialResource = Material->GetMaterialResource(GRHIFeatureLevel, QualityLevel);
				GetTextureExpressionValues(MaterialResource, OutTextures);
			}
			else
			{
				// If the material instance has no material, use the default material.
				UMaterial::GetDefaultMaterial(MD_Surface)->GetUsedTextures(OutTextures, QualityLevel, bAllQualityLevels);
			}
		}
	}
}



void UMaterialInstance::OverrideTexture( const UTexture* InTextureToOverride, UTexture* OverrideTexture )
{
#if WITH_EDITOR
	bool bShouldRecacheMaterialExpressions = false;
	const bool bES2Preview = false;
	ERHIFeatureLevel::Type FeatureLevelsToUpdate[2] = { GRHIFeatureLevel, ERHIFeatureLevel::ES2 };
	int32 NumFeatureLevelsToUpdate = bES2Preview ? 2 : 1;
	
	for (int32 i = 0; i < NumFeatureLevelsToUpdate; ++i)
	{
		const TArray<TRefCountPtr<FMaterialUniformExpressionTexture> >* ExpressionsByType[2];
		ERHIFeatureLevel::Type FeatureLevel = FeatureLevelsToUpdate[i];

		const FMaterialResource* SourceMaterialResource = NULL;
		if (bHasStaticPermutationResource)
		{
			SourceMaterialResource = GetMaterialResource(FeatureLevel);
			// Iterate over both the 2D textures and cube texture expressions.
			ExpressionsByType[0] = &SourceMaterialResource->GetUniform2DTextureExpressions();
			ExpressionsByType[1] = &SourceMaterialResource->GetUniformCubeTextureExpressions();
		}
		else
		{
			//@todo - this isn't handling chained MIC's correctly, where a parent in the chain has static parameters
			UMaterial* Material = GetMaterial();
			SourceMaterialResource = Material->GetMaterialResource(FeatureLevel);
			
			// Iterate over both the 2D textures and cube texture expressions.
			ExpressionsByType[0] = &SourceMaterialResource->GetUniform2DTextureExpressions();
			ExpressionsByType[1] = &SourceMaterialResource->GetUniformCubeTextureExpressions();
		}
		
		for(int32 TypeIndex = 0;TypeIndex < ARRAY_COUNT(ExpressionsByType);TypeIndex++)
		{
			const TArray<TRefCountPtr<FMaterialUniformExpressionTexture> >& Expressions = *ExpressionsByType[TypeIndex];

			// Iterate over each of the material's texture expressions.
			for(int32 ExpressionIndex = 0;ExpressionIndex < Expressions.Num();ExpressionIndex++)
			{
				FMaterialUniformExpressionTexture* Expression = Expressions[ExpressionIndex];

				// Evaluate the expression in terms of this material instance.
				const bool bAllowOverride = false;
				UTexture* Texture = NULL;
				Expression->GetGameThreadTextureValue(this,*SourceMaterialResource,Texture,bAllowOverride);

				if( Texture != NULL && Texture == InTextureToOverride )
				{
					// Override this texture!
					Expression->SetTransientOverrideTextureValue( OverrideTexture );
					bShouldRecacheMaterialExpressions = true;
				}
			}
		}
	}

	if (bShouldRecacheMaterialExpressions)
	{
		RecacheUniformExpressions();
		RecacheMaterialInstanceUniformExpressions(this);
	}
#endif // #if WITH_EDITOR
}

bool UMaterialInstance::CheckMaterialUsage(const EMaterialUsage Usage, const bool bSkipPrim)
{
	check(IsInGameThread());
	UMaterial* Material = GetMaterial();
	if(Material)
	{
		bool bNeedsRecompile = false;
		bool bUsageSetSuccessfully = Material->SetMaterialUsage(bNeedsRecompile, Usage, bSkipPrim);
		if (bNeedsRecompile)
		{
			CacheResourceShadersForRendering();
			MarkPackageDirty();
		}
		return bUsageSetSuccessfully;
	}
	else
	{
		return false;
	}
}

bool UMaterialInstance::CheckMaterialUsage_Concurrent(const EMaterialUsage Usage, const bool bSkipPrim) const
{
	TMicRecursionGuard RecursionGuard;
	UMaterial const* Material = GetMaterial_Concurrent(RecursionGuard);
	if(Material)
	{
		bool bUsageSetSuccessfully = false;
		if (Material->NeedsSetMaterialUsage_Concurrent(bUsageSetSuccessfully, Usage))
		{
			if (IsInGameThread())
			{
				bUsageSetSuccessfully = const_cast<UMaterialInstance*>(this)->CheckMaterialUsage(Usage, bSkipPrim);
			}
			else
			{
				struct FCallSMU
				{
					UMaterialInstance* Material;
					EMaterialUsage Usage;
					bool bSkipPrim;
					bool& bUsageSetSuccessfully;
					FScopedEvent& Event;

					FCallSMU(UMaterialInstance* InMaterial, EMaterialUsage InUsage, bool bInSkipPrim, bool& bInUsageSetSuccessfully, FScopedEvent& InEvent)
						: Material(InMaterial)
						, Usage(InUsage)
						, bSkipPrim(bInSkipPrim)
						, bUsageSetSuccessfully(bInUsageSetSuccessfully)
						, Event(InEvent)
					{
					}

					void Task()
					{
						bUsageSetSuccessfully = Material->CheckMaterialUsage(Usage, bSkipPrim);
						Event.Trigger();
					}
				};
				UE_LOG(LogMaterial, Warning, TEXT("Has to pass SMU back to game thread. This stalls the tasks graph, but since it is editor only, is not such a big deal."));

				FScopedEvent Event;
				FCallSMU CallSMU(const_cast<UMaterialInstance*>(this), Usage, bSkipPrim, bUsageSetSuccessfully, Event);
				FSimpleDelegateGraphTask::CreateAndDispatchWhenReady(
					FSimpleDelegateGraphTask::FDelegate::CreateRaw(&CallSMU, &FCallSMU::Task)
					, TEXT("CheckMaterialUsage")
					, NULL
					, ENamedThreads::GameThread_Local
					);
			}
		}
		return bUsageSetSuccessfully;
	}
	else
	{
		return false;
	}
}

bool UMaterialInstance::IsDependent(UMaterialInterface* TestDependency)
{
	if(TestDependency == this)
	{
		return true;
	}
	else if(Parent)
	{
		if(ReentrantFlag)
		{
			return true;
		}

		FMICReentranceGuard	Guard(this);
		return Parent->IsDependent(TestDependency);
	}
	else
	{
		return false;
	}
}

void UMaterialInstance::CopyMaterialInstanceParameters(UMaterialInterface* MaterialInterface)
{
	if(MaterialInterface)
	{
		//first, clear out all the parameter values
		ClearParameterValuesInternal();

		//setup some arrays to use
		TArray<FName> Names;
		TArray<FGuid> Guids;

		//handle all the fonts
		GetMaterial()->GetAllFontParameterNames(Names, Guids);
		for(int32 i = 0; i < Names.Num(); ++i)
		{
			FName ParameterName = Names[i];
			UFont* FontValue = NULL;
			int32 FontPage;
			if(MaterialInterface->GetFontParameterValue(ParameterName, FontValue, FontPage))
			{
				FFontParameterValue* ParameterValue = new(FontParameterValues) FFontParameterValue;
				ParameterValue->ParameterName = ParameterName;
				ParameterValue->ExpressionGUID.Invalidate();
				ParameterValue->FontValue = FontValue;
				ParameterValue->FontPage = FontPage;
			}
		}


		//now do the scalar params
		Names.Reset();
		Guids.Reset();
		GetMaterial()->GetAllScalarParameterNames(Names, Guids);
		for(int32 i = 0; i < Names.Num(); ++i)
		{
			FName ParameterName = Names[i];
			float ScalarValue = 1.0f;
			if(MaterialInterface->GetScalarParameterValue(ParameterName, ScalarValue))
			{
				FScalarParameterValue* ParameterValue = new(ScalarParameterValues) FScalarParameterValue;
				ParameterValue->ParameterName = ParameterName;
				ParameterValue->ExpressionGUID.Invalidate();
				ParameterValue->ParameterValue = ScalarValue;
			}
		}

		//now do the vector params
		Names.Reset();
		Guids.Reset();
		GetMaterial()->GetAllVectorParameterNames(Names, Guids);
		for(int32 i = 0; i < Names.Num(); ++i)
		{
			FName ParameterName = Names[i];
			FLinearColor VectorValue;
			if(MaterialInterface->GetVectorParameterValue(ParameterName, VectorValue))
			{
				FVectorParameterValue* ParameterValue = new(VectorParameterValues) FVectorParameterValue;
				ParameterValue->ParameterName = ParameterName;
				ParameterValue->ExpressionGUID.Invalidate();
				ParameterValue->ParameterValue = VectorValue;
			}
		}

		//now do the texture params
		Names.Reset();
		Guids.Reset();
		GetMaterial()->GetAllTextureParameterNames(Names, Guids);
		for(int32 i = 0; i < Names.Num(); ++i)
		{
			FName ParameterName = Names[i];
			UTexture* TextureValue = NULL;
			if(MaterialInterface->GetTextureParameterValue(ParameterName, TextureValue))
			{
				FTextureParameterValue* ParameterValue = new(TextureParameterValues) FTextureParameterValue;
				ParameterValue->ParameterName = ParameterName;
				ParameterValue->ExpressionGUID.Invalidate();
				ParameterValue->ParameterValue = TextureValue;
			}
		}

		//now, init the resources
		InitResources();
	}
}

FMaterialResource* UMaterialInstance::GetMaterialResource(ERHIFeatureLevel::Type InFeatureLevel, EMaterialQualityLevel::Type QualityLevel)
{
	check(IsInGameThread());

	if (QualityLevel == EMaterialQualityLevel::Num)
	{
		QualityLevel = GetCachedScalabilityCVars().MaterialQualityLevel;
	}

	if (bHasStaticPermutationResource)
	{
		//if there is a static permutation resource, use that
		return StaticPermutationMaterialResources[QualityLevel][InFeatureLevel];
	}

	//there was no static permutation resource
	return Parent ? Parent->GetMaterialResource(InFeatureLevel,QualityLevel) : NULL;
}

const FMaterialResource* UMaterialInstance::GetMaterialResource(ERHIFeatureLevel::Type InFeatureLevel, EMaterialQualityLevel::Type QualityLevel) const
{
	check(IsInGameThread());

	if (QualityLevel == EMaterialQualityLevel::Num)
	{
		QualityLevel = GetCachedScalabilityCVars().MaterialQualityLevel;
	}

	if (bHasStaticPermutationResource)
	{
		//if there is a static permutation resource, use that
		return StaticPermutationMaterialResources[QualityLevel][InFeatureLevel];
	}

	//there was no static permutation resource
	return Parent ? Parent->GetMaterialResource(InFeatureLevel,QualityLevel) : NULL;
}

FMaterialRenderProxy* UMaterialInstance::GetRenderProxy(bool Selected, bool bHovered) const
{
	check(!( Selected || bHovered ) || GIsEditor);
	return Resources[Selected ? 1 : ( bHovered ? 2 : 0 )];
}

UPhysicalMaterial* UMaterialInstance::GetPhysicalMaterial() const
{
	if(ReentrantFlag)
	{
		return UMaterial::GetDefaultMaterial(MD_Surface)->GetPhysicalMaterial();
	}

	FMICReentranceGuard	Guard(const_cast<UMaterialInstance*>(this));  // should not need this to determine loop
	if(PhysMaterial)
	{
		return PhysMaterial;
	}
	else if(Parent)
	{
		// If no physical material has been associated with this instance, simply use the parent's physical material.
		return Parent->GetPhysicalMaterial();
	}
	else
	{
		// no material specified and no parent, fall back to default physical material
		check( GEngine->DefaultPhysMaterial != NULL );
		return GEngine->DefaultPhysMaterial;
	}
}

void UMaterialInstance::GetStaticParameterValues(FStaticParameterSet& OutStaticParameters)
{
	check(IsInGameThread());

	if (Parent)
	{
		UMaterial* ParentMaterial = Parent->GetMaterial();
		TArray<FName> ParameterNames;
		TArray<FGuid> Guids;

		// Static Switch Parameters
		ParentMaterial->GetAllStaticSwitchParameterNames(ParameterNames, Guids);
		OutStaticParameters.StaticSwitchParameters.AddZeroed(ParameterNames.Num());

		for(int32 ParameterIdx=0; ParameterIdx<ParameterNames.Num(); ParameterIdx++)
		{
			FStaticSwitchParameter& ParentParameter = OutStaticParameters.StaticSwitchParameters[ParameterIdx];
			FName ParameterName = ParameterNames[ParameterIdx];
			bool Value = false;
			FGuid ExpressionId = Guids[ParameterIdx];

			ParentParameter.bOverride = false;
			ParentParameter.ParameterName = ParameterName;

			//get the settings from the parent in the MIC chain
			if(Parent->GetStaticSwitchParameterValue(ParameterName, Value, ExpressionId))
			{
				ParentParameter.Value = Value;
			}
			ParentParameter.ExpressionGUID = ExpressionId;

			//if the SourceInstance is overriding this parameter, use its settings
			for(int32 SwitchParamIdx = 0; SwitchParamIdx < StaticParameters.StaticSwitchParameters.Num(); SwitchParamIdx++)
			{
				const FStaticSwitchParameter& StaticSwitchParam = StaticParameters.StaticSwitchParameters[SwitchParamIdx];

				if(ParameterName == StaticSwitchParam.ParameterName)
				{
					ParentParameter.bOverride = StaticSwitchParam.bOverride;
					if (StaticSwitchParam.bOverride)
					{
						ParentParameter.Value = StaticSwitchParam.Value;
					}
				}
			}
		}

		// Static Component Mask Parameters
		ParentMaterial->GetAllStaticComponentMaskParameterNames(ParameterNames, Guids);
		OutStaticParameters.StaticComponentMaskParameters.AddZeroed(ParameterNames.Num());
		for(int32 ParameterIdx=0; ParameterIdx<ParameterNames.Num(); ParameterIdx++)
		{
			FStaticComponentMaskParameter& ParentParameter = OutStaticParameters.StaticComponentMaskParameters[ParameterIdx];
			FName ParameterName = ParameterNames[ParameterIdx];
			bool R = false;
			bool G = false;
			bool B = false;
			bool A = false;
			FGuid ExpressionId = Guids[ParameterIdx];

			ParentParameter.bOverride = false;
			ParentParameter.ParameterName = ParameterName;

			//get the settings from the parent in the MIC chain
			if(Parent->GetStaticComponentMaskParameterValue(ParameterName, R, G, B, A, ExpressionId))
			{
				ParentParameter.R = R;
				ParentParameter.G = G;
				ParentParameter.B = B;
				ParentParameter.A = A;
			}
			ParentParameter.ExpressionGUID = ExpressionId;

			//if the SourceInstance is overriding this parameter, use its settings
			for(int32 MaskParamIdx = 0; MaskParamIdx < StaticParameters.StaticComponentMaskParameters.Num(); MaskParamIdx++)
			{
				const FStaticComponentMaskParameter &StaticComponentMaskParam = StaticParameters.StaticComponentMaskParameters[MaskParamIdx];

				if(ParameterName == StaticComponentMaskParam.ParameterName)
				{
					ParentParameter.bOverride = StaticComponentMaskParam.bOverride;
					if (StaticComponentMaskParam.bOverride)
					{
						ParentParameter.R = StaticComponentMaskParam.R;
						ParentParameter.G = StaticComponentMaskParam.G;
						ParentParameter.B = StaticComponentMaskParam.B;
						ParentParameter.A = StaticComponentMaskParam.A;
					}
				}
			}
		}

		// TerrainLayerWeight Parameters
		ParentMaterial->GetAllTerrainLayerWeightParameterNames(ParameterNames, Guids);
		OutStaticParameters.TerrainLayerWeightParameters.AddZeroed(ParameterNames.Num());
		for(int32 ParameterIdx=0; ParameterIdx<ParameterNames.Num(); ParameterIdx++)
		{
			FStaticTerrainLayerWeightParameter& ParentParameter = OutStaticParameters.TerrainLayerWeightParameters[ParameterIdx];
			FName ParameterName = ParameterNames[ParameterIdx];
			FGuid ExpressionId = Guids[ParameterIdx];
			int32 WeightmapIndex = INDEX_NONE;

			ParentParameter.bOverride = false;
			ParentParameter.ParameterName = ParameterName;
			//get the settings from the parent in the MIC chain
			if(Parent->GetTerrainLayerWeightParameterValue(ParameterName, WeightmapIndex, ExpressionId))
			{
				ParentParameter.WeightmapIndex = WeightmapIndex;
			}
			ParentParameter.ExpressionGUID = ExpressionId;

			// if the SourceInstance is overriding this parameter, use its settings
			for(int32 WeightParamIdx = 0; WeightParamIdx < StaticParameters.TerrainLayerWeightParameters.Num(); WeightParamIdx++)
			{
				const FStaticTerrainLayerWeightParameter &TerrainLayerWeightParam = StaticParameters.TerrainLayerWeightParameters[WeightParamIdx];

				if(ParameterName == TerrainLayerWeightParam.ParameterName)
				{
					ParentParameter.bOverride = TerrainLayerWeightParam.bOverride;
					if (TerrainLayerWeightParam.bOverride)
					{
						ParentParameter.WeightmapIndex = TerrainLayerWeightParam.WeightmapIndex;
					}
				}
			}
		}
	}
}

void UMaterialInstance::ForceRecompileForRendering()
{
	CacheResourceShadersForRendering();
}

void UMaterialInstance::InitStaticPermutation()
{
	// Allocate material resources if needed even if we are cooking, so that StaticPermutationMaterialResources will always be valid
	UpdatePermutationAllocations();

	if ( FApp::CanEverRender() ) 
	{
		// Cache shaders for the current platform to be used for rendering
		CacheResourceShadersForRendering();
	}
}

void UMaterialInstance::GetAllShaderMaps(TArray<FMaterialShaderMap*>& OutShaderMaps)
{
	for (int32 QualityLevelIndex = 0; QualityLevelIndex < EMaterialQualityLevel::Num; QualityLevelIndex++)
	{
		for (int32 FeatureLevelIndex = 0; FeatureLevelIndex < ERHIFeatureLevel::Num; FeatureLevelIndex++)
		{
			FMaterialResource* CurrentResource = StaticPermutationMaterialResources[QualityLevelIndex][FeatureLevelIndex];
			FMaterialShaderMap* ShaderMap = CurrentResource->GetGameThreadShaderMap();
			OutShaderMaps.Add(ShaderMap);
		}
	}
}

void UMaterialInstance::GetMaterialResourceId(EShaderPlatform ShaderPlatform, EMaterialQualityLevel::Type QualityLevel, FMaterialShaderMapId& OutId)
{
	UMaterial* BaseMaterial = GetMaterial();

	FStaticParameterSet CompositedStaticParameters;
	GetStaticParameterValues(CompositedStaticParameters);

	// TODO: Is this right?
	// ERHIFeatureLevel::Type FeatureLevel = GetMaxSupportedFeatureLevel(ShaderPlatform);
	const FMaterialResource* BaseResource = BaseMaterial->GetMaterialResource(GRHIFeatureLevel, QualityLevel);

	GetMaterialResourceId(BaseResource, ShaderPlatform, CompositedStaticParameters, OutId);
}

void UMaterialInstance::GetMaterialResourceId(const FMaterialResource* Resource, EShaderPlatform ShaderPlatform, const FStaticParameterSet& CompositedStaticParameters, FMaterialShaderMapId& OutId)
{
	Resource->GetShaderMapId(ShaderPlatform, OutId);

	//@todo - should the resource be able to generate its own shadermap id?
	OutId.ParameterSet = CompositedStaticParameters;
}

void UMaterialInstance::UpdatePermutationAllocations()
{
	if (bHasStaticPermutationResource)
	{
		UMaterial* BaseMaterial = GetMaterial();

		TArray<bool, TInlineAllocator<EMaterialQualityLevel::Num> > QualityLevelsUsed;
		BaseMaterial->GetQualityLevelNodeUsage(QualityLevelsUsed);

		for (int32 QualityLevelIndex = 0; QualityLevelIndex < EMaterialQualityLevel::Num; QualityLevelIndex++)
		{
			for (int32 FeatureLevelIndex = 0; FeatureLevelIndex < ERHIFeatureLevel::Num; FeatureLevelIndex++)
			{
				FMaterialResource*& CurrentResource = StaticPermutationMaterialResources[QualityLevelIndex][FeatureLevelIndex];

				if (!CurrentResource)
				{
					CurrentResource = new FMaterialResource();
				}

				const bool bQualityLevelHasDifferentNodes = QualityLevelsUsed[QualityLevelIndex];
				CurrentResource->SetMaterial(BaseMaterial, (EMaterialQualityLevel::Type)QualityLevelIndex, bQualityLevelHasDifferentNodes, (ERHIFeatureLevel::Type)FeatureLevelIndex, this);
			}
		}
	}
}

void UMaterialInstance::CacheResourceShadersForRendering()
{
	check(IsInGameThread());

	// Fix-up the parent lighting guid if it has changed...
	if (Parent && (Parent->GetLightingGuid() != ParentLightingGuid))
	{
		SetLightingGuid();
		ParentLightingGuid = Parent ? Parent->GetLightingGuid() : FGuid(0,0,0,0);
	}

	UpdatePermutationAllocations();

	if (bHasStaticPermutationResource && FApp::CanEverRender())
	{
		check(IsA(UMaterialInstanceConstant::StaticClass()));

		uint32 FeatureLevelsToCompile = GetFeatureLevelsToCompileForRendering();
		EMaterialQualityLevel::Type ActiveQualityLevel = GetCachedScalabilityCVars().MaterialQualityLevel;
		TArray<FMaterialResource*> ResourcesToCache;

		while (FeatureLevelsToCompile != 0)
		{
			ERHIFeatureLevel::Type FeatureLevel = (ERHIFeatureLevel::Type)FBitSet::GetAndClearNextBit(FeatureLevelsToCompile); 
			EShaderPlatform ShaderPlatform = GShaderPlatformForFeatureLevel[FeatureLevel];

			// Only cache shaders for the quality level that will actually be used to render
			ResourcesToCache.Reset();
			ResourcesToCache.Add(StaticPermutationMaterialResources[ActiveQualityLevel][FeatureLevel]);
			CacheShadersForResources(ShaderPlatform, ResourcesToCache, true);
		}
	}

	InitResources();
}

void UMaterialInstance::CacheResourceShadersForCooking(EShaderPlatform ShaderPlatform, TArray<FMaterialResource*>& OutCachedMaterialResources)
{
	if (bHasStaticPermutationResource)
	{
		UMaterial* BaseMaterial = GetMaterial();

		TArray<bool, TInlineAllocator<EMaterialQualityLevel::Num> > QualityLevelsUsed;
		BaseMaterial->GetQualityLevelNodeUsage(QualityLevelsUsed);

		TArray<FMaterialResource*> ResourcesToCache;
		ERHIFeatureLevel::Type TargetFeatureLevel = GetMaxSupportedFeatureLevel(ShaderPlatform);

		bool bAnyQualityLevelUsed = false;

		for (int32 QualityLevelIndex = 0; QualityLevelIndex < EMaterialQualityLevel::Num; QualityLevelIndex++)
		{
			bAnyQualityLevelUsed = bAnyQualityLevelUsed || QualityLevelsUsed[QualityLevelIndex];
		}

		for (int32 QualityLevelIndex = 0; QualityLevelIndex < EMaterialQualityLevel::Num; QualityLevelIndex++)
		{
			// Cache all quality levels, unless they are all the same (due to using the same nodes), then just cache the high quality
			if (bAnyQualityLevelUsed || QualityLevelIndex == EMaterialQualityLevel::High)
			{
				FMaterialResource* NewResource = new FMaterialResource();
				NewResource->SetMaterial(BaseMaterial, (EMaterialQualityLevel::Type)QualityLevelIndex, QualityLevelsUsed[QualityLevelIndex], (ERHIFeatureLevel::Type)TargetFeatureLevel, this);
				ResourcesToCache.Add(NewResource);
			}
		}

		check(ResourcesToCache.Num() > 0);

		CacheShadersForResources(ShaderPlatform, ResourcesToCache, false);

		for (int32 ResourceIndex = 0; ResourceIndex < ResourcesToCache.Num(); ResourceIndex++)
		{
			OutCachedMaterialResources.Add(ResourcesToCache[ResourceIndex]);
		}
	}
}

void UMaterialInstance::CacheShadersForResources(EShaderPlatform ShaderPlatform, const TArray<FMaterialResource*>& ResourcesToCache, bool bApplyCompletedShaderMapForRendering)
{
	FStaticParameterSet CompositedStaticParameters;
	GetStaticParameterValues(CompositedStaticParameters);

	UMaterial* BaseMaterial = GetMaterial();

	BaseMaterial->CacheExpressionTextureReferences();

	for (int32 ResourceIndex = 0; ResourceIndex < ResourcesToCache.Num(); ResourceIndex++)
	{
		FMaterialResource* CurrentResource = ResourcesToCache[ResourceIndex];

		FMaterialShaderMapId ShaderMapId;
		GetMaterialResourceId(CurrentResource, ShaderPlatform, CompositedStaticParameters, ShaderMapId);

		const bool bSuccess = CurrentResource->CacheShaders(ShaderMapId, ShaderPlatform, bApplyCompletedShaderMapForRendering);

		if (!bSuccess)
		{
			UE_LOG(LogMaterial, Warning,
				TEXT("Failed to compile Material Instance %s with Base %s for platform %s, Default Material will be used in game."), 
				*GetPathName(), 
				BaseMaterial ? *BaseMaterial->GetName() : TEXT("Null"), 
				*LegacyShaderPlatformToShaderFormat(ShaderPlatform).ToString()
				);

			const TArray<FString>& CompileErrors = CurrentResource->GetCompileErrors();
			for (int32 ErrorIndex = 0; ErrorIndex < CompileErrors.Num(); ErrorIndex++)
			{
				UE_LOG(LogMaterial, Warning, TEXT("	%s"), *CompileErrors[ErrorIndex]);
			}
		}
	}
}

bool UMaterialInstance::GetStaticSwitchParameterValue(FName ParameterName, bool &OutValue,FGuid &OutExpressionGuid)
{
	if(ReentrantFlag)
	{
		return false;
	}

	bool* Value = NULL;
	FGuid* Guid = NULL;
	for (int32 ValueIndex = 0;ValueIndex < StaticParameters.StaticSwitchParameters.Num();ValueIndex++)
	{
		if (StaticParameters.StaticSwitchParameters[ValueIndex].ParameterName == ParameterName)
		{
			Value = &StaticParameters.StaticSwitchParameters[ValueIndex].Value;
			Guid = &StaticParameters.StaticSwitchParameters[ValueIndex].ExpressionGUID;
			break;
		}
	}
	if(Value)
	{
		OutValue = *Value;
		OutExpressionGuid = *Guid;
		return true;
	}
	else if(Parent)
	{
		FMICReentranceGuard	Guard(this);
		return Parent->GetStaticSwitchParameterValue(ParameterName,OutValue,OutExpressionGuid);
	}
	else
	{
		return false;
	}
}

bool UMaterialInstance::GetStaticComponentMaskParameterValue(FName ParameterName, bool &OutR, bool &OutG, bool &OutB, bool &OutA, FGuid &OutExpressionGuid)
{
	if(ReentrantFlag)
	{
		return false;
	}

	bool* R = NULL;
	bool* G = NULL;
	bool* B = NULL;
	bool* A = NULL;
	FGuid* ExpressionId = NULL;
	for (int32 ValueIndex = 0;ValueIndex < StaticParameters.StaticComponentMaskParameters.Num();ValueIndex++)
	{
		if (StaticParameters.StaticComponentMaskParameters[ValueIndex].ParameterName == ParameterName)
		{
			R = &StaticParameters.StaticComponentMaskParameters[ValueIndex].R;
			G = &StaticParameters.StaticComponentMaskParameters[ValueIndex].G;
			B = &StaticParameters.StaticComponentMaskParameters[ValueIndex].B;
			A = &StaticParameters.StaticComponentMaskParameters[ValueIndex].A;
			ExpressionId = &StaticParameters.StaticComponentMaskParameters[ValueIndex].ExpressionGUID;
			break;
		}
	}
	if(R && G && B && A)
	{
		OutR = *R;
		OutG = *G;
		OutB = *B;
		OutA = *A;
		OutExpressionGuid = *ExpressionId;
		return true;
	}
	else if(Parent)
	{
		FMICReentranceGuard	Guard(this);
		return Parent->GetStaticComponentMaskParameterValue(ParameterName, OutR, OutG, OutB, OutA, OutExpressionGuid);
	}
	else
	{
		return false;
	}
}

bool UMaterialInstance::GetTerrainLayerWeightParameterValue(FName ParameterName, int32& OutWeightmapIndex, FGuid &OutExpressionGuid)
{
	if(ReentrantFlag)
	{
		return false;
	}

	int32 WeightmapIndex = INDEX_NONE;

	FGuid* ExpressionId = NULL;
	for (int32 ValueIndex = 0;ValueIndex < StaticParameters.TerrainLayerWeightParameters.Num();ValueIndex++)
	{
		if (StaticParameters.TerrainLayerWeightParameters[ValueIndex].ParameterName == ParameterName)
		{
			WeightmapIndex = StaticParameters.TerrainLayerWeightParameters[ValueIndex].WeightmapIndex;
			ExpressionId = &StaticParameters.TerrainLayerWeightParameters[ValueIndex].ExpressionGUID;
			break;
		}
	}
	if (WeightmapIndex >= 0)
	{
		OutWeightmapIndex = WeightmapIndex;
		OutExpressionGuid = *ExpressionId;
		return true;
	}
	else if(Parent)
	{
		FMICReentranceGuard	Guard(this);
		return Parent->GetTerrainLayerWeightParameterValue(ParameterName, OutWeightmapIndex, OutExpressionGuid);
	}
	else
	{
		return false;
	}
}

template <typename ParameterType>
void TrimToOverriddenOnly(TArray<ParameterType>& Parameters)
{
	for (int32 ParameterIndex = Parameters.Num() - 1; ParameterIndex >= 0; ParameterIndex--)
	{
		if (!Parameters[ParameterIndex].bOverride)
		{
			Parameters.RemoveAt(ParameterIndex);
		}
	}
}

void UMaterialInstance::BeginCacheForCookedPlatformData( const ITargetPlatform *TargetPlatform )
{
	TArray<FName> DesiredShaderFormats;
	TargetPlatform->GetAllTargetedShaderFormats(DesiredShaderFormats);

	TArray<FMaterialResource*> *CachedMaterialResourcesForPlatform = CachedMaterialResourcesForCooking.Find( TargetPlatform );

	if ( CachedMaterialResourcesForPlatform == NULL )
	{
		check( CachedMaterialResourcesForPlatform == NULL );

		CachedMaterialResourcesForCooking.Add( TargetPlatform );
		CachedMaterialResourcesForPlatform = CachedMaterialResourcesForCooking.Find( TargetPlatform );

		check( CachedMaterialResourcesForPlatform != NULL );

		// Cache shaders for each shader format, storing the results in CachedMaterialResourcesForCooking so they will be available during saving
		for (int32 FormatIndex = 0; FormatIndex < DesiredShaderFormats.Num(); FormatIndex++)
		{
			const EShaderPlatform TargetPlatform = ShaderFormatToLegacyShaderPlatform(DesiredShaderFormats[FormatIndex]);

			CacheResourceShadersForCooking(TargetPlatform, *CachedMaterialResourcesForPlatform );
		}
	}
}

void UMaterialInstance::ClearCachedCookedPlatformData( const ITargetPlatform *TargetPlatform )
{
	TArray<FMaterialResource*> *CachedMaterialResourcesForPlatform = CachedMaterialResourcesForCooking.Find( TargetPlatform );
	if ( CachedMaterialResourcesForPlatform != NULL )
	{
		for (int32 CachedResourceIndex = 0; CachedResourceIndex < CachedMaterialResourcesForPlatform->Num(); CachedResourceIndex++)
		{
			delete (*CachedMaterialResourcesForPlatform)[CachedResourceIndex];
		}
	}
	CachedMaterialResourcesForCooking.Remove( TargetPlatform );
}


void UMaterialInstance::ClearAllCachedCookedPlatformData()
{
	for ( auto It : CachedMaterialResourcesForCooking )
	{
		TArray<FMaterialResource*> &CachedMaterialResourcesForPlatform = It.Value;
		for (int32 CachedResourceIndex = 0; CachedResourceIndex < CachedMaterialResourcesForPlatform.Num(); CachedResourceIndex++)
		{
			delete (CachedMaterialResourcesForPlatform)[CachedResourceIndex];
		}
	}

	CachedMaterialResourcesForCooking.Empty();
}

void UMaterialInstance::Serialize(FArchive& Ar)
{
	Super::Serialize(Ar);

	// Only serialize the static permutation resource if one exists
	if (bHasStaticPermutationResource)
	{
		if (Ar.UE4Ver() >= VER_UE4_PURGED_FMATERIAL_COMPILE_OUTPUTS)
		{
			StaticParameters.Serialize(Ar);

			SerializeInlineShaderMaps( CachedMaterialResourcesForCooking, Ar, StaticPermutationMaterialResources );
		}
		else
		{
			FMaterialResource LegacyResource;
			LegacyResource.LegacySerialize(Ar);

			FMaterialShaderMapId LegacyId;
			LegacyId.Serialize(Ar);

			StaticParameters.StaticSwitchParameters = LegacyId.ParameterSet.StaticSwitchParameters;
			StaticParameters.StaticComponentMaskParameters = LegacyId.ParameterSet.StaticComponentMaskParameters;
			StaticParameters.TerrainLayerWeightParameters = LegacyId.ParameterSet.TerrainLayerWeightParameters;

			TrimToOverriddenOnly(StaticParameters.StaticSwitchParameters);
			TrimToOverriddenOnly(StaticParameters.StaticComponentMaskParameters);
			TrimToOverriddenOnly(StaticParameters.TerrainLayerWeightParameters);
		}
	}

	if (Ar.UE4Ver() >= VER_UE4_MATERIAL_INSTANCE_BASE_PROPERTY_OVERRIDES )
	{
		if( Ar.UE4Ver() < VER_UE4_FIX_MATERIAL_PROPERTY_OVERRIDE_SERIALIZE )
		{
			// awful old native serialize of FMaterialInstanceBasePropertyOverrides UStruct
			Ar << bOverrideBaseProperties;
			bool bHasPropertyOverrides = false;
			Ar << bHasPropertyOverrides;
			if( bHasPropertyOverrides )
			{
				Ar << BasePropertyOverrides.bOverride_OpacityMaskClipValue << BasePropertyOverrides.OpacityMaskClipValue;

				if( Ar.UE4Ver() >= VER_UE4_MATERIAL_INSTANCE_BASE_PROPERTY_OVERRIDES_PHASE_2 )
				{
					Ar	<< BasePropertyOverrides.bOverride_BlendMode << BasePropertyOverrides.BlendMode
						<< BasePropertyOverrides.bOverride_ShadingModel << BasePropertyOverrides.ShadingModel
						<< BasePropertyOverrides.bOverride_TwoSided;

					bool bTwoSided;
					Ar << bTwoSided;
					BasePropertyOverrides.TwoSided = bTwoSided;

					// unrelated but closest change to bug
					if( Ar.UE4Ver() < VER_UE4_STATIC_SHADOW_DEPTH_MAPS )
					{
						// switched enum order
						switch( BasePropertyOverrides.ShadingModel )
						{
							case MSM_Unlit:			BasePropertyOverrides.ShadingModel = MSM_DefaultLit; break;
							case MSM_DefaultLit:	BasePropertyOverrides.ShadingModel = MSM_Unlit; break;
						}
					}
				}
			}
		}
	}
}

void UMaterialInstance::PostLoad()
{
	Super::PostLoad();

	AssertDefaultMaterialsPostLoaded();

	// Ensure that the instance's parent is PostLoaded before the instance.
	if(Parent)
	{
		Parent->ConditionalPostLoad();
	}

	// Add references to the expression object if we do not have one already, and fix up any names that were changed.
	UpdateParameters();

	// We have to make sure the resources are created for all used textures.
	for( int32 ValueIndex=0; ValueIndex<TextureParameterValues.Num(); ValueIndex++ )
	{
		// Make sure the texture is postloaded so the resource isn't null.
		UTexture* Texture = TextureParameterValues[ValueIndex].ParameterValue;
		if( Texture )
		{
			Texture->ConditionalPostLoad();
		}
	}
	// do the same for font textures
	for( int32 ValueIndex=0; ValueIndex < FontParameterValues.Num(); ValueIndex++ )
	{
		// Make sure the font is postloaded so the resource isn't null.
		UFont* Font = FontParameterValues[ValueIndex].FontValue;
		if( Font )
		{
			Font->ConditionalPostLoad();
		}
	}

	// Update bHasStaticPermutationResource in case the parent was not found
	bHasStaticPermutationResource = (!StaticParameters.IsEmpty() || bOverrideBaseProperties) && Parent;

	STAT(double MaterialLoadTime = 0);
	{
		SCOPE_SECONDS_COUNTER(MaterialLoadTime);

		// Make sure static parameters are up to date and shaders are cached for the current platform
		InitStaticPermutation();

		// enable caching in postload for derived data cache commandlet and cook by the book
		ITargetPlatformManagerModule* TPM = GetTargetPlatformManager();
		if (TPM && (TPM->RestrictFormatsToRuntimeOnly() == false)) 
		{
			ITargetPlatformManagerModule* TPM = GetTargetPlatformManager();
			TArray<ITargetPlatform*> Platforms = TPM->GetActiveTargetPlatforms();
			// Cache for all the shader formats that the cooking target requires
			for (int32 FormatIndex = 0; FormatIndex < Platforms.Num(); FormatIndex++)
			{
				BeginCacheForCookedPlatformData(Platforms[FormatIndex]);
			}
		}
	}
	INC_FLOAT_STAT_BY(STAT_ShaderCompiling_MaterialLoading,(float)MaterialLoadTime);

	if (GIsEditor && GEngine != NULL && !IsTemplate() && Parent)
	{
		// Ensure that the ReferencedTextureGuids array is up to date.
		UpdateLightmassTextureTracking();
	}

	for (int32 i = 0; i < ARRAY_COUNT(Resources); i++)
	{
		if (Resources[i])
		{
			Resources[i]->GameThread_UpdateDistanceFieldPenumbraScale(GetDistanceFieldPenumbraScale());
		}
	}

	// Fixup for legacy instances which didn't recreate the lighting guid properly on duplication
	if (GetLinker() && GetLinker()->UE4Ver() < VER_UE4_BUMPED_MATERIAL_EXPORT_GUIDS)
	{
		extern TMap<FGuid, UMaterialInterface*> LightingGuidFixupMap;
		UMaterialInterface** ExistingMaterial = LightingGuidFixupMap.Find(GetLightingGuid());

		if (ExistingMaterial)
		{
			SetLightingGuid();
		}

		LightingGuidFixupMap.Add(GetLightingGuid(), this);
	}
}

void UMaterialInstance::BeginDestroy()
{
	Super::BeginDestroy();

	ReleaseFence.BeginFence();
}

bool UMaterialInstance::IsReadyForFinishDestroy()
{
	bool bIsReady = Super::IsReadyForFinishDestroy();

	return bIsReady && ReleaseFence.IsFenceComplete();;
}

void UMaterialInstance::FinishDestroy()
{
	if(!HasAnyFlags(RF_ClassDefaultObject))
	{
		Resources[0]->GameThread_Destroy();
		Resources[0] = NULL;

		if(GIsEditor)
		{
			Resources[1]->GameThread_Destroy();
			Resources[1] = NULL;
			Resources[2]->GameThread_Destroy();
			Resources[2] = NULL;
		}
	}

	for (int32 QualityLevelIndex = 0; QualityLevelIndex < EMaterialQualityLevel::Num; QualityLevelIndex++)
	{
		for (int32 FeatureLevelIndex = 0; FeatureLevelIndex < ERHIFeatureLevel::Num; FeatureLevelIndex++)
		{
			FMaterialResource*& CurrentResource = StaticPermutationMaterialResources[QualityLevelIndex][FeatureLevelIndex];
			delete CurrentResource;
			CurrentResource = NULL;
		}
	}

	ClearAllCachedCookedPlatformData();

	Super::FinishDestroy();
}

void UMaterialInstance::AddReferencedObjects(UObject* InThis, FReferenceCollector& Collector)
{
	UMaterialInstance* This = CastChecked<UMaterialInstance>(InThis);

	if (This->bHasStaticPermutationResource)
	{
		for (int32 QualityLevelIndex = 0; QualityLevelIndex < EMaterialQualityLevel::Num; QualityLevelIndex++)
		{
			for (int32 FeatureLevelIndex = 0; FeatureLevelIndex < ERHIFeatureLevel::Num; FeatureLevelIndex++)
			{
				FMaterialResource* CurrentResource = This->StaticPermutationMaterialResources[QualityLevelIndex][FeatureLevelIndex];
				CurrentResource->AddReferencedObjects(Collector);
			}
		}
	}

	Super::AddReferencedObjects(This, Collector);
}

void UMaterialInstance::SetParentInternal(UMaterialInterface* NewParent)
{
	if (Parent == NULL || Parent != NewParent)
	{
		if (NewParent &&
			!NewParent->IsA(UMaterial::StaticClass()) &&
			!NewParent->IsA(UMaterialInstanceConstant::StaticClass()))
		{
			UE_LOG(LogMaterial, Warning, TEXT("%s is not a valid parent for %s. Only Materials and MaterialInstanceConstants are valid parents for a material instance."),
				*NewParent->GetFullName(),
				*GetFullName());
		}
		else
		{
			Parent = NewParent;

			if( Parent )
			{
				// It is possible to set a material's parent while post-loading. In
				// such a case it is also possible that the parent has not been
				// post-loaded, so call ConditionalPostLoad() just in case.
				Parent->ConditionalPostLoad();
			}
		}
		InitResources();
	}
}

void UMaterialInstance::SetVectorParameterValueInternal(FName ParameterName, FLinearColor Value)
{
	FVectorParameterValue* ParameterValue = GameThread_FindParameterByName(
		VectorParameterValues,
		ParameterName
		);

	if(!ParameterValue)
	{
		// If there's no element for the named parameter in array yet, add one.
		ParameterValue = new(VectorParameterValues) FVectorParameterValue;
		ParameterValue->ParameterName = ParameterName;
		ParameterValue->ExpressionGUID.Invalidate();
		// Force an update on first use
		ParameterValue->ParameterValue.B = Value.B - 1.f;
	}

	// Don't enqueue an update if it isn't needed
	if (ParameterValue->ParameterValue != Value)
	{
		ParameterValue->ParameterValue = Value;
		// Update the material instance data in the rendering thread.
		GameThread_UpdateMIParameter(this, *ParameterValue);
		CacheMaterialInstanceUniformExpressions(this);
	}
}

void UMaterialInstance::SetScalarParameterValueInternal(FName ParameterName, float Value)
{
	FScalarParameterValue* ParameterValue = GameThread_FindParameterByName(
		ScalarParameterValues,
		ParameterName
		);

	if(!ParameterValue)
	{
		// If there's no element for the named parameter in array yet, add one.
		ParameterValue = new(ScalarParameterValues) FScalarParameterValue;
		ParameterValue->ParameterName = ParameterName;
		ParameterValue->ExpressionGUID.Invalidate();
		// Force an update on first use
		ParameterValue->ParameterValue = Value - 1.f;
	}

	// Don't enqueue an update if it isn't needed
	if (ParameterValue->ParameterValue != Value)
	{
		ParameterValue->ParameterValue = Value;
		// Update the material instance data in the rendering thread.
		GameThread_UpdateMIParameter(this, *ParameterValue);
		CacheMaterialInstanceUniformExpressions(this);
	}
}

void UMaterialInstance::SetTextureParameterValueInternal(FName ParameterName, UTexture* Value)
{
	FTextureParameterValue* ParameterValue = GameThread_FindParameterByName(
		TextureParameterValues,
		ParameterName
		);

	if(!ParameterValue)
	{
		// If there's no element for the named parameter in array yet, add one.
		ParameterValue = new(TextureParameterValues) FTextureParameterValue;
		ParameterValue->ParameterName = ParameterName;
		ParameterValue->ExpressionGUID.Invalidate();
		// Force an update on first use
		ParameterValue->ParameterValue = Value == GEngine->DefaultDiffuseTexture ? NULL : GEngine->DefaultDiffuseTexture;
	}

	// Don't enqueue an update if it isn't needed
	if (ParameterValue->ParameterValue != Value)
	{
		ParameterValue->ParameterValue = Value;
		// Update the material instance data in the rendering thread.
		GameThread_UpdateMIParameter(this, *ParameterValue);
		CacheMaterialInstanceUniformExpressions(this);
	}
}

void UMaterialInstance::SetFontParameterValueInternal(FName ParameterName,class UFont* FontValue,int32 FontPage)
{
	FFontParameterValue* ParameterValue = GameThread_FindParameterByName(
		FontParameterValues,
		ParameterName
		);

	if(!ParameterValue)
	{
			// If there's no element for the named parameter in array yet, add one.
			ParameterValue = new(FontParameterValues) FFontParameterValue;
			ParameterValue->ParameterName = ParameterName;
			ParameterValue->ExpressionGUID.Invalidate();
			// Force an update on first use
			ParameterValue->FontValue == GEngine->GetTinyFont() ? NULL : GEngine->GetTinyFont();
			ParameterValue->FontPage = FontPage - 1;
	}

	// Don't enqueue an update if it isn't needed
	if (ParameterValue->FontValue != FontValue ||
		ParameterValue->FontPage != FontPage)
	{
		ParameterValue->FontValue = FontValue;
		ParameterValue->FontPage = FontPage;
		// Update the material instance data in the rendering thread.
		GameThread_UpdateMIParameter(this, *ParameterValue);
		CacheMaterialInstanceUniformExpressions(this);
	}
}

void UMaterialInstance::ClearParameterValuesInternal()
{
	VectorParameterValues.Empty();
	ScalarParameterValues.Empty();
	TextureParameterValues.Empty();
	FontParameterValues.Empty();

	for (int32 ResourceIndex = 0; ResourceIndex < ARRAY_COUNT(Resources); ++ResourceIndex)
	{
		if (Resources[ResourceIndex])
		{
			ENQUEUE_UNIQUE_RENDER_COMMAND_ONEPARAMETER(
				FClearMIParametersCommand,
				FMaterialInstanceResource*,Resource,Resources[ResourceIndex],
			{
				Resource->RenderThread_ClearParameters();
			});
		}
	}

	InitResources();
}

#if WITH_EDITOR
void UMaterialInstance::UpdateStaticPermutation(const FStaticParameterSet& NewParameters, bool bForceRecompile)
{
	check(GIsEditor);

	FStaticParameterSet CompareParameters = NewParameters;

	TrimToOverriddenOnly(CompareParameters.StaticSwitchParameters);
	TrimToOverriddenOnly(CompareParameters.StaticComponentMaskParameters);
	TrimToOverriddenOnly(CompareParameters.TerrainLayerWeightParameters);

	const bool bWantsStaticPermutationResource = (!CompareParameters.IsEmpty() || bOverrideBaseProperties || bForceRecompile) && Parent;

	if (bForceRecompile || bHasStaticPermutationResource != bWantsStaticPermutationResource || StaticParameters != CompareParameters)
	{
		// This will flush the rendering thread which is necessary before changing bHasStaticPermutationResource, since the RT is reading from that directly
		// The update context will also make sure any dependent MI's with static parameters get recompiled
		FMaterialUpdateContext MaterialUpdateContext;
		MaterialUpdateContext.AddMaterialInstance(this);
		bHasStaticPermutationResource = bWantsStaticPermutationResource;
		StaticParameters = CompareParameters;

		CacheResourceShadersForRendering();
	}
}


void UMaterialInstance::UpdateParameterNames()
{
	bool bDirty = UpdateParameters();

	// Atleast 1 parameter changed, initialize parameters
	if (bDirty)
	{
		InitResources();
	}
}
#endif

void UMaterialInstance::RecacheUniformExpressions() const
{	
	CacheMaterialInstanceUniformExpressions(this);
}

#if WITH_EDITOR
void UMaterialInstance::PostEditChangeProperty(FPropertyChangedEvent& PropertyChangedEvent)
{
	Super::PostEditChangeProperty(PropertyChangedEvent);

	UProperty* PropertyThatChanged = PropertyChangedEvent.Property;
	if( PropertyThatChanged )
	{
		if(PropertyThatChanged->GetName()==TEXT("Parent"))
		{
			ParentLightingGuid = Parent ? Parent->GetLightingGuid() : FGuid(0,0,0,0);
		}
	}

	// Ensure that the ReferencedTextureGuids array is up to date.
	if (GIsEditor)
	{
		UpdateLightmassTextureTracking();
	}

	for (int32 i = 0; i < ARRAY_COUNT(Resources); i++)
	{
		if (Resources[i])
		{
			Resources[i]->GameThread_UpdateDistanceFieldPenumbraScale(GetDistanceFieldPenumbraScale());
		}
	}

	InitResources();

	UpdateStaticPermutation(StaticParameters);

	if(PropertyChangedEvent.ChangeType == EPropertyChangeType::ValueSet)
	{
		RecacheMaterialInstanceUniformExpressions(this);
	}
}

#endif // WITH_EDITOR


bool UMaterialInstance::UpdateLightmassTextureTracking()
{
	bool bTexturesHaveChanged = false;
#if WITH_EDITORONLY_DATA
	TArray<UTexture*> UsedTextures;
	
	GetUsedTextures(UsedTextures, EMaterialQualityLevel::Num, true);
	if (UsedTextures.Num() != ReferencedTextureGuids.Num())
	{
		bTexturesHaveChanged = true;
		// Just clear out all the guids and the code below will
		// fill them back in...
		ReferencedTextureGuids.Empty(UsedTextures.Num());
		ReferencedTextureGuids.AddZeroed(UsedTextures.Num());
	}
	
	for (int32 CheckIdx = 0; CheckIdx < UsedTextures.Num(); CheckIdx++)
	{
		UTexture* Texture = UsedTextures[CheckIdx];
		if (Texture)
		{
			if (ReferencedTextureGuids[CheckIdx] != Texture->GetLightingGuid())
			{
				ReferencedTextureGuids[CheckIdx] = Texture->GetLightingGuid();
				bTexturesHaveChanged = true;
			}
		}
		else
		{
			if (ReferencedTextureGuids[CheckIdx] != FGuid(0,0,0,0))
			{
				ReferencedTextureGuids[CheckIdx] = FGuid(0,0,0,0);
				bTexturesHaveChanged = true;
			}
		}
	}
#endif // WITH_EDITORONLY_DATA

	if ( bTexturesHaveChanged )
	{
		// This will invalidate any cached Lightmass material exports
		SetLightingGuid();
	}

	return bTexturesHaveChanged;
}


bool UMaterialInstance::GetCastShadowAsMasked() const
{
	if (LightmassSettings.bOverrideCastShadowAsMasked)
	{
		return LightmassSettings.bCastShadowAsMasked;
	}

	if (Parent)
	{
		return Parent->GetCastShadowAsMasked();
	}

	return false;
}

float UMaterialInstance::GetEmissiveBoost() const
{
	if (LightmassSettings.bOverrideEmissiveBoost)
	{
		return LightmassSettings.EmissiveBoost;
	}

	if (Parent)
	{
		return Parent->GetEmissiveBoost();
	}

	return 1.0f;
}

float UMaterialInstance::GetDiffuseBoost() const
{
	if (LightmassSettings.bOverrideDiffuseBoost)
	{
		return LightmassSettings.DiffuseBoost;
	}

	if (Parent)
	{
		return Parent->GetDiffuseBoost();
	}

	return 1.0f;
}

float UMaterialInstance::GetExportResolutionScale() const
{
	if (LightmassSettings.bOverrideExportResolutionScale)
	{
		return FMath::Clamp(LightmassSettings.ExportResolutionScale, .1f, 10.0f);
	}

	if (Parent)
	{
		return FMath::Clamp(Parent->GetExportResolutionScale(), .1f, 10.0f);
	}

	return 1.0f;
}

float UMaterialInstance::GetDistanceFieldPenumbraScale() const
{
	if (LightmassSettings.bOverrideDistanceFieldPenumbraScale)
	{
		return LightmassSettings.DistanceFieldPenumbraScale;
	}

	if (Parent)
	{
		return Parent->GetDistanceFieldPenumbraScale();
	}

	return 1.0f;
}


bool UMaterialInstance::GetTexturesInPropertyChain(EMaterialProperty InProperty, TArray<UTexture*>& OutTextures,  
	TArray<FName>* OutTextureParamNames, class FStaticParameterSet* InStaticParameterSet)
{
	if (Parent != NULL)
	{
		TArray<FName> LocalTextureParamNames;
		bool bResult = Parent->GetTexturesInPropertyChain(InProperty, OutTextures, &LocalTextureParamNames, InStaticParameterSet);
		if (LocalTextureParamNames.Num() > 0)
		{
			// Check textures set in parameters as well...
			for (int32 TPIdx = 0; TPIdx < LocalTextureParamNames.Num(); TPIdx++)
			{
				UTexture* ParamTexture = NULL;
				if (GetTextureParameterValue(LocalTextureParamNames[TPIdx], ParamTexture) == true)
				{
					if (ParamTexture != NULL)
					{
						OutTextures.AddUnique(ParamTexture);
					}
				}

				if (OutTextureParamNames != NULL)
				{
					OutTextureParamNames->AddUnique(LocalTextureParamNames[TPIdx]);
				}
			}
		}
		return bResult;
	}
	return false;
}

SIZE_T UMaterialInstance::GetResourceSize(EResourceSizeMode::Type Mode)
{
	SIZE_T ResourceSize = 0;

	if (bHasStaticPermutationResource)
	{
		if (Mode == EResourceSizeMode::Inclusive)
		{
			for (int32 QualityLevelIndex = 0; QualityLevelIndex < EMaterialQualityLevel::Num; QualityLevelIndex++)
			{
				for (int32 FeatureLevelIndex = 0; FeatureLevelIndex < ERHIFeatureLevel::Num; FeatureLevelIndex++)
				{
					FMaterialResource* CurrentResource = StaticPermutationMaterialResources[QualityLevelIndex][FeatureLevelIndex];
					ResourceSize += CurrentResource->GetResourceSizeInclusive();
				}
			}
		}
	}

	for (int32 ResourceIndex = 0; ResourceIndex < 3; ++ResourceIndex)
	{
		if (Resources[ResourceIndex])
		{
			ResourceSize += sizeof(FMaterialInstanceResource);
			ResourceSize += ScalarParameterValues.Num() * sizeof(FMaterialInstanceResource::TNamedParameter<float>);
			ResourceSize += VectorParameterValues.Num() * sizeof(FMaterialInstanceResource::TNamedParameter<FLinearColor>);
			ResourceSize += TextureParameterValues.Num() * sizeof(FMaterialInstanceResource::TNamedParameter<const UTexture*>);
			ResourceSize += FontParameterValues.Num() * sizeof(FMaterialInstanceResource::TNamedParameter<const UTexture*>);
		}
	}

	return ResourceSize;
}

FPostProcessMaterialNode* IteratePostProcessMaterialNodes(const FFinalPostProcessSettings& Dest, const UMaterial* Material, FBlendableEntry*& Iterator)
{
	EBlendableLocation Location = Material->BlendableLocation;
	int32 Priority = Material->BlendablePriority;

	for(;;)
	{
		FPostProcessMaterialNode* DataPtr = Dest.BlendableManager.IterateBlendables<FPostProcessMaterialNode>(Iterator);

		if(!DataPtr)
		{
			// end reached
			return 0;
		}

		if(DataPtr->MID->GetMaterial() == Material && DataPtr->Location == Location && DataPtr->Priority == Priority)
		{
			return DataPtr;
		}
	}
}

void UMaterialInstance::OverrideBlendableSettings(class FSceneView& View, float Weight) const
{
	check(Weight >= 0.0f && Weight <= 1.0f);

	FFinalPostProcessSettings& Dest = View.FinalPostProcessSettings;

	if(!Parent)
	{
		return;
	}

	UMaterial* Material = Parent->GetMaterial();

	//	should we use UMaterial::GetDefaultMaterial(Domain) instead of skipping the material

	if(!Material || Material->MaterialDomain != MD_PostProcess || !View.State)
	{
		return;
	}

	FBlendableEntry* Iterator = 0;

	FPostProcessMaterialNode* PostProcessMaterialNode = IteratePostProcessMaterialNodes(Dest, Material, Iterator);

	// is this the first one of this material?
	if(!PostProcessMaterialNode)
	{
		// do we partly want to fade this one in.
		if(Weight < 1.0f)
		{
			UMaterial* Base = Material->GetBaseMaterial();

			UMaterialInstanceDynamic* MID = View.State->GetReusableMID((UMaterialInterface*)Base);//, (UMaterialInterface*)this);

			if(MID)
			{
				MID->K2_CopyMaterialInstanceParameters((UMaterialInterface*)Base);

				FPostProcessMaterialNode NewNode(MID, Base->BlendableLocation, Base->BlendablePriority);

				// it's the first material, no blending needed
				Dest.BlendableManager.PushBlendableData(1.0f, NewNode);

				// can be optimized
				PostProcessMaterialNode = IteratePostProcessMaterialNodes(Dest, Base, Iterator);
			}
		}
	}

	if(PostProcessMaterialNode)
	{
		UMaterialInstanceDynamic* DestMID = PostProcessMaterialNode->MID;
		UMaterialInstance* SrcMID = (UMaterialInstance*)this;

		check(DestMID);
		check(SrcMID);

		// a material already exists, blend with existing ones
		DestMID->K2_InterpolateMaterialInstanceParams(DestMID, SrcMID, Weight);
	}
	else
	{
		UMaterialInstanceDynamic* MID = View.State->GetReusableMID((UMaterialInterface*)Material);//, (UMaterialInterface*)this);

		if(MID)
		{
			MID->K2_CopyMaterialInstanceParameters((UMaterialInterface*)this);

			FPostProcessMaterialNode NewNode(MID, Material->BlendableLocation, Material->BlendablePriority);

			// it's the first material, no blending needed
			Dest.BlendableManager.PushBlendableData(Weight, NewNode);
		}
	}
}

void UMaterialInstance::AllMaterialsCacheResourceShadersForRendering()
{
	for (TObjectIterator<UMaterialInstance> It; It; ++It)
	{
		UMaterialInstance* MaterialInstance = *It;

		MaterialInstance->CacheResourceShadersForRendering();
	}
}

/**
	Properties of the base material. Can now be overridden by instances.
*/

void UMaterialInstance::GetBasePropertyOverridesHash(FSHAHash& OutHash)const
{
	FSHA1 HashState;

	if( bOverrideBaseProperties )
	{
		BasePropertyOverrides.UpdateHash(HashState);
	}
	
	HashState.Final();
	HashState.GetHash(&OutHash.Hash[0]);
}

float UMaterialInstance::GetOpacityMaskClipValue_Internal() const
{
	checkSlow(IsInGameThread());
	if( bOverrideBaseProperties && BasePropertyOverrides.bOverride_OpacityMaskClipValue )
	{
		return BasePropertyOverrides.OpacityMaskClipValue;
	}
	return GetMaterial()->GetOpacityMaskClipValue();
}
EBlendMode UMaterialInstance::GetBlendMode_Internal() const
{
	checkSlow(IsInGameThread());
	if( bOverrideBaseProperties && BasePropertyOverrides.bOverride_BlendMode )
	{
		return BasePropertyOverrides.BlendMode;
	}
	return GetMaterial()->GetBlendMode();
}

EMaterialShadingModel UMaterialInstance::GetShadingModel_Internal() const
{
	checkSlow(IsInGameThread());
	if( bOverrideBaseProperties && BasePropertyOverrides.bOverride_ShadingModel )
	{
		return BasePropertyOverrides.ShadingModel;
	}
	return GetMaterial()->GetShadingModel();
}

bool UMaterialInstance::IsTwoSided_Internal() const
{
	checkSlow(IsInGameThread());
	if( bOverrideBaseProperties && BasePropertyOverrides.bOverride_TwoSided )
	{
		return BasePropertyOverrides.TwoSided != 0;
	}
	return GetMaterial()->IsTwoSided();
}

bool UMaterialInstance::IsMasked_Internal() const
{
	checkSlow(IsInGameThread());
	if (bOverrideBaseProperties && BasePropertyOverrides.bOverride_BlendMode)
	{
		return BasePropertyOverrides.BlendMode == EBlendMode::BLEND_Masked;
	}
	return GetMaterial()->IsMasked();
}

bool UMaterialInstance::GetOpacityMaskClipValueOverride(float& OutResult) const
{
	if( bOverrideBaseProperties && BasePropertyOverrides.bOverride_OpacityMaskClipValue )
	{
		OutResult = BasePropertyOverrides.OpacityMaskClipValue;
		return true;
	}
	return false;
}

bool UMaterialInstance::GetBlendModeOverride(EBlendMode& OutResult) const
{
	if( bOverrideBaseProperties && BasePropertyOverrides.bOverride_BlendMode )
	{
		OutResult = BasePropertyOverrides.BlendMode;
		return true;
	}
	return false;
}

bool UMaterialInstance::GetShadingModelOverride(EMaterialShadingModel& OutResult) const
{
	if( bOverrideBaseProperties && BasePropertyOverrides.bOverride_ShadingModel )
	{
		OutResult = BasePropertyOverrides.ShadingModel;
		return true;
	}
	return false;
}

bool UMaterialInstance::IsTwoSidedOverride(bool& OutResult) const
{
	if( bOverrideBaseProperties && BasePropertyOverrides.bOverride_TwoSided )
<<<<<<< HEAD
	{
		OutResult = BasePropertyOverrides.TwoSided != 0;
=======
	{
		OutResult = BasePropertyOverrides.TwoSided != 0;
		return true;
	}
	return false;
}

bool UMaterialInstance::IsMaskedOverride(bool& OutResult) const
{
	if (bOverrideBaseProperties && BasePropertyOverrides.BlendMode)
	{
		OutResult = BasePropertyOverrides.BlendMode == EBlendMode::BLEND_Masked;
>>>>>>> 81f58720
		return true;
	}
	return false;
}

/** Checks to see if an input property should be active, based on the state of the material */
bool UMaterialInstance::IsPropertyActive(EMaterialProperty InProperty) const
{
	return true;
}

int32 UMaterialInstance::CompilePropertyEx( class FMaterialCompiler* Compiler, EMaterialProperty Property )
{
	return Parent ? Parent->CompilePropertyEx(Compiler, Property) : INDEX_NONE;
}<|MERGE_RESOLUTION|>--- conflicted
+++ resolved
@@ -2416,10 +2416,6 @@
 bool UMaterialInstance::IsTwoSidedOverride(bool& OutResult) const
 {
 	if( bOverrideBaseProperties && BasePropertyOverrides.bOverride_TwoSided )
-<<<<<<< HEAD
-	{
-		OutResult = BasePropertyOverrides.TwoSided != 0;
-=======
 	{
 		OutResult = BasePropertyOverrides.TwoSided != 0;
 		return true;
@@ -2432,7 +2428,6 @@
 	if (bOverrideBaseProperties && BasePropertyOverrides.BlendMode)
 	{
 		OutResult = BasePropertyOverrides.BlendMode == EBlendMode::BLEND_Masked;
->>>>>>> 81f58720
 		return true;
 	}
 	return false;
