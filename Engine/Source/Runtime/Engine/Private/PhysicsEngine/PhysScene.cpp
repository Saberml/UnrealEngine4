--- conflicted
+++ resolved
@@ -1303,40 +1303,8 @@
 		}
 	}
 
-<<<<<<< HEAD
-	/// Now actually move components
-	for (FPhysScenePendingComponentTransform& Entry : PendingTransforms)
-	{
-		// Check if still valid (ie not destroyed)
-		UPrimitiveComponent* OwnerComponent = Entry.OwningComp.Get();
-		if (OwnerComponent != nullptr)
-		{
-			AActor* Owner = OwnerComponent->GetOwner();
-
-			// See if the transform is actually different, and if so, move the component to match physics
-			if (!Entry.NewTransform.EqualsNoScale(OwnerComponent->GetComponentTransform()))
-			{
-				const FVector MoveBy = Entry.NewTransform.GetLocation() - OwnerComponent->GetComponentTransform().GetLocation();
-				const FQuat NewRotation = Entry.NewTransform.GetRotation();
-
-				//@warning: do not reference BodyInstance again after calling MoveComponent() - events from the move could have made it unusable (destroying the actor, SetPhysics(), etc)
-				OwnerComponent->MoveComponent(MoveBy, NewRotation, false, NULL, MOVECOMP_SkipPhysicsMove);
-			}
-
-			// Check if we didn't fall out of the world
-			if (Owner != NULL && !Owner->IsPendingKill())
-			{
-				Owner->CheckStillInWorld();
-			}
-		}
-	}
-
-
-	for(FCustomPhysXSyncActors* CustomSync : CustomPhysXSyncActors)
-=======
 	//Give custom plugins the chance to build the sync data
 	for (FCustomPhysXSyncActors* CustomSync : CustomPhysXSyncActors)
->>>>>>> e3a25b20
 	{
 		CustomSync->BuildSyncData_AssumesLocked(SceneType, CustomSync->Actors);
 		CustomSync->Actors.Empty(CustomSync->Actors.Num());
