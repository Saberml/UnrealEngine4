--- conflicted
+++ resolved
@@ -5,10 +5,6 @@
 #include "PhysicsPublic.h"
 
 #if WITH_PHYSX
-<<<<<<< HEAD
-#include "PhysXSupport.h"
-#include "../Vehicles/PhysXVehicleManager.h"
-=======
 	#include "PhysXSupport.h"
 	#include "../Vehicles/PhysXVehicleManager.h"
 	#include "PhysXSupport.h"
@@ -17,7 +13,6 @@
 #include "PhysXSupport.h"
 #include "../Vehicles/PhysXVehicleManager.h"
 #endif
->>>>>>> 3f3b556c
 #endif
 
 #include "PhysSubstepTasks.h"	//needed even if not substepping, contains common utility class for PhysX
@@ -696,16 +691,12 @@
 					const physx::PxTransform Transform(ChunkPoseRT);
 					if (UDestructibleComponent * DestructibleComponent = Cast<UDestructibleComponent>(FPhysxUserData::Get<UPrimitiveComponent>(DestructibleActor->userData)))
 					{
-<<<<<<< HEAD
-						DestructibleComponent->SetChunkWorldRT(ChunkIndex, P2UQuat(Transform.q), P2UVector(Transform.p));
-=======
 						// if this component was already unregistered, transform data were deallocated
 						// transform data become empty when a piece of destructible actor goes out from a streaming volume
 						if (DestructibleComponent->IsRegistered())
 						{
 							DestructibleComponent->SetChunkWorldRT(ChunkIndex, P2UQuat(Transform.q), P2UVector(Transform.p));
 						}
->>>>>>> 3f3b556c
 					}
 				}
 			}
@@ -1216,12 +1207,8 @@
 	{
 		PhysSubSteppers[SceneType]->SetVehicleManager(VehicleManager);
 	}
-<<<<<<< HEAD
-
-=======
 #endif
 	
->>>>>>> 3f3b556c
 #endif
 
 #endif // WITH_PHYSX
@@ -1243,10 +1230,7 @@
 		}
 #endif // #if WITH_APEX
 
-<<<<<<< HEAD
-=======
 #if WITH_VEHICLE
->>>>>>> 3f3b556c
 		if (SceneType == PST_Sync && VehicleManager != NULL)
 		{
 			delete VehicleManager;
