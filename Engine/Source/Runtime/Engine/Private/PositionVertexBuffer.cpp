--- conflicted
+++ resolved
@@ -182,15 +182,9 @@
 		// Create the vertex buffer.
 		FRHIResourceCreateInfo CreateInfo(ResourceArray);
 		VertexBufferRHI = RHICreateVertexBuffer(ResourceArray->GetResourceDataSize(), BUF_Static | BUF_ShaderResource, CreateInfo);
-<<<<<<< HEAD
-		
-		// we have decide to create the SRV based on GMaxRHIShaderPlatform because this is created once and shared between feature levels for editor preview.
-		if (RHISupportsManualVertexFetch(GMaxRHIShaderPlatform))
-=======
 
 		// we have decide to create the SRV based on GMaxRHIShaderPlatform because this is created once and shared between feature levels for editor preview.
 		if (RHISupportsManualVertexFetch(GMaxRHIShaderPlatform) || IsGPUSkinCacheAvailable())
->>>>>>> a23640a2
 		{
 			PositionComponentSRV = RHICreateShaderResourceView(VertexBufferRHI, 4, PF_R32_FLOAT);
 		}
