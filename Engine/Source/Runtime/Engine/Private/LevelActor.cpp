// Copyright 1998-2016 Epic Games, Inc. All Rights Reserved.


#include "EnginePrivate.h"
#include "EditorSupportDelegates.h"
#include "Net/UnrealNetwork.h"
#include "Collision.h"
#include "Engine/DemoNetDriver.h"
#include "AudioDeviceManager.h"

#if WITH_PHYSX
	#include "PhysicsEngine/PhysXSupport.h"
#endif // WITH_PHYSX

#include "Components/SphereComponent.h"
#include "Components/CapsuleComponent.h"
#include "Components/BoxComponent.h"
#include "GameFramework/MovementComponent.h"
#include "GameFramework/GameMode.h"

// CVars
static TAutoConsoleVariable<float> CVarEncroachEpsilon(
	TEXT("p.EncroachEpsilon"),
	0.15f,
	TEXT("Epsilon value used during encroachment checking for shape components\n")
	TEXT("0: use full sized shape. > 0: shrink shape size by this amount (world units)"),
	ECVF_Default);


#if LINE_CHECK_TRACING

/** Is tracking enabled */
int32 LineCheckTracker::bIsTrackingEnabled = false;
/** If this count is nonzero, dump the log when we exceed this number in any given frame */
int32 LineCheckTracker::TraceCountForSpikeDump = 0;
/** Number of traces recorded this frame */
int32 LineCheckTracker::CurrentCountForSpike = 0;

FStackTracker* LineCheckTracker::LineCheckStackTracker = NULL;
FScriptStackTracker* LineCheckTracker::LineCheckScriptStackTracker = NULL;

/** Updates an existing call stack trace with new data for this particular call*/
static void LineCheckUpdateFn(const FStackTracker::FCallStack& CallStack, void* UserData)
{
	if (UserData)
	{
		//Callstack has been called more than once, aggregate the data
		LineCheckTracker::FLineCheckData* NewLCData = static_cast<LineCheckTracker::FLineCheckData*>(UserData);
		LineCheckTracker::FLineCheckData* OldLCData = static_cast<LineCheckTracker::FLineCheckData*>(CallStack.UserData);

		OldLCData->Flags |= NewLCData->Flags;
		OldLCData->IsNonZeroExtent |= NewLCData->IsNonZeroExtent;

		if (NewLCData->LineCheckObjsMap.Num() > 0)
		{
			for (TMap<const FName, LineCheckTracker::FLineCheckData::LineCheckObj>::TConstIterator It(NewLCData->LineCheckObjsMap); It; ++It)
			{
				const LineCheckTracker::FLineCheckData::LineCheckObj &NewObj = It.Value();

				LineCheckTracker::FLineCheckData::LineCheckObj * OldObj = OldLCData->LineCheckObjsMap.Find(NewObj.ObjectName);
				if (OldObj)
				{
					OldObj->Count += NewObj.Count;
				}
				else
				{
					OldLCData->LineCheckObjsMap.Add(NewObj.ObjectName, NewObj);
				}
			}
		}
	}
}

/** After the stack tracker reports a given stack trace, it calls this function
*  which appends data particular to line checks
*/
static void LineCheckReportFn(const FStackTracker::FCallStack& CallStack, uint64 TotalStackCount, FOutputDevice& Ar)
{
	//Output to a csv file any relevant data
	LineCheckTracker::FLineCheckData* const LCData = static_cast<LineCheckTracker::FLineCheckData*>(CallStack.UserData);
	if (LCData)
	{
		FString UserOutput = LINE_TERMINATOR TEXT(",,,");
		UserOutput += (LCData->IsNonZeroExtent ? TEXT( "NonZeroExtent") : TEXT("ZeroExtent"));

		for (TMap<const FName, LineCheckTracker::FLineCheckData::LineCheckObj>::TConstIterator It(LCData->LineCheckObjsMap); It; ++It)
		{
			UserOutput += LINE_TERMINATOR TEXT(",,,");
			const LineCheckTracker::FLineCheckData::LineCheckObj &CurObj = It.Value();
			UserOutput += FString::Printf(TEXT("%s (%d) : %s"), *CurObj.ObjectName.ToString(), CurObj.Count, *CurObj.DetailedInfo);
		}

		UserOutput += LINE_TERMINATOR TEXT(",,,");
		
		Ar.Log(*UserOutput);
	}
}

/** Called at the beginning of each frame to check/reset spike count */
void LineCheckTracker::Tick()
{
	if(bIsTrackingEnabled && LineCheckStackTracker)
	{
		//Spike logging is enabled
		if (TraceCountForSpikeDump > 0)
		{
			//Dump if we exceeded the threshold this frame
			if (CurrentCountForSpike > TraceCountForSpikeDump)
			{
				DumpLineChecks(5);
			}
			//Reset for next frame
			ResetLineChecks();
		}

		CurrentCountForSpike = 0;
	}
}

/** Set the value which, if exceeded, will cause a dump of the line checks this frame */
void LineCheckTracker::SetSpikeMinTraceCount(int32 MinTraceCount)
{
	TraceCountForSpikeDump = FMath::Max(0, MinTraceCount);
	UE_LOG(LogSpawn, Log, TEXT("Line trace spike count is %d."), TraceCountForSpikeDump);
}

/** Dump out the results of all line checks called in the game since the last call to ResetLineChecks() */
void LineCheckTracker::DumpLineChecks(int32 Threshold)
{
	if( LineCheckStackTracker )
	{
		const FString Filename = FString::Printf(TEXT("%sLineCheckLog-%s.csv"), *FPaths::GameLogDir(), *FDateTime::Now().ToString());
		FOutputDeviceFile OutputFile(*Filename);
		LineCheckStackTracker->DumpStackTraces( Threshold, OutputFile );
		OutputFile.TearDown();
	}

	if( LineCheckScriptStackTracker )
	{
		const FString Filename = FString::Printf(TEXT("%sScriptLineCheckLog-%s.csv"), *FPaths::GameLogDir(), *FDateTime::Now().ToString());
		FOutputDeviceFile OutputFile(*Filename);
		LineCheckScriptStackTracker->DumpStackTraces( Threshold, OutputFile );
		OutputFile.TearDown();
	}
}

/** Reset the line check stack tracker (calls FMemory::Free() on all user data pointers)*/
void LineCheckTracker::ResetLineChecks()
{
	if( LineCheckStackTracker )
	{
		LineCheckStackTracker->ResetTracking();
	}

	if( LineCheckScriptStackTracker )
	{
		LineCheckScriptStackTracker->ResetTracking();
	}
}

/** Turn line check stack traces on and off, does not reset the actual data */
void LineCheckTracker::ToggleLineChecks()
{
	bIsTrackingEnabled = !bIsTrackingEnabled;
	UE_LOG(LogSpawn, Log, TEXT("Line tracing is now %s."), bIsTrackingEnabled ? TEXT("enabled") : TEXT("disabled"));
	
	CurrentCountForSpike = 0;
	if (LineCheckStackTracker == NULL)
	{
		FPlatformStackWalk::InitStackWalking();
		LineCheckStackTracker = new FStackTracker(LineCheckUpdateFn, LineCheckReportFn);
	}

	if (LineCheckScriptStackTracker == NULL)
	{
		LineCheckScriptStackTracker = new FScriptStackTracker();
	}

	LineCheckStackTracker->ToggleTracking();
	LineCheckScriptStackTracker->ToggleTracking();
}

/** Captures a single stack trace for a line check */
void LineCheckTracker::CaptureLineCheck(int32 LineCheckFlags, const FVector* Extent, const FFrame* ScriptStackFrame, const UObject* Object)
{
	if (LineCheckStackTracker == NULL || LineCheckScriptStackTracker == NULL)
	{
		return;
	}

	if (ScriptStackFrame)
	{
		int32 EntriesToIgnore = 0;
		LineCheckScriptStackTracker->CaptureStackTrace(ScriptStackFrame, EntriesToIgnore);
	}
	else
	{		   
		FLineCheckData* const LCData = static_cast<FLineCheckData*>(FMemory::Malloc(sizeof(FLineCheckData)));
		FMemory::Memset(LCData, 0, sizeof(FLineCheckData));
		LCData->Flags = LineCheckFlags;
		LCData->IsNonZeroExtent = (Extent && !Extent->IsZero()) ? true : false;
		FLineCheckData::LineCheckObj LCObj;
		if (Object)
		{
			LCObj = FLineCheckData::LineCheckObj(Object->GetFName(), 1, Object->GetDetailedInfo());
		}
		else
		{
			LCObj = FLineCheckData::LineCheckObj(NAME_None, 1, TEXT("Unknown"));
		}
		
		LCData->LineCheckObjsMap.Add(LCObj.ObjectName, LCObj);		

		int32 EntriesToIgnore = 3;
		LineCheckStackTracker->CaptureStackTrace(EntriesToIgnore, static_cast<void*>(LCData));
		//Only increment here because execTrace() will lead to here also
		CurrentCountForSpike++;
	}
}
#endif //LINE_CHECK_TRACING

/*-----------------------------------------------------------------------------
	Level actor management.
-----------------------------------------------------------------------------*/
// LOOKING_FOR_PERF_ISSUES
#define PERF_SHOW_MULTI_PAWN_SPAWN_FRAMES ((1 && !(UE_BUILD_SHIPPING || UE_BUILD_TEST)) || !WITH_EDITORONLY_DATA)

#if PERF_SHOW_MULTI_PAWN_SPAWN_FRAMES
	/** Array showing names of pawns spawned this frame. */
	TArray<FString>	ThisFramePawnSpawns;
#endif	//PERF_SHOW_MULTI_PAWN_SPAWN_FRAMES

AActor* UWorld::SpawnActorAbsolute( UClass* Class, FTransform const& AbsoluteTransform, const FActorSpawnParameters& SpawnParameters)
{
	AActor* Template = SpawnParameters.Template;

	if(!Template)
	{
		// Use class's default actor as a template.
		Template = Class->GetDefaultObject<AActor>();
	}

	FTransform NewTransform = AbsoluteTransform;
	USceneComponent* TemplateRootComponent = (Template)? Template->GetRootComponent() : NULL;
	if(TemplateRootComponent)
	{
		TemplateRootComponent->UpdateComponentToWorld();
		NewTransform = TemplateRootComponent->GetComponentToWorld().Inverse() * NewTransform;
	}

	return SpawnActor(Class, &NewTransform, SpawnParameters);
}

AActor* UWorld::SpawnActor( UClass* Class, FVector const* Location, FRotator const* Rotation, const FActorSpawnParameters& SpawnParameters )
{
	FTransform Transform;
	if (Location)
	{
		Transform.SetLocation(*Location);
	}
	if (Rotation)
	{
		Transform.SetRotation(FQuat(*Rotation));
	}

	return SpawnActor(Class, &Transform, SpawnParameters);
}

<<<<<<< HEAD
=======
#include "GameFramework/SpawnActorTimer.h"

>>>>>>> 73f66985
AActor* UWorld::SpawnActor( UClass* Class, FTransform const* UserTransformPtr, const FActorSpawnParameters& SpawnParameters )
{
	SCOPE_CYCLE_COUNTER(STAT_SpawnActorTime);
	check( CurrentLevel ); 	
	check(GIsEditor || (CurrentLevel == PersistentLevel));

	// Make sure this class is spawnable.
	if( !Class )
	{
		UE_LOG(LogSpawn, Warning, TEXT("SpawnActor failed because no class was specified") );
		return NULL;
	}

#if ENABLE_SPAWNACTORTIMER
	FScopedSpawnActorTimer SpawnTimer(Class->GetFName(), SpawnParameters.bDeferConstruction ? ESpawnActorTimingType::SpawnActorDeferred : ESpawnActorTimingType::SpawnActorNonDeferred);
#endif

	if( Class->HasAnyClassFlags(CLASS_Deprecated) )
	{
		UE_LOG(LogSpawn, Warning, TEXT("SpawnActor failed because class %s is deprecated"), *Class->GetName() );
		return NULL;
	}
	if( Class->HasAnyClassFlags(CLASS_Abstract) )
	{
		UE_LOG(LogSpawn, Warning, TEXT("SpawnActor failed because class %s is abstract"), *Class->GetName() );
		return NULL;
	}
	else if( !Class->IsChildOf(AActor::StaticClass()) )
	{
		UE_LOG(LogSpawn, Warning, TEXT("SpawnActor failed because %s is not an actor class"), *Class->GetName() );
		return NULL;
	}
	else if (SpawnParameters.Template != NULL && SpawnParameters.Template->GetClass() != Class)
	{
		UE_LOG(LogSpawn, Warning, TEXT("SpawnActor failed because template class (%s) does not match spawn class (%s)"), *SpawnParameters.Template->GetClass()->GetName(), *Class->GetName());
		if (!SpawnParameters.bNoFail)
		{
			return NULL;
		}
	}
	else if (bIsRunningConstructionScript && !SpawnParameters.bAllowDuringConstructionScript)
	{
		UE_LOG(LogSpawn, Warning, TEXT("SpawnActor failed because we are running a ConstructionScript (%s)"), *Class->GetName() );
		return NULL;
	}
	else if (bIsTearingDown)
	{
		UE_LOG(LogSpawn, Warning, TEXT("SpawnActor failed because we are in the process of tearing down the world"));
		return NULL;
	}
	else if (UserTransformPtr && UserTransformPtr->ContainsNaN())
	{
		UE_LOG(LogSpawn, Warning, TEXT("SpawnActor failed because the given transform (%s) is invalid"), *(UserTransformPtr->ToString()));
		return NULL;
	}

	ULevel* LevelToSpawnIn = SpawnParameters.OverrideLevel;
	if (LevelToSpawnIn == NULL)
	{
		// Spawn in the same level as the owner if we have one. @warning: this relies on the outer of an actor being the level.
		LevelToSpawnIn = (SpawnParameters.Owner != NULL) ? CastChecked<ULevel>(SpawnParameters.Owner->GetOuter()) : CurrentLevel;
	}

	FName NewActorName = SpawnParameters.Name;
	AActor* Template = SpawnParameters.Template;

	if( !Template )
	{
		// Use class's default actor as a template.
		Template = Class->GetDefaultObject<AActor>();
	}
	else if (NewActorName.IsNone() && !Template->HasAnyFlags(RF_ClassDefaultObject))
	{
		NewActorName = MakeUniqueObjectName(LevelToSpawnIn, Template->GetClass(), *Template->GetFName().GetPlainNameString());
	}
	check(Template);

	// See if we can spawn on ded.server/client only etc (check NeedsLoadForClient & NeedsLoadForServer)
	if(!CanCreateInCurrentContext(Template))
	{
		UE_LOG(LogSpawn, Warning, TEXT("Unable to spawn class '%s' due to client/server context."), *Class->GetName() );
		return NULL;
	}

	FTransform const UserTransform = UserTransformPtr ? *UserTransformPtr : FTransform::Identity;

	PRAGMA_DISABLE_DEPRECATION_WARNINGS;
	// handle existing (but deprecated) uses of bNoCollisionFail where user set it to true
	ESpawnActorCollisionHandlingMethod CollisionHandlingOverride = SpawnParameters.SpawnCollisionHandlingOverride;
	if ((CollisionHandlingOverride == ESpawnActorCollisionHandlingMethod::Undefined) && SpawnParameters.bNoCollisionFail)
	{
		CollisionHandlingOverride = ESpawnActorCollisionHandlingMethod::AlwaysSpawn;
	}
	PRAGMA_ENABLE_DEPRECATION_WARNINGS;

	// "no fail" take preedence over collision handling settings that include fails
	if (SpawnParameters.bNoFail)
	{
		// maybe upgrade to disallow fail
		if (CollisionHandlingOverride == ESpawnActorCollisionHandlingMethod::AdjustIfPossibleButDontSpawnIfColliding)
		{
			CollisionHandlingOverride = ESpawnActorCollisionHandlingMethod::AdjustIfPossibleButAlwaysSpawn;
		}
		else if (CollisionHandlingOverride == ESpawnActorCollisionHandlingMethod::DontSpawnIfColliding)
		{
			CollisionHandlingOverride = ESpawnActorCollisionHandlingMethod::AlwaysSpawn;
		}
	}

	// use override if set, else fall back to actor's preference
	ESpawnActorCollisionHandlingMethod const CollisionHandlingMethod = (CollisionHandlingOverride == ESpawnActorCollisionHandlingMethod::Undefined) ? Template->SpawnCollisionHandlingMethod : CollisionHandlingOverride;

	// see if we can avoid spawning altogether by checking native components
	// note: we can't handle all cases here, since we don't know the full component hierarchy until after the actor is spawned
	if (CollisionHandlingMethod == ESpawnActorCollisionHandlingMethod::DontSpawnIfColliding)
	{
		USceneComponent* const TemplateRootComponent = Template ? Template->GetRootComponent() : nullptr;

		// Note that we respect any initial transformation the root component may have from the CDO, so the final transform
		// might necessarily be exactly the passed-in UserTransform.
		FTransform const FinalRootComponentTransform =
			TemplateRootComponent
			? FTransform(TemplateRootComponent->RelativeRotation, TemplateRootComponent->RelativeLocation, TemplateRootComponent->RelativeScale3D) * UserTransform
			: UserTransform;

		FVector const FinalRootLocation = FinalRootComponentTransform.GetLocation();
		FRotator const FinalRootRotation = FinalRootComponentTransform.Rotator();

		if (EncroachingBlockingGeometry(Template, FinalRootLocation, FinalRootRotation))
		{
			// a native component is colliding, that's enough to reject spawning
			UE_LOG(LogSpawn, Warning, TEXT("SpawnActor failed because of collision at the spawn location [%s] for [%s]"), *FinalRootLocation.ToString(), *Class->GetName());
			return nullptr;
		}
	}

	// actually make the actor object
	AActor* const Actor = NewObject<AActor>(LevelToSpawnIn, Class, NewActorName, SpawnParameters.ObjectFlags, Template);
	check(Actor);

#if ENABLE_SPAWNACTORTIMER
	SpawnTimer.SetActorName(Actor->GetFName());
#endif

#if WITH_EDITOR
	Actor->ClearActorLabel(); // Clear label on newly spawned actors
#endif // WITH_EDITOR

	if ( GUndo )
	{
		ModifyLevel( LevelToSpawnIn );
	}
	LevelToSpawnIn->Actors.Add( Actor );

	// Add this newly spawned actor to the network actor list
	AddNetworkActor( Actor );

#if PERF_SHOW_MULTI_PAWN_SPAWN_FRAMES
	if( Cast<APawn>(Actor) )
	{
		FString PawnName = FString::Printf(TEXT("%d: %s"), ThisFramePawnSpawns.Num(), *Actor->GetPathName());
		ThisFramePawnSpawns.Add(PawnName);
	}
#endif

	// tell the actor what method to use, in case it was overridden
	Actor->SpawnCollisionHandlingMethod = CollisionHandlingMethod;

	Actor->PostSpawnInitialize(UserTransform, SpawnParameters.Owner, SpawnParameters.Instigator, SpawnParameters.bRemoteOwned, SpawnParameters.bNoFail, SpawnParameters.bDeferConstruction);

	if (Actor->IsPendingKill() && !SpawnParameters.bNoFail)
	{
		UE_LOG(LogSpawn, Warning, TEXT("SpawnActor failed because the spawned actor IsPendingKill"));
		return NULL;
	}

	Actor->CheckDefaultSubobjects();

	// Broadcast notification of spawn
	OnActorSpawned.Broadcast(Actor);

#if WITH_EDITOR
	if (GIsEditor)
	{
		GEngine->BroadcastLevelActorAdded(Actor);
	}
#endif

	return Actor;
}


ABrush* UWorld::SpawnBrush()
{
	FActorSpawnParameters SpawnInfo;
	SpawnInfo.SpawnCollisionHandlingOverride = ESpawnActorCollisionHandlingMethod::AlwaysSpawn;
	ABrush* const Result = SpawnActor<ABrush>( SpawnInfo );
	check(Result);
	return Result;
}

/**
 * Wrapper for DestroyActor() that should be called in the editor.
 *
 * @param	bShouldModifyLevel		If true, Modify() the level before removing the actor.
 */
bool UWorld::EditorDestroyActor( AActor* ThisActor, bool bShouldModifyLevel )
{
	UNavigationSystem::OnActorUnregistered(ThisActor);

	bool bReturnValue = DestroyActor( ThisActor, false, bShouldModifyLevel );
	ThisActor->GetWorld()->BroadcastLevelsChanged();
	return bReturnValue;
}

/**
 * Removes the actor from its level's actor list and generally cleans up the engine's internal state.
 * What this function does not do, but is handled via garbage collection instead, is remove references
 * to this actor from all other actors, and kill the actor's resources.  This function is set up so that
 * no problems occur even if the actor is being destroyed inside its recursion stack.
 *
 * @param	ThisActor				Actor to remove.
 * @param	bNetForce				[opt] Ignored unless called during play.  Default is false.
 * @param	bShouldModifyLevel		[opt] If true, Modify() the level before removing the actor.  Default is true.
 * @return							true if destroy, false if actor couldn't be destroyed.
 */
bool UWorld::DestroyActor( AActor* ThisActor, bool bNetForce, bool bShouldModifyLevel )
{
	check(ThisActor);
	check(ThisActor->IsValidLowLevel());
	//UE_LOG(LogSpawn, Log,  "Destroy %s", *ThisActor->GetClass()->GetName() );

	if (ThisActor->GetWorld() == NULL)
	{
		UE_LOG(LogSpawn, Warning, TEXT("Destroying %s, which doesn't have a valid world pointer"), *ThisActor->GetPathName());
	}

	// If already on list to be deleted, pretend the call was successful.
	// We don't want recursive calls to trigger destruction notifications multiple times.
	if (ThisActor->IsPendingKillPending())
	{
		return true;
	}

	// In-game deletion rules.
	if( IsGameWorld() )
	{
		// Never destroy the world settings actor. This used to be enforced by bNoDelete and is actually needed for 
		// seamless travel and network games.
		if (GetWorldSettings() == ThisActor)
		{
			return false;
		}

		// Can't kill if wrong role.
		if( ThisActor->Role!=ROLE_Authority && !bNetForce && !ThisActor->bNetTemporary )
		{
			return false;
		}

		if (ThisActor->DestroyNetworkActorHandled())
		{
			// Network actor short circuited the destroy (network will cleanup properly)
			// Don't destroy PlayerControllers and BeaconClients
			return false;
		}
	}
	else
	{
		ThisActor->Modify();
	}

	// Prevent recursion
	FMarkActorIsBeingDestroyed MarkActorIsBeingDestroyed(ThisActor);

	// Notify the texture streaming manager about the destruction of this actor.
	IStreamingManager::Get().NotifyActorDestroyed( ThisActor );

	// Tell this actor it's about to be destroyed.
	ThisActor->Destroyed();

	// Detach this actor's children
	TArray<AActor*> AttachedActors;
	ThisActor->GetAttachedActors(AttachedActors);

	if (AttachedActors.Num() > 0)
	{
		TInlineComponentArray<USceneComponent*> SceneComponents;
		ThisActor->GetComponents(SceneComponents);

		for (TArray< AActor* >::TConstIterator AttachedActorIt(AttachedActors); AttachedActorIt; ++AttachedActorIt)
		{
			AActor* ChildActor = *AttachedActorIt;
			if (ChildActor != NULL)
			{
				for (auto SceneCompIter = SceneComponents.CreateIterator(); SceneCompIter; ++SceneCompIter)
				{
					ChildActor->DetachSceneComponentsFromParent(*SceneCompIter, true);
				}
#if WITH_EDITOR
				if( GIsEditor )
				{
					GEngine->BroadcastLevelActorDetached(ChildActor, ThisActor);
				}
#endif
			}
		}
	}

	// Detach from anything we were attached to
	USceneComponent* RootComp = ThisActor->GetRootComponent();
	if( RootComp != NULL && RootComp->AttachParent != NULL)
	{
		AActor* OldParentActor = RootComp->AttachParent->GetOwner();
		if (OldParentActor)
		{
			OldParentActor->Modify();
		}

		ThisActor->DetachRootComponentFromParent();

#if WITH_EDITOR
		if( GIsEditor )
		{
			GEngine->BroadcastLevelActorDetached(ThisActor, OldParentActor);
		}
#endif
	}

	ThisActor->ClearComponentOverlaps();

	// If this actor has an owner, notify it that it has lost a child.
	if( ThisActor->GetOwner() )
	{
		ThisActor->SetOwner(NULL);
	}
	// Notify net players that this guy has been destroyed.
	UNetDriver* ActorNetDriver = GEngine->FindNamedNetDriver(this, ThisActor->NetDriverName);
	if (ActorNetDriver)
	{
		ActorNetDriver->NotifyActorDestroyed(ThisActor);
	}

	if ( DemoNetDriver )
	{
		DemoNetDriver->NotifyActorDestroyed( ThisActor );
	}

	// Remove the actor from the actor list.
	RemoveActor( ThisActor, bShouldModifyLevel );

	// Invalidate the lighting cache in the Editor.  We need to check for GIsEditor as play has not begun in network game and objects get destroyed on switching levels
	if ( GIsEditor )
	{
		ThisActor->InvalidateLightingCache();
#if WITH_EDITOR
		GEngine->BroadcastLevelActorDeleted(ThisActor);
#endif
	}
		
	// Clean up the actor's components.
	ThisActor->UnregisterAllComponents();

	// Mark the actor and its direct components as pending kill.
	ThisActor->MarkPendingKill();
	ThisActor->MarkPackageDirty();
	ThisActor->MarkComponentsAsPendingKill();

	// Unregister the actor's tick function
	const bool bRegisterTickFunctions = false;
	const bool bIncludeComponents = true;
	ThisActor->RegisterAllActorTickFunctions(bRegisterTickFunctions, bIncludeComponents);

	// Return success.
	return true;
}

/*-----------------------------------------------------------------------------
	Player spawning.
-----------------------------------------------------------------------------*/

APlayerController* UWorld::SpawnPlayActor(UPlayer* NewPlayer, ENetRole RemoteRole, const FURL& InURL, const TSharedPtr<const FUniqueNetId>& UniqueId, FString& Error, uint8 InNetPlayerIndex)
{
	Error = TEXT("");

	// Make the option string.
	FString Options;
	for (int32 i = 0; i < InURL.Op.Num(); i++)
	{
		Options += TEXT('?');
		Options += InURL.Op[i];
	}

	AGameMode* GameMode = GetAuthGameMode();

	// Give the GameMode a chance to accept the login
	APlayerController* const NewPlayerController = GameMode->Login(NewPlayer, RemoteRole, *InURL.Portal, Options, UniqueId, Error);
	if (NewPlayerController == NULL)
	{
		UE_LOG(LogSpawn, Warning, TEXT("Login failed: %s"), *Error);
		return NULL;
	}

	UE_LOG(LogSpawn, Log, TEXT("%s got player %s [%s]"), *NewPlayerController->GetName(), *NewPlayer->GetName(), UniqueId.IsValid() ? *UniqueId->ToString() : TEXT("Invalid"));

	// Possess the newly-spawned player.
	NewPlayerController->NetPlayerIndex = InNetPlayerIndex;
	NewPlayerController->Role = ROLE_Authority;
	NewPlayerController->SetReplicates(RemoteRole != ROLE_None);
	if (RemoteRole == ROLE_AutonomousProxy)
	{
		NewPlayerController->SetAutonomousProxy(true);
	}
	NewPlayerController->SetPlayer(NewPlayer);
	GameMode->PostLogin(NewPlayerController);

	return NewPlayerController;
}

/*-----------------------------------------------------------------------------
	Level actor moving/placing.
-----------------------------------------------------------------------------*/

bool UWorld::FindTeleportSpot(AActor* TestActor, FVector& TestLocation, FRotator TestRotation)
{
	if( !TestActor || !TestActor->GetRootComponent() )
	{
		return true;
	}
	FVector Adjust(0.f);

	// check if fits at desired location
	if( !EncroachingBlockingGeometry(TestActor, TestLocation, TestRotation, &Adjust) )
	{
		return true;
	}

	// first do only Z
	if (!FMath::IsNearlyZero(Adjust.Z)) 
	{
		TestLocation.Z += Adjust.Z;
		if( !EncroachingBlockingGeometry(TestActor, TestLocation, TestRotation, &Adjust) )
		{
			return true;
		}
	}

	// now try just XY
	if (!FMath::IsNearlyZero(Adjust.X) || !FMath::IsNearlyZero(Adjust.Y))
	{
		for (int i = 0; i < 8; ++i)
		{
			const FVector OriginalTestLocation = TestLocation;

			TestLocation.X += (i < 4 ? Adjust.X : Adjust.Y) * (i % 2 == 0 ? 1 : -1);
			TestLocation.Y += (i < 4 ? Adjust.Y : Adjust.X) * (i % 4 < 2 ? 1 : -1);
			if (!EncroachingBlockingGeometry(TestActor, TestLocation, TestRotation, &Adjust))
			{
				return true;
			}

			TestLocation = OriginalTestLocation;
		}
	}

	// now z again
	if (!FMath::IsNearlyZero(Adjust.Z))
	{
		TestLocation.Z += Adjust.Z;
		if( !EncroachingBlockingGeometry(TestActor, TestLocation, TestRotation, &Adjust) )
		{
			return true;
		}
	}

	if ( Adjust.IsNearlyZero() )
	{
		return false;
	}

	// Now try full adjustment
	TestLocation += Adjust;
	//DrawDebugSphere(this, TestLocation, 32, 10, FLinearColor::Blue, true);
	return !EncroachingBlockingGeometry(TestActor, TestLocation, TestRotation, &Adjust);
}

/** Tests shape components more efficiently than the with-adjustment case, but does less-efficient ppr-poly collision for meshes. */
static bool ComponentEncroachesBlockingGeometry_NoAdjustment(UWorld const* World, AActor const* TestActor, UPrimitiveComponent const* PrimComp, FTransform const& TestWorldTransform)
{	
	float const Epsilon = CVarEncroachEpsilon.GetValueOnGameThread();
	
	if (World && PrimComp)
	{
		bool bFoundBlockingHit = false;
		
		static FName NAME_ComponentEncroachesBlockingGeometry_NoAdjustment = FName(TEXT("ComponentEncroachesBlockingGeometry_NoAdjustment"));
		ECollisionChannel const BlockingChannel = PrimComp->GetCollisionObjectType();
		FCollisionShape const CollisionShape = PrimComp->GetCollisionShape(-Epsilon);

		if (CollisionShape.IsBox() && (Cast<UBoxComponent>(PrimComp) == nullptr))
		{
			// we have a bounding box not for a box component, which means this was the fallback aabb
			// since we don't need the penetration info, go ahead and test the component itself for overlaps, which is more accurate
			if (PrimComp->IsRegistered())
			{
				// must be registered
				TArray<FOverlapResult> Overlaps;
				FComponentQueryParams Params(NAME_ComponentEncroachesBlockingGeometry_NoAdjustment, TestActor);
				FCollisionResponseParams ResponseParams;
				PrimComp->InitSweepCollisionParams(Params, ResponseParams);
				return World->ComponentOverlapMultiByChannel(Overlaps, PrimComp, TestWorldTransform.GetLocation(), TestWorldTransform.GetRotation(), BlockingChannel, Params);
			}
			else
			{
				UE_LOG(LogPhysics, Log, TEXT("Components must be registered in order to be used in a ComponentOverlapMulti call. PriComp: %s TestActor: %s"), *PrimComp->GetName(), *TestActor->GetName());
				return false;
			}
		}
		else
		{
			FCollisionQueryParams Params(NAME_ComponentEncroachesBlockingGeometry_NoAdjustment, false, TestActor);
			FCollisionResponseParams ResponseParams;
			PrimComp->InitSweepCollisionParams(Params, ResponseParams);
			return World->OverlapBlockingTestByChannel(TestWorldTransform.GetLocation(), TestWorldTransform.GetRotation(), BlockingChannel, CollisionShape, Params, ResponseParams);
		}
	}

	return false;
}

/** Tests shape components less efficiently than the no-adjustment case, but does quicker aabb collision for meshes. */
static bool ComponentEncroachesBlockingGeometry_WithAdjustment(UWorld const* World, AActor const* TestActor, UPrimitiveComponent const* PrimComp, FTransform const& TestWorldTransform, FVector& OutProposedAdjustment)
{
	// init our output
	OutProposedAdjustment = FVector::ZeroVector;

	float const Epsilon = CVarEncroachEpsilon.GetValueOnGameThread();

	if (World && PrimComp)
	{
		bool bFoundBlockingHit = false;
		bool bComputePenetrationAdjustment = true;
		
		TArray<FOverlapResult> Overlaps;
		static FName NAME_ComponentEncroachesBlockingGeometry_WithAdjustment = FName(TEXT("ComponentEncroachesBlockingGeometry_WithAdjustment"));
		ECollisionChannel const BlockingChannel = PrimComp->GetCollisionObjectType();
		FCollisionShape const CollisionShape = PrimComp->GetCollisionShape(-Epsilon);

		if (CollisionShape.IsBox() && (Cast<UBoxComponent>(PrimComp) == nullptr))
		{
			// we have a bounding box not for a box component, which means this was the fallback aabb
			// so lets test the actual component instead of it's aabb
			// note we won't get penetration adjustment but that's ok
			if (PrimComp->IsRegistered())
			{
				// must be registered
				FComponentQueryParams Params(NAME_ComponentEncroachesBlockingGeometry_WithAdjustment, TestActor);
				FCollisionResponseParams ResponseParams;
				PrimComp->InitSweepCollisionParams(Params, ResponseParams);
				bFoundBlockingHit = World->ComponentOverlapMultiByChannel(Overlaps, PrimComp, TestWorldTransform.GetLocation(), TestWorldTransform.GetRotation(), BlockingChannel, Params);
				bComputePenetrationAdjustment = false;
			}
			else
			{
				UE_LOG(LogPhysics, Log, TEXT("Components must be registered in order to be used in a ComponentOverlapMulti call. PriComp: %s TestActor: %s"), *PrimComp->GetName(), *TestActor->GetName());
			}
		}
		else
		{
			// overlap our shape
			FCollisionQueryParams Params(NAME_ComponentEncroachesBlockingGeometry_WithAdjustment, false, TestActor);
			FCollisionResponseParams ResponseParams;
			PrimComp->InitSweepCollisionParams(Params, ResponseParams);
			bFoundBlockingHit = World->OverlapMultiByChannel(Overlaps, TestWorldTransform.GetLocation(), TestWorldTransform.GetRotation(), BlockingChannel, CollisionShape, Params, ResponseParams);
		}

		// compute adjustment
		if (bFoundBlockingHit && bComputePenetrationAdjustment)
		{
			// if encroaching, add up all the MTDs of overlapping shapes
			FMTDResult MTDResult;
			for (int32 HitIdx = 0; HitIdx < Overlaps.Num(); HitIdx++)
			{
				UPrimitiveComponent* const OverlapComponent = Overlaps[HitIdx].Component.Get();
				// first determine closest impact point along each axis
				if (OverlapComponent && OverlapComponent->GetCollisionResponseToChannel(BlockingChannel) == ECR_Block)
				{
					FCollisionShape const NonShrunkenCollisionShape = PrimComp->GetCollisionShape();
					bool bSuccess = OverlapComponent->ComputePenetration(MTDResult, NonShrunkenCollisionShape, TestWorldTransform.GetLocation(), TestWorldTransform.GetRotation());
					if (bSuccess)
					{
						OutProposedAdjustment += MTDResult.Direction * MTDResult.Distance;
					}
					else
					{
						UE_LOG(LogPhysics, Log, TEXT("OverlapTest says we are overlapping, yet MTD says we're not. Something is wrong"));
					}

					// #hack: sometimes for boxes, physx returns a 0 MTD even though it reports a contact (returns true)
					// to get around this, let's go ahead and test again with the epsilon-shrunken collision shape to see if we're really in 
					// the clear.  if so, we'll say we have no contact (despite what OverlapMultiByChannel said -- it uses a different algorithm)
					if (FMath::IsNearlyZero(MTDResult.Distance))
					{
						FCollisionShape const ShrunkenCollisionShape = PrimComp->GetCollisionShape(-Epsilon);
						bSuccess = OverlapComponent->ComputePenetration(MTDResult, ShrunkenCollisionShape, TestWorldTransform.GetLocation(), TestWorldTransform.GetRotation());
						if (bSuccess)
						{
							OutProposedAdjustment += MTDResult.Direction * MTDResult.Distance;
						}
						else
						{
							// let's call this "no contact" and be done
							return false;
						}
					}
				}
			}
		}

		return bFoundBlockingHit;
	}

	return false;
}

/** Tests if the given component overlaps any blocking geometry if it were placed at the given world transform, optionally returns a suggested translation to get the component away from its overlaps. */
static bool ComponentEncroachesBlockingGeometry(UWorld const* World, AActor const* TestActor, UPrimitiveComponent const* PrimComp, FTransform const& TestWorldTransform, FVector* OutProposedAdjustment)
{
	return OutProposedAdjustment
		? ComponentEncroachesBlockingGeometry_WithAdjustment(World, TestActor, PrimComp, TestWorldTransform, *OutProposedAdjustment)
		: ComponentEncroachesBlockingGeometry_NoAdjustment(World, TestActor, PrimComp, TestWorldTransform);
}


static FVector CombineAdjustments(FVector CurrentAdjustment, FVector AdjustmentToAdd)
{
	// remove the part of the new adjustment that's parallel to the current adjustment
	if (CurrentAdjustment.IsZero())
	{
		return AdjustmentToAdd;
	}

	FVector Projection = AdjustmentToAdd.ProjectOnTo(CurrentAdjustment);
	Projection = Projection.GetClampedToMaxSize(CurrentAdjustment.Size());

	FVector OrthogalAdjustmentToAdd = AdjustmentToAdd - Projection;
	return CurrentAdjustment + OrthogalAdjustmentToAdd;
}

// perf note: this is faster if ProposedAdjustment is null, since it can early out on first penetration
bool UWorld::EncroachingBlockingGeometry(AActor* TestActor, FVector TestLocation, FRotator TestRotation, FVector* ProposedAdjustment)
{
	if (TestActor == nullptr)
	{
		return false;
	}

	USceneComponent* const RootComponent = TestActor->GetRootComponent();
	if (RootComponent == nullptr)
	{
		return false;
	}

	bool bFoundEncroacher = false;

	FVector TotalAdjustment(0.f);
	FTransform const TestRootToWorld = FTransform(TestRotation, TestLocation);
	FTransform const WorldToOldRoot = RootComponent->GetComponentToWorld().Inverse();

	UMovementComponent* const MoveComponent = TestActor->FindComponentByClass<UMovementComponent>();
	if (MoveComponent && MoveComponent->UpdatedPrimitive)
	{
		// This actor has a movement component, which we interpret to mean that this actor has a primary component being swept around
		// the world, and that component is the only one we care about encroaching (since the movement code will happily embedding
		// other components in the world during movement updates)
		UPrimitiveComponent* const MovedPrimComp = MoveComponent->UpdatedPrimitive;
<<<<<<< HEAD
		if (MovedPrimComp->IsCollisionEnabled())
=======
		if (MovedPrimComp->IsQueryCollisionEnabled())
>>>>>>> 73f66985
		{
			// might not be the root, so we need to compute the transform
			FTransform const CompToRoot = MovedPrimComp->GetComponentToWorld() * WorldToOldRoot;
			FTransform const CompToNewWorld = CompToRoot * TestRootToWorld;

			if (ComponentEncroachesBlockingGeometry(this, TestActor, MovedPrimComp, CompToNewWorld, ProposedAdjustment))
			{
				if (ProposedAdjustment == nullptr)
				{
					// don't need an adjustment and we know we are overlapping, so we can be done
					return true;
				}
				else
				{
					TotalAdjustment = *ProposedAdjustment;
				}

				bFoundEncroacher = true;
			}
		}
	}
	else
	{
		// This actor does not have a movement component, so we'll assume all components are potentially important to keep out of the world
		UPrimitiveComponent* const RootPrimComp = Cast<UPrimitiveComponent>(RootComponent);
<<<<<<< HEAD
		if (RootPrimComp && RootPrimComp->IsCollisionEnabled())
=======
		if (RootPrimComp && RootPrimComp->IsQueryCollisionEnabled())
>>>>>>> 73f66985
		{
			if (ComponentEncroachesBlockingGeometry(this, TestActor, RootPrimComp, TestRootToWorld, ProposedAdjustment))
			{
				if (ProposedAdjustment == nullptr)
				{
					// don't need an adjustment and we know we are overlapping, so we can be done
					return true;
				}
				else
				{
					TotalAdjustment = *ProposedAdjustment;
				}

				bFoundEncroacher = true;
			}
		}

		// now test all colliding children for encroachment
		TArray<USceneComponent*> Children;
		RootComponent->GetChildrenComponents(true, Children);

		for (auto Child : Children)
		{
<<<<<<< HEAD
			if (Child->IsCollisionEnabled())
=======
			if (Child->IsQueryCollisionEnabled())
>>>>>>> 73f66985
			{
				UPrimitiveComponent* const PrimComp = Cast<UPrimitiveComponent>(Child);
				if (PrimComp)
				{
					FTransform const CompToRoot = Child->GetComponentToWorld() * WorldToOldRoot;
					FTransform const CompToNewWorld = CompToRoot * TestRootToWorld;

					if (ComponentEncroachesBlockingGeometry(this, TestActor, PrimComp, CompToNewWorld, ProposedAdjustment))
					{
						if (ProposedAdjustment == nullptr)
						{
							// don't need an adjustment and we know we are overlapping, so we can be done
							return true;
						}

						TotalAdjustment = CombineAdjustments(TotalAdjustment, *ProposedAdjustment);
						bFoundEncroacher = true;
					}
				}
			}
		}
	}

	// copy over total adjustment
	if (ProposedAdjustment)
	{
		*ProposedAdjustment = TotalAdjustment;
	}

	return bFoundEncroacher;
}


void UWorld::LoadSecondaryLevels(bool bForce, TSet<FString>* CookedPackages)
{
	check( GIsEditor );

	// streamingServer
	// Only load secondary levels in the Editor, and not for commandlets.
	if( (!IsRunningCommandlet() || bForce)
	// Don't do any work for world info actors that are part of secondary levels being streamed in! 
	&& !IsAsyncLoading())
	{
		for( int32 LevelIndex=0; LevelIndex<StreamingLevels.Num(); LevelIndex++ )
		{
			ULevelStreaming* const StreamingLevel = StreamingLevels[LevelIndex];
			if( StreamingLevel )
			{
				bool bAlreadyCooked = false;
				// If we are cooking don't cook sub levels multiple times if they've already been cooked
				FString PackageFilename;
				const FString StreamingLevelWorldAssetPackageName = StreamingLevel->GetWorldAssetPackageName();
				if (CookedPackages)
				{
					if (FPackageName::DoesPackageExist(StreamingLevelWorldAssetPackageName, NULL, &PackageFilename))
					{
						PackageFilename = FPaths::ConvertRelativePathToFull(PackageFilename);
						bAlreadyCooked |= CookedPackages->Contains( PackageFilename );
					}
				}


				bool bAlreadyLoaded = false;
				UPackage* LevelPackage = FindObject<UPackage>(NULL, *StreamingLevelWorldAssetPackageName,true);
				// don't need to do any extra work if the level is already loaded
				if ( LevelPackage && LevelPackage->IsFullyLoaded() ) 
				{
					bAlreadyLoaded = true;
				}

				if ( !bAlreadyCooked && !bAlreadyLoaded )
				{
					bool bLoadedLevelPackage = false;
					const FName StreamingLevelWorldAssetPackageFName = StreamingLevel->GetWorldAssetPackageFName();
					// Load the package and find the world object.
					if( FPackageName::IsShortPackageName(StreamingLevelWorldAssetPackageFName) == false )
					{
						ULevel::StreamedLevelsOwningWorld.Add(StreamingLevelWorldAssetPackageFName, this);
						LevelPackage = LoadPackage( NULL, *StreamingLevelWorldAssetPackageName, LOAD_None );
						ULevel::StreamedLevelsOwningWorld.Remove(StreamingLevelWorldAssetPackageFName);

						if( LevelPackage )
						{
							bLoadedLevelPackage = true;

							// Find the world object in the loaded package.
							UWorld* LoadedWorld	= UWorld::FindWorldInPackage(LevelPackage);
							// If the world was not found, it could be a redirector to a world. If so, follow it to the destination world.
							if (!LoadedWorld)
							{
								LoadedWorld = UWorld::FollowWorldRedirectorInPackage(LevelPackage);
							}
							check(LoadedWorld);

							if ( !LevelPackage->IsFullyLoaded() )
							{
								// LoadedWorld won't be serialized as there's a BeginLoad on the stack so we manually serialize it here.
								check( LoadedWorld->GetLinker() );
								LoadedWorld->GetLinker()->Preload( LoadedWorld );
							}


							// Keep reference to prevent garbage collection.
							check( LoadedWorld->PersistentLevel );

							ULevel* NewLoadedLevel = LoadedWorld->PersistentLevel;
							NewLoadedLevel->OwningWorld = this;

							StreamingLevel->SetLoadedLevel(NewLoadedLevel);
						}
					}
					else
					{
						UE_LOG(LogSpawn, Warning, TEXT("Streaming level uses short package name (%s). Level will not be loaded."), *StreamingLevelWorldAssetPackageName);
					}

					// Remove this level object if the file couldn't be found.
					if ( !bLoadedLevelPackage )
					{		
						StreamingLevels.RemoveAt( LevelIndex-- );
						MarkPackageDirty();
					}
				}
			}
		}
	}
}

/** Utility for returning the ULevelStreaming object for a particular sub-level, specified by package name */
ULevelStreaming* UWorld::GetLevelStreamingForPackageName(FName InPackageName)
{
	// iterate over each level streaming object
	for( int32 LevelIndex=0; LevelIndex<StreamingLevels.Num(); LevelIndex++ )
	{
		ULevelStreaming* LevelStreaming = StreamingLevels[LevelIndex];
		// see if name matches
		if(LevelStreaming && LevelStreaming->GetWorldAssetPackageFName() == InPackageName)
		{
			// it doesn't, return this one
			return LevelStreaming;
		}
	}

	// failed to find one
	return NULL;
}

#if WITH_EDITOR


void UWorld::RefreshStreamingLevels( const TArray<class ULevelStreaming*>& InLevelsToRefresh )
{
	// Reassociate levels in case we changed streaming behavior. Editor-only!
	if( GIsEditor )
	{
		// Load and associate levels if necessary.
		FlushLevelStreaming();

		// Remove all currently visible levels.
		for( int32 LevelIndex=0; LevelIndex<InLevelsToRefresh.Num(); LevelIndex++ )
		{
			ULevelStreaming* StreamingLevel = InLevelsToRefresh[LevelIndex];
			ULevel* LoadedLevel = StreamingLevel ? StreamingLevel->GetLoadedLevel() : nullptr;

			if( LoadedLevel &&
				LoadedLevel->bIsVisible )
			{
				RemoveFromWorld( LoadedLevel );
			}
		}

		// Load and associate levels if necessary.
		FlushLevelStreaming();

		// Update the level browser so it always contains valid data
		FEditorSupportDelegates::WorldChange.Broadcast();
	}
}

void UWorld::RefreshStreamingLevels()
{
	RefreshStreamingLevels( StreamingLevels );
}
#endif // WITH_EDITOR


AAudioVolume* UWorld::GetAudioSettings( const FVector& ViewLocation, FReverbSettings* OutReverbSettings, FInteriorSettings* OutInteriorSettings )
{
	// Find the highest priority volume encompassing the current view location. This is made easier by the linked
	// list being sorted by priority. @todo: it remains to be seen whether we should trade off sorting for constant
	// time insertion/ removal time via e.g. TLinkedList.
	AAudioVolume* Volume = HighestPriorityAudioVolume;
	while( Volume )
	{
		// Volume encompasses, break out of loop.
		if (Volume->bEnabled && Volume->EncompassesPoint(ViewLocation))
		{
			break;
		}
		// Volume doesn't encompass location, further traverse linked list.
		else
		{
			Volume = Volume->NextLowerPriorityVolume;
		}
	}

	if( Volume )
	{
		if( OutReverbSettings )
		{
			*OutReverbSettings = Volume->Settings;
		}

		if( OutInteriorSettings )
		{
			*OutInteriorSettings = Volume->AmbientZoneSettings;
		}
	}
	else
	{
		// If first level is a FakePersistentLevel (see CommitMapChange for more info)
		// then use its world info for reverb settings
		AWorldSettings* CurrentWorldSettings = GetWorldSettings(true);

		if( OutReverbSettings )
		{
			*OutReverbSettings = CurrentWorldSettings->DefaultReverbSettings;
		}

		if( OutInteriorSettings )
		{
			*OutInteriorSettings = CurrentWorldSettings->DefaultAmbientZoneSettings;
		}
	}
	return Volume;
}

void UWorld::SetAudioDeviceHandle(const uint32 InAudioDeviceHandle)
{
	AudioDeviceHandle = InAudioDeviceHandle;
}

FAudioDevice* UWorld::GetAudioDevice()
{
	FAudioDevice* AudioDevice = nullptr;
	if (GEngine)
	{
		class FAudioDeviceManager* AudioDeviceManager = GEngine->GetAudioDeviceManager();
		if (AudioDeviceManager != nullptr)
		{
			AudioDevice = AudioDeviceManager->GetAudioDevice(AudioDeviceHandle);
			if (AudioDevice == nullptr)
			{
				AudioDevice = GEngine->GetMainAudioDevice();
			}
		}
	}
	return AudioDevice;
}

/**
 * Sets bMapNeedsLightingFullyRebuild to the specified value.  Marks the worldsettings package dirty if the value changed.
 *
 * @param	bInMapNeedsLightingFullyRebuild			The new value.
 */
void UWorld::SetMapNeedsLightingFullyRebuilt(int32 InNumLightingUnbuiltObjects)
{
	static const auto AllowStaticLightingVar = IConsoleManager::Get().FindTConsoleVariableDataInt(TEXT("r.AllowStaticLighting"));
	const bool bAllowStaticLighting = (!AllowStaticLightingVar || AllowStaticLightingVar->GetValueOnGameThread() != 0);

	AWorldSettings* WorldSettings = GetWorldSettings();
	if (bAllowStaticLighting && WorldSettings && !WorldSettings->bForceNoPrecomputedLighting)
	{
		check(IsInGameThread());
		if (NumLightingUnbuiltObjects != InNumLightingUnbuiltObjects && (NumLightingUnbuiltObjects == 0 || InNumLightingUnbuiltObjects == 0))
		{
			// Save the lighting invalidation for transactions.
			Modify(false);
		}

		NumLightingUnbuiltObjects = InNumLightingUnbuiltObjects;

		// Update last time unbuilt lighting was encountered.
		if (NumLightingUnbuiltObjects > 0)
		{
			LastTimeUnbuiltLightingWasEncountered = FApp::GetCurrentTime();
		}
	}
}<|MERGE_RESOLUTION|>--- conflicted
+++ resolved
@@ -266,11 +266,8 @@
 	return SpawnActor(Class, &Transform, SpawnParameters);
 }
 
-<<<<<<< HEAD
-=======
 #include "GameFramework/SpawnActorTimer.h"
 
->>>>>>> 73f66985
 AActor* UWorld::SpawnActor( UClass* Class, FTransform const* UserTransformPtr, const FActorSpawnParameters& SpawnParameters )
 {
 	SCOPE_CYCLE_COUNTER(STAT_SpawnActorTime);
@@ -947,11 +944,7 @@
 		// the world, and that component is the only one we care about encroaching (since the movement code will happily embedding
 		// other components in the world during movement updates)
 		UPrimitiveComponent* const MovedPrimComp = MoveComponent->UpdatedPrimitive;
-<<<<<<< HEAD
-		if (MovedPrimComp->IsCollisionEnabled())
-=======
 		if (MovedPrimComp->IsQueryCollisionEnabled())
->>>>>>> 73f66985
 		{
 			// might not be the root, so we need to compute the transform
 			FTransform const CompToRoot = MovedPrimComp->GetComponentToWorld() * WorldToOldRoot;
@@ -977,11 +970,7 @@
 	{
 		// This actor does not have a movement component, so we'll assume all components are potentially important to keep out of the world
 		UPrimitiveComponent* const RootPrimComp = Cast<UPrimitiveComponent>(RootComponent);
-<<<<<<< HEAD
-		if (RootPrimComp && RootPrimComp->IsCollisionEnabled())
-=======
 		if (RootPrimComp && RootPrimComp->IsQueryCollisionEnabled())
->>>>>>> 73f66985
 		{
 			if (ComponentEncroachesBlockingGeometry(this, TestActor, RootPrimComp, TestRootToWorld, ProposedAdjustment))
 			{
@@ -1005,11 +994,7 @@
 
 		for (auto Child : Children)
 		{
-<<<<<<< HEAD
-			if (Child->IsCollisionEnabled())
-=======
 			if (Child->IsQueryCollisionEnabled())
->>>>>>> 73f66985
 			{
 				UPrimitiveComponent* const PrimComp = Cast<UPrimitiveComponent>(Child);
 				if (PrimComp)
