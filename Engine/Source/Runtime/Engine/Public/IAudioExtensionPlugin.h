--- conflicted
+++ resolved
@@ -187,11 +187,7 @@
 	}
 
 	/** Called when a source is assigned to a voice. */
-<<<<<<< HEAD
-	virtual void OnInitSource(const uint32 SourceId, const FName& AudioComponentUserId, UOcclusionPluginSourceSettingsBase* InSettings)
-=======
 	virtual void OnInitSource(const uint32 SourceId, const FName& AudioComponentUserId, const uint32 NumChannels, UOcclusionPluginSourceSettingsBase* InSettings)
->>>>>>> f30f9b45
 	{
 	}
 
@@ -227,11 +223,7 @@
 	}
 
 	/** Called when a source is assigned to a voice. */
-<<<<<<< HEAD
-	virtual void OnInitSource(const uint32 SourceId, const FName& AudioComponentUserId, UReverbPluginSourceSettingsBase* InSettings) = 0;
-=======
 	virtual void OnInitSource(const uint32 SourceId, const FName& AudioComponentUserId, const uint32 NumChannels, UReverbPluginSourceSettingsBase* InSettings) = 0;
->>>>>>> f30f9b45
 
 	/** Called when a source is done playing and is released. */
 	virtual void OnReleaseSource(const uint32 SourceId) = 0;
