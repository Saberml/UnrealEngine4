--- conflicted
+++ resolved
@@ -1,10 +1,4 @@
 // Copyright 1998-2016 Epic Games, Inc. All Rights Reserved.
-<<<<<<< HEAD
-
-#ifndef __MatineeDelegates_h__
-#define __MatineeDelegates_h__
-=======
->>>>>>> e58dcb1b
 
 #pragma once
 
