// Copyright 1998-2017 Epic Games, Inc. All Rights Reserved.

#pragma once

#include "CoreMinimal.h"
#include "UObject/ObjectMacros.h"
#include "Animation/AnimTypes.h"
#include "Animation/SmartName.h"
#include "Animation/Skeleton.h"
#include "Curves/RichCurve.h"
#include "AnimCurveTypes.generated.h"

/** This is curve flags that are saved in asset and **/
UENUM(BlueprintType, meta=(Bitflags))
enum EAnimAssetCurveFlags
{
	// Used as morph target curve
	AACF_DriveMorphTarget_DEPRECATED = 0x00000001 UMETA(Hidden), // This has moved to FAnimCurveType:bMorphTarget. Set per skeleton. DO NOT REMOVE UNTIL FrameworkObjectVersion.MoveCurveTypesToSkeleton expires.
	// Used as triggering event
	AACF_DriveAttribute_DEPRECATED = 0x00000002 UMETA(Hidden), // Set per skeleton. DO NOT REMOVE UNTIL FrameworkObjectVersion.MoveCurveTypesToSkeleton expires.
	// Is editable in Sequence Editor
	AACF_Editable						= 0x00000004 UMETA(DisplayName = "Editable"), // per asset
	// Used as a material curve
	AACF_DriveMaterial_DEPRECATED = 0x00000008 UMETA(Hidden), // This has moved to FAnimCurveType:bMaterial. Set per skeleton. DO NOT REMOVE UNTIL FrameworkObjectVersion.MoveCurveTypesToSkeleton expires.
	// Is a metadata 'curve'
	AACF_Metadata						= 0x00000010 UMETA(DisplayName = "Metadata"), // per asset
	// motifies bone track
	AACF_DriveTrack = 0x00000020 UMETA(Hidden), // @Todo: remove?
	// disabled, right now it's used by track
	AACF_Disabled = 0x00000040 UMETA(Hidden), // per asset
};
static const EAnimAssetCurveFlags AACF_DefaultCurve = AACF_Editable;

/** UI Curve Parameter type
 * This gets name, and cached UID and use it when needed
 * Also it contains curve types 
 */
USTRUCT()
struct ENGINE_API FAnimCurveParam
{
	GENERATED_USTRUCT_BODY()

	UPROPERTY(EditAnywhere, BlueprintReadWrite, Category = FAnimCurveParam)
	FName Name;

	// name UID for fast access
	SmartName::UID_Type UID;

	FAnimCurveParam()
		: UID(SmartName::MaxUID)
	{}

	// initialize
	void Initialize(USkeleton* Skeleton);

	// this doesn't check CurveType flag
	// because it's possible you don't care about your curve types
	bool IsValid() const
	{
		return UID != SmartName::MaxUID;
	}

	bool IsValidToEvaluate() const
	{
		return IsValid();
	}
};
/**
 * Float curve data for one track
 */
USTRUCT()
struct ENGINE_API FAnimCurveBase
{
	GENERATED_USTRUCT_BODY()

	// Last observed name of the curve. We store this so we can recover from situations that
	// mean the skeleton doesn't have a mapped name for our UID (such as a user saving the an
	// animation but not the skeleton).
	UPROPERTY()
	FName		LastObservedName_DEPRECATED;

	UPROPERTY()
	FSmartName	Name;

private:
	// this flag is mostly used by editor only now
	// however I can't remove this to editor only because 
	// we need DEPRECATED Flag to be loaded in game
	// because those data are stored in asset, and skeleton might not be saved with it. 
	/** Curve Type Flags */
	UPROPERTY()
	int32		CurveTypeFlags;

public:
	FAnimCurveBase(){}

	FAnimCurveBase(FSmartName InName, int32 InCurveTypeFlags)
		: Name(InName)
		, CurveTypeFlags(InCurveTypeFlags)
	{	
	}

	// To be able to use typedef'd types we need to serialize manually
	void PostSerialize(FArchive& Ar);

	/**
	 * Set InFlag to bValue
	 */
	void SetCurveTypeFlag(EAnimAssetCurveFlags InFlag, bool bValue);

	/**
	 * Toggle the value of the specified flag
	 */
	void ToggleCurveTypeFlag(EAnimAssetCurveFlags InFlag);

	/**
	 * Return true if InFlag is set, false otherwise 
	 */
	bool GetCurveTypeFlag(EAnimAssetCurveFlags InFlag) const;

	/**
	 * Set CurveTypeFlags to NewCurveTypeFlags
	 * This just overwrites CurveTypeFlags
	 */
	void SetCurveTypeFlags(int32 NewCurveTypeFlags);
	/** 
	 * returns CurveTypeFlags
	 */
	int32 GetCurveTypeFlags() const;
};

USTRUCT()
struct FFloatCurve : public FAnimCurveBase
{
	GENERATED_USTRUCT_BODY()

	/** Curve data for float. */
	UPROPERTY()
	FRichCurve	FloatCurve;

	FFloatCurve(){}

	FFloatCurve(FSmartName InName, int32 InCurveTypeFlags)
		: FAnimCurveBase(InName, InCurveTypeFlags)
	{
	}

	// we don't want to have = operator. This only copies curves, but leaving naming and everything else intact. 
	void CopyCurve(FFloatCurve& SourceCurve);
	ENGINE_API float Evaluate(float CurrentTime) const;
	ENGINE_API void UpdateOrAddKey(float NewKey, float CurrentTime);
	ENGINE_API void GetKeys(TArray<float>& OutTimes, TArray<float>& OutValues);
	void Resize(float NewLength, bool bInsert/* whether insert or remove*/, float OldStartTime, float OldEndTime);
};

USTRUCT()
struct FVectorCurve : public FAnimCurveBase
{
	GENERATED_USTRUCT_BODY()

	enum EIndex
	{
		X = 0, 
		Y, 
		Z, 
		Max
	};

	/** Curve data for float. */
	UPROPERTY()
	FRichCurve	FloatCurves[3];

	FVectorCurve(){}

	FVectorCurve(FSmartName InName, int32 InCurveTypeFlags)
		: FAnimCurveBase(InName, InCurveTypeFlags)
	{
	}

	// we don't want to have = operator. This only copies curves, but leaving naming and everything else intact. 
	void CopyCurve(FVectorCurve& SourceCurve);
	FVector Evaluate(float CurrentTime, float BlendWeight) const;
	ENGINE_API void UpdateOrAddKey(const FVector& NewKey, float CurrentTime);
	ENGINE_API void GetKeys(TArray<float>& OutTimes, TArray<FVector>& OutValues);
	bool DoesContainKey() const { return (FloatCurves[0].GetNumKeys() > 0 || FloatCurves[1].GetNumKeys() > 0 || FloatCurves[2].GetNumKeys() > 0);}
	void Resize(float NewLength, bool bInsert/* whether insert or remove*/, float OldStartTime, float OldEndTime);
	int32 GetNumKeys();
};

USTRUCT()
struct FTransformCurve: public FAnimCurveBase
{
	GENERATED_USTRUCT_BODY()

	/** Curve data for each transform. */
	UPROPERTY()
	FVectorCurve	TranslationCurve;

	/** Rotation curve - right now we use euler because quat also doesn't provide linear interpolation - curve editor can't handle quat interpolation
	 * If you hit gimbal lock, you should add extra key to fix it. This will cause gimbal lock. 
	 * @TODO: Eventually we'll need FRotationCurve that would contain rotation curve - that will interpolate as slerp or as quaternion 
	 */
	UPROPERTY()
	FVectorCurve	RotationCurve;

	UPROPERTY()
	FVectorCurve	ScaleCurve;

	FTransformCurve(){}

	FTransformCurve(FSmartName InName, int32 InCurveTypeFlags)
		: FAnimCurveBase(InName, InCurveTypeFlags)
	{
	}

	// we don't want to have = operator. This only copies curves, but leaving naming and everything else intact. 
	void CopyCurve(FTransformCurve& SourceCurve);
	FTransform Evaluate(float CurrentTime, float BlendWeight) const;
	ENGINE_API void UpdateOrAddKey(const FTransform& NewKey, float CurrentTime);
	ENGINE_API void GetKeys(TArray<float>& OutTimes, TArray<FTransform>& OutValues);
	void Resize(float NewLength, bool bInsert/* whether insert or remove*/, float OldStartTime, float OldEndTime);
};

/**
* This is array of curves that run when collecting curves natively 
*/
struct FCurveElement
{
	/** Curve Value */
	float					Value;
	/** Whether this value is set or not */
	bool					bValid;

	FCurveElement(float InValue)
		:  Value(InValue)
		,  bValid (true)
<<<<<<< HEAD
	{}

	FCurveElement()
		: Value(0.f)
		, bValid(false)
	{}

=======
	{}

	FCurveElement()
		: Value(0.f)
		, bValid(false)
	{}

>>>>>>> 50b84fc1
	bool IsValid() const 
	{
		return bValid;
	}

	void SetValue(float InValue)
	{
		Value = InValue;
		bValid = true;
	}
};

/**
 * This struct is used to create curve snap shot of current time when extracted
 */
template <typename InAllocator>
struct FBaseBlendedCurve
{
	typedef InAllocator   Allocator;
	/**
	* List of curve elements for this pose
	*/
	TArray<FCurveElement, Allocator> Elements;

	/**
	* List of SmartName UIDs, retrieved from AnimInstanceProxy (which keeps authority)
	*/
	TArray<SmartName::UID_Type> const * UIDList;


	/**
	 * constructor
	 */
	FBaseBlendedCurve()
		: UIDList(nullptr)
		, bInitialized(false)
	{
	}

	/** Initialize Curve Data from following data */
	void InitFrom(const FBoneContainer& RequiredBones)
	{
		InitFrom(&RequiredBones.GetAnimCurveNameUids());
	}

	void InitFrom(TArray<SmartName::UID_Type> const * InSmartNameUIDs)
	{
		check(InSmartNameUIDs != nullptr);
		UIDList = InSmartNameUIDs;
		Elements.Reset();
		Elements.AddZeroed(UIDList->Num());

		// no name, means no curve
		bInitialized = true;
	}

	template <typename OtherAllocator>
	void InitFrom(const FBaseBlendedCurve<OtherAllocator>& InCurveToInitFrom)
	{
		// make sure this doesn't happen
		check(InCurveToInitFrom.UIDList != nullptr);
		UIDList = InCurveToInitFrom.UIDList;
		Elements.Reset();
		Elements.AddZeroed(UIDList->Num());
		
		bInitialized = true;
	}

	void InitFrom(const FBaseBlendedCurve<Allocator>& InCurveToInitFrom)
	{
		// make sure this doesn't happen
		if (ensure(&InCurveToInitFrom != this))
		{
			check(InCurveToInitFrom.UIDList != nullptr);
			UIDList = InCurveToInitFrom.UIDList;
			Elements.Reset();
			Elements.AddZeroed(UIDList->Num());

			bInitialized = true;
		}
	}

	/** Set value of InUID to InValue */
	void Set(USkeleton::AnimCurveUID InUid, float InValue)
	{
		int32 ArrayIndex;

		check(bInitialized);

		if (UIDList->Find(InUid, ArrayIndex))
		{
			Elements[ArrayIndex].SetValue(InValue);
		}
	}

	/** Get Value of InUID - @todo : add validation check here and make sure caller also knows it's not valid*/
	float Get(USkeleton::AnimCurveUID InUid) const
	{
		int32 ArrayIndex;

		check(bInitialized);

		if (UIDList->Find(InUid, ArrayIndex))
		{
			return Elements[ArrayIndex].Value;
		}

		return 0.f;
	}

	/**
	 * Blend (A, B) using Alpha, same as Lerp
	 */
	//@Todo curve flags won't transfer over - it only overwrites
	void Lerp(const FBaseBlendedCurve& A, const FBaseBlendedCurve& B, float Alpha)
	{
		check(A.Num() == B.Num());
		if (FMath::Abs(Alpha) <= ZERO_ANIMWEIGHT_THRESH)
		{
			// if blend is all the way for child1, then just copy its bone atoms
			Override(A);
		}
		else if (FMath::Abs(Alpha - 1.0f) <= ZERO_ANIMWEIGHT_THRESH)
		{
			// if blend is all the way for child2, then just copy its bone atoms
			Override(B);
		}
		else
		{
			InitFrom(A);
			for (int32 CurveId = 0; CurveId < A.Elements.Num(); ++CurveId)
			{
				Elements[CurveId].bValid = A.Elements[CurveId].bValid || B.Elements[CurveId].bValid;
				Elements[CurveId].Value = FMath::Lerp(A.Elements[CurveId].Value, B.Elements[CurveId].Value, Alpha);
			}
		}
	}

	/**
	 * Blend with Other using Alpha, same as Lerp 
	 */
	void LerpTo(const FBaseBlendedCurve& Other, float Alpha)
	{
		check(Num() == Other.Num());
		if (FMath::Abs(Alpha) <= ZERO_ANIMWEIGHT_THRESH)
		{
			return;
		}
		else if (FMath::Abs(Alpha - 1.0f) <= ZERO_ANIMWEIGHT_THRESH)
		{
			// if blend is all the way for child2, then just copy its bone atoms
			Override(Other);
		}
		else
		{
			for (int32 CurveId = 0; CurveId < Elements.Num(); ++CurveId)
			{
				Elements[CurveId].bValid = Elements[CurveId].bValid || Other.Elements[CurveId].bValid;
				Elements[CurveId].Value = FMath::Lerp(Elements[CurveId].Value, Other.Elements[CurveId].Value, Alpha);
			}
		}
	}
	/**
	 * Convert current curves to Additive (this - BaseCurve) if same found
	 */
	void ConvertToAdditive(const FBaseBlendedCurve& BaseCurve)
	{
		check(bInitialized);
		check(Num() == BaseCurve.Num());

		for (int32 CurveId = 0; CurveId < Elements.Num(); ++CurveId)
		{
			Elements[CurveId].bValid = Elements[CurveId].bValid || BaseCurve.Elements[CurveId].bValid;
			Elements[CurveId].Value -= BaseCurve.Elements[CurveId].Value;
		}
	}
	/**
	 * Accumulate the input curve with input Weight
	 */
	void Accumulate(const FBaseBlendedCurve& AdditiveCurve, float Weight)
	{
		check(bInitialized);
		check(Num() == AdditiveCurve.Num());

		if (Weight > ZERO_ANIMWEIGHT_THRESH)
		{
			for (int32 CurveId = 0; CurveId < Elements.Num(); ++CurveId)
			{
				Elements[CurveId].bValid = Elements[CurveId].bValid || AdditiveCurve.Elements[CurveId].bValid;
				Elements[CurveId].Value += AdditiveCurve.Elements[CurveId].Value * Weight;
			}
		}
	}

	/**
	 * This doesn't blend but combine MAX(current weight, curvetocombine weight)
	 */
	void Combine(const FBaseBlendedCurve& CurveToCombine)
	{
		check(bInitialized);
		check(Num() == CurveToCombine.Num());

		for (int32 CurveId = 0; CurveId < CurveToCombine.Elements.Num(); ++CurveId)
		{
			// if target value is valid, we accept target value
			if (CurveToCombine.Elements[CurveId].bValid)
			{
				Elements[CurveId].bValid = true;
				Elements[CurveId].Value = CurveToCombine.Elements[CurveId].Value;
			}

		}
	}

	/**
	 * Override with inupt curve * weight
	 */
	void Override(const FBaseBlendedCurve& CurveToOverrideFrom, float Weight)
	{
		InitFrom(CurveToOverrideFrom);

		if (FMath::IsNearlyEqual(Weight, 1.f))
		{
			Override(CurveToOverrideFrom);
		}
		else
		{
			for (int32 CurveId = 0; CurveId < CurveToOverrideFrom.Elements.Num(); ++CurveId)
			{
				Elements[CurveId].bValid = CurveToOverrideFrom.Elements[CurveId].bValid;
				Elements[CurveId].Value = CurveToOverrideFrom.Elements[CurveId].Value * Weight;
			}
		}
	}

	/**
	 * Override with inupt curve 
	 */
	void Override(const FBaseBlendedCurve& CurveToOverrideFrom)
	{
		InitFrom(CurveToOverrideFrom);
		Elements.Reset();
		Elements.Append(CurveToOverrideFrom.Elements);
	}

	/** Return number of elements */
	int32 Num() const { return Elements.Num(); }

	/** CopyFrom as expected. */
	template <typename OtherAllocator>
	void CopyFrom(const FBaseBlendedCurve<OtherAllocator>& CurveToCopyFrom)
	{
		checkf(CurveToCopyFrom.IsValid(), TEXT("Copying data from an invalid curve UIDList: 0x%x  (Sizes %i/%i)"), CurveToCopyFrom.UIDList, (CurveToCopyFrom.UIDList ? CurveToCopyFrom.UIDList->Num() : -1), CurveToCopyFrom.Elements.Num());
		UIDList = CurveToCopyFrom.UIDList;
		Elements.Reset();
		Elements.Append(CurveToCopyFrom.Elements);
		bInitialized = true;
	}

	void CopyFrom(const FBaseBlendedCurve<Allocator>& CurveToCopyFrom)
	{
		if (&CurveToCopyFrom != this)
		{
			checkf(CurveToCopyFrom.IsValid(), TEXT("Copying data from an invalid curve UIDList: 0x%x  (Sizes %i/%i)"), CurveToCopyFrom.UIDList, (CurveToCopyFrom.UIDList ? CurveToCopyFrom.UIDList->Num() : -1), CurveToCopyFrom.Elements.Num());
			UIDList = CurveToCopyFrom.UIDList;
			Elements.Reset();
			Elements.Append(CurveToCopyFrom.Elements);
			bInitialized = true;
		}
	}
	/** Empty */
	void Empty()
	{
		// Set to nullptr as we only received a ptr reference from USkeleton
		UIDList = nullptr;
		Elements.Reset();
		bInitialized = false;
	}

	/**  Whether initialized or not */
	bool bInitialized;
	/** Empty and allocate Count number */
	void Reset(int32 Count)
	{
		Elements.Reset();
		Elements.Reserve(Count);
	}

	// Only checks bare minimal validity. (namely that we have a UID list and that it 
	// is the same size as our element list
	bool IsValid() const
	{
		return UIDList && (Elements.Num() == UIDList->Num());
	}
};

struct FBlendedHeapCurve;

struct ENGINE_API FBlendedCurve : public FBaseBlendedCurve<FAnimStackAllocator>
{
};

struct ENGINE_API FBlendedHeapCurve : public FBaseBlendedCurve<FDefaultAllocator>
{
	/** Once moved, source is invalid */
	void MoveFrom(FBlendedHeapCurve& CurveToMoveFrom)
	{
    	UIDList = CurveToMoveFrom.UIDList;
		CurveToMoveFrom.UIDList = nullptr;
		Elements = MoveTemp(CurveToMoveFrom.Elements);
		bInitialized = true;
		CurveToMoveFrom.bInitialized = false;
	}

};

UENUM()
enum class ERawCurveTrackTypes : uint8
{
	RCT_Float UMETA(DisplayName = "Float Curve"),
	RCT_Vector UMETA(DisplayName = "Vector Curve"),
	RCT_Transform UMETA(DisplayName = "Transformation Curve"),
	RCT_MAX
};

/**
 * Raw Curve data for serialization
 */
USTRUCT()
struct FRawCurveTracks
{
	GENERATED_USTRUCT_BODY()

	UPROPERTY()
	TArray<FFloatCurve>		FloatCurves;

#if WITH_EDITORONLY_DATA
	/**
	 * @note : Currently VectorCurves are not evaluated or used for anything else but transient data for modifying bone track
	 *			Note that it doesn't have UPROPERTY tag yet. In the future, we'd like this to be serialized, but not for now
	 **/
	UPROPERTY(transient)
	TArray<FVectorCurve>	VectorCurves;

	/**
	 * @note : TransformCurves are used to edit additive animation in editor. 
	 **/
	UPROPERTY()
	TArray<FTransformCurve>	TransformCurves;
#endif // #if WITH_EDITOR_DATA

	/**
	 * Evaluate curve data at the time CurrentTime, and add to Instance. It only evaluates Float Curve for now
	 *
	 * return true if curve exists, false otherwise
	 */
	void EvaluateCurveData( FBlendedCurve& Curves, float CurrentTime ) const;

#if WITH_EDITOR
	/**
	 *	Evaluate transform curves 
	 */
	ENGINE_API void EvaluateTransformCurveData(USkeleton * Skeleton, TMap<FName, FTransform>&OutCurves, float CurrentTime, float BlendWeight) const;

	/**
	* Add new float curve from the given UID if not existing and add the key with time/value
	*/
	ENGINE_API void AddFloatCurveKey(const FSmartName& NewCurve, int32 CurveFlags, float Time, float Value);
	ENGINE_API void RemoveRedundantKeys();

#endif // WITH_EDITOR
	/**
	 * Find curve data based on the curve UID
	 */
	ENGINE_API FAnimCurveBase * GetCurveData(USkeleton::AnimCurveUID Uid, ERawCurveTrackTypes SupportedCurveType = ERawCurveTrackTypes::RCT_Float);

	/**
	* Find curve data based on the curve UID
	*/
	ENGINE_API const FAnimCurveBase * GetCurveData(USkeleton::AnimCurveUID Uid, ERawCurveTrackTypes SupportedCurveType = ERawCurveTrackTypes::RCT_Float) const;

	/**
	 * Add new curve from the provided UID and return true if success
	 * bVectorInterpCurve == true, then it will create FVectorCuve, otherwise, FFloatCurve
	 */
	ENGINE_API bool AddCurveData(const FSmartName& NewCurve, int32 CurveFlags = AACF_DefaultCurve, ERawCurveTrackTypes SupportedCurveType = ERawCurveTrackTypes::RCT_Float);

	/**
	 * Delete curve data 
	 */
	ENGINE_API bool DeleteCurveData(const FSmartName& CurveToDelete, ERawCurveTrackTypes SupportedCurveType = ERawCurveTrackTypes::RCT_Float);

	/**
	 * Delete all curve data 
	 */
	ENGINE_API void DeleteAllCurveData(ERawCurveTrackTypes SupportedCurveType = ERawCurveTrackTypes::RCT_Float);

	/**
	 * Duplicate curve data
	 * 
	 */
	ENGINE_API bool DuplicateCurveData(const FSmartName& CurveToCopy, const FSmartName& NewCurve, ERawCurveTrackTypes SupportedCurveType = ERawCurveTrackTypes::RCT_Float);

	/**
	 * Updates the DisplayName field of the curves from the provided name container
	 */
	ENGINE_API void RefreshName(const FSmartNameMapping* NameMapping, ERawCurveTrackTypes SupportedCurveType = ERawCurveTrackTypes::RCT_Float);

	/** 
	 * Serialize
	 */
	void PostSerialize(FArchive& Ar);

	/*
	 * resize curve length. If longer, it doesn't do any. If shorter, remove previous keys and add new key to the end of the frame. 
	 */
	void Resize(float TotalLength, bool bInsert/* whether insert or remove*/, float OldStartTime, float OldEndTime);
	/** 
	 * Clear all keys
	 */
	void Empty()
	{
		FloatCurves.Empty();
#if WITH_EDITORONLY_DATA
		VectorCurves.Empty();
		TransformCurves.Empty();
#endif
	}

	void SortFloatCurvesByUID()
	{
		struct FCurveSortByUid
		{
			FORCEINLINE bool operator()(const FFloatCurve& A, const FFloatCurve& B) const
			{
				return (A.Name.UID < B.Name.UID);
			}
		};

		FloatCurves.Sort(FCurveSortByUid());
	}
private:
	/** 
	 * Adding vector curve support - this is all transient data for now. This does not save and all these data will be baked into RawAnimationData
	 */

	/**
	 * Find curve data based on the curve UID
	 */
	template <typename DataType>
	DataType * GetCurveDataImpl(TArray<DataType>& Curves, USkeleton::AnimCurveUID Uid);

	/**
	* Find curve data based on the curve UID
	*/
	template <typename DataType>
	const DataType * GetCurveDataImpl(const TArray<DataType>& Curves, USkeleton::AnimCurveUID Uid) const;

	/**
	 * Add new curve from the provided UID and return true if success
	 * bVectorInterpCurve == true, then it will create FVectorCuve, otherwise, FFloatCurve
	 */
	template <typename DataType>
	bool AddCurveDataImpl(TArray<DataType>& Curves, const FSmartName& NewCurve, int32 CurveFlags);
	/**
	 * Delete curve data 
	 */
	template <typename DataType>
	bool DeleteCurveDataImpl(TArray<DataType>& Curves, const FSmartName& CurveToDelete);
	/**
	 * Duplicate curve data
	 * 
	 */
	template <typename DataType>
	bool DuplicateCurveDataImpl(TArray<DataType>& Curves, const FSmartName& CurveToCopy, const FSmartName& NewCurve);

	/**
	 * Updates the DisplayName field of the curves from the provided name container
	 */
	template <typename DataType>
	void UpdateLastObservedNamesImpl(TArray<DataType>& Curves, const FSmartNameMapping* NameMapping);
};

FArchive& operator<<(FArchive& Ar, FRawCurveTracks& D);<|MERGE_RESOLUTION|>--- conflicted
+++ resolved
@@ -234,7 +234,6 @@
 	FCurveElement(float InValue)
 		:  Value(InValue)
 		,  bValid (true)
-<<<<<<< HEAD
 	{}
 
 	FCurveElement()
@@ -242,15 +241,6 @@
 		, bValid(false)
 	{}
 
-=======
-	{}
-
-	FCurveElement()
-		: Value(0.f)
-		, bValid(false)
-	{}
-
->>>>>>> 50b84fc1
 	bool IsValid() const 
 	{
 		return bValid;
