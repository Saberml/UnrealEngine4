--- conflicted
+++ resolved
@@ -39,11 +39,7 @@
 
 	/** Text content, can be multi line using <br> as line separator */
 	UPROPERTY(EditAnywhere, BlueprintReadOnly, Category=Text, meta=(MultiLine=true))
-<<<<<<< HEAD
-	FString Text;
-=======
 	FText Text;
->>>>>>> cce8678d
 
 	/** Text material */
 	UPROPERTY(EditAnywhere, BlueprintReadOnly, Category=Text)
