--- conflicted
+++ resolved
@@ -150,23 +150,8 @@
 
 	virtual int32 GetNumRenderInstances() const override { return NumBuiltRenderInstances + UnbuiltInstanceBoundsList.Num(); }
 
-<<<<<<< HEAD
-	void BuildTree();
-	void BuildTreeAsync();
-	void BuildTreeIfOutdated(bool Async, bool ForceUpdate);
-	static void BuildTreeAnyThread(
-		TArray<FMatrix>& InstanceTransforms, 
-		const FBox& MeshBox,
-		TArray<FClusterNode>& OutClusterTree,
-		TArray<int32>& OutSortedInstances,
-		TArray<int32>& OutInstanceReorderTable,
-		int32& OutOcclusionLayerNum,
-		int32 MaxInstancesPerLeaf
-		);
-=======
 	bool BuildTreeIfOutdated(bool Async, bool ForceUpdate);
 	static void BuildTreeAnyThread(TArray<FMatrix>& InstanceTransforms, const FBox& MeshBox, TArray<FClusterNode>& OutClusterTree, TArray<int32>& OutSortedInstances, TArray<int32>& OutInstanceReorderTable, int32& OutOcclusionLayerNum, int32 MaxInstancesPerLeaf );
->>>>>>> f30f9b45
 	void AcceptPrebuiltTree(TArray<FClusterNode>& InClusterTree, int InOcclusionLayerNumNodes);
 	bool IsAsyncBuilding() const { return bIsAsyncBuilding; }
 	bool IsTreeFullyBuilt() const { return NumBuiltInstances == PerInstanceSMData.Num() && RemovedInstances.Num() == 0; }
