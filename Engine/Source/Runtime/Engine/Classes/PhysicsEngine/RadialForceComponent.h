--- conflicted
+++ resolved
@@ -69,15 +69,9 @@
 	// End UActorComponent interface.
 
 	// Begin UObject interface.
-<<<<<<< HEAD
-	virtual void PostLoad() OVERRIDE;
-#if WITH_EDITOR
-	virtual void PostEditChangeProperty(FPropertyChangedEvent& PropertyChangedEvent) OVERRIDE;
-=======
 	virtual void PostLoad() override;
 #if WITH_EDITOR
 	virtual void PostEditChangeProperty(FPropertyChangedEvent& PropertyChangedEvent) override;
->>>>>>> 3f3b556c
 #endif
 	// End UObject interface.
 
