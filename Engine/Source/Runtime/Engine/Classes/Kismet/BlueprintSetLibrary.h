--- conflicted
+++ resolved
@@ -131,13 +131,8 @@
 	static void Set_Difference(const TSet<int32>& A, const TSet<int32>& B, TSet<int32>& Result );
 
 	/** 
-<<<<<<< HEAD
-	* Not exposed to users. Supports setting a set property on an object by name.
-	*/
-=======
 	 * Not exposed to users. Supports setting a set property on an object by name.
 	 */
->>>>>>> 00503514
 	UFUNCTION(BlueprintCallable, CustomThunk, meta=(BlueprintInternalUseOnly = "true", SetParam = "Value"))
 	static void SetSetPropertyByName(UObject* Object, FName PropertyName, const TSet<int32>& Value);
 
