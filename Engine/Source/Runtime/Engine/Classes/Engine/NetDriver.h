--- conflicted
+++ resolved
@@ -302,12 +302,9 @@
 	FDelegateHandle TickFlushDelegateHandle;
 	FDelegateHandle PostTickFlushDelegateHandle;
 
-<<<<<<< HEAD
-=======
 	/** Tracks the amount of time spent during the current frame processing queued bunches. */
 	float ProcessQueuedBunchesCurrentFrameMilliseconds;
 
->>>>>>> cce8678d
 	/**
 	* Updates the standby cheat information and
 	 * causes the dialog to be shown/hidden as needed
