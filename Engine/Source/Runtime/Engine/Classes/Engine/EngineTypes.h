// Copyright 1998-2016 Epic Games, Inc. All Rights Reserved.

#pragma once

/**
 *	This will hold all of our enums and types and such that we need to
 *	use in multiple files where the enum can't be mapped to a specific file.
 */
#include "NetSerialization.h"
#include "GameFramework/DamageType.h"
#include "EngineTypes.generated.h"

/**
 * Default number of components to expect in TInlineAllocators used with AActor component arrays.
 * Used by engine code to try to avoid allocations in AActor::GetComponents(), among others.
 */
enum { NumInlinedActorComponents = 24 };

UENUM()
enum EAspectRatioAxisConstraint
{
	AspectRatio_MaintainYFOV UMETA(DisplayName="Maintain Y-Axis FOV"),
	AspectRatio_MaintainXFOV UMETA(DisplayName="Maintain X-Axis FOV"),
	AspectRatio_MajorAxisFOV UMETA(DisplayName="Maintain Major Axis FOV"),
	AspectRatio_MAX,
};


/** The type of metric we want about the actor **/
UENUM()
enum EActorMetricsType
{
	METRICS_VERTS,
	METRICS_TRIS,
	METRICS_SECTIONS,
	METRICS_MAX,
};


/** Return values for UEngine::Browse. */
namespace EBrowseReturnVal
{
	enum Type
	{
		/** Successfully browsed to a new map. */
		Success,
		/** Immediately failed to browse. */
		Failure,
		/** A connection is pending. */
		Pending,
	};
}


UENUM()
namespace EAttachLocation
{
	enum Type
	{
		/** Keeps current relative transform as the relative transform to the new parent. */
		KeepRelativeOffset,
		
		/** Automatically calculates the relative transform such that the attached component maintains the same world transform. */
		KeepWorldPosition,

		/** Snaps location and rotation to the attach point. Calculates the relative scale so that the final world scale of the component remains the same. */
		SnapToTarget					UMETA(DisplayName = "Snap to Target, Keep World Scale"),
		
		/** Snaps entire transform to target, including scale. */
		SnapToTargetIncludingScale		UMETA(DisplayName = "Snap to Target, Including Scale"),
	};
}


/**
 * A priority for sorting scene elements by depth.
 * Elements with higher priority occlude elements with lower priority, disregarding distance.
 */
UENUM()
enum ESceneDepthPriorityGroup
{
	/** World scene DPG. */
	SDPG_World,
	/** Foreground scene DPG. */
	SDPG_Foreground,
	SDPG_MAX,
};


UENUM()
enum EIndirectLightingCacheQuality
{
	/** The indirect lighting cache will be disabled for this object, so no GI from stationary lights on movable objects. */
	ILCQ_Off,
	/** A single indirect lighting sample computed at the bounds origin will be interpolated which fades over time to newer results. */
	ILCQ_Point,
	/** The object will get a 5x5x5 stable volume of interpolated indirect lighting, which allows gradients of lighting intensity across the receiving object. */
	ILCQ_Volume
};


/** Note: This is mirrored in Lightmass, be sure to update the blend mode structure and logic there if this changes. */
// Note: Check UMaterialInstance::Serialize if changed!!
UENUM(BlueprintType)
enum EBlendMode
{
	BLEND_Opaque UMETA(DisplayName="Opaque"),
	BLEND_Masked UMETA(DisplayName="Masked"),
	BLEND_Translucent UMETA(DisplayName="Translucent"),
	BLEND_Additive UMETA(DisplayName="Additive"),
	BLEND_Modulate UMETA(DisplayName="Modulate"),
	BLEND_MAX,
};


UENUM()
enum ESamplerSourceMode
{
	/** Get the sampler from the texture.  Every unique texture will consume a sampler slot, which are limited in number. */
	SSM_FromTextureAsset UMETA(DisplayName="From texture asset"),
	/** Shared sampler source that does not consume a sampler slot.  Uses wrap addressing and gets filter mode from the world texture group. */
	SSM_Wrap_WorldGroupSettings UMETA(DisplayName="Shared: Wrap"),
	/** Shared sampler source that does not consume a sampler slot.  Uses clamp addressing and gets filter mode from the world texture group. */
	SSM_Clamp_WorldGroupSettings UMETA(DisplayName="Shared: Clamp")
};


UENUM()
enum ETranslucencyLightingMode
{
	/** 
	 * Lighting will be calculated for a volume, without directionality.  Use this on particle effects like smoke and dust.
	 * This is the cheapest lighting method, however the material normal is not taken into account.
	 */
	TLM_VolumetricNonDirectional UMETA(DisplayName="Volumetric NonDirectional"),

	 /** 
	 * Lighting will be calculated for a volume, with directionality so that the normal of the material is taken into account. 
	 * Note that the default particle tangent space is facing the camera, so enable bGenerateSphericalParticleNormals to get a more useful tangent space.
	 */
	TLM_VolumetricDirectional UMETA(DisplayName="Volumetric Directional"),

	/** 
	 * Same as Volumetric Non Directional, but lighting is only evaluated at vertices so the pixel shader cost is significantly less.
	 * Note that lighting still comes from a volume texture, so it is limited in range.  Directional lights become unshadowed in the distance.
	 */
	TLM_VolumetricPerVertexNonDirectional UMETA(DisplayName="Volumetric PerVertex NonDirectional"),

	 /** 
	 * Same as Volumetric Directional, but lighting is only evaluated at vertices so the pixel shader cost is significantly less.
	 * Note that lighting still comes from a volume texture, so it is limited in range.  Directional lights become unshadowed in the distance.
	 */
	TLM_VolumetricPerVertexDirectional UMETA(DisplayName="Volumetric PerVertex Directional"),

	/** 
	 * Lighting will be calculated for a surface. The light in accumulated in a volume so the result is blurry
	 * (fixed resolution), limited distance but the per pixel cost is very low. Use this on translucent surfaces like glass and water.
	 */
	TLM_Surface UMETA(DisplayName="Surface TranslucencyVolume"),

	/** 
	 * Lighting will be calculated for a surface. Use this on translucent surfaces like glass and water.
	 * Higher quality than Surface but more expensive (loops through point lights with some basic culling, only inverse square, expensive, no shadow support yet)
	 * Requires 'r.ForwardLighting' to be 1
	 */
	TLM_SurfacePerPixelLighting UMETA(DisplayName="Surface PerPixel (experimental, limited features)"),

	TLM_MAX,
};


/**
 * Enumerates available options for the translucency sort policy.
 */
UENUM()
namespace ETranslucentSortPolicy
{
	enum Type
	{
		/** Sort based on distance from camera centerpoint to bounding sphere centerpoint. (Default, best for 3D games.) */
		SortByDistance = 0,

		/** Sort based on the post-projection Z distance to the camera. */
		SortByProjectedZ = 1,

		/** Sort based on the projection onto a fixed axis. (Best for 2D games.) */
		SortAlongAxis = 2,
	};
}

USTRUCT()
struct FLightingChannels
{
	GENERATED_USTRUCT_BODY()

	FLightingChannels() :
		bChannel0(true),
		bChannel1(false),
		bChannel2(false)
	{}

	/** Default channel for all primitives and lights. */
	UPROPERTY(EditAnywhere, BlueprintReadOnly, Category=Channels)
	bool bChannel0;

	UPROPERTY(EditAnywhere, BlueprintReadOnly, Category=Channels)
	bool bChannel1;

	UPROPERTY(EditAnywhere, BlueprintReadOnly, Category=Channels)
	bool bChannel2;
};

inline uint8 GetLightingChannelMaskForStruct(FLightingChannels Value)
{
	// Note: this is packed into 3 bits of a stencil channel
	return (uint8)((Value.bChannel0 ? 1 : 0) | (Value.bChannel1 << 1) | (Value.bChannel2 << 2));
}

inline uint8 GetDefaultLightingChannelMask()
{
	return 1;
}

/** Controls the way that the width scale property affects animation trails. */
UENUM()
enum ETrailWidthMode
{
	ETrailWidthMode_FromCentre UMETA(DisplayName = "From Centre"),
	ETrailWidthMode_FromFirst UMETA(DisplayName = "From First Socket"),
	ETrailWidthMode_FromSecond UMETA(DisplayName = "From Second Socket"),
};

UENUM()
namespace EParticleCollisionMode
{
	enum Type
	{
		SceneDepth UMETA(DisplayName="Scene Depth"),
		DistanceField UMETA(DisplayName="Distance Field")
	};
}


// Note: Check UMaterialInstance::Serialize if changed!

UENUM()
enum EMaterialShadingModel
{
	MSM_Unlit				UMETA(DisplayName="Unlit"),
	MSM_DefaultLit			UMETA(DisplayName="Default Lit"),
	MSM_Subsurface			UMETA(DisplayName="Subsurface"),
	MSM_PreintegratedSkin	UMETA(DisplayName="Preintegrated Skin"),
	MSM_ClearCoat			UMETA(DisplayName="Clear Coat"),
	MSM_SubsurfaceProfile	UMETA(DisplayName="Subsurface Profile"),
	MSM_TwoSidedFoliage		UMETA(DisplayName="Two Sided"),
	MSM_Hair				UMETA(DisplayName="Hair"),
	MSM_Cloth				UMETA(DisplayName="Cloth"),
	MSM_Eye					UMETA(DisplayName="Eye"),
	MSM_MAX,
};


/** This is used by the drawing passes to determine tessellation policy, so changes here need to be supported in native code. */
UENUM()
enum EMaterialTessellationMode
{
	/** Tessellation disabled. */
	MTM_NoTessellation UMETA(DisplayName="No Tessellation"),
	/** Simple tessellation. */
	MTM_FlatTessellation UMETA(DisplayName="Flat Tessellation"),
	/** Simple spline based tessellation. */
	MTM_PNTriangles UMETA(DisplayName="PN Triangles"),
	MTM_MAX,
};


UENUM()
enum EMaterialSamplerType
{
	SAMPLERTYPE_Color UMETA(DisplayName="Color"),
	SAMPLERTYPE_Grayscale UMETA(DisplayName="Grayscale"),
	SAMPLERTYPE_Alpha UMETA(DisplayName="Alpha"),
	SAMPLERTYPE_Normal UMETA(DisplayName="Normal"),
	SAMPLERTYPE_Masks UMETA(DisplayName="Masks"),
	SAMPLERTYPE_DistanceFieldFont UMETA(DisplayName="Distance Field Font"),
	SAMPLERTYPE_LinearColor UMETA(DisplayName = "Linear Color"),
	SAMPLERTYPE_LinearGrayscale UMETA(DisplayName = "Linear Grayscale"),
	SAMPLERTYPE_MAX,
};


/**	Lighting build quality enumeration */
UENUM()
enum ELightingBuildQuality
{
	Quality_Preview,
	Quality_Medium,
	Quality_High,
	Quality_Production,
	Quality_MAX,
};


UENUM()
enum ETriangleSortOption
{
	TRISORT_None,
	TRISORT_CenterRadialDistance,
	TRISORT_Random,
	TRISORT_MergeContiguous,
	TRISORT_Custom,
	TRISORT_CustomLeftRight,
	TRISORT_MAX,
};


/** Enum to specify which axis to use for the forward vector when using TRISORT_CustomLeftRight sort mode. */
UENUM()
enum ETriangleSortAxis
{
	TSA_X_Axis,
	TSA_Y_Axis,
	TSA_Z_Axis,
	TSA_MAX,
};


/** Movement modes for Characters. */
UENUM(BlueprintType)
enum EMovementMode
{
	/** None (movement is disabled). */
	MOVE_None		UMETA(DisplayName="None"),

	/** Walking on a surface. */
	MOVE_Walking	UMETA(DisplayName="Walking"),

	/** 
	 * Simplified walking on navigation data (e.g. navmesh). 
	 * If bGenerateOverlapEvents is true, then we will perform sweeps with each navmesh move.
	 * If bGenerateOverlapEvents is false then movement is cheaper but characters can overlap other objects without some extra process to repel/resolve their collisions.
	 */
	MOVE_NavWalking	UMETA(DisplayName="Navmesh Walking"),

	/** Falling under the effects of gravity, such as after jumping or walking off the edge of a surface. */
	MOVE_Falling	UMETA(DisplayName="Falling"),

	/** Swimming through a fluid volume, under the effects of gravity and buoyancy. */
	MOVE_Swimming	UMETA(DisplayName="Swimming"),

	/** Flying, ignoring the effects of gravity. Affected by the current physics volume's fluid friction. */
	MOVE_Flying		UMETA(DisplayName="Flying"),

	/** User-defined custom movement mode, including many possible sub-modes. */
	MOVE_Custom		UMETA(DisplayName="Custom"),

	MOVE_MAX		UMETA(Hidden),
};


/** Smoothing approach used by network interpolation for Characters. */
UENUM(BlueprintType)
enum class ENetworkSmoothingMode : uint8
{
	/** No smoothing, only change position as network position updates are received. */
	Disabled		UMETA(DisplayName="Disabled"),

	/** Linear interpolation from source to target. */
	Linear			UMETA(DisplayName="Linear"),

	/** Exponential. Faster as you are further from target. */
	Exponential		UMETA(DisplayName="Exponential"),
};

/** This filter allows us to refine queries (channel, object) with an additional level of ignore by tagging entire classes of objects (e.g. "Red team", "Blue team")
    If(QueryIgnoreMask & ShapeFilter != 0) filter out */
typedef uint8 FMaskFilter;

/** 
 * Enum indicating different type of objects for rigid-body collision purposes. 
 * NOTE!! Some of these values are used to index into FCollisionResponseContainers and must be kept in sync.
 * @see FCollisionResponseContainer::SetResponse().
 */
UENUM(BlueprintType)
enum ECollisionChannel
{
	/**
	* @NOTE!!!! This DisplayName [DISPLAYNAME] SHOULD MATCH suffix of ECC_DISPLAYNAME
	* Otherwise it will mess up collision profile loading
	* If you change this, please also change FCollisionResponseContainers
	* 
	* If you add any more TraceQuery="1", you also should change UCollsionProfile::LoadProfileConfig
	* Metadata doesn't work outside of editor, so you'll need to add manually 
	*/
	ECC_WorldStatic UMETA(DisplayName="WorldStatic"),
	ECC_WorldDynamic UMETA(DisplayName="WorldDynamic"),
	ECC_Pawn UMETA(DisplayName="Pawn"),
	ECC_Visibility UMETA(DisplayName="Visibility" , TraceQuery="1"),
	ECC_Camera UMETA(DisplayName="Camera" , TraceQuery="1"),
	ECC_PhysicsBody UMETA(DisplayName="PhysicsBody"),
	ECC_Vehicle UMETA(DisplayName="Vehicle"),
	ECC_Destructible UMETA(DisplayName="Destructible"),
	// @NOTE : when you add more here for predefined engine channel
	// please change the max in the CollisionProfile
	// search ECC_Destructible

	// Unspecified Engine Trace Channels
	ECC_EngineTraceChannel1 UMETA(Hidden),
	ECC_EngineTraceChannel2 UMETA(Hidden),
	ECC_EngineTraceChannel3 UMETA(Hidden),
	ECC_EngineTraceChannel4 UMETA(Hidden), 
	ECC_EngineTraceChannel5 UMETA(Hidden),
	ECC_EngineTraceChannel6 UMETA(Hidden),

	// in order to use this custom channels
	// we recommend to define in your local file
	// - i.e. #define COLLISION_WEAPON		ECC_GameTraceChannel1
	// and make sure you customize these it in INI file by
	// 
	// in DefaultEngine.ini
	//
	// [/Script/Engine.CollisionProfile]
	// GameTraceChannel1="Weapon"
	// 
	// also in the INI file, you can override collision profiles that are defined by simply redefining
	// note that Weapon isn't defined in the BaseEngine.ini file, but "Trigger" is defined in Engine
	// +Profiles=(Name="Trigger",CollisionEnabled=QueryOnly,ObjectTypeName=WorldDynamic, DefaultResponse=ECR_Overlap, CustomResponses=((Channel=Visibility, Response=ECR_Ignore), (Channel=Weapon, Response=ECR_Ignore)))
	ECC_GameTraceChannel1 UMETA(Hidden),
	ECC_GameTraceChannel2 UMETA(Hidden),
	ECC_GameTraceChannel3 UMETA(Hidden),
	ECC_GameTraceChannel4 UMETA(Hidden),
	ECC_GameTraceChannel5 UMETA(Hidden),
	ECC_GameTraceChannel6 UMETA(Hidden),
	ECC_GameTraceChannel7 UMETA(Hidden),
	ECC_GameTraceChannel8 UMETA(Hidden),
	ECC_GameTraceChannel9 UMETA(Hidden),
	ECC_GameTraceChannel10 UMETA(Hidden),
	ECC_GameTraceChannel11 UMETA(Hidden),
	ECC_GameTraceChannel12 UMETA(Hidden),
	ECC_GameTraceChannel13 UMETA(Hidden),
	ECC_GameTraceChannel14 UMETA(Hidden),
	ECC_GameTraceChannel15 UMETA(Hidden),
	ECC_GameTraceChannel16 UMETA(Hidden),
	ECC_GameTraceChannel17 UMETA(Hidden),
	ECC_GameTraceChannel18 UMETA(Hidden),
	
	/** Add new serializeable channels above here (i.e. entries that exist in FCollisionResponseContainer) */
	/** Add only nonserialized/transient flags below */

	// NOTE!!!! THESE ARE BEING DEPRECATED BUT STILL THERE FOR BLUEPRINT. PLEASE DO NOT USE THEM IN CODE
	/** 
	 * This can be used to get all overlap event. If you trace with this channel, 
	 * It will return everything except its own. Do not use this often as this is expensive operation
	 */
	 /**
	  * can't add displaynames because then it will show up in the collision channel option
	  */
	ECC_OverlapAll_Deprecated UMETA(Hidden),
	ECC_MAX,
};


/** @note, if you change this, change GetCollisionChannelFromOverlapFilter() to match */
UENUM(BlueprintType)
enum EOverlapFilterOption
{
	// returns both overlaps with both dynamic and static components
	OverlapFilter_All UMETA(DisplayName="AllObjects"),
	// returns only overlaps with dynamic actors (far fewer results in practice, much more efficient)
	OverlapFilter_DynamicOnly UMETA(DisplayName="AllDynamicObjects"),
	// returns only overlaps with static actors (fewer results, more efficient)
	OverlapFilter_StaticOnly UMETA(DisplayName="AllStaticObjects"),
};


UENUM(BlueprintType)
enum EObjectTypeQuery
{
	ObjectTypeQuery1 UMETA(Hidden), 
	ObjectTypeQuery2 UMETA(Hidden), 
	ObjectTypeQuery3 UMETA(Hidden), 
	ObjectTypeQuery4 UMETA(Hidden), 
	ObjectTypeQuery5 UMETA(Hidden), 
	ObjectTypeQuery6 UMETA(Hidden), 
	ObjectTypeQuery7 UMETA(Hidden), 
	ObjectTypeQuery8 UMETA(Hidden), 
	ObjectTypeQuery9 UMETA(Hidden), 
	ObjectTypeQuery10 UMETA(Hidden), 
	ObjectTypeQuery11 UMETA(Hidden), 
	ObjectTypeQuery12 UMETA(Hidden), 
	ObjectTypeQuery13 UMETA(Hidden), 
	ObjectTypeQuery14 UMETA(Hidden), 
	ObjectTypeQuery15 UMETA(Hidden), 
	ObjectTypeQuery16 UMETA(Hidden), 
	ObjectTypeQuery17 UMETA(Hidden), 
	ObjectTypeQuery18 UMETA(Hidden), 
	ObjectTypeQuery19 UMETA(Hidden), 
	ObjectTypeQuery20 UMETA(Hidden), 
	ObjectTypeQuery21 UMETA(Hidden), 
	ObjectTypeQuery22 UMETA(Hidden), 
	ObjectTypeQuery23 UMETA(Hidden), 
	ObjectTypeQuery24 UMETA(Hidden), 
	ObjectTypeQuery25 UMETA(Hidden), 
	ObjectTypeQuery26 UMETA(Hidden), 
	ObjectTypeQuery27 UMETA(Hidden), 
	ObjectTypeQuery28 UMETA(Hidden), 
	ObjectTypeQuery29 UMETA(Hidden), 
	ObjectTypeQuery30 UMETA(Hidden), 
	ObjectTypeQuery31 UMETA(Hidden), 
	ObjectTypeQuery32 UMETA(Hidden),

	ObjectTypeQuery_MAX	UMETA(Hidden)
};


UENUM(BlueprintType)
enum ETraceTypeQuery
{
	TraceTypeQuery1 UMETA(Hidden), 
	TraceTypeQuery2 UMETA(Hidden), 
	TraceTypeQuery3 UMETA(Hidden), 
	TraceTypeQuery4 UMETA(Hidden), 
	TraceTypeQuery5 UMETA(Hidden), 
	TraceTypeQuery6 UMETA(Hidden), 
	TraceTypeQuery7 UMETA(Hidden), 
	TraceTypeQuery8 UMETA(Hidden), 
	TraceTypeQuery9 UMETA(Hidden), 
	TraceTypeQuery10 UMETA(Hidden), 
	TraceTypeQuery11 UMETA(Hidden), 
	TraceTypeQuery12 UMETA(Hidden), 
	TraceTypeQuery13 UMETA(Hidden), 
	TraceTypeQuery14 UMETA(Hidden), 
	TraceTypeQuery15 UMETA(Hidden), 
	TraceTypeQuery16 UMETA(Hidden), 
	TraceTypeQuery17 UMETA(Hidden), 
	TraceTypeQuery18 UMETA(Hidden), 
	TraceTypeQuery19 UMETA(Hidden), 
	TraceTypeQuery20 UMETA(Hidden), 
	TraceTypeQuery21 UMETA(Hidden), 
	TraceTypeQuery22 UMETA(Hidden), 
	TraceTypeQuery23 UMETA(Hidden), 
	TraceTypeQuery24 UMETA(Hidden), 
	TraceTypeQuery25 UMETA(Hidden), 
	TraceTypeQuery26 UMETA(Hidden), 
	TraceTypeQuery27 UMETA(Hidden), 
	TraceTypeQuery28 UMETA(Hidden), 
	TraceTypeQuery29 UMETA(Hidden), 
	TraceTypeQuery30 UMETA(Hidden), 
	TraceTypeQuery31 UMETA(Hidden), 
	TraceTypeQuery32 UMETA(Hidden),

	TraceTypeQuery_MAX	UMETA(Hidden)
};


/** Enum indicating which physics scene to use. */
UENUM()
enum EPhysicsSceneType
{
	/** The synchronous scene, which must finish before Unreal simulation code is run. */
	PST_Sync,
	/** The cloth scene, which may run while Unreal simulation code runs. */
	PST_Cloth,
	/** The asynchronous scene, which may run while Unreal simulation code runs. */
	PST_Async,
	PST_MAX,
};


/** Enum indicating how each type should respond */
UENUM(BlueprintType)
enum ECollisionResponse
{
	ECR_Ignore UMETA(DisplayName="Ignore"),
	ECR_Overlap UMETA(DisplayName="Overlap"),
	ECR_Block UMETA(DisplayName="Block"),
	ECR_MAX,
};


UENUM()
enum EFilterInterpolationType
{
	BSIT_Average,
	BSIT_Linear,
	BSIT_Cubic,
	BSIT_MAX
};


UENUM()
enum EInputConsumeOptions
{
	/** This component consumes all input and no components lower in the stack are processed. */
	ICO_ConsumeAll=0,
	/** This component consumes all events for a keys it has bound (whether or not they are handled successfully).  Components lower in the stack will not receive events from these keys. */
	ICO_ConsumeBoundKeys,
	/** All input events will be available to components lower in the stack. */
	ICO_ConsumeNone,
	ICO_MAX
};


namespace EWorldType
{
	enum Type
	{
		None,		// An untyped world, in most cases this will be the vestigial worlds of streamed in sub-levels
		Game,		// The game world
		Editor,		// A world being edited in the editor
		PIE,		// A Play In Editor world
		Preview,	// A preview world for an editor tool
		Inactive	// An editor world that was loaded but not currently being edited in the level editor
	};
}


enum class EFlushLevelStreamingType
{
	None,			
	Full,			// Allow multiple load requests
	Visibility,		// Flush visibility only, do not allow load requests, flushes async loading as well
};


USTRUCT()
struct FResponseChannel
{
	GENERATED_USTRUCT_BODY()

	/** This should match DisplayName of ECollisionChannel 
	 *	Meta data of custom channels can be used as well
	 */
	 UPROPERTY(EditAnywhere, Category = FResponseChannel)
	FName Channel;

	UPROPERTY(EditAnywhere, Category = FResponseChannel)
	TEnumAsByte<enum ECollisionResponse> Response;

	FResponseChannel()
		: Response(ECR_Block) {}

	FResponseChannel( FName InChannel, ECollisionResponse InResponse )
		: Channel(InChannel)
		, Response(InResponse) {}
};


/**
 *	Container for indicating a set of collision channels that this object will collide with.
 */
USTRUCT()
struct ENGINE_API FCollisionResponseContainer
{
	GENERATED_USTRUCT_BODY()

#if !CPP      //noexport property

	///////////////////////////////////////
	// Reserved Engine Trace Channels
	// 
	// Note - 	If you change this (add/remove/modify) 
	// 			you should make sure it matches with ECollisionChannel (including DisplayName)
	// 			They has to be mirrored if serialized
	///////////////////////////////////////
	UPROPERTY(EditAnywhere, BlueprintReadOnly, Category=CollisionResponseContainer, meta=(DisplayName="WorldStatic"))
	TEnumAsByte<enum ECollisionResponse> WorldStatic;    // 0

	UPROPERTY(EditAnywhere, BlueprintReadOnly, Category=CollisionResponseContainer, meta=(DisplayName="WorldDynamic"))
	TEnumAsByte<enum ECollisionResponse> WorldDynamic;    // 1.

	UPROPERTY(EditAnywhere, BlueprintReadOnly, Category=CollisionResponseContainer, meta=(DisplayName="Pawn"))
	TEnumAsByte<enum ECollisionResponse> Pawn;    		// 2

	UPROPERTY(EditAnywhere, BlueprintReadOnly, Category=CollisionResponseContainer, meta=(DisplayName="Visibility"))
	TEnumAsByte<enum ECollisionResponse> Visibility;    // 3

	UPROPERTY(EditAnywhere, BlueprintReadOnly, Category=CollisionResponseContainer, meta=(DisplayName="Camera"))
	TEnumAsByte<enum ECollisionResponse> Camera;    // 4

	UPROPERTY(EditAnywhere, BlueprintReadOnly, Category=CollisionResponseContainer, meta=(DisplayName="PhysicsBody"))
	TEnumAsByte<enum ECollisionResponse> PhysicsBody;    // 5

	UPROPERTY(EditAnywhere, BlueprintReadOnly, Category=CollisionResponseContainer, meta=(DisplayName="Vehicle"))
	TEnumAsByte<enum ECollisionResponse> Vehicle;    // 6

	UPROPERTY(EditAnywhere, BlueprintReadOnly, Category=CollisionResponseContainer, meta=(DisplayName="Destructible"))
	TEnumAsByte<enum ECollisionResponse> Destructible;    // 7


	///////////////////////////////////////
	// Unspecified Engine Trace Channels
	///////////////////////////////////////
	UPROPERTY(EditAnywhere, BlueprintReadOnly, Category=CollisionResponseContainer)
	TEnumAsByte<enum ECollisionResponse> EngineTraceChannel1;    // 8

	UPROPERTY(EditAnywhere, BlueprintReadOnly, Category=CollisionResponseContainer)
	TEnumAsByte<enum ECollisionResponse> EngineTraceChannel2;    // 9

	UPROPERTY(EditAnywhere, BlueprintReadOnly, Category=CollisionResponseContainer)
	TEnumAsByte<enum ECollisionResponse> EngineTraceChannel3;    // 10

	UPROPERTY(EditAnywhere, BlueprintReadOnly, Category=CollisionResponseContainer)
	TEnumAsByte<enum ECollisionResponse> EngineTraceChannel4;    // 11

	UPROPERTY(EditAnywhere, BlueprintReadOnly, Category=CollisionResponseContainer)
	TEnumAsByte<enum ECollisionResponse> EngineTraceChannel5;    // 12

	UPROPERTY(EditAnywhere, BlueprintReadOnly, Category=CollisionResponseContainer)
	TEnumAsByte<enum ECollisionResponse> EngineTraceChannel6;    // 13

	///////////////////////////////////////
	// in order to use this custom channels
	// we recommend to define in your local file
	// - i.e. #define COLLISION_WEAPON		ECC_GameTraceChannel1
	// and make sure you customize these it in INI file by
	// 
	// in DefaultEngine.ini
	//	
	// [/Script/Engine.CollisionProfile]
	// GameTraceChannel1="Weapon"
	// 
	// also in the INI file, you can override collision profiles that are defined by simply redefining
	// note that Weapon isn't defined in the BaseEngine.ini file, but "Trigger" is defined in Engine
	// +Profiles=(Name="Trigger",CollisionEnabled=QueryOnly,ObjectTypeName=WorldDynamic, DefaultResponse=ECR_Overlap, CustomResponses=((Channel=Visibility, Response=ECR_Ignore), (Channel=Weapon, Response=ECR_Ignore)))
	///////////////////////////////////////
	UPROPERTY(EditAnywhere, BlueprintReadOnly, Category=CollisionResponseContainer)
	TEnumAsByte<enum ECollisionResponse> GameTraceChannel1;    // 14

	UPROPERTY(EditAnywhere, BlueprintReadOnly, Category=CollisionResponseContainer)
	TEnumAsByte<enum ECollisionResponse> GameTraceChannel2;    // 15

	UPROPERTY(EditAnywhere, BlueprintReadOnly, Category=CollisionResponseContainer)
	TEnumAsByte<enum ECollisionResponse> GameTraceChannel3;    // 16

	UPROPERTY(EditAnywhere, BlueprintReadOnly, Category=CollisionResponseContainer)
	TEnumAsByte<enum ECollisionResponse> GameTraceChannel4;    // 17

	UPROPERTY(EditAnywhere, BlueprintReadOnly, Category=CollisionResponseContainer)
	TEnumAsByte<enum ECollisionResponse> GameTraceChannel5;    // 18

	UPROPERTY(EditAnywhere, BlueprintReadOnly, Category=CollisionResponseContainer)
	TEnumAsByte<enum ECollisionResponse> GameTraceChannel6;    // 19

	UPROPERTY(EditAnywhere, BlueprintReadOnly, Category=CollisionResponseContainer)
	TEnumAsByte<enum ECollisionResponse> GameTraceChannel7;    // 20

	UPROPERTY(EditAnywhere, BlueprintReadOnly, Category=CollisionResponseContainer)
	TEnumAsByte<enum ECollisionResponse> GameTraceChannel8;    // 21

	UPROPERTY(EditAnywhere, BlueprintReadOnly, Category=CollisionResponseContainer)
	TEnumAsByte<enum ECollisionResponse> GameTraceChannel9;    // 22

	UPROPERTY(EditAnywhere, BlueprintReadOnly, Category=CollisionResponseContainer)
	TEnumAsByte<enum ECollisionResponse> GameTraceChannel10;    // 23

	UPROPERTY(EditAnywhere, BlueprintReadOnly, Category=CollisionResponseContainer)
	TEnumAsByte<enum ECollisionResponse> GameTraceChannel11;    // 24

	UPROPERTY(EditAnywhere, BlueprintReadOnly, Category=CollisionResponseContainer)
	TEnumAsByte<enum ECollisionResponse> GameTraceChannel12;    // 25

	UPROPERTY(EditAnywhere, BlueprintReadOnly, Category=CollisionResponseContainer)
	TEnumAsByte<enum ECollisionResponse> GameTraceChannel13;    // 26

	UPROPERTY(EditAnywhere, BlueprintReadOnly, Category=CollisionResponseContainer)
	TEnumAsByte<enum ECollisionResponse> GameTraceChannel14;    // 27

	UPROPERTY(EditAnywhere, BlueprintReadOnly, Category=CollisionResponseContainer)
	TEnumAsByte<enum ECollisionResponse> GameTraceChannel15;    // 28

	UPROPERTY(EditAnywhere, BlueprintReadOnly, Category=CollisionResponseContainer)
	TEnumAsByte<enum ECollisionResponse> GameTraceChannel16;    // 28

	UPROPERTY(EditAnywhere, BlueprintReadOnly, Category=CollisionResponseContainer)
	TEnumAsByte<enum ECollisionResponse> GameTraceChannel17;    // 30

	UPROPERTY(EditAnywhere, BlueprintReadOnly, Category=CollisionResponseContainer)
	TEnumAsByte<enum ECollisionResponse> GameTraceChannel18;    // 31

#endif

	union
	{
		struct
		{
			//Reserved Engine Trace Channels
			uint8 WorldStatic;			// 0
			uint8 WorldDynamic;			// 1
			uint8 Pawn;					// 2
			uint8 Visibility;			// 3
			uint8 Camera;				// 4
			uint8 PhysicsBody;			// 5
			uint8 Vehicle;				// 6
			uint8 Destructible;			// 7

			// Unspecified Engine Trace Channels
			uint8 EngineTraceChannel1;   // 8
			uint8 EngineTraceChannel2;   // 9
			uint8 EngineTraceChannel3;   // 10
			uint8 EngineTraceChannel4;   // 11
			uint8 EngineTraceChannel5;   // 12
			uint8 EngineTraceChannel6;   // 13

			// Unspecified Game Trace Channels
			uint8 GameTraceChannel1;     // 14
			uint8 GameTraceChannel2;     // 15
			uint8 GameTraceChannel3;     // 16
			uint8 GameTraceChannel4;     // 17
			uint8 GameTraceChannel5;     // 18
			uint8 GameTraceChannel6;     // 19
			uint8 GameTraceChannel7;     // 20
			uint8 GameTraceChannel8;     // 21
			uint8 GameTraceChannel9;     // 22
			uint8 GameTraceChannel10;    // 23
			uint8 GameTraceChannel11;    // 24 
			uint8 GameTraceChannel12;    // 25
			uint8 GameTraceChannel13;    // 26
			uint8 GameTraceChannel14;    // 27
			uint8 GameTraceChannel15;    // 28
			uint8 GameTraceChannel16;    // 29 
			uint8 GameTraceChannel17;    // 30
			uint8 GameTraceChannel18;    // 31
		};
		uint8 EnumArray[32];
	};

	/** This constructor will set all channels to ECR_Block */
	FCollisionResponseContainer();
	FCollisionResponseContainer(ECollisionResponse DefaultResponse);

	/** Set the response of a particular channel in the structure. */
	void SetResponse(ECollisionChannel Channel, ECollisionResponse NewResponse);

	/** Set all channels to the specified response */
	void SetAllChannels(ECollisionResponse NewResponse);

	/** Replace the channels matching the old response with the new response */
	void ReplaceChannels(ECollisionResponse OldResponse, ECollisionResponse NewResponse);

	/** Returns the response set on the specified channel */
	FORCEINLINE_DEBUGGABLE ECollisionResponse GetResponse(ECollisionChannel Channel) const { return (ECollisionResponse)EnumArray[Channel]; }

	/** Set all channels from ChannelResponse Array **/
	void UpdateResponsesFromArray(TArray<FResponseChannel> & ChannelResponses);
	int32 FillArrayFromResponses(TArray<FResponseChannel> & ChannelResponses);

	/** Take two response containers and create a new container where each element is the 'min' of the two inputs (ie Ignore and Block results in Ignore) */
	static FCollisionResponseContainer CreateMinContainer(const FCollisionResponseContainer& A, const FCollisionResponseContainer& B);

	static const struct FCollisionResponseContainer & GetDefaultResponseContainer() { return DefaultResponseContainer; }

private:

	/** static variable for default data to be used without reconstructing everytime **/
	static FCollisionResponseContainer DefaultResponseContainer;

	friend class UCollisionProfile;
};


/** Enum for controlling the falloff of strength of a radial impulse as a function of distance from Origin. */
UENUM()
enum ERadialImpulseFalloff
{
	/** Impulse is a constant strength, up to the limit of its range. */
	RIF_Constant,
	/** Impulse should get linearly weaker the further from origin. */
	RIF_Linear,
	RIF_MAX,
};


/** Presets of values used in considering when put this body to sleep. */
UENUM()
enum class ESleepFamily : uint8
{
	/** Engine defaults. */
	Normal,
	/** A family of values with a lower sleep threshold; good for slower pendulum-like physics. */
	Sensitive,
	/** Specify your own sleep threshold multiplier */
	Custom,
};


/** Enum used to indicate what type of timeline signature a function matches. */
UENUM()
enum ETimelineSigType
{
	ETS_EventSignature,
	ETS_FloatSignature,
	ETS_VectorSignature,
	ETS_LinearColorSignature,
	ETS_InvalidSignature,
	ETS_MAX,
};


/** Enum used to describe what type of collision is enabled on a body. */
UENUM()
namespace ECollisionEnabled 
{ 
	enum Type 
	{ 
		/** No collision is enabled for this body. */
		NoCollision UMETA(DisplayName="No Collision"), 
		/** This body is used only for collision queries (raycasts, sweeps, and overlaps). */
		QueryOnly UMETA(DisplayName="Query Only (No Physics Collision)"),
		/** This body is used only for physics collision. */
		PhysicsOnly UMETA(DisplayName="Physics Only (No Query Collision)"),
		/** This body interacts with all collision (Query and Physics). */
		QueryAndPhysics UMETA(DisplayName="Collision Enabled (Query and Physics)") 
	}; 
} 


/** Describes the physical state of a rigid body. */
USTRUCT()
struct FRigidBodyState
{
	GENERATED_USTRUCT_BODY()

	UPROPERTY()
	FVector_NetQuantize100 Position;

	UPROPERTY()
	FQuat Quaternion;

	UPROPERTY()
	FVector_NetQuantize100 LinVel;

	UPROPERTY()
	FVector_NetQuantize100 AngVel;

	UPROPERTY()
	uint8 Flags;

	FRigidBodyState()
		: Position(ForceInit)
		, Quaternion(ForceInit)
		, LinVel(ForceInit)
		, AngVel(ForceInit)
		, Flags(0)
	{ }
};


namespace ERigidBodyFlags
{
	enum Type
	{
		None				= 0x00,
		Sleeping			= 0x01,
		NeedsUpdate			= 0x02,
	};
}


/** Rigid body error correction data */
USTRUCT()
struct FRigidBodyErrorCorrection
{
	GENERATED_USTRUCT_BODY()

	/** max squared position difference to perform velocity adjustment */
	UPROPERTY()
	float LinearDeltaThresholdSq;

	/** strength of snapping to desired linear velocity */
	UPROPERTY()
	float LinearInterpAlpha;

	/** inverted duration after which linear velocity adjustment will fix error */
	UPROPERTY()
	float LinearRecipFixTime;

	/** max squared angle difference (in radians) to perform velocity adjustment */
	UPROPERTY()
	float AngularDeltaThreshold;

	/** strength of snapping to desired angular velocity */
	UPROPERTY()
	float AngularInterpAlpha;

	/** inverted duration after which angular velocity adjustment will fix error */
	UPROPERTY()
	float AngularRecipFixTime;

	/** min squared body speed to perform velocity adjustment */
	UPROPERTY()
	float BodySpeedThresholdSq;

	FRigidBodyErrorCorrection()
		: LinearDeltaThresholdSq(5.0f)
		, LinearInterpAlpha(0.2f)
		, LinearRecipFixTime(1.0f)
		, AngularDeltaThreshold(0.2f * PI)
		, AngularInterpAlpha(0.1f)
		, AngularRecipFixTime(1.0f)
		, BodySpeedThresholdSq(0.2f)
	{ }
};


/**
 * Information about one contact between a pair of rigid bodies.
 */
USTRUCT()
struct FRigidBodyContactInfo
{
	GENERATED_USTRUCT_BODY()

	UPROPERTY()
	FVector ContactPosition;

	UPROPERTY()
	FVector ContactNormal;

	UPROPERTY()
	float ContactPenetration;

	UPROPERTY()
	class UPhysicalMaterial* PhysMaterial[2];


	FRigidBodyContactInfo()
		: ContactPosition(ForceInit)
		, ContactNormal(ForceInit)
		, ContactPenetration(0)
	{
		for (int32 ElementIndex = 0; ElementIndex < 2; ElementIndex++)
		{
			PhysMaterial[ElementIndex] = nullptr;
		}
	}

	FRigidBodyContactInfo(	const FVector& InContactPosition, 
							const FVector& InContactNormal, 
							float InPenetration, 
							UPhysicalMaterial* InPhysMat0, 
							UPhysicalMaterial* InPhysMat1 )
		: ContactPosition(InContactPosition)
		, ContactNormal(InContactNormal)
		, ContactPenetration(InPenetration)
	{
		PhysMaterial[0] = InPhysMat0;
		PhysMaterial[1] = InPhysMat1;
	}

	/** Swap the order of info in this info  */
	void SwapOrder();
};


/**
 * Information about an overall collision, including contacts.
 */
USTRUCT()
struct FCollisionImpactData
{
	GENERATED_USTRUCT_BODY()

	/** all the contact points in the collision*/
	UPROPERTY()
	TArray<struct FRigidBodyContactInfo> ContactInfos;

	/** the total impulse applied as the two objects push against each other*/
	UPROPERTY()
	FVector TotalNormalImpulse;

	/** the total counterimpulse applied of the two objects sliding against each other*/
	UPROPERTY()
	FVector TotalFrictionImpulse;

	FCollisionImpactData()
	: TotalNormalImpulse(ForceInit)
	, TotalFrictionImpulse(ForceInit)
	{}

	/** Iterate over ContactInfos array and swap order of information */
	void SwapContactOrders();
};


/** Struct used to hold effects for destructible damage events */
USTRUCT()
struct FFractureEffect
{
	GENERATED_USTRUCT_BODY()

	/** Particle system effect to play at fracture location. */
	UPROPERTY(EditAnywhere, BlueprintReadWrite, Category=FractureEffect)
	class UParticleSystem* ParticleSystem;

	/** Sound cue to play at fracture location. */
	UPROPERTY(EditAnywhere, BlueprintReadWrite, Category=FractureEffect)
	class USoundBase* Sound;

	FFractureEffect()
		: ParticleSystem(nullptr)
		, Sound(nullptr)
	{ }
};


/**	Struct for handling positions relative to a base actor, which is potentially moving */
USTRUCT()
struct ENGINE_API FBasedPosition
{
	GENERATED_USTRUCT_BODY()

	UPROPERTY(EditAnywhere, BlueprintReadWrite, Category=BasedPosition)
	class AActor* Base;

	UPROPERTY(EditAnywhere, BlueprintReadWrite, Category=BasedPosition)
	FVector Position;

	UPROPERTY()
	mutable FVector CachedBaseLocation;

	UPROPERTY()
	mutable FRotator CachedBaseRotation;

	UPROPERTY()
	mutable FVector CachedTransPosition;

	FBasedPosition();
	explicit FBasedPosition( class AActor *InBase, const FVector& InPosition );
	// Retrieve world location of this position
	FVector operator*() const;
	void Set( class AActor* InBase, const FVector& InPosition );
	void Clear();

	friend FArchive& operator<<( FArchive& Ar, FBasedPosition& T );
};


/** Struct for caching Quat<->Rotator conversions. */
struct ENGINE_API FRotationConversionCache
{
	FRotationConversionCache()
		: CachedQuat(FQuat::Identity)
		, CachedRotator(FRotator::ZeroRotator)
	{
	}

	/** Convert a FRotator to FQuat. Uses the cached conversion if possible, and updates it if there was no match. */
	FORCEINLINE_DEBUGGABLE FQuat RotatorToQuat(const FRotator& InRotator) const
	{
		if (CachedRotator != InRotator)
		{
			CachedRotator = InRotator.GetNormalized();
			CachedQuat = CachedRotator.Quaternion();
		}
		return CachedQuat;
	}

	/** Convert a FRotator to FQuat. Uses the cached conversion if possible, but does *NOT* update the cache if there was no match. */
	FORCEINLINE_DEBUGGABLE FQuat RotatorToQuat_ReadOnly(const FRotator& InRotator) const
	{
		if (CachedRotator == InRotator)
		{
			return CachedQuat;
		}
		return InRotator.Quaternion();
	}

	/** Convert a FQuat to FRotator. Uses the cached conversion if possible, and updates it if there was no match. */
	FORCEINLINE_DEBUGGABLE FRotator QuatToRotator(const FQuat& InQuat) const
	{
		if (CachedQuat != InQuat)
		{
			CachedQuat = InQuat.GetNormalized();
			CachedRotator = CachedQuat.Rotator();
		}
		return CachedRotator;
	}

	/** Convert a FQuat to FRotator. Uses the cached conversion if possible, but does *NOT* update the cache if there was no match. */
	FORCEINLINE_DEBUGGABLE FRotator QuatToRotator_ReadOnly(const FQuat& InQuat) const
	{
		if (CachedQuat == InQuat)
		{
			return CachedRotator;
		}
		return InQuat.Rotator();
	}

	/** Version of QuatToRotator when the Quat is known to already be normalized. */
	FORCEINLINE_DEBUGGABLE FRotator NormalizedQuatToRotator(const FQuat& InNormalizedQuat) const
	{
		if (CachedQuat != InNormalizedQuat)
		{
			CachedQuat = InNormalizedQuat;
			CachedRotator = InNormalizedQuat.Rotator();
		}
		return CachedRotator;
	}

	/** Version of QuatToRotator when the Quat is known to already be normalized. Does *NOT* update the cache if there was no match. */
	FORCEINLINE_DEBUGGABLE FRotator NormalizedQuatToRotator_ReadOnly(const FQuat& InNormalizedQuat) const
	{
		if (CachedQuat == InNormalizedQuat)
		{
			return CachedRotator;
		}
		return InNormalizedQuat.Rotator();
	}

	/** Return the cached Quat. */
	FORCEINLINE_DEBUGGABLE FQuat GetCachedQuat() const
	{
		return CachedQuat;
	}

	/** Return the cached Rotator. */
	FORCEINLINE_DEBUGGABLE FRotator GetCachedRotator() const
	{
		return CachedRotator;
	}

private:
	mutable FQuat		CachedQuat;		// FQuat matching CachedRotator such that CachedQuat.Rotator() == CachedRotator.
	mutable FRotator	CachedRotator;	// FRotator matching CachedQuat such that CachedRotator.Quaternion() == CachedQuat.
};



/** A line of subtitle text and the time at which it should be displayed. */
USTRUCT()
struct FSubtitleCue
{
	GENERATED_USTRUCT_BODY()

	/** The text to appear in the subtitle. */
	UPROPERTY(EditAnywhere, BlueprintReadWrite, Category=SubtitleCue)
	FText Text;

	/** The time at which the subtitle is to be displayed, in seconds relative to the beginning of the line. */
	UPROPERTY(EditAnywhere, BlueprintReadWrite, Category=SubtitleCue)
	float Time;

	FSubtitleCue()
		: Time(0)
	{ }
};


/**	A subtitle localized to a specific language. */
USTRUCT()
struct FLocalizedSubtitle
{
	GENERATED_USTRUCT_BODY()

	/** The 3-letter language for this subtitle */
	UPROPERTY()
	FString LanguageExt;

	/**
	 * Subtitle cues.  If empty, use SoundNodeWave's SpokenText as the subtitle.  Will often be empty,
	 * as the contents of the subtitle is commonly identical to what is spoken.
	 */
	UPROPERTY()
	TArray<struct FSubtitleCue> Subtitles;

	/** true if this sound is considered to contain mature content. */
	UPROPERTY()
	uint32 bMature:1;

	/** true if the subtitles have been split manually. */
	UPROPERTY()
	uint32 bManualWordWrap:1;

	/** true if the subtitles should be displayed one line at a time. */
	UPROPERTY()
	uint32 bSingleLine:1;

	FLocalizedSubtitle()
		: bMature(false)
		, bManualWordWrap(false)
		, bSingleLine(false)
	{ }
};


/**	Per-light settings for Lightmass */
USTRUCT()
struct FLightmassLightSettings
{
	GENERATED_USTRUCT_BODY()

	/** 0 will be completely desaturated, 1 will be unchanged */
	UPROPERTY(EditAnywhere, BlueprintReadWrite, Category=Lightmass, meta=(UIMin = "0.0", UIMax = "4.0"))
	float IndirectLightingSaturation;

	/** Controls the falloff of shadow penumbras */
	UPROPERTY(EditAnywhere, BlueprintReadWrite, Category=Lightmass, meta=(UIMin = "0.1", UIMax = "4.0"))
	float ShadowExponent;

	/** 
	 * Whether to use area shadows for stationary light precomputed shadowmaps.  
	 * Area shadows get softer the further they are from shadow casters, but require higher lightmap resolution to get the same quality where the shadow is sharp.
	 */
	UPROPERTY(EditAnywhere, BlueprintReadWrite, Category=Lightmass)
	bool bUseAreaShadowsForStationaryLight;

	FLightmassLightSettings()
		: IndirectLightingSaturation(1.0f)
		, ShadowExponent(2.0f)
		, bUseAreaShadowsForStationaryLight(false)
	{ }
};


/**	Point/spot settings for Lightmass */
USTRUCT()
struct FLightmassPointLightSettings : public FLightmassLightSettings
{
	GENERATED_USTRUCT_BODY()
};


/**	Directional light settings for Lightmass */
USTRUCT()
struct FLightmassDirectionalLightSettings : public FLightmassLightSettings
{
	GENERATED_USTRUCT_BODY()

	/** Angle that the directional light's emissive surface extends relative to a receiver, affects penumbra sizes. */
	UPROPERTY(EditAnywhere, BlueprintReadWrite, Category=Lightmass, meta=(UIMin = ".0001", UIMax = "5"))
	float LightSourceAngle;

	FLightmassDirectionalLightSettings()
		: LightSourceAngle(1.0f)
	{
	}
};


/**	Per-object settings for Lightmass */
USTRUCT()
struct FLightmassPrimitiveSettings
{
	GENERATED_USTRUCT_BODY()

	/** If true, this object will be lit as if it receives light from both sides of its polygons. */
	UPROPERTY(EditAnywhere, BlueprintReadOnly, Category=Lightmass)
	uint32 bUseTwoSidedLighting:1;

	/** If true, this object will only shadow indirect lighting.  					*/
	UPROPERTY(EditAnywhere, BlueprintReadOnly, Category=Lightmass)
	uint32 bShadowIndirectOnly:1;

	/** If true, allow using the emissive for static lighting.						*/
	UPROPERTY(EditAnywhere, BlueprintReadOnly, Category=Lightmass)
	uint32 bUseEmissiveForStaticLighting:1;

	/** 
	 * Typically the triangle normal is used for hemisphere gathering which prevents incorrect self-shadowing from artist-tweaked vertex normals. 
	 * However in the case of foliage whose vertex normal has been setup to match the underlying terrain, gathering in the direction of the vertex normal is desired.
	 */
	UPROPERTY(EditAnywhere, BlueprintReadOnly, Category=Lightmass)
	uint32 bUseVertexNormalForHemisphereGather:1;

	/** Direct lighting falloff exponent for mesh area lights created from emissive areas on this primitive. */
	UPROPERTY()
	float EmissiveLightFalloffExponent;

	/**
	 * Direct lighting influence radius.
	 * The default is 0, which means the influence radius should be automatically generated based on the emissive light brightness.
	 * Values greater than 0 override the automatic method.
	 */
	UPROPERTY()
	float EmissiveLightExplicitInfluenceRadius;

	/** Scales the emissive contribution of all materials applied to this object.	*/
	UPROPERTY()
	float EmissiveBoost;

	/** Scales the diffuse contribution of all materials applied to this object.	*/
	UPROPERTY(EditAnywhere, BlueprintReadWrite, Category=Lightmass)
	float DiffuseBoost;

	/** Fraction of samples taken that must be occluded in order to reach full occlusion. */
	UPROPERTY(EditAnywhere, BlueprintReadWrite, Category=Lightmass)
	float FullyOccludedSamplesFraction;

	FLightmassPrimitiveSettings()
	{
		bUseTwoSidedLighting = false;
		bShadowIndirectOnly = false;
		bUseEmissiveForStaticLighting = false;
		bUseVertexNormalForHemisphereGather = false;
		EmissiveLightFalloffExponent = 8.0f;
		EmissiveLightExplicitInfluenceRadius = 0.0f;
		EmissiveBoost = 1.0f;
		DiffuseBoost = 1.0f;
		FullyOccludedSamplesFraction = 1.0f;
	}

	friend bool operator==(const FLightmassPrimitiveSettings& A, const FLightmassPrimitiveSettings& B)
	{
		//@todo UE4. Do we want a little 'leeway' in joining 
		if ((A.bUseTwoSidedLighting != B.bUseTwoSidedLighting) ||
			(A.bShadowIndirectOnly != B.bShadowIndirectOnly) || 
			(A.bUseEmissiveForStaticLighting != B.bUseEmissiveForStaticLighting) || 
			(A.bUseVertexNormalForHemisphereGather != B.bUseVertexNormalForHemisphereGather) || 
			(fabsf(A.EmissiveLightFalloffExponent - B.EmissiveLightFalloffExponent) > SMALL_NUMBER) ||
			(fabsf(A.EmissiveLightExplicitInfluenceRadius - B.EmissiveLightExplicitInfluenceRadius) > SMALL_NUMBER) ||
			(fabsf(A.EmissiveBoost - B.EmissiveBoost) > SMALL_NUMBER) ||
			(fabsf(A.DiffuseBoost - B.DiffuseBoost) > SMALL_NUMBER) ||
			(fabsf(A.FullyOccludedSamplesFraction - B.FullyOccludedSamplesFraction) > SMALL_NUMBER))
		{
			return false;
		}
		return true;
	}

	// Functions.
	friend FArchive& operator<<(FArchive& Ar, FLightmassPrimitiveSettings& Settings);
};


/**	Debug options for Lightmass */
USTRUCT()
struct FLightmassDebugOptions
{
	GENERATED_USTRUCT_BODY()

	/**
	 *	If false, UnrealLightmass.exe is launched automatically (default)
	 *	If true, it must be launched manually (e.g. through a debugger) with the -debug command line parameter.
	 */
	UPROPERTY(EditAnywhere, BlueprintReadWrite, Category=LightmassDebugOptions)
	uint32 bDebugMode:1;

	/**	If true, all participating Lightmass agents will report back detailed stats to the log.	 */
	UPROPERTY(EditAnywhere, BlueprintReadWrite, Category=LightmassDebugOptions)
	uint32 bStatsEnabled:1;

	/**	If true, BSP surfaces split across model components are joined into 1 mapping	 */
	UPROPERTY(EditAnywhere, BlueprintReadWrite, Category=LightmassDebugOptions)
	uint32 bGatherBSPSurfacesAcrossComponents:1;

	/**	The tolerance level used when gathering BSP surfaces.	 */
	UPROPERTY(EditAnywhere, BlueprintReadWrite, Category=LightmassDebugOptions)
	float CoplanarTolerance;

	/**
	 *	If true, Lightmass will import mappings immediately as they complete.
	 *	It will not process them, however.
	 */
	UPROPERTY(EditAnywhere, BlueprintReadWrite, Category=LightmassDebugOptions)
	uint32 bUseImmediateImport:1;

	/**
	 *	If true, Lightmass will process appropriate mappings as they are imported.
	 *	NOTE: Requires ImmediateMode be enabled to actually work.
	 */
	UPROPERTY(EditAnywhere, BlueprintReadWrite, Category=LightmassDebugOptions)
	uint32 bImmediateProcessMappings:1;

	/**	If true, Lightmass will sort mappings by texel cost. */
	UPROPERTY(EditAnywhere, BlueprintReadWrite, Category=LightmassDebugOptions)
	uint32 bSortMappings:1;

	/**	If true, the generate coefficients will be dumped to binary files. */
	UPROPERTY(EditAnywhere, BlueprintReadWrite, Category=LightmassDebugOptions)
	uint32 bDumpBinaryFiles:1;

	/**
	 *	If true, Lightmass will write out BMPs for each generated material property
	 *	sample to <GAME>\ScreenShots\Materials.
	 */
	UPROPERTY(EditAnywhere, BlueprintReadWrite, Category=LightmassDebugOptions)
	uint32 bDebugMaterials:1;

	/**	If true, Lightmass will pad the calculated mappings to reduce/eliminate seams. */
	UPROPERTY(EditAnywhere, BlueprintReadWrite, Category=LightmassDebugOptions)
	uint32 bPadMappings:1;

	/**
	 *	If true, will fill padding of mappings with a color rather than the sampled edges.
	 *	Means nothing if bPadMappings is not enabled...
	 */
	UPROPERTY(EditAnywhere, BlueprintReadWrite, Category=LightmassDebugOptions)
	uint32 bDebugPaddings:1;

	/**
	 * If true, only the mapping containing a debug texel will be calculated, all others
	 * will be set to white
	 */
	UPROPERTY(EditAnywhere, BlueprintReadWrite, Category=LightmassDebugOptions)
	uint32 bOnlyCalcDebugTexelMappings:1;

	/** If true, color lightmaps a random color */
	UPROPERTY(EditAnywhere, BlueprintReadWrite, Category=LightmassDebugOptions)
	uint32 bUseRandomColors:1;

	/** If true, a green border will be placed around the edges of mappings */
	UPROPERTY(EditAnywhere, BlueprintReadWrite, Category=LightmassDebugOptions)
	uint32 bColorBordersGreen:1;

	/**
	 * If true, Lightmass will overwrite lightmap data with a shade of red relating to
	 * how long it took to calculate the mapping (Red = Time / ExecutionTimeDivisor)
	 */
	UPROPERTY(EditAnywhere, BlueprintReadWrite, Category=LightmassDebugOptions)
	uint32 bColorByExecutionTime:1;

	/** The amount of time that will be count as full red when bColorByExecutionTime is enabled */
	UPROPERTY(EditAnywhere, BlueprintReadWrite, Category=LightmassDebugOptions)
	float ExecutionTimeDivisor;

	ENGINE_API FLightmassDebugOptions();
};


/**
 *	Debug options for Swarm
 */
USTRUCT()
struct FSwarmDebugOptions
{
	GENERATED_USTRUCT_BODY()

	/**
	 *	If true, Swarm will distribute jobs.
	 *	If false, only the local machine will execute the jobs.
	 */
	UPROPERTY(EditAnywhere, BlueprintReadWrite, Category=SwarmDebugOptions)
	uint32 bDistributionEnabled:1;

	/**
	 *	If true, Swarm will force content to re-export rather than using the cached version.
	 *	If false, Swarm will attempt to use the cached version.
	 */
	UPROPERTY(EditAnywhere, BlueprintReadWrite, Category=SwarmDebugOptions)
	uint32 bForceContentExport:1;

	UPROPERTY()
	uint32 bInitialized:1;

	FSwarmDebugOptions()
		: bDistributionEnabled(true)
		, bForceContentExport(false)
	{
	}

	//@todo UE4. For some reason, the global instance is not initializing to the default settings...
	// Be sure to update this function to properly set the desired initial values!!!!
	void Touch();
};


UENUM()
enum ELightMapPaddingType
{
	LMPT_NormalPadding,
	LMPT_PrePadding,
	LMPT_NoPadding
};


/** Bit-field flags that affects storage (e.g. packing, streaming) and other info about a shadowmap. */
UENUM()
enum EShadowMapFlags
{
	/** No flags. */
	SMF_None			= 0,
	/** Shadowmap should be placed in a streaming texture. */
	SMF_Streamed		= 0x00000001
};


/** Reference to a specific material in a PrimitiveComponent. */
USTRUCT()
struct FPrimitiveMaterialRef
{
	GENERATED_USTRUCT_BODY()

	UPROPERTY()
	class UPrimitiveComponent* Primitive;

	UPROPERTY()
	class UDecalComponent* Decal;

	UPROPERTY()
	int32 ElementIndex;

	FPrimitiveMaterialRef()
		: Primitive(nullptr)
		, Decal(nullptr)
		, ElementIndex(0)
	{ }

	FPrimitiveMaterialRef(UPrimitiveComponent* InPrimitive, int32 InElementIndex)
		: Primitive(InPrimitive)
		, Decal(nullptr)
		, ElementIndex(InElementIndex)
	{ 	}

	FPrimitiveMaterialRef(UDecalComponent* InDecal, int32 InElementIndex)
		: Primitive(nullptr)
		, Decal(InDecal)
		, ElementIndex(InElementIndex)
	{ 	}
};


/**
 * Structure containing information about one hit of a trace, such as point of impact and surface normal at that point.
 */
USTRUCT(BlueprintType, meta=(HasNativeBreak="Engine.GameplayStatics.BreakHitResult"))
struct ENGINE_API FHitResult
{
	GENERATED_USTRUCT_BODY()

	/** Indicates if this hit was a result of blocking collision. If false, there was no hit or it was an overlap/touch instead. */
	UPROPERTY()
	uint32 bBlockingHit:1;

	/**
	 * Whether the trace started in penetration, i.e. with an initial blocking overlap.
	 * In the case of penetration, if PenetrationDepth > 0.f, then it will represent the distance along the Normal vector that will result in
	 * minimal contact between the swept shape and the object that was hit. In this case, ImpactNormal will be the normal opposed to movement at that location
	 * (ie, Normal may not equal ImpactNormal).
	 */
	UPROPERTY()
	uint32 bStartPenetrating:1;

	/**
	 * 'Time' of impact along trace direction (ranging from 0.0 to 1.0) if there is a hit, indicating time between TraceStart and TraceEnd.
	 * For swept movement (but not queries) this may be pulled back slightly from the actual time of impact, to prevent precision problems with adjacent geometry.
	 */
	UPROPERTY()
	float Time;
	 
	/** The distance from the TraceStart to the ImpactPoint in world space. This value is 0 if there was an initial overlap (trace started inside another colliding object). */
	UPROPERTY()
	float Distance; 
	
	/**
	 * The location in world space where the moving shape would end up against the impacted object, if there is a hit. Equal to the point of impact for line tests.
	 * Example: for a sphere trace test, this is the point where the center of the sphere would be located when it touched the other object.
	 * For swept movement (but not queries) this may not equal the final location of the shape since hits are pulled back slightly to prevent precision issues from overlapping another surface.
	 */
	UPROPERTY()
	FVector_NetQuantize Location;

	/**
	 * Location in world space of the actual contact of the trace shape (box, sphere, ray, etc) with the impacted object.
	 * Example: for a sphere trace test, this is the point where the surface of the sphere touches the other object.
	 */
	UPROPERTY()
	FVector_NetQuantize ImpactPoint;

	/**
	 * Normal of the hit in world space, for the object that was swept. Equal to ImpactNormal for line tests.
	 * This is computed for capsules and spheres, otherwise it will be the same as ImpactNormal.
	 * Example: for a sphere trace test, this is a normalized vector pointing in towards the center of the sphere at the point of impact.
	 */
	UPROPERTY()
	FVector_NetQuantizeNormal Normal;

	/**
	 * Normal of the hit in world space, for the object that was hit by the sweep, if any.
	 * For example if a box hits a flat plane, this is a normalized vector pointing out from the plane.
	 * In the case of impact with a corner or edge of a surface, usually the "most opposing" normal (opposed to the query direction) is chosen.
	 */
	UPROPERTY()
	FVector_NetQuantizeNormal ImpactNormal;

	/**
	 * Start location of the trace.
	 * For example if a sphere is swept against the world, this is the starting location of the center of the sphere.
	 */
	UPROPERTY()
	FVector_NetQuantize TraceStart;

	/**
	 * End location of the trace; this is NOT where the impact occurred (if any), but the furthest point in the attempted sweep.
	 * For example if a sphere is swept against the world, this would be the center of the sphere if there was no blocking hit.
	 */
	UPROPERTY()
	FVector_NetQuantize TraceEnd;

	/**
	  * If this test started in penetration (bStartPenetrating is true) and a depenetration vector can be computed,
	  * this value is the distance along Normal that will result in moving out of penetration.
	  * If the distance cannot be computed, this distance will be zero.
	  */
	UPROPERTY()
	float PenetrationDepth;

	/** Extra data about item that was hit (hit primitive specific). */
	UPROPERTY()
	int32 Item;

	/**
	 * Physical material that was hit.
	 * @note Must set bReturnPhysicalMaterial on the swept PrimitiveComponent or in the query params for this to be returned.
	 */
	UPROPERTY()
	TWeakObjectPtr<class UPhysicalMaterial> PhysMaterial;

	/** Actor hit by the trace. */
	UPROPERTY()
	TWeakObjectPtr<class AActor> Actor;

	/** PrimitiveComponent hit by the trace. */
	UPROPERTY()
	TWeakObjectPtr<class UPrimitiveComponent> Component;

	/** Name of bone we hit (for skeletal meshes). */
	UPROPERTY()
	FName BoneName;

	/** Face index we hit (for complex hits with triangle meshes). */
	UPROPERTY()
	int32 FaceIndex;


	FHitResult()
	{
		Init();
	}
	
	explicit FHitResult(float InTime)
	{
		Init();
		Time = InTime;
	}

	explicit FHitResult(EForceInit InInit)
	{
		Init();
	}

	explicit FHitResult(ENoInit NoInit)
	{
	}

	explicit FHitResult(FVector Start, FVector End)
	{
		Init(Start, End);
	}

	/** Initialize empty hit result with given time. */
	FORCEINLINE void Init()
	{
		FMemory::Memzero(this, sizeof(FHitResult));
		Time = 1.f;
	}

	/** Initialize empty hit result with given time, TraceStart, and TraceEnd */
	FORCEINLINE void Init(FVector Start, FVector End)
	{
		FMemory::Memzero(this, sizeof(FHitResult));
		Time = 1.f;
		TraceStart = Start;
		TraceEnd = End;
	}

	/** Ctor for easily creating "fake" hits from limited data. */
	FHitResult(class AActor* InActor, class UPrimitiveComponent* InComponent, FVector const& HitLoc, FVector const& HitNorm);
 
	/** Reset hit result while optionally saving TraceStart and TraceEnd. */
	FORCEINLINE void Reset(float InTime = 1.f, bool bPreserveTraceData = true)
	{
		const FVector SavedTraceStart = TraceStart;
		const FVector SavedTraceEnd = TraceEnd;
		Init();
		Time = InTime;
		if (bPreserveTraceData)
		{
			TraceStart = SavedTraceStart;
			TraceEnd = SavedTraceEnd;
		}
	}

	/** Utility to return the Actor that owns the Component that was hit. */
	AActor* GetActor() const;

	/** Utility to return the Component that was hit. */
	UPrimitiveComponent* GetComponent() const;

	/** Optimized serialize function */
	bool NetSerialize(FArchive& Ar, class UPackageMap* Map, bool& bOutSuccess);

	/** Return true if there was a blocking hit that was not caused by starting in penetration. */
	FORCEINLINE bool IsValidBlockingHit() const
	{
		return bBlockingHit && !bStartPenetrating;
	}

	/** Static utility function that returns the first 'blocking' hit in an array of results. */
	static FHitResult* GetFirstBlockingHit(TArray<FHitResult>& InHits)
	{
		for(int32 HitIdx=0; HitIdx<InHits.Num(); HitIdx++)
		{
			if(InHits[HitIdx].bBlockingHit)
			{
				return &InHits[HitIdx];
			}
		}
		return nullptr;
	}

	/** Static utility function that returns the number of blocking hits in array. */
	static int32 GetNumBlockingHits(const TArray<FHitResult>& InHits)
	{
		int32 NumBlocks = 0;
		for(int32 HitIdx=0; HitIdx<InHits.Num(); HitIdx++)
		{
			if(InHits[HitIdx].bBlockingHit)
			{
				NumBlocks++;
			}
		}
		return NumBlocks;
	}

	/** Static utility function that returns the number of overlapping hits in array. */
	static int32 GetNumOverlapHits(const TArray<FHitResult>& InHits)
	{
		return (InHits.Num() - GetNumBlockingHits(InHits));
	}

	/**
	 * Get a copy of the HitResult with relevant information reversed.
	 * For example when receiving a hit from another object, we reverse the normals.
	 */
	static FHitResult GetReversedHit(const FHitResult& Hit)
	{
		FHitResult Result(Hit);
		Result.Normal = -Result.Normal;
		Result.ImpactNormal = -Result.ImpactNormal;
		return Result;
	}

	FString ToString() const;
};


template<>
struct TStructOpsTypeTraits<FHitResult> : public TStructOpsTypeTraitsBase
{
	enum
	{
		WithNetSerializer = true,
	};
};


/** Structure containing information about one hit of an overlap test */
USTRUCT()
struct ENGINE_API FOverlapResult
{
	GENERATED_USTRUCT_BODY()

	/** Actor that the check hit. */
	UPROPERTY()
	TWeakObjectPtr<class AActor> Actor;

	/** PrimitiveComponent that the check hit. */
	UPROPERTY()
	TWeakObjectPtr<class UPrimitiveComponent> Component;

	/** This is the index of the overlapping item. 
		For DestructibleComponents, this is the ChunkInfo index. 
		For SkeletalMeshComponents this is the Body index or INDEX_NONE for single body */
	int32 ItemIndex;

	/** Utility to return the Actor that owns the Component that was hit */
	AActor* GetActor() const;

	/** Utility to return the Component that was hit */
	UPrimitiveComponent* GetComponent() const;

	/** Indicates if this hit was requesting a block - if false, was requesting a touch instead */
	UPROPERTY()
	uint32 bBlockingHit:1;

	FOverlapResult()
	{
		FMemory::Memzero(this, sizeof(FOverlapResult));
	}
};


/** Structure containing information about minimum translation direction (MTD) */
USTRUCT()
struct ENGINE_API FMTDResult
{
	GENERATED_USTRUCT_BODY()

	/** Normalized direction of the minimum translation required to fix penetration. */
	UPROPERTY()
	FVector Direction;

	/** Distance required to move along the MTD vector (Direction). */
	UPROPERTY()
	float Distance;

	FMTDResult()
	{
		FMemory::Memzero(this, sizeof(FMTDResult));
	}
};


/** Struct used for passing information from Matinee to an Actor for blending animations during a sequence. */
USTRUCT()
struct FAnimSlotInfo
{
	GENERATED_USTRUCT_BODY()

	/** Name of slot that we want to play the animtion in. */
	UPROPERTY()
	FName SlotName;

	/** Strength of each Channel within this Slot. Channel indexs are determined by track order in Matinee. */
	UPROPERTY()
	TArray<float> ChannelWeights;
};


/** Used to indicate each slot name and how many channels they have. */
USTRUCT()
struct FAnimSlotDesc
{
	GENERATED_USTRUCT_BODY()

	/** Name of the slot. */
	UPROPERTY()
	FName SlotName;

	/** Number of channels that are available in this slot. */
	UPROPERTY()
	int32 NumChannels;


	FAnimSlotDesc()
		: NumChannels(0)
	{ }

};

/** Enum for controlling buckets for update rate optimizations if we need to stagger
 *  Multiple actor populations separately.
 */
UENUM()
enum class EUpdateRateShiftBucket : uint8
{
	ShiftBucket0 = 0,
	ShiftBucket1,
	ShiftBucket2,
	ShiftBucket3,
	ShiftBucket4,
	ShiftBucket5,
	ShiftBucketMax
};

/** Container for Animation Update Rate parameters.
 * They are shared for all components of an Actor, so they can be updated in sync. */
USTRUCT()
struct FAnimUpdateRateParameters
{
	GENERATED_USTRUCT_BODY()

public:
	enum EOptimizeMode
	{
		TrailMode,
		LookAheadMode,
	};

	/** Cache which Update Rate Optimization mode we are using */
	EOptimizeMode OptimizeMode;

	/** How often animation will be updated/ticked. 1 = every frame, 2 = every 2 frames, etc. */
	UPROPERTY()
	int32 UpdateRate;

	/** How often animation will be evaluated. 1 = every frame, 2 = every 2 frames, etc.
	 *  has to be a multiple of UpdateRate. */
	UPROPERTY()
	int32 EvaluationRate;

	/** When skipping a frame, should it be interpolated or frozen? */
	UPROPERTY()
	bool bInterpolateSkippedFrames;

	/** Whether or not to use the defined LOD/Frameskip map instead of separate distance factor thresholds */
	UPROPERTY()
	bool bShouldUseLodMap;

	/** (This frame) animation update should be skipped. */
	UPROPERTY()
	bool bSkipUpdate;

	/** (This frame) animation evaluation should be skipped. */
	UPROPERTY()
	bool bSkipEvaluation;

	UPROPERTY(Transient)
	/** Track time we have lost via skipping */
	float TickedPoseOffestTime;

	UPROPERTY(Transient)
	/** Total time of the last series of skipped updates */
	float AdditionalTime;

	/** The delta time of the last tick */
	float ThisTickDelta;

	/** Rate of animation evaluation when non rendered (off screen and dedicated servers).
	 * a value of 4 means evaluated 1 frame, then 3 frames skipped */
	UPROPERTY()
	int32 BaseNonRenderedUpdateRate;

	/** Array of MaxDistanceFactor to use for AnimUpdateRate when mesh is visible (rendered).
	 * MaxDistanceFactor is size on screen, as used by LODs
	 * Example:
	 *		BaseVisibleDistanceFactorThesholds.Add(0.4f)
	 *		BaseVisibleDistanceFactorThesholds.Add(0.2f)
	 * means:
	 *		0 frame skip, MaxDistanceFactor > 0.4f
	 *		1 frame skip, MaxDistanceFactor > 0.2f
	 *		2 frame skip, MaxDistanceFactor > 0.0f
	 */
	UPROPERTY()
	TArray<float> BaseVisibleDistanceFactorThesholds;

	/** Map of LOD levels to frame skip amounts. if bShouldUseLodMap is set these values will be used for
	 * the frameskip amounts and the distance factor thresholds will be ignored. The flag and these values
	 * should be configured using the customization callback when parameters are created for a component.
	 */
	UPROPERTY()
	TMap<int32, int32> LODToFrameSkipMap;

	/** Max Evaluation Rate allowed for interpolation to be enabled. Beyond, interpolation will be turned off. */
	UPROPERTY()
	int32 MaxEvalRateForInterpolation;

	/** The bucket to use when deciding which counter to use to calculate shift values */
	UPROPERTY()
	EUpdateRateShiftBucket ShiftBucket;

public:

	/** Default constructor. */
	FAnimUpdateRateParameters()
		: OptimizeMode(TrailMode)
		, UpdateRate(1)
		, EvaluationRate(1)
		, bInterpolateSkippedFrames(false)
		, bShouldUseLodMap(false)
		, bSkipUpdate(false)
		, bSkipEvaluation(false)
		, TickedPoseOffestTime(0.f)
		, AdditionalTime(0.f)
		, ThisTickDelta(0.f)
		, BaseNonRenderedUpdateRate(4)
		, MaxEvalRateForInterpolation(4)
		, ShiftBucket(EUpdateRateShiftBucket::ShiftBucket0)
	{ 
		BaseVisibleDistanceFactorThesholds.Add(0.4f);
		BaseVisibleDistanceFactorThesholds.Add(0.2f);
	}

	/** Set parameters and verify inputs for Trail Mode (original behaviour - skip frames, track skipped time and then catch up afterwards).
	 * @param : UpdateShiftRate. Shift our update frames so that updates across all skinned components are staggered
	 * @param : NewUpdateRate. How often animation will be updated/ticked. 1 = every frame, 2 = every 2 frames, etc.
	 * @param : NewEvaluationRate. How often animation will be evaluated. 1 = every frame, 2 = every 2 frames, etc.
	 * @param : bNewInterpSkippedFrames. When skipping a frame, should it be interpolated or frozen?
	 */
	void SetTrailMode(float DeltaTime, uint8 UpdateRateShift, int32 NewUpdateRate, int32 NewEvaluationRate, bool bNewInterpSkippedFrames);

	void SetLookAheadMode(float DeltaTime, uint8 UpdateRateShift, float LookAheadAmount);

	float GetInterpolationAlpha() const;

	float GetRootMotionInterp() const;

	bool DoEvaluationRateOptimizations() const
	{
		return OptimizeMode == LookAheadMode || EvaluationRate > 1;
	}

	/* Getter for bSkipUpdate */
	bool ShouldSkipUpdate() const
	{
		return bSkipUpdate;
	}

	/* Getter for bSkipEvaluation */
	bool ShouldSkipEvaluation() const
	{
		return bSkipEvaluation;
	}

	/* Getter for bInterpolateSkippedFrames */
	bool ShouldInterpolateSkippedFrames() const
	{
		return bInterpolateSkippedFrames;
	}

	/** Called when we are ticking a pose to make sure we accumulate all needed time */
	float GetTimeAdjustment()
	{
		return AdditionalTime;
	}

	FColor GetUpdateRateDebugColor() const
	{
		if (OptimizeMode == TrailMode)
		{
			switch (UpdateRate)
			{
			case 1: return FColor::Red;
			case 2: return FColor::Green;
			case 3: return FColor::Blue;
			}
			return FColor::Black;
		}
		else
		{
			if (bSkipUpdate)
			{
				return FColor::Yellow;
			}
			return FColor::Green;
		}
	}
};


/**
 * Point Of View type.
 */
USTRUCT()
struct FPOV
{
	GENERATED_USTRUCT_BODY()

	/** Location */
	UPROPERTY(EditAnywhere, BlueprintReadWrite, Category=POV)
	FVector Location;

	/** Rotation */
	UPROPERTY(EditAnywhere, BlueprintReadWrite, Category=POV)
	FRotator Rotation;

	/** FOV angle */
	UPROPERTY(EditAnywhere, BlueprintReadWrite, Category=POV)
	float FOV;

	FPOV() 
	: Location(ForceInit),Rotation(ForceInit), FOV(90.0f)
	{}

	FPOV(FVector InLocation, FRotator InRotation, float InFOV)
	: Location(InLocation), Rotation(InRotation), FOV(InFOV) 
	{}

	// Serializer.
	friend FArchive& operator<<(FArchive& Ar, FPOV& POV)
	{
		return Ar << POV.Location << POV.Rotation << POV.FOV;
	}
};


/** The importance of a mesh feature when automatically generating mesh LODs. */
UENUM()
namespace EMeshFeatureImportance
{
	enum Type
	{
		Off,
		Lowest,
		Low,
		Normal,
		High,
		Highest
	};
}


/** Settings used to reduce a mesh. */
USTRUCT()
struct FMeshReductionSettings
{
	GENERATED_USTRUCT_BODY()

<<<<<<< HEAD
		/** Percentage of triangles to keep. 1.0 = no reduction, 0.0 = no triangles. */
	UPROPERTY(EditAnywhere, Category=ReductionSettings)
		float PercentTriangles;

	/** The maximum distance in object space by which the reduced mesh may deviate from the original mesh. */
	UPROPERTY(EditAnywhere, Category=ReductionSettings)
		float MaxDeviation;

	/** Threshold in object space at which vertices are welded together. */
	UPROPERTY(EditAnywhere, Category=ReductionSettings)
		float WeldingThreshold;

	/** Angle at which a hard edge is introduced between faces. */
	UPROPERTY(EditAnywhere, Category=ReductionSettings)
		float HardAngleThreshold;

	/** Higher values minimize change to border edges. */
	UPROPERTY(EditAnywhere, Category=ReductionSettings)
		TEnumAsByte<EMeshFeatureImportance::Type> SilhouetteImportance;

	/** Higher values reduce texture stretching. */
	UPROPERTY(EditAnywhere, Category=ReductionSettings)
		TEnumAsByte<EMeshFeatureImportance::Type> TextureImportance;

	/** Higher values try to preserve normals better. */
	UPROPERTY(EditAnywhere, Category=ReductionSettings)
		TEnumAsByte<EMeshFeatureImportance::Type> ShadingImportance;

	UPROPERTY(EditAnywhere, Category=ReductionSettings)
		bool bRecalculateNormals;

	UPROPERTY(EditAnywhere, Category=ReductionSettings)
		int32 BaseLODModel;
=======
	/** Percentage of triangles to keep. 1.0 = no reduction, 0.0 = no triangles. */
		UPROPERTY(EditAnywhere, Category = ReductionSettings)
	float PercentTriangles;

	/** The maximum distance in object space by which the reduced mesh may deviate from the original mesh. */
	UPROPERTY(EditAnywhere, Category = ReductionSettings)
	float MaxDeviation;

	/** Threshold in object space at which vertices are welded together. */
	UPROPERTY(EditAnywhere, Category = ReductionSettings)
	float WeldingThreshold;

	/** Angle at which a hard edge is introduced between faces. */
	UPROPERTY(EditAnywhere, Category = ReductionSettings)
	float HardAngleThreshold;

	/** Higher values minimize change to border edges. */
	UPROPERTY(EditAnywhere, Category = ReductionSettings)
	TEnumAsByte<EMeshFeatureImportance::Type> SilhouetteImportance;

	/** Higher values reduce texture stretching. */
	UPROPERTY(EditAnywhere, Category = ReductionSettings)
	TEnumAsByte<EMeshFeatureImportance::Type> TextureImportance;

	/** Higher values try to preserve normals better. */
	UPROPERTY(EditAnywhere, Category = ReductionSettings)
	TEnumAsByte<EMeshFeatureImportance::Type> ShadingImportance;

	/*UPROPERTY(EditAnywhere, Category = ReductionSettings)
	bool bActive;*/

	UPROPERTY(EditAnywhere, Category = ReductionSettings)
	bool bRecalculateNormals;

	UPROPERTY(EditAnywhere, Category = ReductionSettings)
	int32 BaseLODModel;
>>>>>>> 73f66985

	UPROPERTY(EditAnywhere, Category = ReductionSettings)
		bool bGenerateUniqueLightmapUVs;

	UPROPERTY(EditAnywhere, Category = ReductionSettings)
		bool bKeepSymmetry;

	UPROPERTY(EditAnywhere, Category = ReductionSettings)
		bool bVisibilityAided;

	UPROPERTY(EditAnywhere, Category = ReductionSettings)
		bool bCullOccluded;

	/** Higher values generates fewer samples*/
	UPROPERTY(EditAnywhere, Category = ReductionSettings)
		TEnumAsByte<EMeshFeatureImportance::Type> VisibilityAggressiveness;

	/** Higher values minimize change to vertex color data. */
	UPROPERTY(EditAnywhere, Category = ReductionSettings)
		TEnumAsByte<EMeshFeatureImportance::Type> VertexColorImportance;

	/** Default settings. */
	FMeshReductionSettings()
		: PercentTriangles(1.0f)
		, MaxDeviation(0.0f)
		, WeldingThreshold(0.0f)
		, HardAngleThreshold(80.0f)
		, SilhouetteImportance(EMeshFeatureImportance::Normal)
		, TextureImportance(EMeshFeatureImportance::Normal)
		, ShadingImportance(EMeshFeatureImportance::Normal)
		, bRecalculateNormals(false)
		, BaseLODModel(0)
		, bGenerateUniqueLightmapUVs(false)
		, bKeepSymmetry(false)
		, bVisibilityAided(false)
		, bCullOccluded(false)
		, VisibilityAggressiveness(EMeshFeatureImportance::Lowest)
		, VertexColorImportance(EMeshFeatureImportance::Off)
	{
	}

	FMeshReductionSettings(const FMeshReductionSettings& Other)
		: PercentTriangles(Other.PercentTriangles)
		, MaxDeviation(Other.MaxDeviation)
		, WeldingThreshold(Other.WeldingThreshold)
		, HardAngleThreshold(Other.HardAngleThreshold)
		, SilhouetteImportance(Other.ShadingImportance)
		, TextureImportance(Other.TextureImportance)
		, ShadingImportance(Other.ShadingImportance)
		, bRecalculateNormals(Other.bRecalculateNormals)
		, BaseLODModel(Other.BaseLODModel)
		, bGenerateUniqueLightmapUVs(Other.bGenerateUniqueLightmapUVs)
		, bKeepSymmetry(Other.bKeepSymmetry)
		, bVisibilityAided(Other.bVisibilityAided)
		, bCullOccluded(Other.bCullOccluded)
		, VisibilityAggressiveness(Other.VisibilityAggressiveness)
		, VertexColorImportance(Other.VertexColorImportance)
	{
	}

	/** Equality operator. */
	bool operator==(const FMeshReductionSettings& Other) const
	{
		return PercentTriangles == Other.PercentTriangles
			&& MaxDeviation == Other.MaxDeviation
			&& WeldingThreshold == Other.WeldingThreshold
			&& HardAngleThreshold == Other.HardAngleThreshold
			&& SilhouetteImportance == Other.SilhouetteImportance
			&& TextureImportance == Other.TextureImportance
			&& ShadingImportance == Other.ShadingImportance
			&& bRecalculateNormals == Other.bRecalculateNormals
			&& BaseLODModel == Other.BaseLODModel
			&& bGenerateUniqueLightmapUVs == Other.bGenerateUniqueLightmapUVs
			&& bKeepSymmetry == Other.bKeepSymmetry
			&& bVisibilityAided == Other.bVisibilityAided
			&& bCullOccluded == Other.bCullOccluded
			&& VisibilityAggressiveness == Other.VisibilityAggressiveness
			&& VertexColorImportance == Other.VertexColorImportance;
	}

	/** Inequality. */
	bool operator!=(const FMeshReductionSettings& Other) const
	{
		return !(*this == Other);
	}
};

/**
 * Settings applied when building a mesh.
 */
USTRUCT()
struct FMeshBuildSettings
{
	GENERATED_USTRUCT_BODY()

	/** If true, degenerate triangles will be removed. */
	UPROPERTY(EditAnywhere, Category=BuildSettings)
	bool bUseMikkTSpace;

	/** If true, normals in the raw mesh are ignored and recomputed. */
	UPROPERTY(EditAnywhere, Category=BuildSettings)
	bool bRecomputeNormals;

	/** If true, tangents in the raw mesh are ignored and recomputed. */
	UPROPERTY(EditAnywhere, Category=BuildSettings)
	bool bRecomputeTangents;

	/** If true, degenerate triangles will be removed. */
	UPROPERTY(EditAnywhere, Category=BuildSettings)
	bool bRemoveDegenerates;
	
	/** Required for PNT tessellation but can be slow. Recommend disabling for larger meshes. */
	UPROPERTY(EditAnywhere, Category=BuildSettings)
	bool bBuildAdjacencyBuffer;

	/** Required to optimize mesh in mirrored transform. Double index buffer size. */
	UPROPERTY(EditAnywhere, Category=BuildSettings)
	bool bBuildReversedIndexBuffer;

	/** If true, UVs will be stored at full floating point precision. */
	UPROPERTY(EditAnywhere, Category=BuildSettings)
	bool bUseFullPrecisionUVs;

	UPROPERTY(EditAnywhere, Category=BuildSettings)
	bool bGenerateLightmapUVs;

	UPROPERTY(EditAnywhere, Category=BuildSettings)
	int32 MinLightmapResolution;

	UPROPERTY(EditAnywhere, Category=BuildSettings, meta=(DisplayName="Source Lightmap Index"))
	int32 SrcLightmapIndex;

	UPROPERTY(EditAnywhere, Category=BuildSettings, meta=(DisplayName="Destination Lightmap Index"))
	int32 DstLightmapIndex;

	UPROPERTY()
	float BuildScale_DEPRECATED;

	/** The local scale applied when building the mesh */
	UPROPERTY(EditAnywhere, Category=BuildSettings, meta=(DisplayName="Build Scale"))
	FVector BuildScale3D;

	/** 
	 * Scale to apply to the mesh when allocating the distance field volume texture.
	 * The default scale is 1, which is assuming that the mesh will be placed unscaled in the world.
	 */
	UPROPERTY(EditAnywhere, Category=BuildSettings)
	float DistanceFieldResolutionScale;

	/** 
	 * Whether to generate the distance field treating every triangle hit as a front face.  
	 * When enabled prevents the distance field from being discarded due to the mesh being open, but also lowers Distance Field AO quality.
	 */
	UPROPERTY(EditAnywhere, Category=BuildSettings)
	bool bGenerateDistanceFieldAsIfTwoSided;

	UPROPERTY(EditAnywhere, Category=BuildSettings)
	class UStaticMesh* DistanceFieldReplacementMesh;

	/** Default settings. */
	FMeshBuildSettings()
		: bUseMikkTSpace(true)
		, bRecomputeNormals(true)
		, bRecomputeTangents(true)
		, bRemoveDegenerates(true)
		, bBuildAdjacencyBuffer(true)
		, bBuildReversedIndexBuffer(true)
		, bUseFullPrecisionUVs(false)
		, bGenerateLightmapUVs(true)
		, MinLightmapResolution(64)
		, SrcLightmapIndex(0)
		, DstLightmapIndex(1)
		, BuildScale_DEPRECATED(1.0f)
		, BuildScale3D(1.0f, 1.0f, 1.0f)
		, DistanceFieldResolutionScale(1.0f)
		, bGenerateDistanceFieldAsIfTwoSided(false)
		, DistanceFieldReplacementMesh(NULL)
	{ }

	/** Equality operator. */
	bool operator==(const FMeshBuildSettings& Other) const
	{
		return bRecomputeNormals == Other.bRecomputeNormals
			&& bRecomputeTangents == Other.bRecomputeTangents
			&& bUseMikkTSpace == Other.bUseMikkTSpace
			&& bRemoveDegenerates == Other.bRemoveDegenerates
			&& bBuildAdjacencyBuffer == Other.bBuildAdjacencyBuffer
			&& bBuildReversedIndexBuffer == Other.bBuildReversedIndexBuffer
			&& bUseFullPrecisionUVs == Other.bUseFullPrecisionUVs
			&& bGenerateLightmapUVs == Other.bGenerateLightmapUVs
			&& MinLightmapResolution == Other.MinLightmapResolution
			&& SrcLightmapIndex == Other.SrcLightmapIndex
			&& DstLightmapIndex == Other.DstLightmapIndex
			&& BuildScale3D == Other.BuildScale3D
			&& DistanceFieldResolutionScale == Other.DistanceFieldResolutionScale
			&& bGenerateDistanceFieldAsIfTwoSided == Other.bGenerateDistanceFieldAsIfTwoSided
			&& DistanceFieldReplacementMesh == Other.DistanceFieldReplacementMesh;
	}

	/** Inequality. */
	bool operator!=(const FMeshBuildSettings& Other) const
	{
		return !(*this == Other);
	}
};

// Use FMaterialProxySettings instead
USTRUCT()
struct FMaterialSimplificationSettings
{
	GENERATED_USTRUCT_BODY()

	// Size of generated BaseColor map
	UPROPERTY(Category=Material, EditAnywhere)
	FIntPoint BaseColorMapSize;

	// Whether to generate normal map
	UPROPERTY()
	bool bNormalMap;
	
	// Size of generated specular map
	UPROPERTY(Category=Material, EditAnywhere, meta=(editcondition = "bNormalMap"))
	FIntPoint NormalMapSize;

	// Metallic constant
	UPROPERTY(Category=Material, EditAnywhere, meta=(ClampMin = "0", ClampMax = "1", UIMin = "0", UIMax = "1"))
	float MetallicConstant;

	// Whether to generate metallic map
	UPROPERTY()
	bool bMetallicMap;

	// Size of generated metallic map
	UPROPERTY(Category=Material, EditAnywhere, meta=(editcondition = "bMetallicMap"))
	FIntPoint MetallicMapSize;

	// Roughness constant
	UPROPERTY(Category=Material, EditAnywhere, meta=(ClampMin = "0", ClampMax = "1", UIMin = "0", UIMax = "1"))
	float RoughnessConstant;

	// Whether to generate roughness map
	UPROPERTY()
	bool bRoughnessMap;

	// Size of generated roughness map
	UPROPERTY(Category=Material, EditAnywhere, meta=(editcondition = "bRoughnessMap"))
	FIntPoint RoughnessMapSize;
		
	// Specular constant
	UPROPERTY(Category=Material, EditAnywhere, meta=(ClampMin = "0", ClampMax = "1", UIMin = "0", UIMax = "1"))
	float SpecularConstant;

	// Whether to generate specular map
	UPROPERTY()
	bool bSpecularMap;

	// Size of generated specular map
	UPROPERTY(Category=Material, EditAnywhere, meta=(editcondition = "bSpecularMap"))
	FIntPoint SpecularMapSize;

	FMaterialSimplificationSettings()
		: BaseColorMapSize(1024, 1024)
		, bNormalMap(true)
		, NormalMapSize(1024, 1024)
		, MetallicConstant(0.0f)
		, bMetallicMap(false)
		, MetallicMapSize(1024, 1024)
		, RoughnessConstant(0.5f)
		, bRoughnessMap(false)
		, RoughnessMapSize(1024, 1024)
		, SpecularConstant(0.5f)
		, bSpecularMap(false)
		, SpecularMapSize(1024, 1024)
	{
	}
	
	bool operator == (const FMaterialSimplificationSettings& Other) const
	{
		return BaseColorMapSize == Other.BaseColorMapSize
			&& bNormalMap == Other.bNormalMap
			&& NormalMapSize == Other.NormalMapSize
			&& MetallicConstant == Other.MetallicConstant
			&& bMetallicMap == Other.bMetallicMap
			&& MetallicMapSize == Other.MetallicMapSize
			&& RoughnessConstant == Other.RoughnessConstant
			&& bRoughnessMap == Other.bRoughnessMap
			&& RoughnessMapSize == Other.RoughnessMapSize
			&& SpecularConstant == Other.SpecularConstant
			&& bSpecularMap == Other.bSpecularMap
			&& SpecularMapSize == Other.SpecularMapSize;
	}
};

UENUM()
enum ETextureSizingType
{
	TextureSizingType_UseSingleTextureSize UMETA(DisplayName = "Use TextureSize for all material properties"),
	TextureSizingType_UseAutomaticBiasedSizes UMETA(DisplayName = "Use automatically biased texture sizes based on TextureSize"),
	TextureSizingType_UseManualOverrideTextureSize UMETA(DisplayName = "Use per property manually overriden texture sizes"),
	TextureSizingType_UseSimplygonAutomaticSizing UMETA(DisplayName = "Use Simplygon's automatic texture sizing"),
	TextureSizingType_MAX,
};

USTRUCT()
struct FMaterialProxySettings
{
	GENERATED_USTRUCT_BODY()
		
	// Size of generated BaseColor map
	UPROPERTY(Category = Material, EditAnywhere)
	FIntPoint TextureSize;

	UPROPERTY(Category = Material, EditAnywhere)
	TEnumAsByte<ETextureSizingType> TextureSizingType;

	UPROPERTY(Category = Material, EditAnywhere)
	float GutterSpace;

	// Whether to generate normal map
	UPROPERTY(Category = Material, EditAnywhere)
	bool bNormalMap;
	
	// Whether to generate metallic map
	UPROPERTY(Category = Material, EditAnywhere)
	bool bMetallicMap;
	
	// Metallic constant
	UPROPERTY(Category = Material, EditAnywhere, meta = (ClampMin = "0", ClampMax = "1", UIMin = "0", UIMax = "1", editcondition = "!bMetallicMap"))
	float MetallicConstant;

	// Whether to generate roughness map
	UPROPERTY(Category = Material, EditAnywhere)
	bool bRoughnessMap;

	// Roughness constant
	UPROPERTY(Category = Material, EditAnywhere, meta = (ClampMin = "0", ClampMax = "1", UIMin = "0", UIMax = "1", editcondition = "!bRoughnessMap"))
	float RoughnessConstant;
		
	// Whether to generate specular map
	UPROPERTY(Category = Material, EditAnywhere)
	bool bSpecularMap;	

	// Specular constant
	UPROPERTY(Category = Material, EditAnywhere, meta = (ClampMin = "0", ClampMax = "1", UIMin = "0", UIMax = "1", editcondition = "!bSpecularMap"))
	float SpecularConstant;

	// Whether to generate emissive map
	UPROPERTY(Category = Material, EditAnywhere)
	bool bEmissiveMap;

	// Whether to generate opacity map
	UPROPERTY(Category = Material, EditAnywhere)
	bool bOpacityMap;

	// Override diffuse map size
	UPROPERTY(Category = Material, AdvancedDisplay, EditAnywhere)
	FIntPoint DiffuseTextureSize;

	// Override normal map size
	UPROPERTY(Category = Material, AdvancedDisplay, EditAnywhere)
	FIntPoint NormalTextureSize;

	// Override metallic map size
	UPROPERTY(Category = Material, AdvancedDisplay, EditAnywhere)
	FIntPoint MetallicTextureSize;

	// Override roughness map size
	UPROPERTY(Category = Material, AdvancedDisplay, EditAnywhere)
	FIntPoint RoughnessTextureSize;

	// Override specular map size
	UPROPERTY(Category = Material, AdvancedDisplay, EditAnywhere)
	FIntPoint SpecularTextureSize;				    
						
	// Override emissive map size
	UPROPERTY(Category = Material, AdvancedDisplay, EditAnywhere)
	FIntPoint EmissiveTextureSize;				    
						
	// Override opacity map size
	UPROPERTY(Category = Material, AdvancedDisplay, EditAnywhere)
	FIntPoint OpacityTextureSize;
	
	FMaterialProxySettings()
		: TextureSize(1024, 1024)
		, TextureSizingType(TextureSizingType_UseSingleTextureSize)
		, GutterSpace(4.0f)
		, bNormalMap(true)
		, bMetallicMap(false)
		, MetallicConstant(0.0f)
		, bRoughnessMap(false)
		, RoughnessConstant(0.5f)				
		, bSpecularMap(false)		
		, SpecularConstant(0.5f)
		, bEmissiveMap(false)
		, bOpacityMap(false)
		, DiffuseTextureSize(1024, 1024)
		, NormalTextureSize(1024, 1024)
		, MetallicTextureSize(1024, 1024)
		, RoughnessTextureSize(1024, 1024)
		, EmissiveTextureSize(1024, 1024)
		, OpacityTextureSize(1024, 1024)
	{
	}

	bool operator == (const FMaterialProxySettings& Other) const
	{
		return TextureSize == Other.TextureSize
			&& TextureSizingType == Other.TextureSizingType
			&& GutterSpace == Other.GutterSpace
			&& bNormalMap == Other.bNormalMap
			&& MetallicConstant == Other.MetallicConstant
			&& bMetallicMap == Other.bMetallicMap
			&& RoughnessConstant == Other.RoughnessConstant
			&& bRoughnessMap == Other.bRoughnessMap
			&& SpecularConstant == Other.SpecularConstant
			&& bSpecularMap == Other.bSpecularMap
			&& bEmissiveMap == Other.bEmissiveMap
			&& bOpacityMap == Other.bOpacityMap
			&& DiffuseTextureSize == Other.DiffuseTextureSize
			&& NormalTextureSize == Other.NormalTextureSize
			&& MetallicTextureSize == Other.MetallicTextureSize
			&& RoughnessTextureSize == Other.RoughnessTextureSize
			&& EmissiveTextureSize == Other.EmissiveTextureSize
			&& OpacityTextureSize == Other.OpacityTextureSize;
	}
};

USTRUCT()
struct FMeshProxySettings
{
	GENERATED_USTRUCT_BODY()
	/** Screen size of the resulting proxy mesh in pixel size*/
	UPROPERTY(EditAnywhere, Category=ProxySettings)
	int32 ScreenSize;

	/** Material simplification */
	UPROPERTY(EditAnywhere, Category = ProxySettings)
	FMaterialProxySettings MaterialSettings;

	UPROPERTY()
	int32 TextureWidth_DEPRECATED;
	UPROPERTY()
	int32 TextureHeight_DEPRECATED;

	UPROPERTY()
	bool bExportNormalMap_DEPRECATED;

	UPROPERTY()
	bool bExportMetallicMap_DEPRECATED;

	UPROPERTY()
	bool bExportRoughnessMap_DEPRECATED;

	UPROPERTY()
	bool bExportSpecularMap_DEPRECATED;

	/** Material simplification */
	UPROPERTY()
	FMaterialSimplificationSettings Material_DEPRECATED;

	/** Distance at which meshes should be merged together */
	UPROPERTY(EditAnywhere, Category = ProxySettings)
	float MergeDistance;

	/** Angle at which a hard edge is introduced between faces */
	UPROPERTY(EditAnywhere, Category = ProxySettings, meta = (DisplayName = "Hard Edge Angle"))
	float HardAngleThreshold;
	
	/** Lightmap resolution */
	UPROPERTY(EditAnywhere, Category=ProxySettings)
	int32 LightMapResolution;

	/** Whether Simplygon should recalculate normals, otherwise the normals channel will be sampled from the original mesh */
	UPROPERTY(EditAnywhere, Category=ProxySettings)
	bool bRecalculateNormals;
		
	/** Set to true to cap the mesh with a ground plane */
	UPROPERTY(EditAnywhere, Category=ProxySettings)
	bool bUseClippingPlane;

	/* Ground plane level */
	UPROPERTY(EditAnywhere, Category=ProxySettings)
	float ClippingLevel;

	/** Set the axis index for the ground plane (0:X-Axis, 1:Y-Axis, 2:Z-Axis) */
	UPROPERTY(EditAnywhere, Category=ProxySettings)
	int32 AxisIndex;

	/** Set to true to use negative halfspace for model, and reject the positive halfspace */
	UPROPERTY(EditAnywhere, Category=ProxySettings)
	bool bPlaneNegativeHalfspace;

	UPROPERTY()
	bool bBakeVertexData_DEPRECATED;

	/** Default settings. */
	FMeshProxySettings()
		: ScreenSize(300)
		, TextureWidth_DEPRECATED(512)
		, TextureHeight_DEPRECATED(512)
		, bExportNormalMap_DEPRECATED(true)
		, bExportMetallicMap_DEPRECATED(false)
		, bExportRoughnessMap_DEPRECATED(false)
		, bExportSpecularMap_DEPRECATED(false)
		, MergeDistance(4)
		, HardAngleThreshold(80.0f)
		, LightMapResolution(256)
		, bRecalculateNormals(true)
		, bUseClippingPlane(false)
		, ClippingLevel(0.0)
		, AxisIndex(0)
		, bPlaneNegativeHalfspace(false)
	{ }

	/** Equality operator. */
	bool operator==(const FMeshProxySettings& Other) const
	{
		return ScreenSize == Other.ScreenSize
			&& MaterialSettings == Other.MaterialSettings
			&& bRecalculateNormals == Other.bRecalculateNormals
			&& HardAngleThreshold == Other.HardAngleThreshold
			&& MergeDistance == Other.MergeDistance;
	}

	/** Inequality. */
	bool operator!=(const FMeshProxySettings& Other) const
	{
		return !(*this == Other);
	}

	/** Handles deprecated properties */
	void PostLoadDeprecated();
};

/**
 * Mesh merging settings
 */
USTRUCT()
struct FMeshMergingSettings
{
	GENERATED_USTRUCT_BODY()

	/** Whether to generate lightmap UVs for a merged mesh*/
	UPROPERTY(EditAnywhere, Category=FMeshMergingSettings)
	bool bGenerateLightMapUV;
	
	/** Target UV channel in a merged mesh for a lightmap */
	UPROPERTY(EditAnywhere, Category=FMeshMergingSettings)
	int32 TargetLightMapUVChannel;

	/** Target lightmap resolution */
	UPROPERTY(EditAnywhere, Category=FMeshMergingSettings)
	int32 TargetLightMapResolution;
		
	/** Whether we should import vertex colors into merged mesh */
	UPROPERTY()
	bool bImportVertexColors_DEPRECATED;
	
	/** Whether merged mesh should have pivot at world origin, or at first merged component otherwise */
	UPROPERTY(EditAnywhere, Category=FMeshMergingSettings)
	bool bPivotPointAtZero;

	/** Whether to merge physics data (collision primitives)*/
	UPROPERTY(EditAnywhere, Category=FMeshMergingSettings)
	bool bMergePhysicsData;

	/** Whether to merge source materials into one flat material */
	UPROPERTY(EditAnywhere, Category=MeshMerge)
	bool bMergeMaterials;

	/** Material simplification */
	UPROPERTY(EditAnywhere, Category = MeshMerge, meta = (editcondition = "bMergeMaterials"))
	FMaterialProxySettings MaterialSettings;

	UPROPERTY(EditAnywhere, Category = MeshMerge)
	bool bBakeVertexData;

	/** Whether to export normal maps for material merging */
	UPROPERTY()
	bool bExportNormalMap_DEPRECATED;
	/** Whether to export metallic maps for material merging */
	UPROPERTY()
	bool bExportMetallicMap_DEPRECATED;
	/** Whether to export roughness maps for material merging */
	UPROPERTY()
	bool bExportRoughnessMap_DEPRECATED;
	/** Whether to export specular maps for material merging */
	UPROPERTY()
	bool bExportSpecularMap_DEPRECATED;
	/** Merged material texture atlas resolution */
	UPROPERTY()
	int32 MergedMaterialAtlasResolution_DEPRECATED;
		
	/** Default settings. */
	FMeshMergingSettings()
		: bGenerateLightMapUV(false)
		, TargetLightMapUVChannel(1)
		, TargetLightMapResolution(256)
		, bImportVertexColors_DEPRECATED(false)
		, bPivotPointAtZero(false)
		, bMergePhysicsData(false)
		, bMergeMaterials(false)
		, bExportNormalMap_DEPRECATED(true)
		, bExportMetallicMap_DEPRECATED(false)
		, bExportRoughnessMap_DEPRECATED(false)
		, bExportSpecularMap_DEPRECATED(false)
		, MergedMaterialAtlasResolution_DEPRECATED(1024)
	{
	}

	/** Handles deprecated properties */
	void PostLoadDeprecated();
};


USTRUCT()
struct ENGINE_API FDamageEvent
{
	GENERATED_USTRUCT_BODY()

public:

	/** Default constructor (no initialization). */
	FDamageEvent() { }

	FDamageEvent(FDamageEvent const& InDamageEvent)
		: DamageTypeClass(InDamageEvent.DamageTypeClass)
	{ }
	
	virtual ~FDamageEvent() { }

	explicit FDamageEvent(TSubclassOf<class UDamageType> InDamageTypeClass)
		: DamageTypeClass(InDamageTypeClass)
	{ }

	/** Optional DamageType for this event.  If nullptr, UDamageType will be assumed. */
	UPROPERTY()
	TSubclassOf<class UDamageType> DamageTypeClass;

	/** ID for this class. NOTE this must be unique for all damage events. */
	static const int32 ClassID = 0;

	virtual int32 GetTypeID() const { return FDamageEvent::ClassID; }
	virtual bool IsOfType(int32 InID) const { return FDamageEvent::ClassID == InID; };

	/** This is for compatibility with old-style functions which want a unified set of hit data regardless of type of hit.  Ideally this will go away over time. */
	virtual void GetBestHitInfo(AActor const* HitActor, AActor const* HitInstigator, struct FHitResult& OutHitInfo, FVector& OutImpulseDir) const;
};


USTRUCT()
struct ENGINE_API FPointDamageEvent : public FDamageEvent
{
	GENERATED_USTRUCT_BODY()

	// skipping ImpulseMag for now
	UPROPERTY()
	float Damage;
	
	/** Direction the shot came from. Should be normalized. */
	UPROPERTY()
	FVector_NetQuantizeNormal ShotDirection;
	
	UPROPERTY()
	struct FHitResult HitInfo;

	FPointDamageEvent() : HitInfo() {}
	FPointDamageEvent(float InDamage, struct FHitResult const& InHitInfo, FVector const& InShotDirection, TSubclassOf<class UDamageType> InDamageTypeClass)
		: FDamageEvent(InDamageTypeClass), Damage(InDamage), ShotDirection(InShotDirection), HitInfo(InHitInfo)
	{}
	
	/** ID for this class. NOTE this must be unique for all damage events. */
	static const int32 ClassID = 1;
	
	virtual int32 GetTypeID() const override { return FPointDamageEvent::ClassID; };
	virtual bool IsOfType(int32 InID) const override { return (FPointDamageEvent::ClassID == InID) || FDamageEvent::IsOfType(InID); };

	/** Simple API for common cases where we are happy to assume a single hit is expected, even though damage event may have multiple hits. */
	virtual void GetBestHitInfo(AActor const* HitActor, AActor const* HitInstigator, struct FHitResult& OutHitInfo, FVector& OutImpulseDir) const override;
};


USTRUCT()
struct ENGINE_API FRadialDamageParams
{
	GENERATED_USTRUCT_BODY()

	UPROPERTY(EditAnywhere, Category=RadialDamageParams)
	float BaseDamage;

	UPROPERTY(EditAnywhere, Category=RadialDamageParams)
	float MinimumDamage;
	
	UPROPERTY(EditAnywhere, Category=RadialDamageParams)
	float InnerRadius;
		
	UPROPERTY(EditAnywhere, Category=RadialDamageParams)
	float OuterRadius;
		
	UPROPERTY(EditAnywhere, Category=RadialDamageParams)
	float DamageFalloff;

// 	UPROPERTY(EditAnywhere, Category=RadiusDamageParams)
// 	float BaseImpulseMag;

	FRadialDamageParams()
		: BaseDamage(0.f), MinimumDamage(0.f), InnerRadius(0.f), OuterRadius(0.f), DamageFalloff(1.f)
	{}
	FRadialDamageParams(float InBaseDamage, float InInnerRadius, float InOuterRadius, float InDamageFalloff)
		: BaseDamage(InBaseDamage), MinimumDamage(0.f), InnerRadius(InInnerRadius), OuterRadius(InOuterRadius), DamageFalloff(InDamageFalloff)
	{}
	FRadialDamageParams(float InBaseDamage, float InMinimumDamage, float InInnerRadius, float InOuterRadius, float InDamageFalloff)
		: BaseDamage(InBaseDamage), MinimumDamage(InMinimumDamage), InnerRadius(InInnerRadius), OuterRadius(InOuterRadius), DamageFalloff(InDamageFalloff)
	{}
	FRadialDamageParams(float InBaseDamage, float InRadius)
		: BaseDamage(InBaseDamage), MinimumDamage(0.f), InnerRadius(0.f), OuterRadius(InRadius), DamageFalloff(1.f)
	{}

	float GetDamageScale(float DistanceFromEpicenter) const;

	/** Return outermost radius of the damage area. Protects against malformed data. */
	float GetMaxRadius() const { return FMath::Max( FMath::Max(InnerRadius, OuterRadius), 0.f ); }
};


USTRUCT()
struct ENGINE_API FRadialDamageEvent : public FDamageEvent
{
	GENERATED_USTRUCT_BODY()

	UPROPERTY()
	FRadialDamageParams Params;
	
	UPROPERTY()
	FVector Origin;

	// @fixme, will not replicate properly?  component pointer
	UPROPERTY()
	TArray<struct FHitResult> ComponentHits;

	/** ID for this class. NOTE this must be unique for all damage events. */
	static const int32 ClassID = 2;

	virtual int32 GetTypeID() const override { return FRadialDamageEvent::ClassID; };
	virtual bool IsOfType(int32 InID) const override { return (FRadialDamageEvent::ClassID == InID) || FDamageEvent::IsOfType(InID); };

	/** Simple API for common cases where we are happy to assume a single hit is expected, even though damage event may have multiple hits. */
	virtual void GetBestHitInfo(AActor const* HitActor, AActor const* HitInstigator, struct FHitResult& OutHitInfo, FVector& OutImpulseDir) const override;
};


UENUM()
enum ENetRole
{
	/** No role at all. */
	ROLE_None,
	/** Locally simulated proxy of this actor. */
	ROLE_SimulatedProxy,
	/** Locally autonomous proxy of this actor. */
	ROLE_AutonomousProxy,
	/** Authoritative control over the actor. */
	ROLE_Authority,
	ROLE_MAX,
};


UENUM()
enum ENetDormancy
{
	/** This actor can never go network dormant. */
	DORM_Never,
	/** This actor can go dormant, but is not currently dormant. Game code will tell it when it go dormant. */
	DORM_Awake,
	/** This actor wants to go fully dormant for all connections. */
	DORM_DormantAll,
	/** This actor may want to go dormant for some connections, GetNetDormancy() will be called to find out which. */
	DORM_DormantPartial,
	/** This actor is initially dormant for all connection if it was placed in map. */
	DORM_Initial,
	DORN_MAX,
};


UENUM()
namespace EAutoReceiveInput
{
	enum Type
	{
		Disabled,
		Player0,
		Player1,
		Player2,
		Player3,
		Player4,
		Player5,
		Player6,
		Player7,
	};
}


UENUM()
enum class EAutoPossessAI : uint8
{
	/** Feature is disabled (do not automatically possess AI). */
	Disabled,
	/** Only possess by an AI Controller if Pawn is placed in the world. */
	PlacedInWorld,
	/** Only possess by an AI Controller if Pawn is spawned after the world has loaded. */
	Spawned,
	/** Pawn is automatically possessed by an AI Controller whenever it is created. */
	PlacedInWorldOrSpawned,
};


UENUM(BlueprintType)
namespace EEndPlayReason
{
	enum Type
	{
		/** When the Actor or Component is explicitly destroyed. */
		Destroyed,
		/** When the world is being unloaded for a level transition. */
		LevelTransition,
		/** When the world is being unloaded because PIE is ending. */
		EndPlayInEditor,
		/** When the level it is a member of is streamed out. */
		RemovedFromWorld,
		/** When the application is being exited. */
		Quit,
	};

}

DECLARE_DYNAMIC_DELEGATE(FTimerDynamicDelegate);

// Unique handle that can be used to distinguish timers that have identical delegates.
USTRUCT(BlueprintType)
struct FTimerHandle
{
	GENERATED_BODY()

	FTimerHandle()
	: Handle(INDEX_NONE)
	{
	}

	bool IsValid() const
	{
		return Handle != INDEX_NONE;
	}

	void Invalidate()
	{
		Handle = INDEX_NONE;
	}

	void MakeValid();

	bool operator==(const FTimerHandle& Other) const
	{
		return Handle == Other.Handle;
	}

	bool operator!=(const FTimerHandle& Other) const
	{
		return Handle != Other.Handle;
	}

	FString ToString() const
	{
		return FString::Printf(TEXT("%d"), Handle);
	}

private:
	int32 Handle;
};

UENUM()
enum class EVectorQuantization : uint8
{
	/** Each vector component will be rounded to the nearest whole number. */
	RoundWholeNumber,
	/** Each vector component will be rounded, preserving one decimal place. */
	RoundOneDecimal,
	/** Each vector component will be rounded, preserving two decimal places. */
	RoundTwoDecimals
};

UENUM()
enum class ERotatorQuantization : uint8
{
	/** The rotator will be compressed to 8 bits per component. */
	ByteComponents,
	/** The rotator will be compressed to 16 bits per component. */
	ShortComponents
};

/** Replicated movement data of our RootComponent.
  * Struct used for efficient replication as velocity and location are generally replicated together (this saves a repindex) 
  * and velocity.Z is commonly zero (most position replications are for walking pawns). 
  */
USTRUCT()
struct FRepMovement
{
	GENERATED_USTRUCT_BODY()

	UPROPERTY(Transient)
	FVector LinearVelocity;

	UPROPERTY(Transient)
	FVector AngularVelocity;
	
	UPROPERTY(Transient)
	FVector Location;

	UPROPERTY(Transient)
	FRotator Rotation;

	/** If set, RootComponent should be sleeping. */
	UPROPERTY(Transient)
	uint8 bSimulatedPhysicSleep : 1;

	/** If set, additional physic data (angular velocity) will be replicated. */
	UPROPERTY(Transient)
	uint8 bRepPhysics : 1;

	/** Allows tuning the compression level for the replicated location vector. You should only need to change this from the default if you see visual artifacts. */
	UPROPERTY(EditDefaultsOnly, Category=Replication, AdvancedDisplay)
	EVectorQuantization LocationQuantizationLevel;

	/** Allows tuning the compression level for the replicated velocity vectors. You should only need to change this from the default if you see visual artifacts. */
	UPROPERTY(EditDefaultsOnly, Category=Replication, AdvancedDisplay)
	EVectorQuantization VelocityQuantizationLevel;

	/** Allows tuning the compression level for replicated rotation. You should only need to change this from the default if you see visual artifacts. */
	UPROPERTY(EditDefaultsOnly, Category=Replication, AdvancedDisplay)
	ERotatorQuantization RotationQuantizationLevel;

	FRepMovement();

	bool SerializeQuantizedVector(FArchive& Ar, FVector& Vector, EVectorQuantization QuantizationLevel)
	{
		// Since FRepMovement used to use FVector_NetQuantize100, we're allowing enough bits per component
		// regardless of the quantization level so that we can still support at least the same maximum magnitude
		// (2^30 / 100, or ~10 million).
		// This uses no inherent extra bandwidth since we're still using the same number of bits to store the
		// bits-per-component value. Of course, larger magnitudes will still use more bandwidth,
		// as has always been the case.
		switch(QuantizationLevel)
		{
			case EVectorQuantization::RoundTwoDecimals:
			{
				return SerializePackedVector<100, 30>(Vector, Ar);
			}

			case EVectorQuantization::RoundOneDecimal:
			{
				return SerializePackedVector<10, 27>(Vector, Ar);
			}

			default:
			{
				return SerializePackedVector<1, 24>(Vector, Ar);
			}
		}
	}

	bool NetSerialize(FArchive& Ar, class UPackageMap* Map, bool& bOutSuccess)
	{
		// pack bitfield with flags
		uint8 Flags = (bSimulatedPhysicSleep << 0) | (bRepPhysics << 1);
		Ar.SerializeBits(&Flags, 2);
		bSimulatedPhysicSleep = ( Flags & ( 1 << 0 ) ) ? 1 : 0;
		bRepPhysics = ( Flags & ( 1 << 1 ) ) ? 1 : 0;

		bOutSuccess = true;

		// update location, rotation, linear velocity
		bOutSuccess &= SerializeQuantizedVector( Ar, Location, LocationQuantizationLevel );
		
		switch(RotationQuantizationLevel)
		{
			case ERotatorQuantization::ByteComponents:
			{
				Rotation.SerializeCompressed( Ar );
				break;
			}

			case ERotatorQuantization::ShortComponents:
			{
				Rotation.SerializeCompressedShort( Ar );
				break;
			}
		}
		
		bOutSuccess &= SerializeQuantizedVector( Ar, LinearVelocity, VelocityQuantizationLevel );

		// update angular velocity if required
		if ( bRepPhysics )
		{
			bOutSuccess &= SerializeQuantizedVector( Ar, AngularVelocity, VelocityQuantizationLevel );
		}

		return true;
	}

	void FillFrom(const struct FRigidBodyState& RBState)
	{
		Location = RBState.Position;
		Rotation = RBState.Quaternion.Rotator();
		LinearVelocity = RBState.LinVel;
		AngularVelocity = RBState.AngVel;
		bSimulatedPhysicSleep = (RBState.Flags & ERigidBodyFlags::Sleeping) != 0;
		bRepPhysics = true;
	}

	void CopyTo(struct FRigidBodyState& RBState)
	{
		RBState.Position = Location;
		RBState.Quaternion = Rotation.Quaternion();
		RBState.LinVel = LinearVelocity;
		RBState.AngVel = AngularVelocity;
		RBState.Flags = (bSimulatedPhysicSleep ? ERigidBodyFlags::Sleeping : ERigidBodyFlags::None) | ERigidBodyFlags::NeedsUpdate;
	}

	bool operator==(const FRepMovement& Other) const
	{
		if ( LinearVelocity != Other.LinearVelocity )
		{
			return false;
		}

		if ( AngularVelocity != Other.AngularVelocity )
		{
			return false;
		}

		if ( Location != Other.Location )
		{
			return false;
		}

		if ( Rotation != Other.Rotation )
		{
			return false;
		}

		if ( bSimulatedPhysicSleep != Other.bSimulatedPhysicSleep )
		{
			return false;
		}

		if ( bRepPhysics != Other.bRepPhysics )
		{
			return false;
		}

		return true;
	}

	bool operator!=(const FRepMovement& Other) const
	{
		return !(*this == Other);
	}
};


/** Handles attachment replication to clients. Movement replication will not happen while AttachParent is non-nullptr */
USTRUCT()
struct FRepAttachment
{
	GENERATED_USTRUCT_BODY()

	UPROPERTY()
	class AActor* AttachParent;

	UPROPERTY()
	FVector_NetQuantize100 LocationOffset;

	UPROPERTY()
	FVector_NetQuantize100 RelativeScale3D;

	UPROPERTY()
	FRotator RotationOffset;

	UPROPERTY()
	FName AttachSocket;

	UPROPERTY()
	class USceneComponent* AttachComponent;

	FRepAttachment()
		: AttachParent(nullptr)
		, LocationOffset(ForceInit)
		, RelativeScale3D(ForceInit)
		, RotationOffset(ForceInit)
		, AttachSocket(NAME_None)
		, AttachComponent(nullptr)
	{ }
};


/**
 * Controls behavior of WalkableSlopeOverride, determining how to affect walkability of surfaces for Characters.
 * @see FWalkableSlopeOverride
 * @see UCharacterMovementComponent::GetWalkableFloorAngle(), UCharacterMovementComponent::SetWalkableFloorAngle()
 */
UENUM(BlueprintType)
enum EWalkableSlopeBehavior
{
	/** Don't affect the walkable slope. Walkable slope angle will be ignored. */
	WalkableSlope_Default		UMETA(DisplayName="Unchanged"),

	/**
	 * Increase walkable slope.
	 * Makes it easier to walk up a surface, by allowing traversal over higher-than-usual angles.
	 * @see FWalkableSlopeOverride::WalkableSlopeAngle
	 */
	WalkableSlope_Increase		UMETA(DisplayName="Increase Walkable Slope"),

	/**
	 * Decrease walkable slope.
	 * Makes it harder to walk up a surface, by restricting traversal to lower-than-usual angles.
	 * @see FWalkableSlopeOverride::WalkableSlopeAngle
	 */
	WalkableSlope_Decrease		UMETA(DisplayName="Decrease Walkable Slope"),

	/**
	 * Make surface unwalkable.
	 * Note: WalkableSlopeAngle will be ignored.
	 */
	WalkableSlope_Unwalkable	UMETA(DisplayName="Unwalkable"),
	
	WalkableSlope_Max		UMETA(Hidden),
};


/** Struct allowing control over "walkable" normals, by allowing a restriction or relaxation of what steepness is normally walkable. */
USTRUCT(BlueprintType)
struct FWalkableSlopeOverride
{
	GENERATED_USTRUCT_BODY()

	/** Behavior of this surface (whether we affect the walkable slope). */
	UPROPERTY(EditAnywhere, BlueprintReadWrite, Category=WalkableSlopeOverride)
	TEnumAsByte<EWalkableSlopeBehavior> WalkableSlopeBehavior;

	/**
	 * Override walkable slope, applying the rules of the Walkable Slope Behavior.
	 */
	UPROPERTY(EditAnywhere, BlueprintReadWrite, Category=WalkableSlopeOverride, meta=(ClampMin="0", ClampMax="90", UIMin="0", UIMax="90"))
	float WalkableSlopeAngle;

	FWalkableSlopeOverride()
		: WalkableSlopeBehavior(WalkableSlope_Default)
		, WalkableSlopeAngle(0.f)
	{ }

	FWalkableSlopeOverride(EWalkableSlopeBehavior NewSlopeBehavior, float NewSlopeAngle)
		: WalkableSlopeBehavior(NewSlopeBehavior)
		, WalkableSlopeAngle(NewSlopeAngle)
	{ }

	// Given a walkable floor normal Z value, either relax or restrict the value if we override such behavior.
	float ModifyWalkableFloorZ(float InWalkableFloorZ) const
	{
		switch(WalkableSlopeBehavior)
		{
			case WalkableSlope_Default:
			{
				return InWalkableFloorZ;
			}

			case WalkableSlope_Increase:
			{
				const float Angle = FMath::DegreesToRadians(WalkableSlopeAngle);
				return FMath::Min(InWalkableFloorZ, FMath::Cos(Angle));
			}

			case WalkableSlope_Decrease:
			{
				const float Angle = FMath::DegreesToRadians(WalkableSlopeAngle);
				return FMath::Max(InWalkableFloorZ, FMath::Cos(Angle));
			}

			case WalkableSlope_Unwalkable:
			{
				// Z component of a normal will always be less than this, so this will be unwalkable.
				return 2.0f;
			}

			default:
			{
				return InWalkableFloorZ;
			}
		}
	}
};


template<>
struct TStructOpsTypeTraits<FRepMovement> : public TStructOpsTypeTraitsBase
{
	enum 
	{
		WithNetSerializer = true,
	};
};


/** Structure to hold and pass around transient flags used during replication. */
struct FReplicationFlags
{
	union
	{
		struct
		{
			/** True if replicating actor is owned by the player controller on the target machine. */
			uint32 bNetOwner:1;
			/** True if this is the initial network update for the replicating actor. */
			uint32 bNetInitial:1;
			/** True if this is actor is RemoteRole simulated. */
			uint32 bNetSimulated:1;
			/** True if this is actor's ReplicatedMovement.bRepPhysics flag is true. */
			uint32 bRepPhysics:1;
		};

		uint32	Value;
	};
	FReplicationFlags()
	{
		Value = 0;
	}
};


static_assert(sizeof(FReplicationFlags) == 4, "FReplicationFlags has invalid size.");

/** Struct used to specify the property name of the component to constrain */
USTRUCT()
struct FConstrainComponentPropName
{
	GENERATED_USTRUCT_BODY()

	/** Name of property */
	UPROPERTY(EditAnywhere, Category=Constraint)
	FName	ComponentName;
};


/** 
 *	Struct that allows for different ways to reference a component. 
 *	If just an Actor is specified, will return RootComponent of that Actor.
 */
USTRUCT()
struct ENGINE_API FComponentReference
{
	GENERATED_USTRUCT_BODY()

	/** Pointer to a different Actor that owns the Component.  */
	UPROPERTY(EditInstanceOnly, Category=Component)
	AActor* OtherActor;

	/** Name of component property to use */
	UPROPERTY(EditAnywhere, Category=Component)
	FName	ComponentProperty;

	/** Allows direct setting of first component to constraint. */
	TWeakObjectPtr<class USceneComponent> OverrideComponent;

	/** Get the actual component pointer from this reference */
	class USceneComponent* GetComponent(AActor* OwningActor) const;
};


/** Types of surfaces in the game. */
UENUM(BlueprintType)
enum EPhysicalSurface
{
	SurfaceType_Default UMETA(DisplayName="Default"),
	SurfaceType1 UMETA(Hidden),
	SurfaceType2 UMETA(Hidden),
	SurfaceType3 UMETA(Hidden),
	SurfaceType4 UMETA(Hidden),
	SurfaceType5 UMETA(Hidden),
	SurfaceType6 UMETA(Hidden),
	SurfaceType7 UMETA(Hidden),
	SurfaceType8 UMETA(Hidden),
	SurfaceType9 UMETA(Hidden),
	SurfaceType10 UMETA(Hidden),
	SurfaceType11 UMETA(Hidden),
	SurfaceType12 UMETA(Hidden),
	SurfaceType13 UMETA(Hidden),
	SurfaceType14 UMETA(Hidden),
	SurfaceType15 UMETA(Hidden),
	SurfaceType16 UMETA(Hidden),
	SurfaceType17 UMETA(Hidden),
	SurfaceType18 UMETA(Hidden),
	SurfaceType19 UMETA(Hidden),
	SurfaceType20 UMETA(Hidden),
	SurfaceType21 UMETA(Hidden),
	SurfaceType22 UMETA(Hidden),
	SurfaceType23 UMETA(Hidden),
	SurfaceType24 UMETA(Hidden),
	SurfaceType25 UMETA(Hidden),
	SurfaceType26 UMETA(Hidden),
	SurfaceType27 UMETA(Hidden),
	SurfaceType28 UMETA(Hidden),
	SurfaceType29 UMETA(Hidden),
	SurfaceType30 UMETA(Hidden),
	SurfaceType31 UMETA(Hidden),
	SurfaceType32 UMETA(Hidden),
	SurfaceType33 UMETA(Hidden),
	SurfaceType34 UMETA(Hidden),
	SurfaceType35 UMETA(Hidden),
	SurfaceType36 UMETA(Hidden),
	SurfaceType37 UMETA(Hidden),
	SurfaceType38 UMETA(Hidden),
	SurfaceType39 UMETA(Hidden),
	SurfaceType40 UMETA(Hidden),
	SurfaceType41 UMETA(Hidden),
	SurfaceType42 UMETA(Hidden),
	SurfaceType43 UMETA(Hidden),
	SurfaceType44 UMETA(Hidden),
	SurfaceType45 UMETA(Hidden),
	SurfaceType46 UMETA(Hidden),
	SurfaceType47 UMETA(Hidden),
	SurfaceType48 UMETA(Hidden),
	SurfaceType49 UMETA(Hidden),
	SurfaceType50 UMETA(Hidden),
	SurfaceType51 UMETA(Hidden),
	SurfaceType52 UMETA(Hidden),
	SurfaceType53 UMETA(Hidden),
	SurfaceType54 UMETA(Hidden),
	SurfaceType55 UMETA(Hidden),
	SurfaceType56 UMETA(Hidden),
	SurfaceType57 UMETA(Hidden),
	SurfaceType58 UMETA(Hidden),
	SurfaceType59 UMETA(Hidden),
	SurfaceType60 UMETA(Hidden),
	SurfaceType61 UMETA(Hidden),
	SurfaceType62 UMETA(Hidden),
	SurfaceType_Max UMETA(Hidden)
};


/** Describes how often this component is allowed to move. */
UENUM()
namespace EComponentMobility
{
	enum Type
	{
		/**
		 * Static objects cannot be moved or changed in game.
		 * - Allows baked lighting
		 * - Fastest rendering
		 */
		Static,

		/**
		 * A stationary light will only have its shadowing and bounced lighting from static geometry baked by Lightmass, all other lighting will be dynamic.
		 * - Stationary only makes sense for light components
		 * - It can change color and intensity in game.
		 * - Can't move
		 * - Allows partial baked lighting
		 * - Dynamic shadows
		 */
		Stationary,

		/**
		 * Movable objects can be moved and changed in game.
		 * - Totally dynamic
		 * - Can cast dynamic shadows
		 * - Slowest rendering
		 */
		Movable
	};
}


UCLASS(abstract, config=Engine)
class ENGINE_API UEngineTypes : public UObject
{
	GENERATED_UCLASS_BODY()

public:
	/** Convert a trace type to a collision channel. */
	static ECollisionChannel ConvertToCollisionChannel(ETraceTypeQuery TraceType);

	/** Convert an object type to a collision channel. */
	static ECollisionChannel ConvertToCollisionChannel(EObjectTypeQuery ObjectType);

	/** Convert a collision channel to an object type. Note: performs a search of object types. */
	static EObjectTypeQuery ConvertToObjectType(ECollisionChannel CollisionChannel);

	/** Convert a collision channel to a trace type. Note: performs a search of trace types. */
	static ETraceTypeQuery ConvertToTraceType(ECollisionChannel CollisionChannel);
};


/** Type of a socket on a scene component. */
UENUM()
namespace EComponentSocketType
{
	enum Type
	{
		/** Not a valid socket or bone name. */
		Invalid,

		/** Skeletal bone. */
		Bone,

		/** Socket. */
		Socket,
	};
}


/** Info about a socket on a scene component */
struct FComponentSocketDescription
{
	/** Name of the socket */
	FName Name;

	/** Type of the socket */
	TEnumAsByte<EComponentSocketType::Type> Type;

	FComponentSocketDescription()
		: Name(NAME_None)
		, Type(EComponentSocketType::Invalid)
	{
	}

	FComponentSocketDescription(FName SocketName, EComponentSocketType::Type SocketType)
		: Name(SocketName)
		, Type(SocketType)
	{
	}
};


// ANGULAR DOF
UENUM()
enum EAngularConstraintMotion
{
	/** No constraint against this axis. */ 
	ACM_Free		UMETA(DisplayName="Free"),
	/** Limited freedom along this axis. */ 
	ACM_Limited		UMETA(DisplayName="Limited"),
	/** Fully constraint against this axis. */
	ACM_Locked		UMETA(DisplayName="Locked"),

	ACM_MAX,
};


/**
 * Structure for file paths that are displayed in the UI.
 */
USTRUCT(BlueprintType)
struct FFilePath
{
	GENERATED_USTRUCT_BODY()

	/**
	 * The path to the file.
	 */
	UPROPERTY(EditAnywhere, BlueprintReadWrite, Category=FilePath)
	FString FilePath;
};


/**
 * Structure for directory paths that are displayed in the UI.
 */
USTRUCT(BlueprintType)
struct FDirectoryPath
{
	GENERATED_USTRUCT_BODY()

	/**
	 * The path to the directory.
	 */
	UPROPERTY(EditAnywhere, BlueprintReadWrite, Category=Path)
	FString Path;
};


/**
* This is used for redirecting old name to new name
* We use manually parsing array, but that makes harder to modify from property setting
* So adding this USTRUCT to support it properly
*/
USTRUCT()
struct ENGINE_API FRedirector
{
	GENERATED_USTRUCT_BODY()

	UPROPERTY()
	FName OldName;

	/** Types of objects that this physics objects will collide with. */
	UPROPERTY()
	FName NewName;

	FRedirector()
		: OldName(NAME_None)
		, NewName(NAME_None)
	{ }

	FRedirector(FName InOldName, FName InNewName)
		: OldName(InOldName)
		, NewName(InNewName)
	{ }
};


/** 
 * Structure for recording float values and displaying them as an Histogram through DrawDebugFloatHistory.
 */
USTRUCT(BlueprintType)
struct FDebugFloatHistory
{
	GENERATED_USTRUCT_BODY()

private:
	/** Samples */
	UPROPERTY(Transient)
	TArray<float> Samples;

public:
	/** Max Samples to record. */
	UPROPERTY(EditAnywhere, BlueprintReadWrite, Category="DebugFloatHistory")
	float MaxSamples;

	/** Min value to record. */
	UPROPERTY(EditAnywhere, BlueprintReadWrite, Category = "DebugFloatHistory")
	float MinValue;

	/** Max value to record. */
	UPROPERTY(EditAnywhere, BlueprintReadWrite, Category = "DebugFloatHistory")
	float MaxValue;

	/** Auto adjust Min/Max as new values are recorded? */
	UPROPERTY(EditAnywhere, BlueprintReadWrite, Category = "DebugFloatHistory")
	bool bAutoAdjustMinMax;

	FDebugFloatHistory()
		: MaxSamples(100)
		, MinValue(0.f)
		, MaxValue(0.f)
		, bAutoAdjustMinMax(true)
	{ }

	FDebugFloatHistory(float const & InMaxSamples, float const & InMinValue, float const & InMaxValue, bool const & InbAutoAdjustMinMax)
		: MaxSamples(InMaxSamples)
		, MinValue(InMinValue)
		, MaxValue(InMaxValue)
		, bAutoAdjustMinMax(InbAutoAdjustMinMax)
	{ }

	/**
	 * Record a new Sample.
	 * if bAutoAdjustMinMax is true, this new value will potentially adjust those bounds.
	 * Otherwise value will be clamped before being recorded.
	 * If MaxSamples is exceeded, old values will be deleted.
	 * @param FloatValue new sample to record.
	 */
	void AddSample(float const & FloatValue)
	{
		if (bAutoAdjustMinMax)
		{
			// Adjust bounds and record value.
			MinValue = FMath::Min(MinValue, FloatValue);
			MaxValue = FMath::Max(MaxValue, FloatValue);
			Samples.Insert(FloatValue, 0);
		}
		else
		{
			// Record clamped value.
			Samples.Insert(FMath::Clamp(FloatValue, MinValue, MaxValue), 0);
		}

		// Do not exceed MaxSamples recorded.
		if( Samples.Num() > MaxSamples )
		{
			Samples.RemoveAt(MaxSamples, Samples.Num() - MaxSamples);
		}
	}

	/** Range between Min and Max values */
	float GetMinMaxRange() const
	{
		return (MaxValue - MinValue);
	}

	/** Min value. This could either be the min value recorded or min value allowed depending on 'bAutoAdjustMinMax'. */
	float GetMinValue() const
	{
		return MinValue;
	}

	/** Max value. This could be either the max value recorded or max value allowed depending on 'bAutoAdjustMinMax'. */
	float GetMaxValue() const
	{
		return MaxValue;
	}

	/** Number of Samples currently recorded */
	int GetNumSamples() const
	{
		return Samples.Num();
	}

	/** Read access to Samples array */
	TArray<float> const & GetSamples() const
	{
		return Samples;
	}
};


/** info for glow when using depth field rendering */
USTRUCT(BlueprintType)
struct FDepthFieldGlowInfo
{
	GENERATED_USTRUCT_BODY()

	/** whether to turn on the outline glow (depth field fonts only) */
	UPROPERTY(BlueprintReadWrite, Category="Glow")
	uint32 bEnableGlow:1;

	/** base color to use for the glow */
	UPROPERTY(BlueprintReadWrite, Category="Glow")
	FLinearColor GlowColor;

	/** if bEnableGlow, outline glow outer radius (0 to 1, 0.5 is edge of character silhouette)
	 * glow influence will be 0 at GlowOuterRadius.X and 1 at GlowOuterRadius.Y
	*/
	UPROPERTY(BlueprintReadWrite, Category="Glow")
	FVector2D GlowOuterRadius;

	/** if bEnableGlow, outline glow inner radius (0 to 1, 0.5 is edge of character silhouette)
	 * glow influence will be 1 at GlowInnerRadius.X and 0 at GlowInnerRadius.Y
	 */
	UPROPERTY(BlueprintReadWrite, Category="Glow")
	FVector2D GlowInnerRadius;


	FDepthFieldGlowInfo()
		: bEnableGlow(false)
		, GlowColor(ForceInit)
		, GlowOuterRadius(ForceInit)
		, GlowInnerRadius(ForceInit)
	{ }

	bool operator==(const FDepthFieldGlowInfo& Other) const
	{
		if (Other.bEnableGlow != bEnableGlow)
		{
			return false;
		}
		else if (!bEnableGlow)
		{
			// if the glow is disabled on both, the other values don't matter
			return true;
		}
		else
		{
			return (Other.GlowColor == GlowColor && Other.GlowOuterRadius == GlowOuterRadius && Other.GlowInnerRadius == GlowInnerRadius);
		}
	}

	bool operator!=(const FDepthFieldGlowInfo& Other) const
	{
		return !(*this == Other);
	}	
};


/** information used in font rendering */
USTRUCT(BlueprintType)
struct FFontRenderInfo
{
	GENERATED_USTRUCT_BODY()

	/** whether to clip text */
	UPROPERTY(BlueprintReadWrite, Category="FontInfo")
	uint32 bClipText:1;

	/** whether to turn on shadowing */
	UPROPERTY(BlueprintReadWrite, Category="FontInfo")
	uint32 bEnableShadow:1;

	/** depth field glow parameters (only usable if font was imported with a depth field) */
	UPROPERTY(BlueprintReadWrite, Category="FontInfo")
	struct FDepthFieldGlowInfo GlowInfo;

	FFontRenderInfo()
		: bClipText(false), bEnableShadow(false)
	{}
};


/** Simple 2d triangle with UVs */
USTRUCT()
struct FCanvasUVTri
{
	GENERATED_USTRUCT_BODY()

	/** Position of first vertex */
	UPROPERTY(EditAnywhere, BlueprintReadWrite, Category = CanvasUVTri)
	FVector2D V0_Pos;

	/** UV of first vertex */
	UPROPERTY(EditAnywhere, BlueprintReadWrite, Category = CanvasUVTri)
		FVector2D V0_UV;

	/** Color of first vertex */
	UPROPERTY(EditAnywhere, BlueprintReadWrite, Category = CanvasUVTri)
		FLinearColor V0_Color;

	/** Position of second vertex */
	UPROPERTY(EditAnywhere, BlueprintReadWrite, Category = CanvasUVTri)
		FVector2D V1_Pos;

	/** UV of second vertex */
	UPROPERTY(EditAnywhere, BlueprintReadWrite, Category = CanvasUVTri)
		FVector2D V1_UV;

	/** Color of second vertex */
	UPROPERTY(EditAnywhere, BlueprintReadWrite, Category = CanvasUVTri)
		FLinearColor V1_Color;

	/** Position of third vertex */
	UPROPERTY(EditAnywhere, BlueprintReadWrite, Category = CanvasUVTri)
		FVector2D V2_Pos;

	/** UV of third vertex */
	UPROPERTY(EditAnywhere, BlueprintReadWrite, Category = CanvasUVTri)
		FVector2D V2_UV;

	/** Color of third vertex */
	UPROPERTY(EditAnywhere, BlueprintReadWrite, Category = CanvasUVTri)
		FLinearColor V2_Color;

	FCanvasUVTri()
		: V0_Pos(ForceInit)
		, V0_UV(ForceInit)
		, V0_Color(ForceInit)
		, V1_Pos(ForceInit)
		, V1_UV(ForceInit)
		, V1_Color(ForceInit)
		, V2_Pos(ForceInit)
		, V2_UV(ForceInit)
		, V2_Color(ForceInit)
	{ }
};


template <> struct TIsZeroConstructType<FCanvasUVTri> { enum { Value = true }; };

/** Defines available strategies for handling the case where an actor is spawned in such a way that it penetrates blocking collision. */
UENUM(BlueprintType)
enum class ESpawnActorCollisionHandlingMethod : uint8
{
	/** Fall back to default settings. */
	Undefined								UMETA(DisplayName = "Default"),
	/** Actor will spawn in desired location, regardless of collisions. */
	AlwaysSpawn								UMETA(DisplayName = "Always Spawn, Ignore Collisions"),
	/** Actor will try to find a nearby non-colliding location (based on shape components), but will always spawn even if one cannot be found. */
	AdjustIfPossibleButAlwaysSpawn			UMETA(DisplayName = "Try To Adjust Location, But Always Spawn"),
	/** Actor will try to find a nearby non-colliding location (based on shape components), but will NOT spawn unless one is found. */
	AdjustIfPossibleButDontSpawnIfColliding	UMETA(DisplayName = "Try To Adjust Location, Don't Spawn If Still Colliding"),
	/** Actor will fail to spawn. */
	DontSpawnIfColliding					UMETA(DisplayName = "Do Not Spawn"),
<<<<<<< HEAD
=======
};
/** Intermediate material merging data */
struct FMaterialMergeData
{
	/** Input data */
	/** Material that is being baked out */
	class UMaterialInterface* Material;
	/** Material proxy cache, eliminates shader compilations when a material is baked out multiple times for different meshes */
	struct FExportMaterialProxyCache* ProxyCache;
	/** Raw mesh data used to bake out the material with, optional */
	const struct FRawMesh* Mesh;
	/** LODModel data used to bake out the material with, optional */
	const class FStaticLODModel* LODModel;
	/** Material index to use when the material is baked out using mesh data (face material indices) */
	int32 MaterialIndex;
	/** Optional tex coordinate bounds of original texture coordinates set */
	const FBox2D& TexcoordBounds;
	/** Optional new set of non-overlapping texture coordinates */
	const TArray<FVector2D>& TexCoords;

	/** Output emissive scale, maximum baked out emissive value (used to scale other samples, 1/EmissiveScale * Sample) */
	float EmissiveScale;

	FMaterialMergeData(
		UMaterialInterface* InMaterial,
		const FRawMesh* InMesh,
		const FStaticLODModel* InLODModel,
		int32 InMaterialIndex,
		const FBox2D& InTexcoordBounds,
		const TArray<FVector2D>& InTexCoords)
		: Material(InMaterial)
		, Mesh(InMesh)
		, LODModel(InLODModel)
		, MaterialIndex(InMaterialIndex)
		, TexcoordBounds(InTexcoordBounds)
		, TexCoords(InTexCoords)
		, EmissiveScale(0.0f)
	{}
>>>>>>> 73f66985
};<|MERGE_RESOLUTION|>--- conflicted
+++ resolved
@@ -2197,41 +2197,6 @@
 {
 	GENERATED_USTRUCT_BODY()
 
-<<<<<<< HEAD
-		/** Percentage of triangles to keep. 1.0 = no reduction, 0.0 = no triangles. */
-	UPROPERTY(EditAnywhere, Category=ReductionSettings)
-		float PercentTriangles;
-
-	/** The maximum distance in object space by which the reduced mesh may deviate from the original mesh. */
-	UPROPERTY(EditAnywhere, Category=ReductionSettings)
-		float MaxDeviation;
-
-	/** Threshold in object space at which vertices are welded together. */
-	UPROPERTY(EditAnywhere, Category=ReductionSettings)
-		float WeldingThreshold;
-
-	/** Angle at which a hard edge is introduced between faces. */
-	UPROPERTY(EditAnywhere, Category=ReductionSettings)
-		float HardAngleThreshold;
-
-	/** Higher values minimize change to border edges. */
-	UPROPERTY(EditAnywhere, Category=ReductionSettings)
-		TEnumAsByte<EMeshFeatureImportance::Type> SilhouetteImportance;
-
-	/** Higher values reduce texture stretching. */
-	UPROPERTY(EditAnywhere, Category=ReductionSettings)
-		TEnumAsByte<EMeshFeatureImportance::Type> TextureImportance;
-
-	/** Higher values try to preserve normals better. */
-	UPROPERTY(EditAnywhere, Category=ReductionSettings)
-		TEnumAsByte<EMeshFeatureImportance::Type> ShadingImportance;
-
-	UPROPERTY(EditAnywhere, Category=ReductionSettings)
-		bool bRecalculateNormals;
-
-	UPROPERTY(EditAnywhere, Category=ReductionSettings)
-		int32 BaseLODModel;
-=======
 	/** Percentage of triangles to keep. 1.0 = no reduction, 0.0 = no triangles. */
 		UPROPERTY(EditAnywhere, Category = ReductionSettings)
 	float PercentTriangles;
@@ -2268,7 +2233,6 @@
 
 	UPROPERTY(EditAnywhere, Category = ReductionSettings)
 	int32 BaseLODModel;
->>>>>>> 73f66985
 
 	UPROPERTY(EditAnywhere, Category = ReductionSettings)
 		bool bGenerateUniqueLightmapUVs;
@@ -4046,8 +4010,6 @@
 	AdjustIfPossibleButDontSpawnIfColliding	UMETA(DisplayName = "Try To Adjust Location, Don't Spawn If Still Colliding"),
 	/** Actor will fail to spawn. */
 	DontSpawnIfColliding					UMETA(DisplayName = "Do Not Spawn"),
-<<<<<<< HEAD
-=======
 };
 /** Intermediate material merging data */
 struct FMaterialMergeData
@@ -4086,5 +4048,4 @@
 		, TexCoords(InTexCoords)
 		, EmissiveScale(0.0f)
 	{}
->>>>>>> 73f66985
 };