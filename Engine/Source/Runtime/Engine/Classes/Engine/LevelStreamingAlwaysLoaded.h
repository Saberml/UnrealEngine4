// Copyright 1998-2015 Epic Games, Inc. All Rights Reserved.

/**
 * LevelStreamingAlwaysLoaded
 *
 * @documentation
 *
 */

#pragma once
#include "LevelStreamingAlwaysLoaded.generated.h"

UCLASS(MinimalAPI)
class ULevelStreamingAlwaysLoaded : public ULevelStreaming
{
	GENERATED_UCLASS_BODY()

	// Begin ULevelStreaming Interface
<<<<<<< HEAD
	virtual bool ShouldBeLoaded() override;
=======
	virtual bool ShouldBeLoaded() const override;
>>>>>>> cce8678d
	virtual bool ShouldBeAlwaysLoaded() const override { return true; } 
	// End ULevelStreaming Interface
};
<|MERGE_RESOLUTION|>--- conflicted
+++ resolved
@@ -16,11 +16,7 @@
 	GENERATED_UCLASS_BODY()
 
 	// Begin ULevelStreaming Interface
-<<<<<<< HEAD
-	virtual bool ShouldBeLoaded() override;
-=======
 	virtual bool ShouldBeLoaded() const override;
->>>>>>> cce8678d
 	virtual bool ShouldBeAlwaysLoaded() const override { return true; } 
 	// End ULevelStreaming Interface
 };
