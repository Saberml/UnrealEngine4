// Copyright 1998-2017 Epic Games, Inc. All Rights Reserved.

#pragma once

#include "CoreMinimal.h"
#include "Containers/IndirectArray.h"
#include "UObject/ObjectMacros.h"
#include "UObject/Object.h"
#include "Misc/Guid.h"
#include "Templates/SubclassOf.h"
#include "Interfaces/Interface_AssetUserData.h"
#include "RenderCommandFence.h"
#include "RenderResource.h"
#include "Serialization/BulkData.h"
#include "Engine/TextureDefines.h"
#include "MaterialShared.h"
#include "TextureResource.h"
#include "Texture.generated.h"

class ITargetPlatform;
class UAssetUserData;
struct FPropertyChangedEvent;

// This needs to be mirrored in EditorFactories.cpp.
UENUM()
enum TextureCompressionSettings
{
	TC_Default					UMETA(DisplayName="Default (DXT1/5, BC1/3 on DX11)"),
	TC_Normalmap				UMETA(DisplayName="Normalmap (DXT5, BC5 on DX11)"),
	TC_Masks					UMETA(DisplayName="Masks (no sRGB)"),
	TC_Grayscale				UMETA(DisplayName="Grayscale (R8, RGB8 sRGB)"),
	TC_Displacementmap			UMETA(DisplayName="Displacementmap (8/16bit)"),
	TC_VectorDisplacementmap	UMETA(DisplayName="VectorDisplacementmap (RGBA8)"),
	TC_HDR						UMETA(DisplayName="HDR (RGB, no sRGB)"),
	TC_EditorIcon				UMETA(DisplayName="UserInterface2D (RGBA)"),
	TC_Alpha					UMETA(DisplayName="Alpha (no sRGB, BC4 on DX11)"),
	TC_DistanceFieldFont		UMETA(DisplayName="DistanceFieldFont (R8)"),
	TC_HDR_Compressed			UMETA(DisplayName="HDRCompressed (RGB, BC6H, DX11)"),
	TC_BC7						UMETA(DisplayName="BC7 (DX11, optional A)"),
	TC_MAX,
};

UENUM()
enum TextureFilter
{
	TF_Nearest UMETA(DisplayName="Nearest"),
	TF_Bilinear UMETA(DisplayName="Bi-linear"),
	TF_Trilinear UMETA(DisplayName="Tri-linear"),
	/** Use setting from the Texture Group. */
	TF_Default UMETA(DisplayName="Default (from Texture Group)"),
	TF_MAX,
};

UENUM()
enum TextureAddress
{
	TA_Wrap UMETA(DisplayName="Wrap"),
	TA_Clamp UMETA(DisplayName="Clamp"),
	TA_Mirror UMETA(DisplayName="Mirror"),
	TA_MAX,
};

UENUM()
enum ECompositeTextureMode
{
	CTM_Disabled UMETA(DisplayName="Disabled"),
	/** CompositingTexture needs to be a normal map with the same or larger size. */
	CTM_NormalRoughnessToRed UMETA(DisplayName="Add Normal Roughness To Red"),
	/** CompositingTexture needs to be a normal map with the same or larger size. */
	CTM_NormalRoughnessToGreen UMETA(DisplayName="Add Normal Roughness To Green"),
	/** CompositingTexture needs to be a normal map with the same or larger size. */
	CTM_NormalRoughnessToBlue UMETA(DisplayName="Add Normal Roughness To Blue"),
	/** CompositingTexture needs to be a normal map with the same or larger size. */
	CTM_NormalRoughnessToAlpha UMETA(DisplayName="Add Normal Roughness To Alpha"),
	CTM_MAX,

	// Note: These are serialized as as raw values in the texture DDC key, so additional entries
	// should be added at the bottom; reordering or removing entries will require changing the GUID
	// in the texture compressor DDC key
};

UENUM()
enum ETextureMipCount
{
	TMC_ResidentMips,
	TMC_AllMips,
	TMC_AllMipsBiased,
	TMC_MAX,
};

UENUM()
enum ETextureSourceArtType
{
	/** FColor Data[SrcWidth * SrcHeight]. */
	TSAT_Uncompressed,
	/** PNG compresed version of FColor Data[SrcWidth * SrcHeight]. */
	TSAT_PNGCompressed,
	/** DDS file with header. */
	TSAT_DDSFile,
	TSAT_MAX,
};

UENUM()
enum ETextureSourceFormat
{
	TSF_Invalid,
	TSF_G8,
	TSF_BGRA8,
	TSF_BGRE8,
	TSF_RGBA16,
	TSF_RGBA16F,

	//@todo: Deprecated!
	TSF_RGBA8,
	//@todo: Deprecated!
	TSF_RGBE8,

	TSF_MAX
};

UENUM()
enum ETextureCompressionQuality
{
	TCQ_Default = 0		UMETA(DisplayName="Default"),
	TCQ_Lowest = 1		UMETA(DisplayName="Lowest"),
	TCQ_Low = 2			UMETA(DisplayName="Low"),
	TCQ_Medium = 3		UMETA(DisplayName="Medium"),
	TCQ_High= 4			UMETA(DisplayName="High"),
	TCQ_Highest = 5		UMETA(DisplayName="Highest"),
	TCQ_MAX,
};

/**
 * Texture source data management.
 */
USTRUCT()
struct FTextureSource
{
	GENERATED_USTRUCT_BODY()

	/** Default constructor. */
	ENGINE_API FTextureSource();

#if WITH_EDITOR
	/**
	 * Initialize the source data with the given size, number of mips, and format.
	 * @param NewSizeX - Width of the texture source data.
	 * @param NewSizeY - Height of the texture source data.
	 * @param NewNumSlices - The number of slices in the texture source data.
	 * @param NewNumMips - The number of mips in the texture source data.
	 * @param NewFormat - The format in which source data is stored.
	 * @param NewData - [optional] The new source data.
	 */
	ENGINE_API void Init(
		int32 NewSizeX,
		int32 NewSizeY,
		int32 NewNumSlices,
		int32 NewNumMips,
		ETextureSourceFormat NewFormat,
		const uint8* NewData = NULL
		);

	/**
	 * Initializes the source data for a 2D texture with a full mip chain.
	 * @param NewSizeX - Width of the texture source data.
	 * @param NewSizeY - Height of the texture source data.
	 * @param NewFormat - Format of the texture source data.
	 */
	ENGINE_API void Init2DWithMipChain(
		int32 NewSizeX,
		int32 NewSizeY,
		ETextureSourceFormat NewFormat
		);

	/**
	 * Initializes the source data for a cubemap with a full mip chain.
	 * @param NewSizeX - Width of each cube map face.
	 * @param NewSizeY - Height of each cube map face.
	 * @param NewFormat - Format of the cube map source data.
	 */
	ENGINE_API void InitCubeWithMipChain(
		int32 NewSizeX,
		int32 NewSizeY,
		ETextureSourceFormat NewFormat
		);

	/** PNG Compresses the source art if possible or tells the bulk data to zlib compress when it saves out to disk. */
	ENGINE_API void Compress();

	/** Force the GUID to change even if mip data has not been modified. */
	void ForceGenerateGuid();

	/** Lock a mip for editing. */
	ENGINE_API uint8* LockMip(int32 MipIndex);

	/** Unlock a mip. */
	ENGINE_API void UnlockMip(int32 MipIndex);

	/** Retrieve a copy of the data for a particular mip. */
	ENGINE_API bool GetMipData(TArray<uint8>& OutMipData, int32 MipIndex, class IImageWrapperModule* ImageWrapperModule = nullptr);

	/** Computes the size of a single mip. */
	ENGINE_API int32 CalcMipSize(int32 MipIndex) const;

	/** Computes the number of bytes per-pixel. */
	ENGINE_API int32 GetBytesPerPixel() const;

	/** Return true if the source data is power-of-2. */
	ENGINE_API bool IsPowerOfTwo() const;

	/** Returns true if source art is available. */
	ENGINE_API bool IsValid() const;

	/** Returns the unique ID string for this source art. */
	FString GetIdString() const;

	/** Trivial accessors. */
	FORCEINLINE FGuid GetId() const { return Id; }
	FORCEINLINE int32 GetSizeX() const { return SizeX; }
	FORCEINLINE int32 GetSizeY() const { return SizeY; }
	FORCEINLINE int32 GetNumSlices() const { return NumSlices; }
	FORCEINLINE int32 GetNumMips() const { return NumMips; }
	FORCEINLINE ETextureSourceFormat GetFormat() const { return Format; }
	FORCEINLINE bool IsPNGCompressed() const { return bPNGCompressed; }
	FORCEINLINE int32 GetSizeOnDisk() const { return BulkData.GetBulkDataSize(); }
	FORCEINLINE bool IsBulkDataLoaded() const { return BulkData.IsBulkDataLoaded(); }
	FORCEINLINE bool LoadBulkDataWithFileReader() { return BulkData.LoadBulkDataWithFileReader(); }
	FORCEINLINE void RemoveBulkData() { BulkData.RemoveBulkData(); }
	
	/** Sets the GUID to use, and whether that GUID is actually a hash of some data. */
	void SetId(const FGuid& InId, bool bInGuidIsHash);
#endif

private:
	/** Allow UTexture access to internals. */
	friend class UTexture;
	friend class UTexture2D;
	friend class UTextureCube;

	/** The bulk source data. */
	FByteBulkData BulkData;
	/** Pointer to locked mip data, if any. */
	uint8* LockedMipData;
	/** Which mips are locked, if any. */
	uint32 LockedMips;
#if WITH_EDITOR
	/** Return true if the source art is not png compressed but could be. */
	bool CanPNGCompress() const;
	/** Removes source data. */
	void RemoveSourceData();
	/** Retrieve the size and offset for a source mip. The size includes all slices. */
	int32 CalcMipOffset(int32 MipIndex) const;

	/** Uses a hash as the GUID, useful to prevent creating new GUIDs on load for legacy assets. */
	void UseHashAsGuid();
public:
	void ReleaseSourceMemory(); // release the memory from the mips (does almost the same as remove source data except doesn't rebuild the guid)
	FORCEINLINE bool HasHadBulkDataCleared() const { return bHasHadBulkDataCleared; }
private:
	/** Used while cooking to clear out unneeded memory after compression */
	bool bHasHadBulkDataCleared;
#endif

#if WITH_EDITORONLY_DATA
	/** GUID used to track changes to the source data. */
	UPROPERTY(VisibleAnywhere, Category=TextureSource)
	FGuid Id;

	/** Width of the texture. */
	UPROPERTY(VisibleAnywhere, Category=TextureSource)
	int32 SizeX;

	/** Height of the texture. */
	UPROPERTY(VisibleAnywhere, Category=TextureSource)
	int32 SizeY;

	/** Depth (volume textures) or faces (cube maps). */
	UPROPERTY(VisibleAnywhere, Category=TextureSource)
	int32 NumSlices;

	/** Number of mips provided as source data for the texture. */
	UPROPERTY(VisibleAnywhere, Category=TextureSource)
	int32 NumMips;

	/** RGBA8 source data is optionally compressed as PNG. */
	UPROPERTY(VisibleAnywhere, Category=TextureSource)
	bool bPNGCompressed;

	/** Legacy textures use a hash instead of a GUID. */
	UPROPERTY(VisibleAnywhere, Category=TextureSource)
	bool bGuidIsHash;

	/** Format in which the source data is stored. */
	UPROPERTY(VisibleAnywhere, Category=TextureSource)
	TEnumAsByte<enum ETextureSourceFormat> Format;


#endif // WITH_EDITORONLY_DATA
};

/**
 * Platform-specific data used by the texture resource at runtime.
 */
USTRUCT()
struct FTexturePlatformData
{
	GENERATED_USTRUCT_BODY()

	/** Width of the texture. */
	int32 SizeX;
	/** Height of the texture. */
	int32 SizeY;
	/** Number of texture slices. */
	int32 NumSlices;
	/** Format in which mip data is stored. */
	EPixelFormat PixelFormat;
	/** Mip data. */
	TIndirectArray<struct FTexture2DMipMap> Mips;

#if WITH_EDITORONLY_DATA
	/** The key associated with this derived data. */
	FString DerivedDataKey;
	/** Async cache task if one is outstanding. */
	struct FTextureAsyncCacheDerivedDataTask* AsyncTask;
#endif

	/** Default constructor. */
	ENGINE_API FTexturePlatformData();

	/** Destructor. */
	ENGINE_API ~FTexturePlatformData();

	/**
	 * Try to load mips from the derived data cache.
	 * @param FirstMipToLoad - The first mip index to load.
	 * @param OutMipData -	Must point to an array of pointers with at least
	 *						Texture.Mips.Num() - FirstMipToLoad + 1 entries. Upon
	 *						return those pointers will contain mip data.
	 * @returns true if all requested mips have been loaded.
	 */
	bool TryLoadMips(int32 FirstMipToLoad, void** OutMipData);

	/** Serialization. */
	void Serialize(FArchive& Ar, class UTexture* Owner);

	/** 
	 * Serialization for cooked builds.
	 *
	 * @param Ar Archive to serialize with
	 * @param Owner Owner texture
	 * @param bStreamable Store some mips inline, only used during cooking
	 */
	void SerializeCooked(FArchive& Ar, class UTexture* Owner, bool bStreamable);

#if WITH_EDITOR
	void Cache(
		class UTexture& InTexture,
		const struct FTextureBuildSettings& InSettings,
		uint32 InFlags,
		class ITextureCompressorModule* Compressor);
	void FinishCache();
	ENGINE_API bool TryInlineMipData();
	bool AreDerivedMipsAvailable() const;
#endif

	int32 GetNumNonStreamingMips() const;
};

UCLASS(abstract, MinimalAPI, BlueprintType)
class UTexture : public UObject, public IInterface_AssetUserData
{
	GENERATED_UCLASS_BODY()

	/*--------------------------------------------------------------------------
		Editor only properties used to build the runtime texture data.
	--------------------------------------------------------------------------*/

#if WITH_EDITORONLY_DATA
	UPROPERTY()
	FTextureSource Source;
#endif

private:
	/** Unique ID for this material, used for caching during distributed lighting */
	UPROPERTY()
	FGuid LightingGuid;

public:
#if WITH_EDITORONLY_DATA
	UPROPERTY()
	FString SourceFilePath_DEPRECATED;

	UPROPERTY(VisibleAnywhere, Instanced, Category=ImportSettings)
	class UAssetImportData* AssetImportData;

public:

	/** Static texture brightness adjustment (scales HSV value.)  (Non-destructive; Requires texture source art to be available.) */
	UPROPERTY(EditAnywhere, BlueprintReadWrite, Category=Adjustments, meta=(DisplayName = "Brightness"))
	float AdjustBrightness;

	/** Static texture curve adjustment (raises HSV value to the specified power.)  (Non-destructive; Requires texture source art to be available.)  */
	UPROPERTY(EditAnywhere, BlueprintReadWrite, Category=Adjustments, meta=(DisplayName = "Brightness Curve"))
	float AdjustBrightnessCurve;

	/** Static texture "vibrance" adjustment (0 - 1) (HSV saturation algorithm adjustment.)  (Non-destructive; Requires texture source art to be available.)  */
	UPROPERTY(EditAnywhere, BlueprintReadWrite, Category=Adjustments, meta=(DisplayName = "Vibrance", ClampMin = "0.0", ClampMax = "1.0"))
	float AdjustVibrance;

	/** Static texture saturation adjustment (scales HSV saturation.)  (Non-destructive; Requires texture source art to be available.)  */
	UPROPERTY(EditAnywhere, BlueprintReadWrite, Category=Adjustments, meta=(DisplayName = "Saturation"))
	float AdjustSaturation;

	/** Static texture RGB curve adjustment (raises linear-space RGB color to the specified power.)  (Non-destructive; Requires texture source art to be available.)  */
	UPROPERTY(EditAnywhere, BlueprintReadWrite, Category=Adjustments, meta=(DisplayName = "RGBCurve"))
	float AdjustRGBCurve;

	/** Static texture hue adjustment (0 - 360) (offsets HSV hue by value in degrees.)  (Non-destructive; Requires texture source art to be available.)  */
	UPROPERTY(EditAnywhere, BlueprintReadWrite, Category=Adjustments, meta=(DisplayName = "Hue", ClampMin = "0.0", ClampMax = "360.0"))
	float AdjustHue;

	/** Remaps the alpha to the specified min/max range, defines the new value of 0 (Non-destructive; Requires texture source art to be available.) */
	UPROPERTY(EditAnywhere, BlueprintReadWrite, Category=Adjustments, meta=(DisplayName = "Min Alpha"))
	float AdjustMinAlpha;

	/** Remaps the alpha to the specified min/max range, defines the new value of 1 (Non-destructive; Requires texture source art to be available.) */
	UPROPERTY(EditAnywhere, BlueprintReadWrite, Category=Adjustments, meta=(DisplayName = "Max Alpha"))
	float AdjustMaxAlpha;

	/** If enabled, the texture's alpha channel will be discarded during compression */
	UPROPERTY(EditAnywhere, BlueprintReadWrite, Category=Compression, meta=(DisplayName="Compress Without Alpha"))
	uint32 CompressionNoAlpha:1;

	UPROPERTY()
	uint32 CompressionNone:1;

	/** If enabled, defer compression of the texture until save. */
	UPROPERTY(EditAnywhere, BlueprintReadWrite, Category=Compression)
	uint32 DeferCompression:1;

	/** The maximum resolution for generated textures. A value of 0 means the maximum size for the format on each platform, except HDR long/lat cubemaps, which default to a resolution of 512. */ 
	UPROPERTY(EditAnywhere, BlueprintReadOnly, Category=Compression, meta=(DisplayName="Maximum Texture Size", ClampMin = "0.0"), AdvancedDisplay)
	int32 MaxTextureSize;

	/** The compression quality for generated textures. */
	UPROPERTY(EditAnywhere, BlueprintReadWrite, Category=Compression, meta = (DisplayName = "Compression Quality"), AdvancedDisplay)
	TEnumAsByte<enum ETextureCompressionQuality> CompressionQuality;

	/** When true, the alpha channel of mip-maps and the base image are dithered for smooth LOD transitions. */
	UPROPERTY(EditAnywhere, BlueprintReadWrite, Category=Texture, AdvancedDisplay)
	uint32 bDitherMipMapAlpha:1;

	/** Alpha values per channel to compare to when preserving alpha coverage. */
	UPROPERTY(EditAnywhere, BlueprintReadWrite, Category = Texture, meta=(ClampMin = "0", ClampMax = "1"), AdvancedDisplay)
	FVector4 AlphaCoverageThresholds;

	/** When true the texture's border will be preserved during mipmap generation. */
	UPROPERTY(EditAnywhere, BlueprintReadWrite, Category=LevelOfDetail, AdvancedDisplay)
	uint32 bPreserveBorder:1;

	/** When true the texture's green channel will be inverted. This is useful for some normal maps. */
	UPROPERTY(EditAnywhere, BlueprintReadWrite, Category=Texture, AdvancedDisplay)
	uint32 bFlipGreenChannel:1;

	/** For DXT1 textures, setting this will cause the texture to be twice the size, but better looking, on iPhone */
	UPROPERTY()
	uint32 bForcePVRTC4:1;

	/** How to pad the texture to a power of 2 size (if necessary) */
	UPROPERTY(EditAnywhere, BlueprintReadWrite, Category=Texture)
	TEnumAsByte<enum ETexturePowerOfTwoSetting::Type> PowerOfTwoMode;

	/** The color used to pad the texture out if it is resized due to PowerOfTwoMode */
	UPROPERTY(EditAnywhere, BlueprintReadWrite, Category=Texture)
	FColor PaddingColor;

	/** Whether to chroma key the image, replacing any pixels that match ChromaKeyColor with transparent black */
	UPROPERTY(EditAnywhere, BlueprintReadWrite, Category=Adjustments)
	bool bChromaKeyTexture;

	/** The threshold that components have to match for the texel to be considered equal to the ChromaKeyColor when chroma keying (<=, set to 0 to require a perfect exact match) */
	UPROPERTY(EditAnywhere, BlueprintReadWrite, Category=Adjustments, meta=(EditCondition="bChromaKeyTexture", ClampMin="0"))
	float ChromaKeyThreshold;

	/** The color that will be replaced with transparent black if chroma keying is enabled */
	UPROPERTY(EditAnywhere, BlueprintReadWrite, Category=Adjustments, meta=(EditCondition="bChromaKeyTexture"))
	FColor ChromaKeyColor;

	/** Per asset specific setting to define the mip-map generation properties like sharpening and kernel size. */
	UPROPERTY(EditAnywhere, BlueprintReadWrite, Category=LevelOfDetail)
	TEnumAsByte<enum TextureMipGenSettings> MipGenSettings;
	
	/**
	 * Can be defined to modify the roughness based on the normal map variation (mostly from mip maps).
	 * MaxAlpha comes in handy to define a base roughness if no source alpha was there.
	 * Make sure the normal map has at least as many mips as this texture.
	 */
	UPROPERTY(EditAnywhere, BlueprintReadWrite, Category=Compositing)
	class UTexture* CompositeTexture;

	/* defines how the CompositeTexture is applied, e.g. CTM_RoughnessFromNormalAlpha */
	UPROPERTY(EditAnywhere, BlueprintReadWrite, Category=Compositing, AdvancedDisplay)
	TEnumAsByte<enum ECompositeTextureMode> CompositeTextureMode;

	/**
	 * default 1, high values result in a stronger effect e.g 1, 2, 4, 8
	 * this is no slider because the texture update would not be fast enough
	 */
	UPROPERTY(EditAnywhere, BlueprintReadWrite, Category=Compositing, AdvancedDisplay)
	float CompositePower;

#endif // WITH_EDITORONLY_DATA

	/*--------------------------------------------------------------------------
		Properties needed at runtime below.
	--------------------------------------------------------------------------*/

	/** A bias to the index of the top mip level to use. */
	UPROPERTY(EditAnywhere, BlueprintReadWrite, Category=LevelOfDetail, meta=(DisplayName="LOD Bias"), AssetRegistrySearchable)
	int32 LODBias;

	/** Number of mip-levels to use for cinematic quality. */
	UPROPERTY(EditAnywhere, BlueprintReadWrite, Category=LevelOfDetail, AdvancedDisplay)
	int32 NumCinematicMipLevels;

	/** This should be unchecked if using alpha channels individually as masks. */
	UPROPERTY(EditAnywhere, BlueprintReadWrite, Category=Texture, meta=(DisplayName="sRGB"), AssetRegistrySearchable)
	uint32 SRGB:1;

#if WITH_EDITORONLY_DATA

	/** A flag for using the simplified legacy gamma space e.g pow(color,1/2.2) for converting from FColor to FLinearColor, if we're doing sRGB. */
	UPROPERTY(EditAnywhere, BlueprintReadWrite, Category=Texture, AdvancedDisplay)
	uint32 bUseLegacyGamma:1;

#endif // WITH_EDITORONLY_DATA

	UPROPERTY(EditAnywhere, BlueprintReadWrite, Category=Texture, AssetRegistrySearchable, AdvancedDisplay)
	uint32 NeverStream:1;

	/** If true, the RHI texture will be created using TexCreate_NoTiling */
	UPROPERTY()
	uint32 bNoTiling:1;

	/** Whether to use the extra cinematic quality mip-levels, when we're forcing mip-levels to be resident. */
	UPROPERTY(transient)
	uint32 bUseCinematicMipLevels:1;

protected:
	/** Array of user data stored with the asset */
	UPROPERTY(EditAnywhere, AdvancedDisplay, Instanced, Category = Texture)
	TArray<UAssetUserData*> AssetUserData;

private:
	/** Cached combined group and texture LOD bias to use.	*/
	UPROPERTY(transient)
	int32 CachedCombinedLODBias;

	/** Whether the async resource release process has already been kicked off or not */
	UPROPERTY(transient)
	uint32 bAsyncResourceReleaseHasBeenStarted:1;

public:
	/** Compression settings to use when building the texture. */
	UPROPERTY(EditAnywhere, BlueprintReadWrite, Category=Compression, AssetRegistrySearchable)
	TEnumAsByte<enum TextureCompressionSettings> CompressionSettings;

	/** The texture filtering mode to use when sampling this texture. */
	UPROPERTY(EditAnywhere, BlueprintReadWrite, Category=Texture, AssetRegistrySearchable, AdvancedDisplay)
	TEnumAsByte<enum TextureFilter> Filter;

	/** Texture group this texture belongs to */
	UPROPERTY(EditAnywhere, BlueprintReadWrite, Category=LevelOfDetail, meta=(DisplayName="Texture Group"), AssetRegistrySearchable)
	TEnumAsByte<enum TextureGroup> LODGroup;

public:
	/** The texture's resource, can be NULL */
	class FTextureResource*	Resource;

	/** Stable RHI texture reference that refers to the current RHI texture. Note this is manually refcounted! */
	FTextureReference TextureReference;

	/** Release fence to know when resources have been freed on the rendering thread. */
	FRenderCommandFence ReleaseFence;

	/** delegate type for texture save events ( Params: UTexture* TextureToSave ) */
	DECLARE_MULTICAST_DELEGATE_OneParam(FOnTextureSaved, class UTexture*);
	/** triggered before a texture is being saved */
	ENGINE_API static FOnTextureSaved PreSaveEvent;

	/**
	 * Resets the resource for the texture.
	 */
	ENGINE_API void ReleaseResource();

	/**
	 * Creates a new resource for the texture, and updates any cached references to the resource.
	 */
	ENGINE_API virtual void UpdateResource();

	/**
	 * Implemented by subclasses to create a new resource for the texture.
	 */
	virtual class FTextureResource* CreateResource() PURE_VIRTUAL(UTexture::CreateResource,return NULL;);

	/**
	 * Returns the cached combined LOD bias based on texture LOD group and LOD bias.
	 *
	 * @return	LOD bias
	 */
	ENGINE_API int32 GetCachedLODBias() const;

	/**
	 * Cache the combined LOD bias based on texture LOD group and LOD bias.
	 */
	ENGINE_API void UpdateCachedLODBias( bool bIncTextureMips = true );

	/**
	 * @return The material value type of this texture.
	 */
	virtual EMaterialValueType GetMaterialType() const PURE_VIRTUAL(UTexture::GetMaterialType,return MCT_Texture;);

	/**
	 * Waits until all streaming requests for this texture has been fully processed.
	 */
	virtual void WaitForStreaming()
	{
	}
	
	/**
	 * Updates the streaming status of the texture and performs finalization when appropriate. The function returns
	 * true while there are pending requests in flight and updating needs to continue.
	 *
	 * @param bWaitForMipFading	Whether to wait for Mip Fading to complete before finalizing.
	 * @return					true if there are requests in flight, false otherwise
	 */
	virtual bool UpdateStreamingStatus( bool bWaitForMipFading = false )
	{
		return false;
	}

	/**
	 * Textures that use the derived data cache must override this function and
	 * provide a pointer to the linked list of platform data.
	 */
	virtual FTexturePlatformData** GetRunningPlatformData() { return NULL; }
	virtual TMap<FString, FTexturePlatformData*>* GetCookedPlatformData() { return NULL; }

	void CleanupCachedRunningPlatformData();

	/**
	 * Serializes cooked platform data.
	 */
	ENGINE_API void SerializeCookedPlatformData(class FArchive& Ar);

	//~ Begin IInterface_AssetUserData Interface
	ENGINE_API virtual void AddAssetUserData(UAssetUserData* InUserData) override;
	ENGINE_API virtual void RemoveUserDataOfClass(TSubclassOf<UAssetUserData> InUserDataClass) override;
	ENGINE_API virtual UAssetUserData* GetAssetUserDataOfClass(TSubclassOf<UAssetUserData> InUserDataClass) override;
	ENGINE_API virtual const TArray<UAssetUserData*>* GetAssetUserDataArray() const override;
	//~ End IInterface_AssetUserData Interface

#if WITH_EDITOR
	/**
	 * Caches platform data for the texture.
	 * 
	 * @param bAsyncCache spawn a thread to cache the platform data 
	 * @param bAllowAsyncBuild allow building the DDC file in the thread if missing.
	 * @param bAllowAsyncLoading allow loading source data in the thread if missing (the data won't be reusable for later use though)
	 * @param Compressor optional compressor as the texture compressor can not be get from an async thread.
	 */
<<<<<<< HEAD
	void CachePlatformData(bool bAsyncCache = false, bool bAllowAsyncBuild = false, bool bAllowAsyncLoading = false, class ITextureCompressorModule* Compressor = nullptr);
=======
	void CachePlatformData(bool bAsyncCache = false, bool bAllowAsyncBuild = false, class ITextureCompressorModule* Compressor = nullptr);
>>>>>>> fe293936

	/**
	 * Begins caching platform data in the background for the platform requested
	 */
	ENGINE_API virtual void BeginCacheForCookedPlatformData(  const ITargetPlatform* TargetPlatform ) override;

	/**
	 * Have we finished loading all the cooked platform data for the target platforms requested in BeginCacheForCookedPlatformData
	 * 
	 * @param	TargetPlatform target platform to check for cooked platform data
	 */
	ENGINE_API virtual bool IsCachedCookedPlatformDataLoaded( const ITargetPlatform* TargetPlatform ) override;


	/**
	 * Clears cached cooked platform data for specific platform
	 * 
	 * @param	TargetPlatform	target platform to cache platform specific data for
	 */
	ENGINE_API virtual void ClearCachedCookedPlatformData( const ITargetPlatform* TargetPlatform ) override;

	/**
	 * Clear all cached cooked platform data
	 * 
	 * @param	TargetPlatform	target platform to cache platform specific data for
	 */
	ENGINE_API virtual void ClearAllCachedCookedPlatformData() override;


	/**
	 * Begins caching platform data in the background.
	 */
	void BeginCachePlatformData();

	/**
	 * Returns true if all async caching has completed.
	 */
	bool IsAsyncCacheComplete();

	/**
	 * Blocks on async cache tasks and prepares platform data for use.
	 */
	ENGINE_API void FinishCachePlatformData();

	/**
	 * Forces platform data to be rebuilt.
	 */
	ENGINE_API void ForceRebuildPlatformData();

	/**
	 * Marks platform data as transient. This optionally removes persistent or cached data associated with the platform.
	 */
	ENGINE_API void MarkPlatformDataTransient();

	/**
	* Return maximum dimension for this texture type.
	*/
	ENGINE_API virtual uint32 GetMaximumDimension() const;
#endif

	/** @return the width of the surface represented by the texture. */
	virtual float GetSurfaceWidth() const PURE_VIRTUAL(UTexture::GetSurfaceWidth,return 0;);

	/** @return the height of the surface represented by the texture. */
	virtual float GetSurfaceHeight() const PURE_VIRTUAL(UTexture::GetSurfaceHeight,return 0;);

	/**
	 * Access the GUID which defines this texture's resources externally through FExternalTextureRegistry
	 */
	virtual FGuid GetExternalTextureGuid() const
	{
		return FGuid();
	}

	//~ Begin UObject Interface.
#if WITH_EDITOR
	ENGINE_API virtual void PostEditChangeProperty(FPropertyChangedEvent& PropertyChangedEvent) override;
#endif // WITH_EDITOR
	ENGINE_API virtual void Serialize(FArchive& Ar) override;
	ENGINE_API virtual void PostInitProperties() override;
	ENGINE_API virtual void PostLoad() override;
	ENGINE_API virtual void PreSave(const class ITargetPlatform* TargetPlatform) override;
	ENGINE_API virtual void BeginDestroy() override;
	ENGINE_API virtual bool IsReadyForFinishDestroy() override;
	ENGINE_API virtual void FinishDestroy() override;
	ENGINE_API virtual void PostCDOContruct() override;
#if WITH_EDITORONLY_DATA
	ENGINE_API virtual void GetAssetRegistryTags(TArray<FAssetRegistryTag>& OutTags) const override;
#endif
	ENGINE_API virtual bool IsPostLoadThreadSafe() const override{ return false; }
	//~ End UObject Interface.

	/**
	 *	Gets the average brightness of the texture (in linear space)
	 *
	 *	@param	bIgnoreTrueBlack		If true, then pixels w/ 0,0,0 rgb values do not contribute.
	 *	@param	bUseGrayscale			If true, use gray scale else use the max color component.
	 *
	 *	@return	float					The average brightness of the texture
	 */
	ENGINE_API virtual float GetAverageBrightness(bool bIgnoreTrueBlack, bool bUseGrayscale);
	
	// @todo document
	ENGINE_API static const TCHAR* GetTextureGroupString(TextureGroup InGroup);

	// @todo document
	ENGINE_API static const TCHAR* GetMipGenSettingsString(TextureMipGenSettings InEnum);

	// @param	bTextureGroup	true=TexturGroup, false=Texture otherwise
	ENGINE_API static TextureMipGenSettings GetMipGenSettingsFromString(const TCHAR* InStr, bool bTextureGroup);

	/**
	 * Forces textures to recompute LOD settings and stream as needed.
	 * @returns true if the settings were applied, false if they couldn't be applied immediately.
	 */
	ENGINE_API static bool ForceUpdateTextureStreaming();

	/**
	 * Checks whether this texture has a high dynamic range (HDR) source.
	 *
	 * @return true if the texture has an HDR source, false otherwise.
	 */
	bool HasHDRSource() const
	{
#if WITH_EDITOR
		return ((Source.GetFormat() == TSF_BGRE8) || (Source.GetFormat() == TSF_RGBA16F));
#else
		return false;
#endif // WITH_EDITOR
	}


	/** @return true if the compression type is a normal map compression type */
	bool IsNormalMap() const
	{
		return (CompressionSettings == TC_Normalmap);
	}

	/**
	 * Calculates the size of this texture if it had MipCount miplevels streamed in.
	 *
	 * @param	Enum	Which mips to calculate size for.
	 * @return	Total size of all specified mips, in bytes
	 */
	virtual uint32 CalcTextureMemorySizeEnum( ETextureMipCount Enum ) const
	{
		return 0;
	}

	/** Returns a unique identifier for this texture. Used by the lighting build and texture streamer. */
	const FGuid& GetLightingGuid() const
	{
		return LightingGuid;
	}

	/** 
	 * Assigns a new GUID to a texture. This will be called whenever a texture is created or changes. 
	 * In game, the GUIDs are only used by the texture streamer to link build data to actual textures,
	 * that means new textures don't actually need GUIDs (see FStreamingTextureLevelContext)
	 */
	void SetLightingGuid()
	{
#if WITH_EDITORONLY_DATA
		LightingGuid = FGuid::NewGuid();
#else
		LightingGuid = FGuid(0, 0, 0, 0);
#endif // WITH_EDITORONLY_DATA
	}

	/**
	 * Retrieves the pixel format enum for enum <-> string conversions.
	 */
	ENGINE_API static class UEnum* GetPixelFormatEnum();

protected:

#if WITH_EDITOR

	/** Notify any loaded material instances that the texture has changed. */
	ENGINE_API void NotifyMaterials();

#endif //WITH_EDOTIR
};

/** 
* Replaces the RHI reference of one texture with another.
* Allows one texture to be replaced with another at runtime and have all existing references to it remain valid.
*/
struct FTextureReferenceReplacer
{
	FTextureReferenceRHIRef OriginalRef;

	FTextureReferenceReplacer(UTexture* OriginalTexture)
	{
		if (OriginalTexture)
		{
			OriginalTexture->ReleaseResource();
			OriginalRef = OriginalTexture->TextureReference.TextureReferenceRHI;
		}
		else
		{
			OriginalRef = nullptr;
		}
	}

	void Replace(UTexture* NewTexture)
	{
		if (OriginalRef)
		{
			NewTexture->TextureReference.TextureReferenceRHI = OriginalRef;
		}
	}
};<|MERGE_RESOLUTION|>--- conflicted
+++ resolved
@@ -610,10 +610,8 @@
 	 */
 	ENGINE_API int32 GetCachedLODBias() const;
 
-	/**
-	 * Cache the combined LOD bias based on texture LOD group and LOD bias.
-	 */
-	ENGINE_API void UpdateCachedLODBias( bool bIncTextureMips = true );
+	/** Cache the combined LOD bias based on texture LOD group and LOD bias. */
+	ENGINE_API void UpdateCachedLODBias();
 
 	/**
 	 * @return The material value type of this texture.
@@ -669,11 +667,7 @@
 	 * @param bAllowAsyncLoading allow loading source data in the thread if missing (the data won't be reusable for later use though)
 	 * @param Compressor optional compressor as the texture compressor can not be get from an async thread.
 	 */
-<<<<<<< HEAD
 	void CachePlatformData(bool bAsyncCache = false, bool bAllowAsyncBuild = false, bool bAllowAsyncLoading = false, class ITextureCompressorModule* Compressor = nullptr);
-=======
-	void CachePlatformData(bool bAsyncCache = false, bool bAllowAsyncBuild = false, class ITextureCompressorModule* Compressor = nullptr);
->>>>>>> fe293936
 
 	/**
 	 * Begins caching platform data in the background for the platform requested
