// Copyright 1998-2015 Epic Games, Inc. All Rights Reserved.

#pragma once

#include "CurveTable.generated.h"


ENGINE_API DECLARE_LOG_CATEGORY_EXTERN(LogCurveTable, Log, All);


// forward declare JSON writer
template <class CharType>
struct TPrettyJsonPrintPolicy;
template <class CharType, class PrintPolicy>
class TJsonWriter;


/**
 * Imported spreadsheet table as curves.
 */
UCLASS(MinimalAPI)
class UCurveTable
	: public UObject
{
	GENERATED_UCLASS_BODY()

	/** The filename that was used to create this object. Relative to the object's package, BaseDir() or absolute */
	UPROPERTY()
	FString ImportPath;


	/** Map of name of row to row data structure. */
	TMap<FName, FRichCurve*>	RowMap;

	// Begin UObject interface.
	virtual void FinishDestroy() override;
	virtual void Serialize( FArchive& Ar ) override;
#if WITH_EDITORONLY_DATA
<<<<<<< HEAD
	virtual void GetAssetRegistryTags(TArray<FAssetRegistryTag>& OutTags) const;
=======
	virtual void GetAssetRegistryTags(TArray<FAssetRegistryTag>& OutTags) const override;
>>>>>>> cce8678d
#endif
	// End  UObject interface

	// Begin UCurveTable interface

	/** Function to find the row of a table given its name. */
	FRichCurve* FindCurve(FName RowName, const FString& ContextString, bool WarnIfNotFound=true) const
	{
		if(RowName == NAME_None)
		{
			UE_CLOG(WarnIfNotFound, LogCurveTable, Warning, TEXT("UCurveTable::FindRow : NAME_None is invalid row name for CurveTable '%s' (%s)."), *GetPathName(), *ContextString);
			return nullptr;
		}

		FRichCurve* const* FoundCurve = RowMap.Find(RowName);

		if(FoundCurve == nullptr)
		{
			UE_CLOG(WarnIfNotFound, LogCurveTable, Warning, TEXT("UCurveTable::FindRow : Row '%s' not found in CurveTable '%s' (%s)."), *RowName.ToString(), *GetPathName(), *ContextString);
			return nullptr;
		}

		return (FRichCurve*)*FoundCurve;
	}

	/** Output entire contents of table as a string */
	ENGINE_API FString GetTableAsString() const;

	/** Output entire contents of table as CSV */
	ENGINE_API FString GetTableAsCSV() const;

	/** Output entire contents of table as JSON */
	ENGINE_API FString GetTableAsJSON() const;

	/** Output entire contents of table as JSON */
	ENGINE_API bool WriteTableAsJSON(const TSharedRef< TJsonWriter<TCHAR, TPrettyJsonPrintPolicy<TCHAR> > >& JsonWriter) const;

	/** 
	 *	Create table from CSV style comma-separated string. 
	 *	RowCurve must be defined before calling this function. 
	 *  @param InString The string representing the CurveTable
	 *  @param InterpMode The mode of interpolation to use for the curves
	 *	@return	Set of problems encountered while processing input
	 */
	ENGINE_API TArray<FString> CreateTableFromCSVString(const FString& InString, ERichCurveInterpMode InterpMode = RCIM_Linear);

	/** 
	 *	Create table from JSON string. 
	 *	RowCurve must be defined before calling this function. 
	 *  @param InString The string representing the CurveTable
	 *  @param InterpMode The mode of interpolation to use for the curves
	 *	@return	Set of problems encountered while processing input
	 */
	ENGINE_API TArray<FString> CreateTableFromJSONString(const FString& InString, ERichCurveInterpMode InterpMode = RCIM_Linear);

	/** Empty the table info (will not clear RowCurve) */
	ENGINE_API void EmptyTable();

protected:
	/** Util that removes invalid chars and then make an FName
	 * @param InString The string to create a valid name from
	 * @return A valid name from InString
	 */
	static FName MakeValidName(const FString& InString);

};


/**
 * Handle to a particular row in a table.
 */
USTRUCT(BlueprintType)
struct ENGINE_API FCurveTableRowHandle
{
	GENERATED_USTRUCT_BODY()

	FCurveTableRowHandle()
		: CurveTable(nullptr)
		, RowName(NAME_None)
	{ }

	/** Pointer to table we want a row from */
	UPROPERTY(EditAnywhere, BlueprintReadWrite, Category=CurveTableRowHandle)
	const class UCurveTable*	CurveTable;

	/** Name of row in the table that we want */
	UPROPERTY(EditAnywhere, BlueprintReadWrite, Category=CurveTableRowHandle)
	FName				RowName;

	/** Returns true if the curve is valid */
	bool IsValid() const
	{
		return (GetCurve() != nullptr);
	}

	static const FString Unknown;

	/** Get the curve straight from the row handle */
	FRichCurve* GetCurve(const FString& ContextString = Unknown) const;

	/** Evaluate the curve if it is valid
	 * @param XValue The input X value to the curve
	 * @return The value of the curve if valid, 0 if not
	 */
	float Eval(float XValue) const;

	/** Evaluate the curve if it is valid
	 * @param XValue The input X value to the curve
	 * @param YValue The output Y value from the curve
	 * @return True if it filled out YValue with a valid number, false otherwise
	 */
	bool Eval(float XValue, float* YValue) const;

	bool operator==(const FCurveTableRowHandle& Other) const;
	bool operator!=(const FCurveTableRowHandle& Other) const;
};


/** Macro to call GetCurve with a correct error info. Assumed to be called within a UObject */
#define GETCURVE_REPORTERROR(Handle) Handle.GetCurve(FString::Printf(TEXT("%s.%s"), *GetPathName(), TEXT(#Handle)))<|MERGE_RESOLUTION|>--- conflicted
+++ resolved
@@ -36,11 +36,7 @@
 	virtual void FinishDestroy() override;
 	virtual void Serialize( FArchive& Ar ) override;
 #if WITH_EDITORONLY_DATA
-<<<<<<< HEAD
-	virtual void GetAssetRegistryTags(TArray<FAssetRegistryTag>& OutTags) const;
-=======
 	virtual void GetAssetRegistryTags(TArray<FAssetRegistryTag>& OutTags) const override;
->>>>>>> cce8678d
 #endif
 	// End  UObject interface
 
