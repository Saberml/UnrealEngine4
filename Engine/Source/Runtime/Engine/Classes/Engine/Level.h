--- conflicted
+++ resolved
@@ -512,9 +512,6 @@
 
 	// Constructor.
 	ENGINE_API void Initialize(const FURL& InURL);
-<<<<<<< HEAD
-	ULevel(const FObjectInitializer& ObjectInitializer);
-=======
 	ULevel(const FObjectInitializer& ObjectInitializer = FObjectInitializer::Get());
 
 #if WITH_HOT_RELOAD_CTORS
@@ -525,7 +522,6 @@
 	{}
 #endif // WITH_HOT_RELOAD_CTORS
 
->>>>>>> cce8678d
 	~ULevel();
 
 	// Begin UObject interface.
