--- conflicted
+++ resolved
@@ -508,11 +508,7 @@
 	uint32 bWasCompressedWithoutTranslations:1;
 
 	/** Importing data and options used for this mesh */
-<<<<<<< HEAD
-	UPROPERTY(EditAnywhere, Instanced, Category=ImportSettings)
-=======
 	UPROPERTY(VisibleAnywhere, Instanced, Category=ImportSettings)
->>>>>>> 73f66985
 	class UAssetImportData* AssetImportData;
 
 	/***  for Reimport **/
