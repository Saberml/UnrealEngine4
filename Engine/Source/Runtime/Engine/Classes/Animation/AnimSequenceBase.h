// Copyright 1998-2016 Epic Games, Inc. All Rights Reserved.

#pragma once

/**
 * Abstract base class of animation sequence that can be played and evaluated to produce a pose.
 *
 */

#include "AnimationAsset.h"
#include "SmartName.h"
#include "Skeleton.h"
#include "Animation/AnimCurveTypes.h"
#include "AnimSequenceBase.generated.h"

#define DEFAULT_SAMPLERATE			30.f
#define MINIMUM_ANIMATION_LENGTH	(1/DEFAULT_SAMPLERATE)

UENUM()
enum ETypeAdvanceAnim
{
	ETAA_Default,
	ETAA_Finished,
	ETAA_Looped
};

UCLASS(abstract, MinimalAPI, BlueprintType)
class UAnimSequenceBase : public UAnimationAsset
{
	GENERATED_UCLASS_BODY()

	/** Animation notifies, sorted by time (earliest notification first). */
	UPROPERTY()
	TArray<struct FAnimNotifyEvent> Notifies;

	/** Length (in seconds) of this AnimSequence if played back with a speed of 1.0. */
	UPROPERTY(Category=Length, AssetRegistrySearchable, VisibleAnywhere)
	float SequenceLength;

	/** Number for tweaking playback rate of this animation globally. */
	UPROPERTY(EditAnywhere, Category=Animation)
	float RateScale;
	
	/**
	 * Raw uncompressed float curve data 
	 */
	UPROPERTY()
	struct FRawCurveTracks RawCurveData;

#if WITH_EDITORONLY_DATA
	// if you change Notifies array, this will need to be rebuilt
	UPROPERTY()
	TArray<FAnimNotifyTrack> AnimNotifyTracks;
#endif // WITH_EDITORONLY_DATA

	//~ Begin UObject Interface
	virtual void PostLoad() override;
	//~ End UObject Interface

	/** Returns the total play length of the montage, if played back with a speed of 1.0. */
	UFUNCTION(BlueprintCallable, Category = "Animation")
	virtual float GetPlayLength();

	/** Sort the Notifies array by time, earliest first. */
	ENGINE_API void SortNotifies();	

	/** 
	 * Retrieves AnimNotifies given a StartTime and a DeltaTime.
	 * Time will be advanced and support looping if bAllowLooping is true.
	 * Supports playing backwards (DeltaTime<0).
	 * Returns notifies between StartTime (exclusive) and StartTime+DeltaTime (inclusive)
	 */
	void GetAnimNotifies(const float& StartTime, const float& DeltaTime, const bool bAllowLooping, TArray<const FAnimNotifyEvent *>& OutActiveNotifies) const;

	/** 
	 * Retrieves AnimNotifies between two time positions. ]PreviousPosition, CurrentPosition]
	 * Between PreviousPosition (exclusive) and CurrentPosition (inclusive).
	 * Supports playing backwards (CurrentPosition<PreviousPosition).
	 * Only supports contiguous range, does NOT support looping and wrapping over.
	 */
	ENGINE_API virtual void GetAnimNotifiesFromDeltaPositions(const float& PreviousPosition, const float & CurrentPosition, TArray<const FAnimNotifyEvent *>& OutActiveNotifies) const;

	/** Evaluate curve data to Instance at the time of CurrentTime **/
<<<<<<< HEAD
	ENGINE_API virtual void EvaluateCurveData(FBlendedCurve& OutCurve, float CurrentTime) const;
=======
	ENGINE_API virtual void EvaluateCurveData(FBlendedCurve& OutCurve, float CurrentTime, bool bForceUseRawData=false) const;
>>>>>>> e58dcb1b

#if WITH_EDITOR
	/** Return Number of Frames **/
	virtual int32 GetNumberOfFrames() const;

	/** Get the frame number for the provided time */
	virtual int32 GetFrameAtTime(const float Time) const;

	/** Get the time at the given frame */
	virtual float GetTimeAtFrame(const int32 Frame) const;
	
	// @todo document
	ENGINE_API void InitializeNotifyTrack();

	/** Fix up any notifies that are positioned beyond the end of the sequence */
	ENGINE_API void ClampNotifiesAtEndOfSequence();

	/** Calculates what (if any) offset should be applied to the trigger time of a notify given its display time */ 
	virtual EAnimEventTriggerOffsets::Type CalculateOffsetForNotify(float NotifyDisplayTime) const;

	virtual void GetAssetRegistryTags(TArray<FAssetRegistryTag>& OutTags) const override;
	
	// Get a pointer to the data for a given Anim Notify
	ENGINE_API uint8* FindNotifyPropertyData(int32 NotifyIndex, UArrayProperty*& ArrayProperty);

	// Get a pointer to the data for a given array property item
	ENGINE_API uint8* FindArrayProperty(const TCHAR* PropName, UArrayProperty*& ArrayProperty, int32 ArrayIndex);

#endif	//WITH_EDITORONLY_DATA
	// update cache data (notify tracks, sync markers)
	ENGINE_API virtual void RefreshCacheData();

	//~ Begin UAnimationAsset Interface
	virtual void TickAssetPlayer(FAnimTickRecord& Instance, struct FAnimNotifyQueue& NotifyQueue, FAnimAssetTickContext& Context) const override;

	void TickByMarkerAsFollower(FMarkerTickRecord &Instance, FMarkerTickContext &MarkerContext, float& CurrentTime, float& OutPreviousTime, const float MoveDelta, const bool bLooping) const;

	void TickByMarkerAsLeader(FMarkerTickRecord& Instance, FMarkerTickContext& MarkerContext, float& CurrentTime, float& OutPreviousTime, const float MoveDelta, const bool bLooping) const;

	// this is used in editor only when used for transition getter
	// this doesn't mean max time. In Sequence, this is SequenceLength,
	// but for BlendSpace CurrentTime is normalized [0,1], so this is 1
	virtual float GetMaxCurrentTime() override { return SequenceLength; }
	//~ End UAnimationAsset Interface

	/**
	* Get Bone Transform of the Time given, relative to Parent for all RequiredBones
	* This returns different transform based on additive or not. Or what kind of additive.
	*
	* @param	OutPose				Pose object to fill
	* @param	OutCurve			Curves to fill
	* @param	ExtractionContext	Extraction Context (position, looping, root motion, etc.)
	*/
	ENGINE_API virtual void GetAnimationPose(struct FCompactPose& OutPose, FBlendedCurve& OutCurve, const FAnimExtractContext& ExtractionContext) const PURE_VIRTUAL(UAnimSequenceBase::GetAnimationPose, );
	
	DEPRECATED(4.11, "This function is deprecated, please use HandleAssetPlayerTickedInternal")
	virtual void OnAssetPlayerTickedInternal(FAnimAssetTickContext &Context, const float PreviousTime, const float MoveDelta, const FAnimTickRecord &Instance, class UAnimInstance* InAnimInstance) const;

	virtual void HandleAssetPlayerTickedInternal(FAnimAssetTickContext &Context, const float PreviousTime, const float MoveDelta, const FAnimTickRecord &Instance, struct FAnimNotifyQueue& NotifyQueue) const;

	virtual bool HasRootMotion() const { return false; }

	virtual void Serialize(FArchive& Ar) override;

	virtual void AdvanceMarkerPhaseAsLeader(bool bLooping, float MoveDelta, const TArray<FName>& ValidMarkerNames, float& CurrentTime, FMarkerPair& PrevMarker, FMarkerPair& NextMarker, TArray<FPassedMarker>& MarkersPassed) const { check(false); /*Should never call this (either missing override or calling on unsupported asset */ }
	virtual void AdvanceMarkerPhaseAsFollower(const FMarkerTickContext& Context, float DeltaRemaining, bool bLooping, float& CurrentTime, FMarkerPair& PreviousMarker, FMarkerPair& NextMarker) const { check(false); /*Should never call this (either missing override or calling on unsupported asset */ }
	virtual void GetMarkerIndicesForTime(float CurrentTime, bool bLooping, const TArray<FName>& ValidMarkerNames, FMarkerPair& OutPrevMarker, FMarkerPair& OutNextMarker) const { check(false); /*Should never call this (either missing override or calling on unsupported asset */ }
	virtual FMarkerSyncAnimPosition GetMarkerSyncPositionfromMarkerIndicies(int32 PrevMarker, int32 NextMarker, float CurrentTime) const { check(false); return FMarkerSyncAnimPosition(); /*Should never call this (either missing override or calling on unsupported asset */ }
	virtual void GetMarkerIndicesForPosition(const FMarkerSyncAnimPosition& SyncPosition, bool bLooping, FMarkerPair& OutPrevMarker, FMarkerPair& OutNextMarker, float& CurrentTime) const { check(false); /*Should never call this (either missing override or calling on unsupported asset */ }
	
	virtual float GetFirstMatchingPosFromMarkerSyncPos(const FMarkerSyncAnimPosition& InMarkerSyncGroupPosition) const { return 0.f; }
	virtual float GetNextMatchingPosFromMarkerSyncPos(const FMarkerSyncAnimPosition& InMarkerSyncGroupPosition, const float& StartingPosition) const { return 0.f; }

	// default implementation, no additive
	virtual EAdditiveAnimationType GetAdditiveAnimType() const { return AAT_None; }
	virtual bool CanBeUsedInMontage() const { return true;  }

	// to support anim sequence base to montage
	virtual void EnableRootMotionSettingFromMontage(bool bInEnableRootMotion, const ERootMotionRootLock::Type InRootMotionRootLock) {};

#if WITH_EDITOR
	// Store that our raw data has changed so that we can get correct compressed data later on
	virtual void MarkRawDataAsModified(bool bForceNewRawDatGuid = true) {}

private:
	DECLARE_MULTICAST_DELEGATE( FOnNotifyChangedMulticaster );
	FOnNotifyChangedMulticaster OnNotifyChanged;

public:
	typedef FOnNotifyChangedMulticaster::FDelegate FOnNotifyChanged;

	/** Registers a delegate to be called after notification has changed*/
	ENGINE_API void RegisterOnNotifyChanged(const FOnNotifyChanged& Delegate);
	ENGINE_API void UnregisterOnNotifyChanged(void* Unregister);
	ENGINE_API virtual bool IsValidToPlay() const { return true; }
	// ideally this would be animsequcnebase, but we might have some issue with that. For now, just allow AnimSequence
	virtual class UAnimSequence* GetAdditiveBasePose() const { return nullptr; }

#endif
	// return true if anim notify is available 
	virtual bool IsNotifyAvailable() const;

protected:
	template <typename DataType>
	void VerifyCurveNames(USkeleton* Skeleton, const FName& NameContainer, TArray<DataType>& CurveList);
};<|MERGE_RESOLUTION|>--- conflicted
+++ resolved
@@ -81,11 +81,7 @@
 	ENGINE_API virtual void GetAnimNotifiesFromDeltaPositions(const float& PreviousPosition, const float & CurrentPosition, TArray<const FAnimNotifyEvent *>& OutActiveNotifies) const;
 
 	/** Evaluate curve data to Instance at the time of CurrentTime **/
-<<<<<<< HEAD
-	ENGINE_API virtual void EvaluateCurveData(FBlendedCurve& OutCurve, float CurrentTime) const;
-=======
 	ENGINE_API virtual void EvaluateCurveData(FBlendedCurve& OutCurve, float CurrentTime, bool bForceUseRawData=false) const;
->>>>>>> e58dcb1b
 
 #if WITH_EDITOR
 	/** Return Number of Frames **/
