// Copyright 1998-2017 Epic Games, Inc. All Rights Reserved.

/*=============================================================================
 	CoreAudioSource.cpp: Unreal CoreAudio source interface object.
 =============================================================================*/

/*------------------------------------------------------------------------------------
 Audio includes.
 ------------------------------------------------------------------------------------*/

#include "CoreAudioDevice.h"
#include "CoreAudioEffects.h"
#include "ContentStreaming.h"

#define AUDIO_DISTANCE_FACTOR ( 0.0127f )

// CoreAudio functions may return error -10863 (output device not available) if called while OS X is switching to a different output device.
// This happens, for example, when headphones are plugged in or unplugged.
#define SAFE_CA_CALL(Expression)\
{\
	OSStatus Status = noErr;\
	do {\
		Status = Expression;\
	} while (Status == -10863);\
	check(Status == noErr);\
}


/*------------------------------------------------------------------------------------
 FCoreAudioSoundSource.
 ------------------------------------------------------------------------------------*/

/**
 * Simple constructor
 */
FCoreAudioSoundSource::FCoreAudioSoundSource( FAudioDevice* InAudioDevice )
:	FSoundSource( InAudioDevice ),
	CoreAudioBuffer(nullptr),
	CoreAudioConverter(nullptr),
	RealtimeAsyncTask(nullptr),
	bStreamedSound( false ),
	bBuffersToFlush( false ),
	SourceNode( 0 ),
	SourceUnit( NULL ),
	EQNode( 0 ),
	EQUnit( NULL ),
	LowPassNode( 0 ),
	LowPassUnit( NULL ),
	RadioNode( 0 ),
	RadioUnit( NULL ),
	bRadioMuted( false ),
	ReverbNode( 0 ),
	ReverbUnit( NULL ),
	bReverbMuted( false ),
	bDryMuted( false ),
	AudioChannel( 0 ),
	BufferInUse( 0 ),
	NumActiveBuffers( 0 ),
	MixerInputNumber( -1 )
{
	AudioDevice = ( FCoreAudioDevice *)InAudioDevice;
	check( AudioDevice );
	Effects = ( FCoreAudioEffectsManager* )AudioDevice->GetEffects();
	check( Effects );

	FMemory::Memzero( CoreAudioBuffers, sizeof( CoreAudioBuffers ) );
}

/**
 * Destructor, cleaning up voice
 */
FCoreAudioSoundSource::~FCoreAudioSoundSource()
{
	FreeResources();
}

/**
 * Free up any allocated resources
 */
void FCoreAudioSoundSource::FreeResources( void )
{
	if (RealtimeAsyncTask)
	{
		RealtimeAsyncTask->EnsureCompletion();
		delete RealtimeAsyncTask;
		RealtimeAsyncTask = nullptr;
	}

	// If we're a streaming buffer...
	if( bStreamedSound )
	{
		// ... free the buffers
		for (int32 Index = 0; Index < 3; Index++)
		{
			if (CoreAudioBuffers[Index].AudioData)
			{
				FMemory::Free((void*)CoreAudioBuffers[Index].AudioData);
				CoreAudioBuffers[Index].AudioData = nullptr;
			}
		}

		// Buffers without a valid resource ID are transient and need to be deleted.
		if( CoreAudioBuffer )
		{
			check( CoreAudioBuffer->ResourceID == 0 );
			delete CoreAudioBuffer;
			CoreAudioBuffer = nullptr;
<<<<<<< HEAD
=======

			// Null out the base-class ptr
			Buffer = nullptr;
>>>>>>> f30f9b45
		}
		
		bStreamedSound = false;
	}
}

/** 
 * Submit the relevant audio buffers to the system
 */
void FCoreAudioSoundSource::SubmitPCMBuffers( void )
{
	SCOPE_CYCLE_COUNTER( STAT_AudioSubmitBuffersTime );

	FMemory::Memzero( CoreAudioBuffers, sizeof( CoreAudioBuffers ) );
	
	bStreamedSound = false;

	NumActiveBuffers=1;
	BufferInUse=0;

	CoreAudioBuffers[0].AudioData = CoreAudioBuffer->PCMData;
	CoreAudioBuffers[0].AudioDataSize = CoreAudioBuffer->PCMDataSize;
}

bool FCoreAudioSoundSource::ReadMorePCMData( const int32 BufferIndex, EDataReadMode DataReadMode )
{
	CoreAudioBuffers[BufferIndex].ReadCursor = 0;

	USoundWave* WaveData = WaveInstance->WaveData;
	if( WaveData && WaveData->bProcedural )
	{
		const int32 MaxSamples = ( MONO_PCM_BUFFER_SIZE * CoreAudioBuffer->NumChannels ) / sizeof( int16 );

		if (DataReadMode == EDataReadMode::Synchronous || WaveData->bCanProcessAsync == false)
		{
			const int32 BytesRead = WaveData->GeneratePCMData(CoreAudioBuffers[BufferIndex].AudioData, MaxSamples);
			CoreAudioBuffers[BufferIndex].AudioDataSize = BytesRead;

			if (BytesRead > 0)
			{
				++NumActiveBuffers;
			}
		}
		else
		{
			RealtimeAsyncTask = new FAsyncRealtimeAudioTask(WaveData, (uint8*)CoreAudioBuffers[BufferIndex].AudioData, MaxSamples);
			RealtimeAsyncTask->StartBackgroundTask();
		}
	
		// we're never actually "looping" here.
		return false;
	}
	else
	{
		if (DataReadMode == EDataReadMode::Synchronous)
		{
			++NumActiveBuffers;
			return CoreAudioBuffer->ReadCompressedData( CoreAudioBuffers[BufferIndex].AudioData, WaveInstance->LoopingMode != LOOP_Never );
		}
		else
		{
			RealtimeAsyncTask = new FAsyncRealtimeAudioTask(CoreAudioBuffer, (uint8*)CoreAudioBuffers[BufferIndex].AudioData, WaveInstance->LoopingMode != LOOP_Never, DataReadMode == EDataReadMode::AsynchronousSkipFirstFrame);
			RealtimeAsyncTask->StartBackgroundTask();
			return false;
		}
	}
}

/** 
 * Submit the relevant audio buffers to the system
 */
void FCoreAudioSoundSource::SubmitPCMRTBuffers( void )
{
	SCOPE_CYCLE_COUNTER( STAT_AudioSubmitBuffersTime );

	FMemory::Memzero( CoreAudioBuffers, sizeof( CoreAudioBuffers ) );

	bStreamedSound = true;

	const uint32 BufferSize = MONO_PCM_BUFFER_SIZE * CoreAudioBuffer->NumChannels;

	// Set up double buffer area to decompress to
	CoreAudioBuffers[0].AudioData = (uint8*)FMemory::Malloc(BufferSize);
	CoreAudioBuffers[0].AudioDataSize = BufferSize;

	CoreAudioBuffers[1].AudioData = (uint8*)FMemory::Malloc(BufferSize);
	CoreAudioBuffers[1].AudioDataSize = BufferSize;

	CoreAudioBuffers[2].AudioData = (uint8*)FMemory::Malloc(BufferSize);
	CoreAudioBuffers[2].AudioDataSize = BufferSize;

	NumActiveBuffers = 0;
	BufferInUse = 0;
	
	// Only use the cached data if we're starting from the beginning, otherwise we'll have to take a synchronous hit
	bool bSkipFirstBuffer = false;;
	if (WaveInstance->WaveData && WaveInstance->WaveData->CachedRealtimeFirstBuffer && WaveInstance->StartTime == 0.f)
	{
		FMemory::Memcpy((uint8*)CoreAudioBuffers[0].AudioData, WaveInstance->WaveData->CachedRealtimeFirstBuffer, BufferSize);
		FMemory::Memcpy((uint8*)CoreAudioBuffers[1].AudioData, WaveInstance->WaveData->CachedRealtimeFirstBuffer + BufferSize, BufferSize);
		bSkipFirstBuffer = true;
		NumActiveBuffers = 2;
	}
	else
	{
		ReadMorePCMData(0, EDataReadMode::Synchronous);
		ReadMorePCMData(1, EDataReadMode::Synchronous);
	}

	// Start the async population of the next buffer
	EDataReadMode DataReadMode = EDataReadMode::Asynchronous;
	if (CoreAudioBuffer->SoundFormat == ESoundFormat::SoundFormat_Streaming)
	{
		DataReadMode =  EDataReadMode::Synchronous;
	}
	else if (bSkipFirstBuffer)
	{
		DataReadMode =  EDataReadMode::AsynchronousSkipFirstFrame;
	}
	
	ReadMorePCMData(2, DataReadMode);
}

/**
 * Initializes a source with a given wave instance and prepares it for playback.
 *
 * @param	WaveInstance	wave instance being primed for playback
 * @return	true			if initialization was successful, false otherwise
 */
bool FCoreAudioSoundSource::Init( FWaveInstance* InWaveInstance )
{
	FSoundSource::InitCommon();

	if (InWaveInstance->OutputTarget != EAudioOutputTarget::Controller)
	{
		// Find matching buffer.
		CoreAudioBuffer = FCoreAudioSoundBuffer::Init( AudioDevice, InWaveInstance->WaveData, InWaveInstance->StartTime > 0.f );
<<<<<<< HEAD
	
=======
		Buffer = nullptr;

>>>>>>> f30f9b45
		if( CoreAudioBuffer && CoreAudioBuffer->NumChannels > 0 )
		{
			SCOPE_CYCLE_COUNTER( STAT_AudioSourceInitTime );

			if (CoreAudioBuffer->NumChannels < 3)
			{
				MixerInputNumber = AudioDevice->GetFreeMixer3DInput();
			}
			else
			{
				MixerInputNumber = AudioDevice->GetFreeMatrixMixerInput();
			}

			if (MixerInputNumber == -1)
			{
				return false;
			}

			AudioChannel = AudioDevice->FindFreeAudioChannel();
			if (AudioChannel == 0)
			{
				return false;
			}


			Buffer = CoreAudioBuffer;
			WaveInstance = InWaveInstance;

			// Set whether to apply reverb
			SetReverbApplied( true );

			if (WaveInstance->StartTime > 0.f)
			{
				CoreAudioBuffer->Seek(WaveInstance->StartTime);
			}

			// Submit audio buffers
			switch( CoreAudioBuffer->SoundFormat )
			{
				case SoundFormat_PCM:
				case SoundFormat_PCMPreview:
					SubmitPCMBuffers();
					break;
				
				case SoundFormat_PCMRT:
				case SoundFormat_Streaming:
					SubmitPCMRTBuffers();
					break;
			}

			// Initialization succeeded.
			return( true );
		}
	}
	
	// Initialization failed.
	return false;
}

/**
 * Updates the source specific parameter like e.g. volume and pitch based on the associated
 * wave instance.	
 */
void FCoreAudioSoundSource::Update( void )
{
	SCOPE_CYCLE_COUNTER( STAT_AudioUpdateSources );

	if( !WaveInstance || Paused || !AudioChannel )
	{	
		return;
	}

	FSoundSource::UpdateCommon();

	check(AudioChannel != 0);
	check(MixerInputNumber != -1);

	float Volume = 0.0f;
	
	if (!AudioDevice->IsAudioDeviceMuted())
	{
		Volume = WaveInstance->GetActualVolume();
	}

	Volume *= AudioDevice->GetPlatformAudioHeadroom();

	if( CoreAudioBuffer->NumChannels < 3 )
	{
		float Azimuth = 0.0f;
		float Elevation = 0.0f;

		if( SetStereoBleed() )
		{
			// Emulate the bleed to rear speakers followed by stereo fold down
			Volume *= 1.25f;
		}
		
		// apply global multiplier (ie to disable sound when not the foreground app)
		Volume = FMath::Clamp<float>( Volume, 0.0f, MAX_VOLUME );
		
		// Convert to dB
		Volume = 20.0 * log10(Volume);
		Volume = FMath::Clamp<float>( Volume, -120.0f, 20.0f );

		Volume = FSoundSource::GetDebugVolume(Volume);
	
		// Set the HighFrequencyGain value
		SetFilterFrequency();
		
		if( WaveInstance->bApplyRadioFilter )
		{
			Volume = WaveInstance->RadioFilterVolume;
		}
		else if( WaveInstance->bUseSpatialization )
		{
			FVector Direction = AudioDevice->InverseTransform.TransformPosition(WaveInstance->Location).GetSafeNormal();

			FVector EmitterPosition;
			EmitterPosition.X = -Direction.Z;
			EmitterPosition.Y = Direction.Y;
			EmitterPosition.Z = Direction.X;

			FRotator Rotation = EmitterPosition.Rotation();
			Azimuth = Rotation.Yaw;
			Elevation = Rotation.Pitch;
		}

		SAFE_CA_CALL( AudioUnitSetParameter( AudioDevice->GetMixer3DUnit(), k3DMixerParam_Gain, kAudioUnitScope_Input, MixerInputNumber, Volume, 0 ) );
		SAFE_CA_CALL( AudioUnitSetParameter( AudioDevice->GetMixer3DUnit(), k3DMixerParam_PlaybackRate, kAudioUnitScope_Input, MixerInputNumber, Pitch, 0 ) );
		SAFE_CA_CALL( AudioUnitSetParameter( AudioDevice->GetMixer3DUnit(), k3DMixerParam_Azimuth, kAudioUnitScope_Input, MixerInputNumber, Azimuth, 0 ) );
		SAFE_CA_CALL( AudioUnitSetParameter( AudioDevice->GetMixer3DUnit(), k3DMixerParam_Elevation, kAudioUnitScope_Input, MixerInputNumber, Elevation, 0 ) );
	}
	else
	{
		// apply global multiplier (ie to disable sound when not the foreground app)
		Volume = FMath::Clamp<float>( Volume, 0.0f, MAX_VOLUME );
		
		if( AudioDevice->GetMixDebugState() == DEBUGSTATE_IsolateReverb )
		{
			Volume = 0.0f;
		}

		AudioDevice->SetMatrixMixerInputVolume( MixerInputNumber, Volume );
	}
}

/**
 * Plays the current wave instance.	
 */
void FCoreAudioSoundSource::Play( void )
{
	if( WaveInstance )
	{
		if (!Paused)
		{
			if (AttachToAUGraph())
			{
				Paused = false;
				Playing = true;

				// Updates the source which e.g. sets the pitch and volume.
				Update();
			}
		}
		else
		{
			// No need to re-attach the sound to the graph if its just unpausing
			Paused = false;
			Playing = true;
		}
	}
}

/**
 * Stops the current wave instance and detaches it from the source.	
 */
void FCoreAudioSoundSource::Stop( void )
{
	FScopeLock Lock(&CriticalSection);

<<<<<<< HEAD
=======
	IStreamingManager::Get().GetAudioStreamingManager().RemoveStreamingSoundSource(this);

>>>>>>> f30f9b45
	if( WaveInstance )
	{
		if( Playing && AudioChannel )
		{
			DetachFromAUGraph();

			// Free resources
			FreeResources();
		}

		Paused = false;
		Playing = false;
		CoreAudioBuffer = nullptr;
		bBuffersToFlush = false;
	}

	FSoundSource::Stop();
}

/**
 * Pauses playback of current wave instance.
 */
void FCoreAudioSoundSource::Pause( void )
{
	if( WaveInstance )
	{
		// Note: no need to detach from graph when pausing (this is not stopping a sound)
		Paused = true;
	}
}

void FCoreAudioSoundSource::HandleRealTimeSourceData(bool bLooped)
{
	// Have we reached the end of the compressed sound?
	if( bLooped )
	{
		switch( WaveInstance->LoopingMode )
		{
			case LOOP_Never:
				// Play out any queued buffers - once there are no buffers left, the state check at the beginning of IsFinished will fire
				bBuffersToFlush = true;
				break;
				
			case LOOP_WithNotification:
				// If we have just looped, and we are programmatically looping, send notification
				WaveInstance->NotifyFinished();
				break;
				
			case LOOP_Forever:
				// Let the sound loop indefinitely
				break;
		}
	}
}

/**
 * Handles feeding new data to a real time decompressed sound
 */
void FCoreAudioSoundSource::HandleRealTimeSource(bool bBlockForData)
{
	FScopeLock Lock(&CriticalSection);

	const bool bGetMoreData = bBlockForData || (RealtimeAsyncTask == nullptr);
	int32 BufferIndex = (BufferInUse + NumActiveBuffers) % 3;
	if (RealtimeAsyncTask)
	{
		const bool bTaskDone = RealtimeAsyncTask->IsDone();
		if (bTaskDone || bBlockForData)
		{
			bool bLooped = false;

			if (!bTaskDone)
			{
				RealtimeAsyncTask->EnsureCompletion();
			}

			switch(RealtimeAsyncTask->GetTask().GetTaskType())
			{
			case ERealtimeAudioTaskType::Decompress:
				bLooped = RealtimeAsyncTask->GetTask().GetBufferLooped();
				++NumActiveBuffers;
				break;

			case ERealtimeAudioTaskType::Procedural:
				const int32 BytesWritten = RealtimeAsyncTask->GetTask().GetBytesWritten();
				CoreAudioBuffers[BufferIndex].AudioDataSize = BytesWritten;
				if (BytesWritten > 0)
				{
					++NumActiveBuffers;
				}
				break;
			}

			delete RealtimeAsyncTask;
			RealtimeAsyncTask = nullptr;

			HandleRealTimeSourceData(bLooped);

			if (++BufferIndex > 2)
			{
				BufferIndex = 0;
			}
		}
	}

	if (bGetMoreData)
	{
		// Get the next bit of streaming data
		const bool bLooped = ReadMorePCMData(BufferIndex, (CoreAudioBuffer->SoundFormat == ESoundFormat::SoundFormat_Streaming ? EDataReadMode::Synchronous : EDataReadMode::Asynchronous));

		if (RealtimeAsyncTask == nullptr)
		{
			HandleRealTimeSourceData(bLooped);
		}
	}
}

/**
 * Queries the status of the currently associated wave instance.
 *
 * @return	true if the wave instance/ source has finished playback and false if it is 
 *			currently playing or paused.
 */
bool FCoreAudioSoundSource::IsFinished( void )
{
	// A paused source is not finished.
	if( Paused )
	{
		return( false );
	}
	
	if( WaveInstance )
	{
		FScopeLock Lock(&CriticalSection);

		// If not rendering, we're either at the end of a sound, or starved
		// and we are expecting the sound to be finishing
		if (NumActiveBuffers == 0 && (bBuffersToFlush || !bStreamedSound))
		{
			// ... notify the wave instance that it has finished playing.
			WaveInstance->NotifyFinished();
			return true;
		}

		// Service any real time sounds
		if( bStreamedSound && !bBuffersToFlush && NumActiveBuffers < 3)
		{
			// Continue feeding new sound data (unless we are waiting for the sound to finish)
			HandleRealTimeSource(NumActiveBuffers < 2);
		}

		return( false );
	}

	return( true );
}

OSStatus FCoreAudioSoundSource::CreateAudioUnit( OSType Type, OSType SubType, OSType Manufacturer, AudioStreamBasicDescription* InputFormat, AudioStreamBasicDescription* OutputFormat, AUNode* OutNode, AudioUnit* OutUnit )
{
	AudioComponentDescription Desc;
	Desc.componentFlags = 0;
	Desc.componentFlagsMask = 0;
	Desc.componentType = Type;
	Desc.componentSubType = SubType;
	Desc.componentManufacturer = Manufacturer;

	OSStatus Status = AUGraphAddNode( AudioDevice->GetAudioUnitGraph(), &Desc, OutNode );
	if( Status == noErr )
	{
		Status = AUGraphNodeInfo( AudioDevice->GetAudioUnitGraph(), *OutNode, NULL, OutUnit );
	}

	if( Status == noErr )
	{
		if( InputFormat )
		{
			Status = AudioUnitSetProperty( *OutUnit, kAudioUnitProperty_StreamFormat, kAudioUnitScope_Input, 0, InputFormat, sizeof( AudioStreamBasicDescription ) );
		}
		if( Status == noErr )
		{
			if( OutputFormat )
			{
				Status = AudioUnitSetProperty( *OutUnit, kAudioUnitProperty_StreamFormat, kAudioUnitScope_Output, 0, OutputFormat, sizeof( AudioStreamBasicDescription ) );
			}
		}
	}

	return Status;
}

OSStatus FCoreAudioSoundSource::ConnectAudioUnit( AUNode DestNode, uint32 DestInputNumber, AUNode OutNode, AudioUnit OutUnit )
{
	OSStatus Status = AudioUnitInitialize( OutUnit );
	if( Status == noErr )
	{
		Status = AUGraphConnectNodeInput( AudioDevice->GetAudioUnitGraph(), OutNode, 0, DestNode, DestInputNumber );
	}

	return Status;
}

OSStatus FCoreAudioSoundSource::CreateAndConnectAudioUnit( OSType Type, OSType SubType, OSType Manufacturer, AUNode DestNode, uint32 DestInputNumber, AudioStreamBasicDescription* InputFormat, AudioStreamBasicDescription* OutputFormat, AUNode* OutNode, AudioUnit* OutUnit )
{
	OSStatus Status = CreateAudioUnit( Type, SubType, Manufacturer, InputFormat, OutputFormat, OutNode, OutUnit );

	if( Status == noErr )
	{
		Status = ConnectAudioUnit( DestNode, DestInputNumber, *OutNode, *OutUnit );
	}
	
	return Status;
}

void FCoreAudioSoundSource::InitSourceUnit(AudioStreamBasicDescription* StreamFormat, AUNode& HeadNode)
{
	AudioComponentDescription Desc = {kAudioUnitType_FormatConverter, kAudioUnitSubType_AUConverter, kAudioUnitManufacturer_Apple, 0, 0};
	OSStatus ErrorStatus = AUGraphAddNode(AudioDevice->GetAudioUnitGraph(), &Desc, &SourceNode);
	check(ErrorStatus == noErr);

	ErrorStatus = AUGraphNodeInfo(AudioDevice->GetAudioUnitGraph(), SourceNode, nullptr, &SourceUnit);
	check(ErrorStatus == noErr);

	ErrorStatus = AudioUnitSetProperty(SourceUnit, kAudioUnitProperty_StreamFormat, kAudioUnitScope_Input, 0, StreamFormat, sizeof(AudioStreamBasicDescription));
	check(ErrorStatus == noErr);

	ErrorStatus = AudioUnitSetProperty(SourceUnit, kAudioUnitProperty_StreamFormat, kAudioUnitScope_Output, 0, StreamFormat, sizeof(AudioStreamBasicDescription));
	check(ErrorStatus == noErr);

	// Setup the callback which feeds audio to the source audio unit
	AURenderCallbackStruct Input;
	Input.inputProc = &CoreAudioRenderCallback;
	Input.inputProcRefCon = this;
	SAFE_CA_CALL( AudioUnitSetProperty(SourceUnit, kAudioUnitProperty_SetRenderCallback, kAudioUnitScope_Input, 0, &Input, sizeof(Input)));

	HeadNode = SourceNode;
}

void FCoreAudioSoundSource::InitLowPassEffect(AudioStreamBasicDescription* StreamFormat, AUNode& HeadNode)
{
	AudioComponentDescription Desc = {kAudioUnitType_Effect, kAudioUnitSubType_LowPassFilter, kAudioUnitManufacturer_Apple, 0, 0};
	OSStatus ErrorStatus = AUGraphAddNode(AudioDevice->GetAudioUnitGraph(), &Desc, &LowPassNode);
	check(ErrorStatus == noErr);

	ErrorStatus = AUGraphNodeInfo(AudioDevice->GetAudioUnitGraph(), LowPassNode, nullptr, &LowPassUnit);
	check(ErrorStatus == noErr);

	ErrorStatus = AudioUnitSetProperty(LowPassUnit, kAudioUnitProperty_StreamFormat, kAudioUnitScope_Input, 0, StreamFormat, sizeof(AudioStreamBasicDescription));
	check(ErrorStatus == noErr);

	ErrorStatus = AudioUnitSetProperty(LowPassUnit, kAudioUnitProperty_StreamFormat, kAudioUnitScope_Output, 0, StreamFormat, sizeof(AudioStreamBasicDescription));
	check(ErrorStatus == noErr);

	// Set the cutoff frequency to be the nyquist at first
	float CutoffFreq = AudioDevice->SampleRate * 0.5f;
	ErrorStatus = AudioUnitSetParameter(LowPassUnit, kLowPassParam_CutoffFrequency,	kAudioUnitScope_Global, 0, CutoffFreq, 0);
	check(ErrorStatus == noErr);

	ErrorStatus = AudioUnitInitialize(LowPassUnit);
	check(ErrorStatus == noErr);

	// Connect the current head node to the radio node (i.e. source -> radio effect)
	ErrorStatus = AUGraphConnectNodeInput(AudioDevice->GetAudioUnitGraph(), HeadNode, 0, LowPassNode, 0);
	check(ErrorStatus == noErr);

	// The radio node becomes the head node
	HeadNode = LowPassNode;
}

void FCoreAudioSoundSource::InitRadioSourceEffect(AudioStreamBasicDescription* StreamFormat, AUNode& HeadNode)
{
	AudioComponentDescription Desc = {kAudioUnitType_Effect, 'Rdio', 'Epic', 0, 0};
	OSStatus ErrorStatus = AUGraphAddNode(AudioDevice->GetAudioUnitGraph(), &Desc, &RadioNode);
	check(ErrorStatus == noErr);

	ErrorStatus = AUGraphNodeInfo(AudioDevice->GetAudioUnitGraph(), RadioNode, nullptr, &RadioUnit);
	check(ErrorStatus == noErr);

	ErrorStatus = AudioUnitSetProperty(RadioUnit, kAudioUnitProperty_StreamFormat, kAudioUnitScope_Input, 0, StreamFormat, sizeof(AudioStreamBasicDescription));
	check(ErrorStatus == noErr);

	ErrorStatus = AudioUnitSetProperty(RadioUnit, kAudioUnitProperty_StreamFormat, kAudioUnitScope_Output, 0, StreamFormat, sizeof(AudioStreamBasicDescription));
	check(ErrorStatus == noErr);

	ErrorStatus = AudioUnitInitialize(RadioUnit);
	check(ErrorStatus == noErr);

	// Connect the current head node to the radio node (i.e. source -> radio effect)
	ErrorStatus = AUGraphConnectNodeInput(AudioDevice->GetAudioUnitGraph(), HeadNode, 0, RadioNode, 0);
	check(ErrorStatus == noErr);

	// The radio node becomes the head node
	HeadNode = RadioNode;
}

void FCoreAudioSoundSource::InitEqSourceEffect(AudioStreamBasicDescription* StreamFormat, AUNode& HeadNode)
{
	AudioComponentDescription Desc = { kAudioUnitType_Effect, kAudioUnitSubType_NBandEQ, kAudioUnitManufacturer_Apple, 0, 0 };

	OSStatus ErrorStatus = AUGraphAddNode(AudioDevice->GetAudioUnitGraph(), &Desc, &EQNode);
	check(ErrorStatus == noErr);

	ErrorStatus = AUGraphNodeInfo(AudioDevice->GetAudioUnitGraph(), EQNode, nullptr, &EQUnit);
	check(ErrorStatus == noErr);

	UInt32 NumBands = 4;
	ErrorStatus = AudioUnitSetProperty(EQUnit, kAUNBandEQProperty_NumberOfBands, kAudioUnitScope_Global, 0, &NumBands, sizeof(NumBands));
	check(ErrorStatus == noErr);

	ErrorStatus = AudioUnitSetProperty(EQUnit, kAudioUnitProperty_StreamFormat, kAudioUnitScope_Input, 0, StreamFormat, sizeof(AudioStreamBasicDescription));
	check(ErrorStatus == noErr);

	ErrorStatus = AudioUnitSetProperty(EQUnit, kAudioUnitProperty_StreamFormat, kAudioUnitScope_Output, 0, StreamFormat, sizeof(AudioStreamBasicDescription));
	check(ErrorStatus == noErr);

	for (int32 Band = 0; Band < 4; ++Band)
	{
		// Now set the filter types for each band
		ErrorStatus = AudioUnitSetParameter(EQUnit, kAUNBandEQParam_FilterType + Band, kAudioUnitScope_Global, 0, kAUNBandEQFilterType_Parametric, 0);
		check(ErrorStatus == noErr);

		// Now make sure the bands are not bypassed
		ErrorStatus = AudioUnitSetParameter(EQUnit, kAUNBandEQParam_BypassBand + Band, kAudioUnitScope_Global, 0, 0, 0);
		check(ErrorStatus == noErr);
	}

	ErrorStatus = AudioUnitInitialize(EQUnit);
	check(ErrorStatus == noErr);

	// Connect the current head node to the radio node (i.e. head -> eq effect)
	ErrorStatus = AUGraphConnectNodeInput(AudioDevice->GetAudioUnitGraph(), HeadNode, 0, EQNode, 0);
	check(ErrorStatus == noErr);

	// The radio node becomes the head node
	HeadNode = EQNode;
}

void FCoreAudioSoundSource::InitReverbSourceEffect(AudioStreamBasicDescription* StreamFormat, AUNode& HeadNode)
{
	AudioComponentDescription Desc = {kAudioUnitType_Effect, kAudioUnitSubType_MatrixReverb, kAudioUnitManufacturer_Apple, 0, 0};
	OSStatus ErrorStatus = AUGraphAddNode(AudioDevice->GetAudioUnitGraph(), &Desc, &ReverbNode);
	check(ErrorStatus == noErr);

	ErrorStatus = AUGraphNodeInfo(AudioDevice->GetAudioUnitGraph(), ReverbNode, nullptr, &ReverbUnit);
	check(ErrorStatus == noErr);

	ErrorStatus = AudioUnitSetProperty(ReverbUnit, kAudioUnitProperty_StreamFormat, kAudioUnitScope_Input, 0, StreamFormat, sizeof(AudioStreamBasicDescription));
	check(ErrorStatus == noErr);

	ErrorStatus = AudioUnitSetProperty(ReverbUnit, kAudioUnitProperty_StreamFormat, kAudioUnitScope_Output, 0, StreamFormat, sizeof(AudioStreamBasicDescription));
	check(ErrorStatus == noErr);

	ErrorStatus = AudioUnitInitialize(ReverbUnit);
	check(ErrorStatus == noErr);

	// Connect the current head node to the input of the reverb node (i.e. head -> reverb effect)
	ErrorStatus = AUGraphConnectNodeInput(AudioDevice->GetAudioUnitGraph(), HeadNode, 0, ReverbNode, 0);
	check(ErrorStatus == noErr);

	// The radio node becomes the head node
	HeadNode = ReverbNode;
}


bool FCoreAudioSoundSource::AttachToAUGraph()
{
	// We should usually have a non-zero AudioChannel here, but this can happen when unpausing a sound
	if (AudioChannel == 0)
	{
		AudioChannel = AudioDevice->FindFreeAudioChannel();
		if (AudioChannel == 0)
		{
			return false;
		}
	}

	check(MixerInputNumber != -1);

	OSStatus ErrorStatus = noErr;
	AUNode HeadNode = -1;
	AUNode FinalNode = -1;
	AudioStreamBasicDescription* StreamFormat = NULL;
	
	if (CoreAudioBuffer->NumChannels < 3)
	{
		ErrorStatus = AudioConverterNew( &CoreAudioBuffer->PCMFormat, &AudioDevice->Mixer3DFormat, &CoreAudioConverter );
		FinalNode = AudioDevice->GetMixer3DNode();

		uint32 SpatialSetting = ( CoreAudioBuffer->NumChannels == 1 ) ? kSpatializationAlgorithm_SoundField : kSpatializationAlgorithm_StereoPassThrough;
		ErrorStatus = AudioUnitSetProperty( AudioDevice->GetMixer3DUnit(), kAudioUnitProperty_SpatializationAlgorithm, kAudioUnitScope_Input, MixerInputNumber, &SpatialSetting, sizeof( SpatialSetting ) );
		check(ErrorStatus == noErr);

		ErrorStatus = AudioUnitSetParameter( AudioDevice->GetMixer3DUnit(), k3DMixerParam_Distance, kAudioUnitScope_Input, MixerInputNumber, 1.0f, 0 );
		check(ErrorStatus == noErr);

		StreamFormat = &AudioDevice->Mixer3DFormat;
	}
	else
	{	
		FinalNode = AudioDevice->GetMatrixMixerNode();
		StreamFormat = &AudioDevice->MatrixMixerInputFormat;
		
		ErrorStatus = AudioConverterNew( &CoreAudioBuffer->PCMFormat, &AudioDevice->MatrixMixerInputFormat, &CoreAudioConverter );
		check(ErrorStatus == noErr);

		bool bIs6ChannelOGG = CoreAudioBuffer->NumChannels == 6
							&& ((CoreAudioBuffer->DecompressionState && CoreAudioBuffer->DecompressionState->UsesVorbisChannelOrdering())
							|| WaveInstance->WaveData->bDecompressedFromOgg);

		AudioDevice->SetupMatrixMixerInput( MixerInputNumber, bIs6ChannelOGG );
	}

	// Initiliaze the "source" node, the node that is generating audio
	// This node becomes the "head" node
	InitSourceUnit(StreamFormat, HeadNode);

	// Figure out what filters are needed

	bool bNeedEQFilter = false;
	bool bNeedRadioFilter = false;
	bool bNeedReverbFilter = false;

#if CORE_AUDIO_EQ_ENABLED
	bNeedEQFilter = IsEQFilterApplied();
#endif

#if CORE_AUDIO_RADIO_ENABLED
	bNeedRadioFilter = Effects->bRadioAvailable && WaveInstance->bApplyRadioFilter;
#endif

#if CORE_AUDIO_REVERB_ENABLED
	bNeedReverbFilter = IsReverbApplied();
#endif

#if CORE_AUDIO_LOWPASS_ENABLED
	InitLowPassEffect(StreamFormat, HeadNode);
#endif

	// Radio filter will always go first
	if (bNeedRadioFilter)
	{
		InitRadioSourceEffect(StreamFormat, HeadNode);
	}

	if (bNeedEQFilter)
	{
		InitEqSourceEffect(StreamFormat, HeadNode);
	}

	// Reverb filter always goes last
	if (bNeedReverbFilter)
	{
		InitReverbSourceEffect(StreamFormat, HeadNode);
	}

	// Now connect the head node to the final output node
	// Connect the current head node to the radio node (i.e. source -> radio effect)
	ErrorStatus = AUGraphConnectNodeInput(AudioDevice->GetAudioUnitGraph(), HeadNode, 0, FinalNode, MixerInputNumber);
	check(ErrorStatus == noErr);

	if( ErrorStatus == noErr )
	{
		if (AudioDevice->SourcesDetached.Contains(this))
		{
			AudioDevice->UpdateAUGraph();
		}
		AudioDevice->SourcesAttached.Add(this);
		AudioDevice->bNeedsUpdate = true;
		AudioDevice->AudioChannels[AudioChannel] = this;
	}
	return ErrorStatus == noErr;
}

bool FCoreAudioSoundSource::DetachFromAUGraph()
{
	check(AudioChannel != 0);
	check(MixerInputNumber != -1);

	if (SourceUnit)
	{
		AURenderCallbackStruct Input;
		Input.inputProc = NULL;
		Input.inputProcRefCon = NULL;
		SAFE_CA_CALL( AudioUnitSetProperty( SourceUnit, kAudioUnitProperty_SetRenderCallback, kAudioUnitScope_Input, 0, &Input, sizeof( Input ) ) );
	}

// Make sure we still have null nodes
#if !CORE_AUDIO_RADIO_ENABLED
	check(RadioNode == 0);
#endif

#if !CORE_AUDIO_REVERB_ENABLED
	check(ReverbNode == 0);
#endif

#if !CORE_AUDIO_EQ_ENABLED
	check(EQNode == 0);
#endif

#if !CORE_AUDIO_LOWPASS_ENABLED
	check(LowPassNode == 0);
#endif

	if (ReverbNode)
	{
		SAFE_CA_CALL( AUGraphDisconnectNodeInput( AudioDevice->GetAudioUnitGraph(), ReverbNode, 0 ) );
	}
	if (RadioNode)
	{
		SAFE_CA_CALL( AUGraphDisconnectNodeInput( AudioDevice->GetAudioUnitGraph(), RadioNode, 0 ) );
	}
	if (EQNode)
	{
		SAFE_CA_CALL( AUGraphDisconnectNodeInput( AudioDevice->GetAudioUnitGraph(), EQNode, 0 ) );
	}
	if (LowPassNode)
	{
		SAFE_CA_CALL( AUGraphDisconnectNodeInput( AudioDevice->GetAudioUnitGraph(), LowPassNode, 0 ) );
	}

	if( AudioChannel )
	{
		if( CoreAudioBuffer->NumChannels < 3 )
		{
			SAFE_CA_CALL( AUGraphDisconnectNodeInput( AudioDevice->GetAudioUnitGraph(), AudioDevice->GetMixer3DNode(), MixerInputNumber ) );
			AudioDevice->SetFreeMixer3DInput( MixerInputNumber );
		}
		else
		{
			SAFE_CA_CALL( AUGraphDisconnectNodeInput( AudioDevice->GetAudioUnitGraph(), AudioDevice->GetMatrixMixerNode(), MixerInputNumber ) );
			AudioDevice->SetFreeMatrixMixerInput( MixerInputNumber );
		}
	}

	if (LowPassNode)
	{
		SAFE_CA_CALL( AUGraphRemoveNode( AudioDevice->GetAudioUnitGraph(), LowPassNode ) );
	}
	if( EQNode )
	{
		SAFE_CA_CALL( AUGraphRemoveNode( AudioDevice->GetAudioUnitGraph(), EQNode ) );
	}
	if( RadioNode )
	{
		SAFE_CA_CALL( AUGraphRemoveNode( AudioDevice->GetAudioUnitGraph(), RadioNode ) );
	}
	if( ReverbNode )
	{
		SAFE_CA_CALL( AUGraphRemoveNode( AudioDevice->GetAudioUnitGraph(), ReverbNode ) );
	}
	if( SourceNode )
	{
		SAFE_CA_CALL( AUGraphRemoveNode( AudioDevice->GetAudioUnitGraph(), SourceNode ) );
	}

	if (AudioDevice->SourcesAttached.Contains(this))
	{
		AudioDevice->UpdateAUGraph();
	}
	AudioDevice->SourcesDetached.Add(this);
	AudioDevice->ConvertersToDispose.Add(CoreAudioConverter);
	AudioDevice->bNeedsUpdate = true;
	
	CoreAudioConverter = NULL;

	LowPassNode = 0;
	LowPassUnit = nullptr;
	EQNode = 0;
	EQUnit = nullptr;
	RadioNode = 0;
	RadioUnit = nullptr;
	ReverbNode = 0;
	ReverbUnit = nullptr;
	SourceNode = 0;
	SourceUnit = nullptr;
	MixerInputNumber = -1;

	AudioDevice->AudioChannels[AudioChannel] = nullptr;
	AudioChannel = 0;
	
	return true;
}


OSStatus FCoreAudioSoundSource::CoreAudioRenderCallback( void *InRefCon, AudioUnitRenderActionFlags *IOActionFlags,
														const AudioTimeStamp *InTimeStamp, UInt32 InBusNumber,
														UInt32 InNumberFrames, AudioBufferList *IOData )
{
	OSStatus Status = noErr;
	FCoreAudioSoundSource *Source = ( FCoreAudioSoundSource *)InRefCon;
	FScopeLock Lock(&Source->CriticalSection);

	uint32 DataByteSize = InNumberFrames * sizeof( Float32 );
	uint32 PacketsRequested = InNumberFrames;
	uint32 PacketsObtained = 0;

	// AudioBufferList itself holds only one buffer, while AudioConverterFillComplexBuffer expects a couple of them
	struct
	{
		AudioBufferList BufferList;		
		AudioBuffer		AdditionalBuffers[5];
	} LocalBuffers;

	AudioBufferList *LocalBufferList = &LocalBuffers.BufferList;
	LocalBufferList->mNumberBuffers = IOData->mNumberBuffers;

	if( Source->CoreAudioBuffer && Source->Playing )
	{
		while( PacketsObtained < PacketsRequested )
		{
			int32 BufferFilledBytes = PacketsObtained * sizeof( Float32 );
			for( uint32 Index = 0; Index < LocalBufferList->mNumberBuffers; Index++ )
			{
				LocalBufferList->mBuffers[Index].mDataByteSize = DataByteSize - BufferFilledBytes;
				LocalBufferList->mBuffers[Index].mData = ( uint8 *)IOData->mBuffers[Index].mData + BufferFilledBytes;
			}

			uint32 PacketCount = PacketsRequested - PacketsObtained;
			Status = AudioConverterFillComplexBuffer( Source->CoreAudioConverter, &CoreAudioConvertCallback, InRefCon, &PacketCount, LocalBufferList, NULL );
			PacketsObtained += PacketCount;

			if( PacketCount == 0 || Status != noErr )
			{
				AudioConverterReset( Source->CoreAudioConverter );
				break;
			}
		}

		if( PacketsObtained == 0 )
		{
			*IOActionFlags |= kAudioUnitRenderAction_OutputIsSilence;
		}
	}
	else
	{
		*IOActionFlags |= kAudioUnitRenderAction_OutputIsSilence;
	}

	if( PacketsObtained < PacketsRequested )
	{
		// Fill the rest of buffers provided with zeroes
		int32 BufferFilledBytes = PacketsObtained * sizeof( Float32 );
		for( uint32 Index = 0; Index < IOData->mNumberBuffers; ++Index )
		{
			FMemory::Memzero( ( uint8 *)IOData->mBuffers[Index].mData + BufferFilledBytes, DataByteSize - BufferFilledBytes );
		}
	}
	
	return Status;
}

OSStatus FCoreAudioSoundSource::CoreAudioConvertCallback( AudioConverterRef Converter, UInt32 *IONumberDataPackets, AudioBufferList *IOData,
														 AudioStreamPacketDescription **OutPacketDescription, void *InUserData )
{
	FCoreAudioSoundSource *Source = ( FCoreAudioSoundSource *)InUserData;
	FScopeLock Lock(&Source->CriticalSection);

	uint8 *Buffer = Source->CoreAudioBuffers[Source->BufferInUse].AudioData;
	int32 BufferSize = Source->CoreAudioBuffers[Source->BufferInUse].AudioDataSize;
	int32 ReadCursor = Source->CoreAudioBuffers[Source->BufferInUse].ReadCursor;

	int32 PacketsAvailable = Source->CoreAudioBuffer ? ( BufferSize - ReadCursor ) / Source->CoreAudioBuffer->PCMFormat.mBytesPerPacket : 0;
	if( PacketsAvailable < *IONumberDataPackets )
	{
		*IONumberDataPackets = PacketsAvailable;
	}

	IOData->mBuffers[0].mData = *IONumberDataPackets ? Buffer + ReadCursor : NULL;
	IOData->mBuffers[0].mDataByteSize = Source->CoreAudioBuffer ? *IONumberDataPackets * Source->CoreAudioBuffer->PCMFormat.mBytesPerPacket : 0;
	ReadCursor += IOData->mBuffers[0].mDataByteSize;
	Source->CoreAudioBuffers[Source->BufferInUse].ReadCursor = ReadCursor;

	if( ReadCursor == BufferSize && Source->NumActiveBuffers )
	{
		if( Source->bStreamedSound )
		{
			Source->NumActiveBuffers--;
			if (++Source->BufferInUse > 2)
			{
				Source->BufferInUse = 0;
			}
		}
		else if( Source->WaveInstance )
		{
			switch( Source->WaveInstance->LoopingMode )
			{
			case LOOP_Never:
				Source->NumActiveBuffers--;
				break;

			case LOOP_WithNotification:
				Source->WaveInstance->NotifyFinished();
				// pass-through

			case LOOP_Forever:
				Source->CoreAudioBuffers[Source->BufferInUse].ReadCursor = 0;	// loop to start
				break;
			}
		}
	}

	return noErr;
}<|MERGE_RESOLUTION|>--- conflicted
+++ resolved
@@ -105,12 +105,9 @@
 			check( CoreAudioBuffer->ResourceID == 0 );
 			delete CoreAudioBuffer;
 			CoreAudioBuffer = nullptr;
-<<<<<<< HEAD
-=======
 
 			// Null out the base-class ptr
 			Buffer = nullptr;
->>>>>>> f30f9b45
 		}
 		
 		bStreamedSound = false;
@@ -248,12 +245,8 @@
 	{
 		// Find matching buffer.
 		CoreAudioBuffer = FCoreAudioSoundBuffer::Init( AudioDevice, InWaveInstance->WaveData, InWaveInstance->StartTime > 0.f );
-<<<<<<< HEAD
-	
-=======
 		Buffer = nullptr;
 
->>>>>>> f30f9b45
 		if( CoreAudioBuffer && CoreAudioBuffer->NumChannels > 0 )
 		{
 			SCOPE_CYCLE_COUNTER( STAT_AudioSourceInitTime );
@@ -434,11 +427,8 @@
 {
 	FScopeLock Lock(&CriticalSection);
 
-<<<<<<< HEAD
-=======
 	IStreamingManager::Get().GetAudioStreamingManager().RemoveStreamingSoundSource(this);
 
->>>>>>> f30f9b45
 	if( WaveInstance )
 	{
 		if( Playing && AudioChannel )
