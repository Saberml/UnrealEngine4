// Copyright 1998-2016 Epic Games, Inc. All Rights Reserved.

#include "ImageDownloadPCH.h"
#include "WebImage.h"

FWebImage::FWebImage()
: StandInBrush(FCoreStyle::Get().GetDefaultBrush())
, bDownloadSuccess(false)
{
}

TAttribute< const FSlateBrush* > FWebImage::Attr() const
{
	return TAttribute< const FSlateBrush* >(AsShared(), &FWebImage::GetBrush);
}

bool FWebImage::BeginDownload(const FString& UrlIn, const TOptional<FString>& StandInETag, const FOnImageDownloaded& DownloadCb)
{
	CancelDownload();

	// store the url
	Url = UrlIn;

	// make a new request
	TSharedRef<IHttpRequest> HttpRequest = FHttpModule::Get().CreateRequest();
	HttpRequest->SetVerb(TEXT("GET"));
	HttpRequest->SetURL(Url);
	HttpRequest->SetHeader(TEXT("Accept"), TEXT("image/png, image/x-png, image/jpeg; q=0.8, image/vnd.microsoft.icon, image/x-icon, image/bmp, image/*; q=0.5, image/webp; q=0.0"));
	HttpRequest->OnProcessRequestComplete().BindSP(this, &FWebImage::HttpRequestComplete, DownloadCb);

	if (StandInETag.IsSet())
	{
		HttpRequest->SetHeader(TEXT("If-None-Match"), *StandInETag.GetValue());
	}

	// queue the request
	PendingRequest = HttpRequest;
	if (!HttpRequest->ProcessRequest())
	{
		// clear our local handle
		PendingRequest.Reset();
		return false;
	}
	return true;
}

void FWebImage::HttpRequestComplete(FHttpRequestPtr HttpRequest, FHttpResponsePtr HttpResponse, bool bSucceeded, FOnImageDownloaded DownloadCb)
{
	// clear our handle to the request
	PendingRequest.Reset();

	// get the request URL
	check(HttpRequest.IsValid()); // this should be valid, we did just send a request...
	bool bSuccess = ProcessHttpResponse(HttpRequest->GetURL(), bSucceeded ? HttpResponse : FHttpResponsePtr());

	// save this info
	bDownloadSuccess = bSuccess;
	DownloadTimeUtc = FDateTime::UtcNow();

	// fire the response delegate
	if (DownloadCb.IsBound())
	{
		DownloadCb.Execute(bSuccess);
	}
}

bool FWebImage::ProcessHttpResponse(const FString& RequestUrl, FHttpResponsePtr HttpResponse)
{
	// check for successful response
	if (!HttpResponse.IsValid())
	{
		UE_LOG(LogImageDownload, Error, TEXT("Image Download: Connection Failed. url=%s"), *RequestUrl);
		return false;
	}

	ETag = HttpResponse->GetHeader("ETag");

	// check status code
	int32 StatusCode = HttpResponse->GetResponseCode();
	if (StatusCode / 100 != 2)
	{
		if ( StatusCode == 304)
		{
			// Not modified means that the image is identical to the placeholder image.
			return true;
		}
		UE_LOG(LogImageDownload, Error, TEXT("Image Download: HTTP response %d. url=%s"), StatusCode, *RequestUrl);
		return false;
	}

	// build an image wrapper for this type
	static const FName MODULE_IMAGE_WRAPPER("ImageWrapper");
	IImageWrapperModule& ImageWrapperModule = FModuleManager::LoadModuleChecked<IImageWrapperModule>(MODULE_IMAGE_WRAPPER);

	// Look at the signature of the downloaded image to detect image type. (and ignore the content type header except for error reporting)
	const TArray<uint8>& Content = HttpResponse->GetContent();
	EImageFormat::Type ImageFormat = ImageWrapperModule.DetectImageFormat(Content.GetData(), Content.Num());

	if (ImageFormat == EImageFormat::Invalid)
	{
		FString ContentType = HttpResponse->GetContentType();
		UE_LOG(LogImageDownload, Error, TEXT("Image Download: Could not recognize file type of image downloaded from url %s, server-reported content type: %s"), *RequestUrl, *ContentType);
		return false;
	}

	IImageWrapperPtr ImageWrapper = ImageWrapperModule.CreateImageWrapper(ImageFormat);
	if (!ImageWrapper.IsValid())
	{
<<<<<<< HEAD
		UE_LOG(LogImageDownload, Error, TEXT("Image Download: Unable to make image wrapper for image format %d"), ImageFormat);
=======
		UE_LOG(LogImageDownload, Error, TEXT("Image Download: Unable to make image wrapper for image format %d"), (int32)ImageFormat);
>>>>>>> 73f66985
		return false;
	}

	// parse the content
	if (!ImageWrapper->SetCompressed(Content.GetData(), Content.Num()))
	{
<<<<<<< HEAD
		UE_LOG(LogImageDownload, Error, TEXT("Image Download: Unable to parse image format %d from %s"), ImageFormat, *RequestUrl);
=======
		UE_LOG(LogImageDownload, Error, TEXT("Image Download: Unable to parse image format %d from %s"), (int32)ImageFormat, *RequestUrl);
>>>>>>> 73f66985
		return false;
	}

	// get the raw image data
	const TArray<uint8>* RawImageData = nullptr;
	if (!ImageWrapper->GetRaw(ERGBFormat::RGBA, 8, RawImageData) || RawImageData == nullptr)
	{
<<<<<<< HEAD
		UE_LOG(LogImageDownload, Error, TEXT("Image Download: Unable to convert image format %d to BGRA 8"), ImageFormat);
=======
		UE_LOG(LogImageDownload, Error, TEXT("Image Download: Unable to convert image format %d to BGRA 8"), (int32)ImageFormat);
>>>>>>> 73f66985
		return false;
	}

	// make a dynamic image
	FName ResourceName(*RequestUrl);
	DownloadedBrush = FSlateDynamicImageBrush::CreateWithImageData(ResourceName, FVector2D(ImageWrapper->GetWidth(), ImageWrapper->GetHeight()), *RawImageData);
	return DownloadedBrush.IsValid();
}

void FWebImage::CancelDownload()
{
	if (PendingRequest.IsValid())
	{
		FHttpRequestPtr Request = PendingRequest;
		PendingRequest.Reset();
		Request->CancelRequest();
	}
	bDownloadSuccess = false;
}<|MERGE_RESOLUTION|>--- conflicted
+++ resolved
@@ -106,22 +106,14 @@
 	IImageWrapperPtr ImageWrapper = ImageWrapperModule.CreateImageWrapper(ImageFormat);
 	if (!ImageWrapper.IsValid())
 	{
-<<<<<<< HEAD
-		UE_LOG(LogImageDownload, Error, TEXT("Image Download: Unable to make image wrapper for image format %d"), ImageFormat);
-=======
 		UE_LOG(LogImageDownload, Error, TEXT("Image Download: Unable to make image wrapper for image format %d"), (int32)ImageFormat);
->>>>>>> 73f66985
 		return false;
 	}
 
 	// parse the content
 	if (!ImageWrapper->SetCompressed(Content.GetData(), Content.Num()))
 	{
-<<<<<<< HEAD
-		UE_LOG(LogImageDownload, Error, TEXT("Image Download: Unable to parse image format %d from %s"), ImageFormat, *RequestUrl);
-=======
 		UE_LOG(LogImageDownload, Error, TEXT("Image Download: Unable to parse image format %d from %s"), (int32)ImageFormat, *RequestUrl);
->>>>>>> 73f66985
 		return false;
 	}
 
@@ -129,11 +121,7 @@
 	const TArray<uint8>* RawImageData = nullptr;
 	if (!ImageWrapper->GetRaw(ERGBFormat::RGBA, 8, RawImageData) || RawImageData == nullptr)
 	{
-<<<<<<< HEAD
-		UE_LOG(LogImageDownload, Error, TEXT("Image Download: Unable to convert image format %d to BGRA 8"), ImageFormat);
-=======
 		UE_LOG(LogImageDownload, Error, TEXT("Image Download: Unable to convert image format %d to BGRA 8"), (int32)ImageFormat);
->>>>>>> 73f66985
 		return false;
 	}
 
