// Copyright 1998-2017 Epic Games, Inc. All Rights Reserved.

#include "ProjectManager.h"
#include "Misc/MessageDialog.h"
#include "Misc/Paths.h"
#include "Stats/Stats.h"
#include "PluginDescriptor.h"
#include "Interfaces/IPluginManager.h"
#include "ProjectDescriptor.h"
#include "Modules/ModuleManager.h"
#include "GenericPlatform/GenericPlatformProcess.h"
#include "HAL/PlatformProcess.h"

DEFINE_LOG_CATEGORY_STATIC( LogProjectManager, Log, All );

#define LOCTEXT_NAMESPACE "ProjectManager"

FProjectManager::FProjectManager()
	: bIsCurrentProjectDirty(false)
{
}

const FProjectDescriptor* FProjectManager::GetCurrentProject() const
{
	return CurrentProject.Get();
}

bool FProjectManager::LoadProjectFile( const FString& InProjectFile )
{
	// Try to load the descriptor
	FText FailureReason;
	TSharedPtr<FProjectDescriptor> Descriptor = MakeShareable(new FProjectDescriptor());
	if(Descriptor->Load(InProjectFile, FailureReason))
	{
		// Add existing project's shader directory
		FString RealShaderSourceDir = FPaths::Combine(FPaths::GetPath(InProjectFile), TEXT("Shaders"));
		if (FPaths::DirectoryExists(RealShaderSourceDir))
		{
			FGenericPlatformProcess::AddShaderSourceDirectoryMapping(TEXT("/Project"), RealShaderSourceDir);
		}

		// Create the project
		CurrentProject = Descriptor;
		return true;
	}
	
#if PLATFORM_IOS
    FString UpdatedMessage = FString::Printf(TEXT("%s\n%s"), *FailureReason.ToString(), TEXT("For troubleshooting, please go to https://docs.unrealengine.com/latest/INT/Platforms/iOS/GettingStarted/index.html"));
    FailureReason = FText::FromString(UpdatedMessage);
#endif
	UE_LOG(LogProjectManager, Error, TEXT("%s"), *FailureReason.ToString());
	FMessageDialog::Open(EAppMsgType::Ok, FailureReason);
    
	return false;
}


bool FProjectManager::LoadModulesForProject( const ELoadingPhase::Type LoadingPhase )
{
	DECLARE_SCOPE_CYCLE_COUNTER(TEXT("Loading Game Modules"), STAT_GameModule, STATGROUP_LoadTime);

	bool bSuccess = true;

	if ( CurrentProject.IsValid() )
	{
		TMap<FName, EModuleLoadResult> ModuleLoadFailures;
		FModuleDescriptor::LoadModulesForPhase(LoadingPhase, CurrentProject->Modules, ModuleLoadFailures);

		if ( ModuleLoadFailures.Num() > 0 )
		{
			FText FailureMessage;
			for ( auto FailureIt = ModuleLoadFailures.CreateConstIterator(); FailureIt; ++FailureIt )
			{
				const EModuleLoadResult FailureReason = FailureIt.Value();

				if( FailureReason != EModuleLoadResult::Success )
				{
					const FText TextModuleName = FText::FromName(FailureIt.Key());

					if ( FailureReason == EModuleLoadResult::FileNotFound )
					{
						FailureMessage = FText::Format( LOCTEXT("PrimaryGameModuleNotFound", "The game module '{0}' could not be found. Please ensure that this module exists and that it is compiled."), TextModuleName );
					}
					else if ( FailureReason == EModuleLoadResult::FileIncompatible )
					{
						FailureMessage = FText::Format( LOCTEXT("PrimaryGameModuleIncompatible", "The game module '{0}' does not appear to be up to date. This may happen after updating the engine. Please recompile this module and try again."), TextModuleName );
					}
					else if ( FailureReason == EModuleLoadResult::FailedToInitialize )
					{
						FailureMessage = FText::Format( LOCTEXT("PrimaryGameModuleFailedToInitialize", "The game module '{0}' could not be successfully initialized after it was loaded."), TextModuleName );
					}
					else if ( FailureReason == EModuleLoadResult::CouldNotBeLoadedByOS )
					{
						FailureMessage = FText::Format( LOCTEXT("PrimaryGameModuleCouldntBeLoaded", "The game module '{0}' could not be loaded. There may be an operating system error or the module may not be properly set up."), TextModuleName );
					}
					else 
					{
						ensure(0);	// If this goes off, the error handling code should be updated for the new enum values!
						FailureMessage = FText::Format( LOCTEXT("PrimaryGameModuleGenericLoadFailure", "The game module '{0}' failed to load for an unspecified reason.  Please report this error."), TextModuleName );
					}

					// Just report the first error
					break;
				}
			}

			FMessageDialog::Open(EAppMsgType::Ok, FailureMessage);
			bSuccess = false;
		}
	}

	return bSuccess;
}

bool FProjectManager::CheckModuleCompatibility(TArray<FString>& OutIncompatibleModules)
{
	return !CurrentProject.IsValid() || FModuleDescriptor::CheckModuleCompatibility(CurrentProject->Modules, true, OutIncompatibleModules);
}

const FString& FProjectManager::GetAutoLoadProjectFileName()
{
	static FString RecentProjectFileName = FPaths::Combine(*FPaths::GameAgnosticSavedDir(), TEXT("AutoLoadProject.txt"));
	return RecentProjectFileName;
}

bool FProjectManager::SignSampleProject(const FString& FilePath, const FString& Category, FText& OutFailReason)
{
	FProjectDescriptor Descriptor;
	if(!Descriptor.Load(FilePath, OutFailReason))
	{
		return false;
	}

	Descriptor.Sign(FilePath);
	Descriptor.Category = Category;
	return Descriptor.Save(FilePath, OutFailReason);
}

bool FProjectManager::QueryStatusForProject(const FString& FilePath, FProjectStatus& OutProjectStatus) const
{
	FText FailReason;
	FProjectDescriptor Descriptor;
	if(!Descriptor.Load(FilePath, FailReason))
	{
		return false;
	}

	QueryStatusForProjectImpl(Descriptor, FilePath, OutProjectStatus);
	return true;
}

bool FProjectManager::QueryStatusForCurrentProject(FProjectStatus& OutProjectStatus) const
{
	if ( !CurrentProject.IsValid() )
	{
		return false;
	}

	QueryStatusForProjectImpl(*CurrentProject, FPaths::GetProjectFilePath(), OutProjectStatus);
	return true;
}

void FProjectManager::QueryStatusForProjectImpl(const FProjectDescriptor& ProjectInfo, const FString& FilePath, FProjectStatus& OutProjectStatus)
{
	OutProjectStatus.Name = FPaths::GetBaseFilename(FilePath);
	OutProjectStatus.Description = ProjectInfo.Description;
	OutProjectStatus.Category = ProjectInfo.Category;
	OutProjectStatus.bCodeBasedProject = ProjectInfo.Modules.Num() > 0;
	OutProjectStatus.bSignedSampleProject = ProjectInfo.IsSigned(FilePath);
	OutProjectStatus.bRequiresUpdate = ProjectInfo.FileVersion < EProjectDescriptorVersion::Latest;
	OutProjectStatus.TargetPlatforms = ProjectInfo.TargetPlatforms;
}

void FProjectManager::UpdateSupportedTargetPlatformsForProject(const FString& FilePath, const FName& InPlatformName, const bool bIsSupported)
{
	FProjectDescriptor NewProject;

	FText FailReason;
	if ( !NewProject.Load(FilePath, FailReason) )
	{
		return;
	}

	if ( bIsSupported )
	{
		NewProject.TargetPlatforms.AddUnique(InPlatformName);
	}
	else
	{
		NewProject.TargetPlatforms.Remove(InPlatformName);
	}

	NewProject.Save(FilePath, FailReason);

	// Call OnTargetPlatformsForCurrentProjectChangedEvent if this project is the same as the one we currently have loaded
	const FString CurrentProjectPath = FPaths::ConvertRelativePathToFull(FPaths::GetProjectFilePath());
	const FString InProjectPath = FPaths::ConvertRelativePathToFull(FilePath);
	if ( CurrentProjectPath == InProjectPath )
	{
		OnTargetPlatformsForCurrentProjectChangedEvent.Broadcast();
	}
}

void FProjectManager::UpdateSupportedTargetPlatformsForCurrentProject(const FName& InPlatformName, const bool bIsSupported)
{
	if ( !CurrentProject.IsValid() )
	{
		return;
	}

	CurrentProject->UpdateSupportedTargetPlatforms(InPlatformName, bIsSupported);

	FText FailReason;
	CurrentProject->Save(FPaths::GetProjectFilePath(), FailReason);

	OnTargetPlatformsForCurrentProjectChangedEvent.Broadcast();
}

void FProjectManager::ClearSupportedTargetPlatformsForProject(const FString& FilePath)
{
	FProjectDescriptor Descriptor;

	FText FailReason;
	if ( !Descriptor.Load(FilePath, FailReason) )
	{
		return;
	}

	Descriptor.TargetPlatforms.Empty();
	Descriptor.Save(FilePath, FailReason);

	// Call OnTargetPlatformsForCurrentProjectChangedEvent if this project is the same as the one we currently have loaded
	const FString CurrentProjectPath = FPaths::ConvertRelativePathToFull(FPaths::GetProjectFilePath());
	const FString InProjectPath = FPaths::ConvertRelativePathToFull(FilePath);
	if ( CurrentProjectPath == InProjectPath )
	{
		OnTargetPlatformsForCurrentProjectChangedEvent.Broadcast();
	}
}

void FProjectManager::ClearSupportedTargetPlatformsForCurrentProject()
{
	if ( !CurrentProject.IsValid() )
	{
		return;
	}

	CurrentProject->TargetPlatforms.Empty();

	FText FailReason;
	CurrentProject->Save(FPaths::GetProjectFilePath(), FailReason);

	OnTargetPlatformsForCurrentProjectChangedEvent.Broadcast();
}

bool FProjectManager::IsNonDefaultPluginEnabled() const
{
	// Get settings for the plugins which are currently enabled or disabled by the project file
	TMap<FString, bool> ConfiguredPlugins;
	if (CurrentProject.IsValid())
	{
		for (const FPluginReferenceDescriptor& PluginReference : CurrentProject->Plugins)
		{
			ConfiguredPlugins.Add(PluginReference.Name, PluginReference.bEnabled);
		}
	}

	// Check whether the setting for any default plugin has been changed
<<<<<<< HEAD
	for(const FPluginStatus& Plugin: IPluginManager::Get().QueryStatusForAllPlugins())
	{
		bool bEnabled = Plugin.Descriptor.bEnabledByDefault;

		bool* EnabledPtr = ConfiguredPlugins.Find(Plugin.Name);
=======
	for(const TSharedRef<IPlugin>& Plugin: IPluginManager::Get().GetDiscoveredPlugins())
	{
		bool bEnabled = Plugin->IsEnabledByDefault();

		bool* EnabledPtr = ConfiguredPlugins.Find(Plugin->GetName());
>>>>>>> 9f6ccf49
		if(EnabledPtr != nullptr)
		{
			bEnabled = *EnabledPtr;
		}

<<<<<<< HEAD
		bool bEnabledInDefaultExe = (Plugin.LoadedFrom == EPluginLoadedFrom::Engine && Plugin.Descriptor.bEnabledByDefault && !Plugin.Descriptor.bInstalled);
=======
		bool bEnabledInDefaultExe = (Plugin->GetLoadedFrom() == EPluginLoadedFrom::Engine && Plugin->IsEnabledByDefault() && !Plugin->GetDescriptor().bInstalled);
>>>>>>> 9f6ccf49
		if(bEnabled != bEnabledInDefaultExe)
		{
			return true;
		}
	}

	return false;
}

bool FProjectManager::SetPluginEnabled(const FString& PluginName, bool bEnabled, FText& OutFailReason)
{
	// Don't go any further if there's no project loaded
	if(!CurrentProject.IsValid())
	{
		OutFailReason = LOCTEXT("NoProjectLoaded", "No project is currently loaded");
		return false;
	}

	// Find or create the index of any existing reference in the project descriptor
	int PluginRefIdx = 0;
	for(;;PluginRefIdx++)
	{
		if(PluginRefIdx == CurrentProject->Plugins.Num())
		{
			PluginRefIdx = CurrentProject->Plugins.Add(FPluginReferenceDescriptor(PluginName, bEnabled));
			break;
		}
		else if(CurrentProject->Plugins[PluginRefIdx].Name == PluginName)
		{
			CurrentProject->Plugins[PluginRefIdx].bEnabled = bEnabled;
			break;
		}
	}

	// Remove any other references to the plugin
	for(int Idx = CurrentProject->Plugins.Num() - 1; Idx > PluginRefIdx; Idx--)
	{
		if(CurrentProject->Plugins[Idx].Name == PluginName)
		{
			CurrentProject->Plugins.RemoveAt(Idx);
		}
	}

	// Get a reference to the plugin reference we need to update
	FPluginReferenceDescriptor& PluginRef = CurrentProject->Plugins[PluginRefIdx];

	// Update the plugin reference with metadata from the plugin instance
	TSharedPtr<IPlugin> Plugin = IPluginManager::Get().FindPlugin(PluginName);
	if(Plugin.IsValid())
	{
		const FPluginDescriptor& PluginDescriptor = Plugin->GetDescriptor();
		PluginRef.MarketplaceURL = PluginDescriptor.MarketplaceURL;
		PluginRef.SupportedTargetPlatforms = PluginDescriptor.SupportedTargetPlatforms;
	}

	// If the current plugin reference is the default, just remove it from the list
	if(PluginRef.WhitelistPlatforms.Num() == 0 && PluginRef.BlacklistPlatforms.Num() == 0)
	{
		// We alway need to be explicit about installed plugins, because they'll be auto-enabled again if we're not.
		if(!Plugin.IsValid() || !Plugin->GetDescriptor().bInstalled)
		{
			// Get the default list of enabled plugins
			TArray<FString> DefaultEnabledPlugins;
			GetDefaultEnabledPlugins(DefaultEnabledPlugins, false);

			// Check the enabled state is the same in that
			if(DefaultEnabledPlugins.Contains(PluginName) == bEnabled)
			{
				CurrentProject->Plugins.RemoveAt(PluginRefIdx);
				PluginRefIdx = INDEX_NONE;
			}
		}
	}

	// Mark project as dirty
	bIsCurrentProjectDirty = true;

	return true;
}

bool FProjectManager::RemovePluginReference(const FString& PluginName, FText& OutFailReason)
{
	// Don't go any further if there's no project loaded
	if (!CurrentProject.IsValid())
	{
		OutFailReason = LOCTEXT("NoProjectLoaded", "No project is currently loaded");
		return false;
	}

	bool bPluginFound = false;
	for (int32 PluginRefIdx = CurrentProject->Plugins.Num() - 1; PluginRefIdx >= 0 && !bPluginFound; --PluginRefIdx)
	{
		if (CurrentProject->Plugins[PluginRefIdx].Name == PluginName)
		{
			CurrentProject->Plugins.RemoveAt(PluginRefIdx);
			bPluginFound = true;
			break;
		}
	}
	return bPluginFound;
}

void FProjectManager::GetDefaultEnabledPlugins(TArray<FString>& OutPluginNames, bool bIncludeInstalledPlugins)
{
	// Add all the game plugins and everything marked as enabled by default
	for (TSharedRef<IPlugin>& Plugin : IPluginManager::Get().GetDiscoveredPlugins())
	{
		if(Plugin->IsEnabledByDefault())
		{
			if(bIncludeInstalledPlugins || !Plugin->GetDescriptor().bInstalled)
			{
				OutPluginNames.AddUnique(Plugin->GetName());
			}
		}
	}
}

void FProjectManager::UpdateAdditionalPluginDirectory(const FString& InDir, const bool bAddOrRemove)
{
	if (!CurrentProject.IsValid())
	{
		return;
	}

	if (bAddOrRemove)
	{
		CurrentProject->AddPluginDirectory(InDir);
	}
	else
	{
		CurrentProject->RemovePluginDirectory(InDir);
	}

	FText FailReason;
	SaveCurrentProjectToDisk(FailReason);
}

bool FProjectManager::IsCurrentProjectDirty() const
{
	return bIsCurrentProjectDirty;
}

bool FProjectManager::SaveCurrentProjectToDisk(FText& OutFailReason)
{
	if (CurrentProject->Save(FPaths::GetProjectFilePath(), OutFailReason))
	{
		bIsCurrentProjectDirty = false;
		return true;
	}
	return false;
}


IProjectManager& IProjectManager::Get()
{
	// Single instance of manager, allocated on demand and destroyed on program exit.
	static FProjectManager* ProjectManager = NULL;
	if( ProjectManager == NULL )
	{
		ProjectManager = new FProjectManager();
	}
	return *ProjectManager;
}

#undef LOCTEXT_NAMESPACE<|MERGE_RESOLUTION|>--- conflicted
+++ resolved
@@ -266,29 +266,17 @@
 	}
 
 	// Check whether the setting for any default plugin has been changed
-<<<<<<< HEAD
-	for(const FPluginStatus& Plugin: IPluginManager::Get().QueryStatusForAllPlugins())
-	{
-		bool bEnabled = Plugin.Descriptor.bEnabledByDefault;
-
-		bool* EnabledPtr = ConfiguredPlugins.Find(Plugin.Name);
-=======
 	for(const TSharedRef<IPlugin>& Plugin: IPluginManager::Get().GetDiscoveredPlugins())
 	{
 		bool bEnabled = Plugin->IsEnabledByDefault();
 
 		bool* EnabledPtr = ConfiguredPlugins.Find(Plugin->GetName());
->>>>>>> 9f6ccf49
 		if(EnabledPtr != nullptr)
 		{
 			bEnabled = *EnabledPtr;
 		}
 
-<<<<<<< HEAD
-		bool bEnabledInDefaultExe = (Plugin.LoadedFrom == EPluginLoadedFrom::Engine && Plugin.Descriptor.bEnabledByDefault && !Plugin.Descriptor.bInstalled);
-=======
 		bool bEnabledInDefaultExe = (Plugin->GetLoadedFrom() == EPluginLoadedFrom::Engine && Plugin->IsEnabledByDefault() && !Plugin->GetDescriptor().bInstalled);
->>>>>>> 9f6ccf49
 		if(bEnabled != bEnabledInDefaultExe)
 		{
 			return true;
