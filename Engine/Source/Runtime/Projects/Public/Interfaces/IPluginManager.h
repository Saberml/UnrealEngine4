--- conflicted
+++ resolved
@@ -68,17 +68,10 @@
 {
 	/** Name of the plugin */
 	FString Name;
-<<<<<<< HEAD
 
 	/** Virtual root path for asset paths */
 	FString RootPath;
 
-=======
-
-	/** Virtual root path for asset paths */
-	FString RootPath;
-
->>>>>>> 81f58720
 	/** Content path on disk */
 	FString ContentPath;
 };
