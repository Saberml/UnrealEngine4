// Copyright 1998-2018 Epic Games, Inc. All Rights Reserved.

#include "SlateRHIRenderer.h"
#include "Fonts/FontCache.h"
#include "SlateRHIRenderingPolicy.h"
#include "Misc/ScopeLock.h"
#include "Modules/ModuleManager.h"
#include "Styling/CoreStyle.h"
#include "Widgets/SWindow.h"
#include "Framework/Application/SlateApplication.h"
#include "EngineGlobals.h"
#include "RendererInterface.h"
#include "StaticBoundShaderState.h"
#include "SceneUtils.h"
#include "RHIStaticStates.h"
#include "UnrealEngine.h"
#include "GlobalShader.h"
#include "ScreenRendering.h"
#include "SlateShaders.h"
#include "Rendering/ElementBatcher.h"
#include "StereoRendering.h"
#include "SlateNativeTextureResource.h"
#include "SceneUtils.h"
#include "Runtime/Renderer/Public/VolumeRendering.h"
#include "ShaderCompiler.h"
#include "PipelineStateCache.h"


DECLARE_CYCLE_STAT(TEXT("Slate RT: Rendering"), STAT_SlateRenderingRTTime, STATGROUP_Slate);
DECLARE_CYCLE_STAT(TEXT("Slate RT: Create Batches"), STAT_SlateRTCreateBatches, STATGROUP_Slate);
DECLARE_CYCLE_STAT(TEXT("Slate RT: Fill Vertex & Index Buffers"), STAT_SlateRTFillVertexIndexBuffers, STATGROUP_Slate);
DECLARE_CYCLE_STAT(TEXT("Slate RT: Draw Batches"), STAT_SlateRTDrawBatches, STATGROUP_Slate);

DECLARE_GPU_STAT_NAMED(SlateUI, TEXT("Slate UI"));

// Defines the maximum size that a slate viewport will create
#define MAX_VIEWPORT_SIZE 16384

static TAutoConsoleVariable<float> CVarUILevel(
	TEXT("r.HDR.UI.Level"),
	1.0f,
	TEXT("Luminance level for UI elements when compositing into HDR framebuffer (default: 1.0)."),
	ECVF_RenderThreadSafe);

static TAutoConsoleVariable<int32> CVarUICompositeMode(
	TEXT("r.HDR.UI.CompositeMode"),
	1,
	TEXT("Mode used when compositing the UI layer:\n")
	TEXT("0: Standard compositing\n")
	TEXT("1: Shader pass to improve HDR blending\n"),
	ECVF_RenderThreadSafe);

static TAutoConsoleVariable<float> CVarDrawToVRRenderTarget(
	TEXT("Slate.DrawToVRRenderTarget"),
	1,
	TEXT("If enabled while in VR. Slate UI will be drawn into the render target texture where the VR imagery for either eye was rendered, allow the viewer of the HMD to see the UI (for better or worse.)  This render target will then be cropped/scaled into the back buffer, if mirroring is enabled.  When disabled, Slate UI will be drawn on top of the backbuffer (not to the HMD) after the mirror texture has been cropped/scaled into the backbuffer."),
	ECVF_RenderThreadSafe);

#if WITH_SLATE_VISUALIZERS

TAutoConsoleVariable<int32> CVarShowSlateOverdraw(
	TEXT("Slate.ShowOverdraw"),
	0,
	TEXT("0: Don't show overdraw, 1: Show Overdraw"),
	ECVF_Default
		);

TAutoConsoleVariable<int32> CVarShowSlateBatching(
	TEXT("Slate.ShowBatching"),
	0,
	TEXT("0: Don't show batching, 1: Show Batching"),
	ECVF_Default
			);
#endif

void FSlateRHIRenderer::FViewportInfo::InitRHI()
{
	// Viewport RHI is created on the game thread
	// Create the depth-stencil surface if needed.
	RecreateDepthBuffer_RenderThread();
}

void FSlateRHIRenderer::FViewportInfo::ReleaseRHI()
{
	DepthStencil.SafeRelease();
	ViewportRHI.SafeRelease();	
}

void FSlateRHIRenderer::FViewportInfo::ConditionallyUpdateDepthBuffer(bool bInRequiresStencilTest, uint32 InWidth, uint32 InHeight)
{
	FViewportInfo* ViewportInfo = this;
	ENQUEUE_RENDER_COMMAND(UpdateDepthBufferCommand)(
		[ViewportInfo, bInRequiresStencilTest, InWidth, InHeight](FRHICommandListImmediate& RHICmdList)
		{
			bool bDepthStencilStale =
				bInRequiresStencilTest &&
				(!ViewportInfo->bRequiresStencilTest ||
				 ( ViewportInfo->DepthStencil.IsValid() && ( ViewportInfo->DepthStencil->GetSizeX() != InWidth || ViewportInfo->DepthStencil->GetSizeY() != InHeight ) )
				);

			// Allocate a stencil buffer if needed and not already allocated
			if ( bDepthStencilStale )
			{
				ViewportInfo->bRequiresStencilTest = bInRequiresStencilTest;
				ViewportInfo->RecreateDepthBuffer_RenderThread();
			}
		}
	);
}

void FSlateRHIRenderer::FViewportInfo::RecreateDepthBuffer_RenderThread()
{
	check(IsInRenderingThread());
	DepthStencil.SafeRelease();
	if (bRequiresStencilTest)
	{		
		FTexture2DRHIRef ShaderResourceUnused;
		FRHIResourceCreateInfo CreateInfo(FClearValueBinding::DepthZero);
		RHICreateTargetableShaderResource2D( Width, Height, PF_DepthStencil, 1, TexCreate_None, TexCreate_DepthStencilTargetable, false, CreateInfo, DepthStencil, ShaderResourceUnused );
		check( IsValidRef(DepthStencil) );
	}
}



FSlateRHIRenderer::FSlateRHIRenderer( TSharedRef<FSlateFontServices> InSlateFontServices, TSharedRef<FSlateRHIResourceManager> InResourceManager )
	: FSlateRenderer(InSlateFontServices)
	, EnqueuedWindowDrawBuffer(NULL)
	, FreeBufferIndex(0)
	, CurrentSceneIndex(-1)
	, ResourceVersion(0)
{
	ResourceManager = InResourceManager;

	ViewMatrix = FMatrix(	FPlane(1,	0,	0,	0),
							FPlane(0,	1,	0,	0),
							FPlane(0,	0,	1,  0),
							FPlane(0,	0,	0,	1));

	bTakingAScreenShot = false;
	OutScreenshotData = NULL;
}

FSlateRHIRenderer::~FSlateRHIRenderer()
{
}

FMatrix FSlateRHIRenderer::CreateProjectionMatrix(uint32 Width, uint32 Height)
{
	// Create ortho projection matrix
	const float Left = 0;
	const float Right = Left + Width;
	const float Top = 0;
	const float Bottom = Top + Height;
	const float ZNear = -100.0f;
	const float ZFar = 100.0f;
	return AdjustProjectionMatrixForRHI(
		FMatrix(
		FPlane(2.0f / (Right - Left), 0, 0, 0),
		FPlane(0, 2.0f / (Top - Bottom), 0, 0),
		FPlane(0, 0, 1 / (ZNear - ZFar), 0),
		FPlane((Left + Right) / (Left - Right), (Top + Bottom) / (Bottom - Top), ZNear / (ZNear - ZFar), 1)
		)
		);
}

bool FSlateRHIRenderer::Initialize()
{
	LoadUsedTextures();

	RenderingPolicy = MakeShareable( new FSlateRHIRenderingPolicy( SlateFontServices.ToSharedRef(), ResourceManager.ToSharedRef() ) );

	ElementBatcher = MakeShareable( new FSlateElementBatcher( RenderingPolicy.ToSharedRef() ) );

	CurrentSceneIndex = -1;
	ActiveScenes.Empty();
	return true;
}

void FSlateRHIRenderer::Destroy()
{
	RenderingPolicy->ReleaseResources();
	ResourceManager->ReleaseResources();
	SlateFontServices->ReleaseResources();

	for( TMap< const SWindow*, FViewportInfo*>::TIterator It(WindowToViewportInfo); It; ++It )
	{
		BeginReleaseResource( It.Value() );
	}
	

	FlushRenderingCommands();
	
	check( ElementBatcher.IsUnique() );
	ElementBatcher.Reset();
	RenderingPolicy.Reset();
	ResourceManager.Reset();
	SlateFontServices.Reset();

	for( TMap< const SWindow*, FViewportInfo*>::TIterator It(WindowToViewportInfo); It; ++It )
	{
		FViewportInfo* ViewportInfo = It.Value();
		delete ViewportInfo;
	}
	
	WindowToViewportInfo.Empty();
	CurrentSceneIndex = -1;
	ActiveScenes.Empty();
}

/** Returns a draw buffer that can be used by Slate windows to draw window elements */
FSlateDrawBuffer& FSlateRHIRenderer::GetDrawBuffer()
{
	FreeBufferIndex = (FreeBufferIndex + 1) % NumDrawBuffers;
	
	FSlateDrawBuffer* Buffer = &DrawBuffers[FreeBufferIndex];
	
	while( !Buffer->Lock() )
	{
		// If the buffer cannot be locked then the buffer is still in use.  If we are here all buffers are in use
		// so wait until one is free.
		if (IsInSlateThread())
		{
			// We can't flush commands on the slate thread, so simply spinlock until we're done
			// this happens if the render thread becomes completely blocked by expensive tasks when the Slate thread is running
			// in this case we cannot tick Slate.
			FPlatformProcess::Sleep(0.001f);
		}
		else
		{
			FlushCommands();
			UE_LOG(LogSlate, Warning, TEXT("Slate: Had to block on waiting for a draw buffer"));
			FreeBufferIndex = (FreeBufferIndex + 1) % NumDrawBuffers;
		}
	

		Buffer = &DrawBuffers[FreeBufferIndex];
	}

	// Safely remove brushes by emptying the array and releasing references
	DynamicBrushesToRemove[FreeBufferIndex].Empty();

	Buffer->ClearBuffer();
	Buffer->UpdateResourceVersion(ResourceVersion);
	return *Buffer;
}

void FSlateRHIRenderer::CreateViewport( const TSharedRef<SWindow> Window )
{
	FlushRenderingCommands();

	if( !WindowToViewportInfo.Contains( &Window.Get() ) )
	{
		const FVector2D WindowSize = Window->GetViewportSize();

		// Clamp the window size to a reasonable default anything below 8 is a d3d warning and 8 is used anyway.
		// @todo Slate: This is a hack to work around menus being summoned with 0,0 for window size until they are ticked.
		const uint32 Width = FMath::Max(8,FMath::TruncToInt(WindowSize.X));
		const uint32 Height = FMath::Max(8,FMath::TruncToInt(WindowSize.Y));

		FViewportInfo* NewInfo = new FViewportInfo();
		// Create Viewport RHI if it doesn't exist (this must be done on the game thread)
		TSharedRef<FGenericWindow> NativeWindow = Window->GetNativeWindow().ToSharedRef();
		NewInfo->OSWindow = NativeWindow->GetOSWindowHandle();
		NewInfo->Width = Width;
		NewInfo->Height = Height;
		NewInfo->DesiredWidth = Width;
		NewInfo->DesiredHeight = Height;
		NewInfo->ProjectionMatrix = CreateProjectionMatrix( Width, Height );
#if ALPHA_BLENDED_WINDOWS		
		if( Window->GetTransparencySupport() == EWindowTransparency::PerPixel )
		{
			NewInfo->PixelFormat = PF_B8G8R8A8;
		}
#endif

		// SDR format holds the requested format in non HDR mode
		NewInfo->SDRPixelFormat = NewInfo->PixelFormat;
		if ( IsHDREnabled() )
		{
			NewInfo->PixelFormat = GRHIHDRDisplayOutputFormat;
		}

		// Sanity check dimensions
		checkf(Width <= MAX_VIEWPORT_SIZE && Height <= MAX_VIEWPORT_SIZE, TEXT("Invalid window with Width=%u and Height=%u"), Width, Height);

		bool bFullscreen = IsViewportFullscreen( *Window );
		NewInfo->ViewportRHI = RHICreateViewport( NewInfo->OSWindow, Width, Height, bFullscreen, NewInfo->PixelFormat );
		NewInfo->bFullscreen = bFullscreen;

		WindowToViewportInfo.Add( &Window.Get(), NewInfo );

		BeginInitResource( NewInfo );
	}
}

void FSlateRHIRenderer::ConditionalResizeViewport( FViewportInfo* ViewInfo, uint32 Width, uint32 Height, bool bFullscreen )
{
	checkSlow( IsThreadSafeForSlateRendering() );

	// Force update if HDR output state changes
	static const auto CVarHDRColorGamut = IConsoleManager::Get().FindTConsoleVariableDataInt(TEXT("r.HDR.Display.ColorGamut"));
	static const auto CVarHDROutputDevice = IConsoleManager::Get().FindTConsoleVariableDataInt(TEXT("r.HDR.Display.OutputDevice"));

	bool bHDREnabled = IsHDREnabled();
	int32 HDRColorGamut = CVarHDRColorGamut ? CVarHDRColorGamut->GetValueOnAnyThread() : 0;
	int32 HDROutputDevice = CVarHDROutputDevice ? CVarHDROutputDevice->GetValueOnAnyThread() : 0;

	bool bHDRStale = ViewInfo && (
		((ViewInfo->PixelFormat == GRHIHDRDisplayOutputFormat) != bHDREnabled)	// HDR toggled
#if PLATFORM_WINDOWS
		|| ((IsRHIDeviceNVIDIA() || IsRHIDeviceAMD()) &&						// Vendor-specific mastering data updates
			((bHDREnabled && ViewInfo->HDRColorGamut != HDRColorGamut)			// Color gamut changed
			|| (bHDREnabled && ViewInfo->HDROutputDevice != HDROutputDevice)))	// Output device changed
#endif
		);

	if( IsInGameThread() && !IsInSlateThread() && ViewInfo && ( bHDRStale || ViewInfo->Height != Height || ViewInfo->Width != Width ||  ViewInfo->bFullscreen != bFullscreen || !IsValidRef(ViewInfo->ViewportRHI) ) )
	{
		// The viewport size we have doesn't match the requested size of the viewport.
		// Resize it now.

		// Prevent the texture update logic to use the RHI while the viewport is resized. 
		// This could happen if a streaming IO request completes and throws a callback.
		SuspendTextureStreamingRenderTasks();

		// cannot resize the viewport while potentially using it.
		FlushRenderingCommands();

		// Windows are allowed to be zero sized ( sometimes they are animating to/from zero for example)
		// but viewports cannot be zero sized.  Use 8x8 as a reasonably sized viewport in this case.
		uint32 NewWidth = FMath::Max<uint32>( 8, Width );
		uint32 NewHeight = FMath::Max<uint32>( 8, Height );

		// Sanity check dimensions
		if (NewWidth > MAX_VIEWPORT_SIZE)
		{
			UE_LOG(LogSlate, Warning, TEXT("Tried to set viewport width size to %d.  Clamping size to max allowed size of %d instead."), NewWidth, MAX_VIEWPORT_SIZE);
			NewWidth = MAX_VIEWPORT_SIZE;
		}

		if (NewHeight > MAX_VIEWPORT_SIZE)
		{
			UE_LOG(LogSlate, Warning, TEXT("Tried to set viewport height size to %d.  Clamping size to max allowed size of %d instead."), NewHeight, MAX_VIEWPORT_SIZE);
			NewHeight = MAX_VIEWPORT_SIZE;
		}

		ViewInfo->Width = NewWidth;
		ViewInfo->Height = NewHeight;
		ViewInfo->DesiredWidth = NewWidth;
		ViewInfo->DesiredHeight = NewHeight;
		ViewInfo->ProjectionMatrix = CreateProjectionMatrix( NewWidth, NewHeight );
		ViewInfo->bFullscreen = bFullscreen;

		ViewInfo->PixelFormat = bHDREnabled ? GRHIHDRDisplayOutputFormat : ViewInfo->SDRPixelFormat;
		ViewInfo->HDRColorGamut = HDRColorGamut;
		ViewInfo->HDROutputDevice = HDROutputDevice;

		PreResizeBackBufferDelegate.Broadcast(&ViewInfo->ViewportRHI);
		if( IsValidRef( ViewInfo->ViewportRHI ) )
		{
			ensureMsgf(ViewInfo->ViewportRHI->GetRefCount() == 1, TEXT("Viewport backbuffer was not properly released"));
			RHIResizeViewport(ViewInfo->ViewportRHI, NewWidth, NewHeight, bFullscreen, ViewInfo->PixelFormat);
		}
		else
		{
			ViewInfo->ViewportRHI = RHICreateViewport(ViewInfo->OSWindow, NewWidth, NewHeight, bFullscreen, ViewInfo->PixelFormat);
		}

		PostResizeBackBufferDelegate.Broadcast(&ViewInfo->ViewportRHI);
		
		// Reset texture streaming texture updates.
		ResumeTextureStreamingRenderTasks();
	}
}

void FSlateRHIRenderer::UpdateFullscreenState( const TSharedRef<SWindow> Window, uint32 OverrideResX, uint32 OverrideResY )
{
	FViewportInfo* ViewInfo = WindowToViewportInfo.FindRef( &Window.Get() );

	if( !ViewInfo )
	{
		CreateViewport( Window );
	}

	ViewInfo = WindowToViewportInfo.FindRef( &Window.Get() );

	if( ViewInfo )
	{
		const bool bFullscreen = IsViewportFullscreen( *Window );
		
		uint32 ResX = OverrideResX ? OverrideResX : GSystemResolution.ResX;
		uint32 ResY = OverrideResY ? OverrideResY : GSystemResolution.ResY;

		if( (GIsEditor && Window->IsViewportSizeDrivenByWindow()) || (Window->GetWindowMode() == EWindowMode::WindowedFullscreen))
		{
			ResX = ViewInfo->DesiredWidth;
			ResY = ViewInfo->DesiredHeight;
		}

		ConditionalResizeViewport( ViewInfo, ResX, ResY, bFullscreen );
	}
}

void FSlateRHIRenderer::SetSystemResolution(uint32 Width, uint32 Height)
{
	FSystemResolution::RequestResolutionChange(Width, Height, EWindowMode::Fullscreen);
	IConsoleManager::Get().CallAllConsoleVariableSinks();
}

void FSlateRHIRenderer::RestoreSystemResolution(const TSharedRef<SWindow> InWindow)
{
	if (!GIsEditor && InWindow->GetWindowMode() == EWindowMode::Fullscreen)
	{
		// Force the window system to resize the active viewport, even though nothing might have appeared to change.
		// On windows, DXGI might change the window resolution behind our backs when we alt-tab out. This will make
		// sure that we are actually in the resolution we think we are.
#if !PLATFORM_HTML5
		// @todo: fixme for HTML5. 
		GSystemResolution.ForceRefresh();
#endif 
	}
}

/** Called when a window is destroyed to give the renderer a chance to free resources */
void FSlateRHIRenderer::OnWindowDestroyed( const TSharedRef<SWindow>& InWindow )
{
	checkSlow(IsThreadSafeForSlateRendering());

	FViewportInfo** ViewportInfoPtr = WindowToViewportInfo.Find( &InWindow.Get() );
	if( ViewportInfoPtr )
	{
		OnSlateWindowDestroyedDelegate.Broadcast(&(*ViewportInfoPtr)->ViewportRHI);

		// Need to flush rendering commands as the viewport may be in use by the render thread
		// and the rendering resources must be released on the render thread before the viewport can be deleted
		FlushRenderingCommands();
		
		BeginReleaseResource(*ViewportInfoPtr);

		// Need to flush rendering commands as the viewport may be in use by the render thread
		// and the rendering resources must be released on the render thread before the viewport can be deleted
		FlushRenderingCommands();
	
		delete *ViewportInfoPtr;
	}

	WindowToViewportInfo.Remove( &InWindow.Get() );
}

// Limited platform support for HDR UI composition
bool SupportsUICompositionRendering(const EShaderPlatform Platform)
{
	return IsFeatureLevelSupported(Platform,ERHIFeatureLevel::SM5) && (RHISupportsGeometryShaders(Platform) || RHISupportsVertexShaderLayer(Platform));
}

// Pixel shader to generate LUT for HDR UI composition
class FCompositeLUTGenerationPS : public FGlobalShader
{
	DECLARE_SHADER_TYPE(FCompositeLUTGenerationPS, Global);
public:

	static bool ShouldCompilePermutation(const FGlobalShaderPermutationParameters& Parameters)
	{
		return SupportsUICompositionRendering(Parameters.Platform);
	}

	FCompositeLUTGenerationPS(const ShaderMetaType::CompiledShaderInitializerType& Initializer) :
		FGlobalShader(Initializer)
	{
		OutputDevice.Bind(Initializer.ParameterMap, TEXT("OutputDevice"));
		OutputGamut.Bind(Initializer.ParameterMap, TEXT("OutputGamut"));
	}
	FCompositeLUTGenerationPS() {}

	void SetParameters(FRHICommandList& RHICmdList)
	{
		static const auto CVarOutputDevice = IConsoleManager::Get().FindTConsoleVariableDataInt(TEXT("r.HDR.Display.OutputDevice"));
		static const auto CVarOutputGamut = IConsoleManager::Get().FindTConsoleVariableDataInt(TEXT("r.HDR.Display.ColorGamut"));
		static const auto CVarOutputGamma = IConsoleManager::Get().FindTConsoleVariableDataFloat(TEXT("r.TonemapperGamma"));

		int32 OutputDeviceValue = CVarOutputDevice->GetValueOnRenderThread();
		int32 OutputGamutValue = CVarOutputGamut->GetValueOnRenderThread();
		float Gamma = CVarOutputGamma->GetValueOnRenderThread();

		if (PLATFORM_APPLE && Gamma == 0.0f)
		{
			Gamma = 2.2f;
		}
	
		if (Gamma > 0.0f)
		{
			// Enforce user-controlled ramp over sRGB or Rec709
			OutputDeviceValue = FMath::Max(OutputDeviceValue, 2);
		}

		SetShaderValue(RHICmdList, GetPixelShader(), OutputDevice, OutputDeviceValue);
		SetShaderValue(RHICmdList, GetPixelShader(), OutputGamut, OutputGamutValue);
	}

	virtual bool Serialize(FArchive& Ar) override
	{
		bool bShaderHasOutdatedParameters = FGlobalShader::Serialize(Ar);
		Ar << OutputDevice;
		Ar << OutputGamut;
		return bShaderHasOutdatedParameters;
	}

	static const TCHAR* GetSourceFilename()
	{
		return TEXT("/Engine/Private/CompositeUIPixelShader.usf");
	}

	static const TCHAR* GetFunctionName()
	{
		return TEXT("Main");
	}

private:
	FShaderParameter OutputDevice;
	FShaderParameter OutputGamut;
};

IMPLEMENT_SHADER_TYPE(,FCompositeLUTGenerationPS,TEXT("/Engine/Private/CompositeUIPixelShader.usf"),TEXT("GenerateLUTPS"),SF_Pixel);

// Pixel shader to composite UI over HDR buffer
template<uint32 EncodingType>
class FCompositePS : public FGlobalShader
{
	DECLARE_SHADER_TYPE(FCompositePS, Global);
public:

	static bool ShouldCompilePermutation(const FGlobalShaderPermutationParameters& Parameters)
	{
		return SupportsUICompositionRendering(Parameters.Platform);
	}

	FCompositePS(const ShaderMetaType::CompiledShaderInitializerType& Initializer) :
		FGlobalShader(Initializer)
	{
		UITexture.Bind(Initializer.ParameterMap, TEXT("UITexture"));
		UISampler.Bind(Initializer.ParameterMap, TEXT("UISampler"));
		SceneTexture.Bind(Initializer.ParameterMap, TEXT("SceneTexture"));
		SceneSampler.Bind(Initializer.ParameterMap, TEXT("SceneSampler"));
		ColorSpaceLUT.Bind(Initializer.ParameterMap, TEXT("ColorSpaceLUT"));
		ColorSpaceLUTSampler.Bind(Initializer.ParameterMap, TEXT("ColorSpaceLUTSampler"));
		UILevel.Bind(Initializer.ParameterMap, TEXT("UILevel"));
		OutputDevice.Bind(Initializer.ParameterMap, TEXT("OutputDevice"));
	}
	FCompositePS() {}

	void SetParameters(FRHICommandList& RHICmdList, FTextureRHIParamRef UITextureRHI, FTextureRHIParamRef SceneTextureRHI, FTextureRHIParamRef ColorSpaceLUTRHI)
	{
		static const auto CVarOutputDevice = IConsoleManager::Get().FindTConsoleVariableDataInt(TEXT("r.HDR.Display.OutputDevice"));

		SetTextureParameter(RHICmdList, GetPixelShader(), UITexture, UISampler, TStaticSamplerState<SF_Point>::GetRHI(), UITextureRHI);
		SetTextureParameter(RHICmdList, GetPixelShader(), SceneTexture, SceneSampler, TStaticSamplerState<SF_Point>::GetRHI(), SceneTextureRHI);
		SetTextureParameter(RHICmdList, GetPixelShader(), ColorSpaceLUT, ColorSpaceLUTSampler, TStaticSamplerState<SF_Bilinear, AM_Clamp, AM_Clamp, AM_Clamp>::GetRHI(), ColorSpaceLUTRHI);
		SetShaderValue(RHICmdList, GetPixelShader(), UILevel, CVarUILevel.GetValueOnRenderThread());
		SetShaderValue(RHICmdList, GetPixelShader(), OutputDevice, CVarOutputDevice->GetValueOnRenderThread());
	}

	static void ModifyCompilationEnvironment(const FGlobalShaderPermutationParameters& Parameters, FShaderCompilerEnvironment& OutEnvironment)
	{
		FGlobalShader::ModifyCompilationEnvironment(Parameters, OutEnvironment);
		OutEnvironment.SetDefine(TEXT("SCRGB_ENCODING"), EncodingType);
	}

	virtual bool Serialize(FArchive& Ar) override
	{
		bool bShaderHasOutdatedParameters = FGlobalShader::Serialize(Ar);
		Ar << UITexture << UISampler;
		Ar << SceneTexture << SceneSampler;
		Ar << ColorSpaceLUT <<  ColorSpaceLUTSampler;
		Ar << UILevel << OutputDevice;
		return bShaderHasOutdatedParameters;
	}

	static const TCHAR* GetSourceFilename()
	{
		return TEXT("/Engine/Private/CompositeUIPixelShader.usf");
	}

	static const TCHAR* GetFunctionName()
	{
		return TEXT("Main");
	}

private:
	FShaderResourceParameter UITexture;
	FShaderResourceParameter UISampler;
	FShaderResourceParameter SceneTexture;
	FShaderResourceParameter SceneSampler;
	FShaderResourceParameter ColorSpaceLUT;
	FShaderResourceParameter ColorSpaceLUTSampler;
	FShaderParameter UILevel;
	FShaderParameter OutputDevice;
};

#define SHADER_VARIATION(A) typedef FCompositePS<A> FCompositePS##A; \
	IMPLEMENT_SHADER_TYPE2(FCompositePS##A, SF_Pixel);
SHADER_VARIATION(0)  SHADER_VARIATION(1)
#undef SHADER_VARIATION

int32 SlateWireFrame = 0;
static FAutoConsoleVariableRef CVarSlateWireframe(TEXT("Slate.ShowWireFrame"), SlateWireFrame, TEXT(""), ECVF_Default);

/** Draws windows from a FSlateDrawBuffer on the render thread */
void FSlateRHIRenderer::DrawWindow_RenderThread(FRHICommandListImmediate& RHICmdList, FViewportInfo& ViewportInfo, FSlateWindowElementList& WindowElementList, bool bLockToVsync, bool bClear, FVector2D InWindowSize)
{
	static uint32 LastTimestamp = FPlatformTime::Cycles();
	{
		SCOPED_DRAW_EVENT(RHICmdList, SlateUI);
		SCOPED_GPU_STAT(RHICmdList, SlateUI);

		// Should only be called by the rendering thread
		check(IsInRenderingThread());

		FMaterialRenderProxy::UpdateDeferredCachedUniformExpressions();

		// Optional off-screen UI composition during HDR rendering
		static const auto CVarCompositeMode = IConsoleManager::Get().FindTConsoleVariableDataInt(TEXT("r.HDR.UI.CompositeMode"));

		const bool bSupportsUIComposition = GRHISupportsHDROutput && GSupportsVolumeTextureRendering && SupportsUICompositionRendering(GetFeatureLevelShaderPlatform(GMaxRHIFeatureLevel));
		const bool bCompositeUI = bSupportsUIComposition
			&& CVarCompositeMode && CVarCompositeMode->GetValueOnRenderThread() != 0
			&& IsHDREnabled();

		const int32 CompositionLUTSize = 32;

		// Only need to update LUT on settings change
		static const auto CVarHDROutputDevice = IConsoleManager::Get().FindTConsoleVariableDataInt(TEXT("r.HDR.Display.OutputDevice"));
		static const auto CVarHDROutputGamut = IConsoleManager::Get().FindTConsoleVariableDataInt(TEXT("r.HDR.Display.ColorGamut"));

		const int32 HDROutputDevice = CVarHDROutputDevice ? CVarHDROutputDevice->GetValueOnRenderThread() : 0;
		const int32 HDROutputGamut = CVarHDROutputGamut ? CVarHDROutputGamut->GetValueOnRenderThread() : 0;

		bool bLUTStale = ViewportInfo.ColorSpaceLUTOutputDevice != HDROutputDevice || ViewportInfo.ColorSpaceLUTOutputGamut != HDROutputGamut;

		ViewportInfo.ColorSpaceLUTOutputDevice = HDROutputDevice;
		ViewportInfo.ColorSpaceLUTOutputGamut = HDROutputGamut;
	
		bool bRenderedStereo = false;
		if (CVarDrawToVRRenderTarget->GetInt() == 0 && GEngine && IsValidRef(ViewportInfo.GetRenderTargetTexture()) && GEngine->StereoRenderingDevice.IsValid())
		{
<<<<<<< HEAD
			GEngine->StereoRenderingDevice->RenderTexture_RenderThread(RHICmdList, RHICmdList.GetViewportBackBuffer(ViewportInfo.ViewportRHI), ViewportInfo.GetRenderTargetTexture(), InWindowSize);
=======
			const FVector2D WindowSize = WindowElementList.GetWindowSize();
			GEngine->StereoRenderingDevice->RenderTexture_RenderThread(RHICmdList, RHICmdList.GetViewportBackBuffer(ViewportInfo.ViewportRHI), ViewportInfo.GetRenderTargetTexture(), WindowSize);
>>>>>>> e3a25b20
			bRenderedStereo = true;
		}

		{
			SCOPED_GPU_STAT(RHICmdList, SlateUI);
			SCOPE_CYCLE_COUNTER( STAT_SlateRenderingRTTime );

			FSlateBatchData& BatchData = WindowElementList.GetBatchData();
			FElementBatchMap& RootBatchMap = WindowElementList.GetRootDrawLayer().GetElementBatchMap();

			WindowElementList.PreDraw_ParallelThread();

			{
				SCOPE_CYCLE_COUNTER(STAT_SlateRTCreateBatches);
				// Update the vertex and index buffer	
				BatchData.CreateRenderBatches(RootBatchMap);
			}

			RootBatchMap.UpdateResourceVersion(ResourceVersion);

			{
				SCOPE_CYCLE_COUNTER(STAT_SlateRTFillVertexIndexBuffers);
				RenderingPolicy->UpdateVertexAndIndexBuffers(RHICmdList, BatchData);
			}

			// should have been created by the game thread
			check( IsValidRef(ViewportInfo.ViewportRHI) );

			FTexture2DRHIRef ViewportRT = bRenderedStereo ? nullptr : ViewportInfo.GetRenderTargetTexture();
			FTexture2DRHIRef BackBuffer = (ViewportRT) ? ViewportRT : RHICmdList.GetViewportBackBuffer(ViewportInfo.ViewportRHI);
		
			const uint32 ViewportWidth = (ViewportRT) ? ViewportRT->GetSizeX() : ViewportInfo.Width;
			const uint32 ViewportHeight = (ViewportRT) ? ViewportRT->GetSizeY() : ViewportInfo.Height;
		
			// Check to see that targets are up-to-date
			if (bCompositeUI && (!ViewportInfo.UITargetRT || ViewportInfo.UITargetRT->GetSizeX() != ViewportWidth || ViewportInfo.UITargetRT->GetSizeY() != ViewportHeight))
			{
				// Composition buffers
				ViewportInfo.UITargetRT.SafeRelease();
				ViewportInfo.HDRSourceRT.SafeRelease();
				ViewportInfo.ColorSpaceLUTRT.SafeRelease();
				ViewportInfo.UITargetSRV.SafeRelease();

				FRHIResourceCreateInfo CreateInfo;
				RHICreateTargetableShaderResource2D(ViewportWidth, ViewportHeight, PF_B8G8R8A8, 1, TexCreate_None, TexCreate_RenderTargetable, false, CreateInfo, ViewportInfo.UITargetRT, ViewportInfo.UITargetSRV);
				RHICreateTargetableShaderResource2D(ViewportWidth, ViewportHeight, GRHIHDRDisplayOutputFormat, 1, TexCreate_None, TexCreate_RenderTargetable, false, CreateInfo, ViewportInfo.HDRSourceRT, ViewportInfo.HDRSourceSRV);

				// LUT
				ViewportInfo.ColorSpaceLUTRT.SafeRelease();
				ViewportInfo.ColorSpaceLUTSRV.SafeRelease();

				RHICreateTargetableShaderResource3D(CompositionLUTSize, CompositionLUTSize, CompositionLUTSize, PF_A2B10G10R10, 1, TexCreate_None, TexCreate_RenderTargetable, false, CreateInfo, ViewportInfo.ColorSpaceLUTRT, ViewportInfo.ColorSpaceLUTSRV);
				bLUTStale = true;
			}

			FTexture2DRHIRef FinalBuffer = BackBuffer;

			if (bCompositeUI)
			{
				FResolveParams ResolveParams;
				bClear = true; // Force a clear of the UI buffer to black

				// Grab HDR backbuffer
				RHICmdList.CopyToResolveTarget(FinalBuffer, ViewportInfo.HDRSourceRT, false, ResolveParams);

				// UI backbuffer is temp target
				BackBuffer = ViewportInfo.UITargetRT;
			}

			if (SlateWireFrame)
			{
				bClear = true;
			}

		    RHICmdList.BeginDrawingViewport( ViewportInfo.ViewportRHI, FTextureRHIRef() );
		    RHICmdList.SetViewport(0, 0, 0, ViewportWidth, ViewportHeight, 0.0f);
		    RHICmdList.TransitionResource(EResourceTransitionAccess::EWritable, BackBuffer);
    
		    if( ViewportInfo.bRequiresStencilTest )
		    {
			    check(IsValidRef( ViewportInfo.DepthStencil ));
    
			    // Reset the backbuffer as our color render target and also set a depth stencil buffer
			    FRHIRenderTargetView ColorView(BackBuffer, 0, -1, bClear ? ERenderTargetLoadAction::EClear : ERenderTargetLoadAction::ELoad, ERenderTargetStoreAction::EStore);
				    FRHIDepthRenderTargetView DepthStencilView(ViewportInfo.DepthStencil, ERenderTargetLoadAction::ENoAction, ERenderTargetStoreAction::ENoAction, ERenderTargetLoadAction::ENoAction, ERenderTargetStoreAction::EStore);
				    FRHISetRenderTargetsInfo Info(1, &ColorView, DepthStencilView);
    
			    // Clear the stencil buffer
			    RHICmdList.SetRenderTargetsAndClear(Info);
		    }
		    else
		    {
			    SetRenderTarget(RHICmdList, BackBuffer, FTextureRHIRef(), bClear ? ESimpleRenderTargetMode::EClearColorAndDepth : ESimpleRenderTargetMode::EExistingColorAndDepth);
		    }


#if WITH_SLATE_VISUALIZERS
			if (CVarShowSlateBatching.GetValueOnRenderThread() != 0 || CVarShowSlateOverdraw.GetValueOnRenderThread() != 0)
			{
				if (ViewportInfo.bRequiresStencilTest)
				{
					// Reset the backbuffer as our color render target and also set a depth stencil buffer
					FRHIRenderTargetView ColorView(BackBuffer, 0, -1, ERenderTargetLoadAction::EClear, ERenderTargetStoreAction::EStore);
					FRHISetRenderTargetsInfo Info(1, &ColorView, FRHIDepthRenderTargetView(ViewportInfo.DepthStencil, ERenderTargetLoadAction::ELoad, ERenderTargetStoreAction::EStore, ERenderTargetLoadAction::EClear, ERenderTargetStoreAction::EStore));
					RHICmdList.SetRenderTargetsAndClear(Info);
				}
				else
				{
					SetRenderTarget(RHICmdList, BackBuffer, FTextureRHIRef(), ESimpleRenderTargetMode::EClearColorAndDepth);
				}
			}
#endif

		if( BatchData.GetRenderBatches().Num() > 0 )
			{
				SCOPE_CYCLE_COUNTER(STAT_SlateRTDrawBatches);

			FSlateBackBuffer BackBufferTarget( BackBuffer, FIntPoint( ViewportWidth, ViewportHeight ) );

				FSlateRenderingOptions DrawOptions(ViewMatrix * ViewportInfo.ProjectionMatrix);
				DrawOptions.bWireFrame = !!SlateWireFrame;

				RenderingPolicy->DrawElements
				(
					RHICmdList,
					BackBufferTarget,
					BackBuffer,
					ViewportInfo.DepthStencil,
					BatchData.GetRenderBatches(),
					BatchData.GetRenderClipStates(),
					DrawOptions
				);
			}

			if (bCompositeUI)
			{
				SCOPED_DRAW_EVENT(RHICmdList, SlateUI_Composition);

				static const FName RendererModuleName("Renderer");
				IRendererModule& RendererModule = FModuleManager::GetModuleChecked<IRendererModule>(RendererModuleName);

				const auto FeatureLevel = GMaxRHIFeatureLevel;
				auto ShaderMap = GetGlobalShaderMap(FeatureLevel);

				// Generate composition LUT
				if (bLUTStale)
				{
					SetRenderTarget(RHICmdList, ViewportInfo.ColorSpaceLUTRT, FTextureRHIRef());

					FGraphicsPipelineStateInitializer GraphicsPSOInit;
					RHICmdList.ApplyCachedRenderTargets(GraphicsPSOInit);
					GraphicsPSOInit.BlendState = TStaticBlendState<>::GetRHI();
					GraphicsPSOInit.RasterizerState = TStaticRasterizerState<>::GetRHI();
					GraphicsPSOInit.DepthStencilState = TStaticDepthStencilState<false, CF_Always>::GetRHI();

					TShaderMapRef<FWriteToSliceVS> VertexShader(ShaderMap);
					TOptionalShaderMapRef<FWriteToSliceGS> GeometryShader(ShaderMap);
					TShaderMapRef<FCompositeLUTGenerationPS> PixelShader(ShaderMap);
					const FVolumeBounds VolumeBounds(CompositionLUTSize);

					GraphicsPSOInit.BoundShaderState.VertexDeclarationRHI = GScreenVertexDeclaration.VertexDeclarationRHI;
					GraphicsPSOInit.BoundShaderState.VertexShaderRHI = GETSAFERHISHADER_VERTEX(*VertexShader);
					GraphicsPSOInit.BoundShaderState.GeometryShaderRHI = GETSAFERHISHADER_GEOMETRY(*GeometryShader);
					GraphicsPSOInit.BoundShaderState.PixelShaderRHI = GETSAFERHISHADER_PIXEL(*PixelShader);
					GraphicsPSOInit.PrimitiveType = PT_TriangleStrip;
					SetGraphicsPipelineState(RHICmdList, GraphicsPSOInit);

					VertexShader->SetParameters(RHICmdList, VolumeBounds, FIntVector(VolumeBounds.MaxX - VolumeBounds.MinX));
					if(GeometryShader.IsValid())
					{
						GeometryShader->SetParameters(RHICmdList, VolumeBounds.MinZ);
					}
					PixelShader->SetParameters(RHICmdList);

					RasterizeToVolumeTexture(RHICmdList, VolumeBounds);

					FResolveParams ResolveParams;
					RHICmdList.CopyToResolveTarget(ViewportInfo.ColorSpaceLUTRT, ViewportInfo.ColorSpaceLUTSRV, false, ResolveParams);
				}

				// Composition pass
				{
					FResolveParams ResolveParams;
					RHICmdList.CopyToResolveTarget(ViewportInfo.UITargetRT, ViewportInfo.UITargetSRV, false, ResolveParams);

					SetRenderTarget(RHICmdList, FinalBuffer, FTextureRHIRef());

					FGraphicsPipelineStateInitializer GraphicsPSOInit;
					RHICmdList.ApplyCachedRenderTargets(GraphicsPSOInit);
					GraphicsPSOInit.BlendState = TStaticBlendState<>::GetRHI();
					GraphicsPSOInit.RasterizerState = TStaticRasterizerState<>::GetRHI();
					GraphicsPSOInit.DepthStencilState = TStaticDepthStencilState<false, CF_Always>::GetRHI();

					TShaderMapRef<FScreenVS> VertexShader(ShaderMap);

					if (HDROutputDevice == 5 || HDROutputDevice == 6)
					{
						// ScRGB encoding
						TShaderMapRef<FCompositePS<1>> PixelShader(ShaderMap);

						GraphicsPSOInit.BoundShaderState.VertexDeclarationRHI = RendererModule.GetFilterVertexDeclaration().VertexDeclarationRHI;
						GraphicsPSOInit.BoundShaderState.VertexShaderRHI = GETSAFERHISHADER_VERTEX(*VertexShader);
						GraphicsPSOInit.BoundShaderState.PixelShaderRHI = GETSAFERHISHADER_PIXEL(*PixelShader);
						GraphicsPSOInit.PrimitiveType = PT_TriangleList;

						SetGraphicsPipelineState(RHICmdList, GraphicsPSOInit);

						PixelShader->SetParameters(RHICmdList, ViewportInfo.UITargetSRV, ViewportInfo.HDRSourceSRV, ViewportInfo.ColorSpaceLUTSRV);
					}
					else
					{
						// ST2084 (PQ) encoding
						TShaderMapRef<FCompositePS<0>> PixelShader(ShaderMap);

						GraphicsPSOInit.BoundShaderState.VertexDeclarationRHI = RendererModule.GetFilterVertexDeclaration().VertexDeclarationRHI;
						GraphicsPSOInit.BoundShaderState.VertexShaderRHI = GETSAFERHISHADER_VERTEX(*VertexShader);
						GraphicsPSOInit.BoundShaderState.PixelShaderRHI = GETSAFERHISHADER_PIXEL(*PixelShader);
						GraphicsPSOInit.PrimitiveType = PT_TriangleList;

						SetGraphicsPipelineState(RHICmdList, GraphicsPSOInit);

						PixelShader->SetParameters(RHICmdList, ViewportInfo.UITargetSRV, ViewportInfo.HDRSourceSRV, ViewportInfo.ColorSpaceLUTSRV);
					}

					RendererModule.DrawRectangle(
						RHICmdList,
						0, 0,
						ViewportWidth, ViewportHeight,
						0, 0,
						ViewportWidth, ViewportHeight,
						FIntPoint(ViewportWidth, ViewportHeight),
						FIntPoint(ViewportWidth, ViewportHeight),
						*VertexShader,
						EDRF_UseTriangleOptimization);
				}
			}

			if (!bRenderedStereo && GEngine && IsValidRef(ViewportInfo.GetRenderTargetTexture()) && GEngine->StereoRenderingDevice.IsValid())
			{
<<<<<<< HEAD
				GEngine->StereoRenderingDevice->RenderTexture_RenderThread(RHICmdList, RHICmdList.GetViewportBackBuffer(ViewportInfo.ViewportRHI), ViewportInfo.GetRenderTargetTexture(), InWindowSize);
=======
				const FVector2D WindowSize = WindowElementList.GetWindowSize();
				GEngine->StereoRenderingDevice->RenderTexture_RenderThread(RHICmdList, RHICmdList.GetViewportBackBuffer(ViewportInfo.ViewportRHI), ViewportInfo.GetRenderTargetTexture(), WindowSize);
>>>>>>> e3a25b20
			}
			RHICmdList.TransitionResource(EResourceTransitionAccess::EReadable, BackBuffer);
		}
	}
	// Calculate renderthread time (excluding idle time).	
	uint32 StartTime		= FPlatformTime::Cycles();

	RHICmdList.EndDrawingViewport(ViewportInfo.ViewportRHI, true, bLockToVsync);

	uint32 EndTime		= FPlatformTime::Cycles();

	GSwapBufferTime		= EndTime - StartTime;
	SET_CYCLE_COUNTER(STAT_PresentTime, GSwapBufferTime);

	uint32 ThreadTime	= EndTime - LastTimestamp;
	LastTimestamp		= EndTime;

	uint32 RenderThreadIdle = 0;	

	FThreadIdleStats& RenderThread = FThreadIdleStats::Get();
	GRenderThreadIdle[ERenderThreadIdleTypes::WaitingForAllOtherSleep] = RenderThread.Waits;
	GRenderThreadIdle[ERenderThreadIdleTypes::WaitingForGPUPresent] += GSwapBufferTime;
	GRenderThreadNumIdle[ERenderThreadIdleTypes::WaitingForGPUPresent]++;
	RenderThread.Waits = 0;

	SET_CYCLE_COUNTER(STAT_RenderingIdleTime_RenderThreadSleepTime, GRenderThreadIdle[0]);
	SET_CYCLE_COUNTER(STAT_RenderingIdleTime_WaitingForGPUQuery, GRenderThreadIdle[1]);
	SET_CYCLE_COUNTER(STAT_RenderingIdleTime_WaitingForGPUPresent, GRenderThreadIdle[2]);

	for (int32 Index = 0; Index < ERenderThreadIdleTypes::Num; Index++)
	{
		RenderThreadIdle += GRenderThreadIdle[Index];
		GRenderThreadIdle[Index] = 0;
		GRenderThreadNumIdle[Index] = 0;
	}

	SET_CYCLE_COUNTER(STAT_RenderingIdleTime, RenderThreadIdle);	
	GRenderThreadTime	= (ThreadTime > RenderThreadIdle) ? (ThreadTime - RenderThreadIdle) : ThreadTime;
}

void FSlateRHIRenderer::DrawWindows( FSlateDrawBuffer& WindowDrawBuffer )
{
	DrawWindows_Private(WindowDrawBuffer);
}


void FSlateRHIRenderer::PrepareToTakeScreenshot(const FIntRect& Rect, TArray<FColor>* OutColorData)
{
	check(OutColorData);

	bTakingAScreenShot = true;
	ScreenshotRect = Rect;
	OutScreenshotData = OutColorData;
}

/** 
 * Creates necessary resources to render a window and sends draw commands to the rendering thread
 *
 * @param WindowDrawBuffer	The buffer containing elements to draw 
 */
void FSlateRHIRenderer::DrawWindows_Private( FSlateDrawBuffer& WindowDrawBuffer )
{
	checkSlow( IsThreadSafeForSlateRendering() );


	FSlateRHIRenderingPolicy* Policy = RenderingPolicy.Get();
	ENQUEUE_RENDER_COMMAND(SlateBeginDrawingWindowsCommand)(
		[Policy](FRHICommandListImmediate& RHICmdList)
		{
			Policy->BeginDrawingWindows();
		}
	);

	// Update texture atlases if needed and safe
	if (DoesThreadOwnSlateRendering())
	{
		ResourceManager->UpdateTextureAtlases();
	}

	const TSharedRef<FSlateFontCache> FontCache = SlateFontServices->GetFontCache();

	// Iterate through each element list and set up an RHI window for it if needed
	TArray<TSharedPtr<FSlateWindowElementList>>& WindowElementLists = WindowDrawBuffer.GetWindowElementLists();
	for( int32 ListIndex = 0; ListIndex < WindowElementLists.Num(); ++ListIndex )
	{
		FSlateWindowElementList& ElementList = *WindowElementLists[ListIndex];

		SWindow* Window = ElementList.GetRenderWindow();

		if( Window )
		{
			const FVector2D WindowSize = Window->GetViewportSize();
			if ( WindowSize.X > 0 && WindowSize.Y > 0 )
			{
				// Add all elements for this window to the element batcher
				ElementBatcher->AddElements( ElementList );

				// Update the font cache with new text after elements are batched
				FontCache->UpdateCache();

				bool bLockToVsync = ElementBatcher->RequiresVsync();
				bool bRequiresStencilTest = ElementList.GetBatchData().IsStencilClippingRequired();

				bool bForceVsyncFromCVar = false;
				if(GIsEditor)
				{
					static IConsoleVariable* CVar = IConsoleManager::Get().FindConsoleVariable(TEXT("r.VSyncEditor"));
					bForceVsyncFromCVar = (CVar->GetInt() != 0);
				}
				else
				{
					static IConsoleVariable* CVar = IConsoleManager::Get().FindConsoleVariable(TEXT("r.VSync"));
					bForceVsyncFromCVar = (CVar->GetInt() != 0);
				}

				bLockToVsync |= bForceVsyncFromCVar;

				// All elements for this window have been batched and rendering data updated
				ElementBatcher->ResetBatches();

				// The viewport had better exist at this point  
				FViewportInfo* ViewInfo = WindowToViewportInfo.FindChecked( Window );

				if (Window->IsViewportSizeDrivenByWindow())
				{
					// Resize the viewport if needed
					ConditionalResizeViewport(ViewInfo, ViewInfo->DesiredWidth, ViewInfo->DesiredHeight, IsViewportFullscreen(*Window));
				}

				if( bRequiresStencilTest )
				{	
					ViewInfo->ConditionallyUpdateDepthBuffer(bRequiresStencilTest, ViewInfo->DesiredWidth, ViewInfo->DesiredHeight);
				}

				// Tell the rendering thread to draw the windows
				{
					struct FSlateDrawWindowCommandParams
					{
						FSlateRHIRenderer* Renderer;
						FSlateRHIRenderer::FViewportInfo* ViewportInfo;
						FSlateWindowElementList* WindowElementList;
						SWindow* SlateWindow;
						bool bLockToVsync;
						bool bClear;
						FVector2D WindowSize;
					} Params;

					Params.Renderer = this;
					Params.ViewportInfo = ViewInfo;
					Params.WindowElementList = &ElementList;
					Params.bLockToVsync = bLockToVsync;
#if ALPHA_BLENDED_WINDOWS
					Params.bClear = Window->GetTransparencySupport() == EWindowTransparency::PerPixel;
#else
					Params.bClear = false;
#endif
<<<<<<< HEAD

					// NOTE: We pass a raw pointer to the SWindow so that we don't have to use a thread-safe weak pointer in
					// the FSlateWindowElementList structure
					Params.SlateWindow = Window;
					Params.WindowSize = Window->GetSizeInScreen();
=======
>>>>>>> e3a25b20
					// Skip the actual draw if we're in a headless execution environment
					if (GIsClient && !IsRunningCommandlet() && !GUsingNullRHI)
					{
						ENQUEUE_RENDER_COMMAND(SlateDrawWindowsCommand)(
							[Params](FRHICommandListImmediate& RHICmdList)
							{
								Params.Renderer->DrawWindow_RenderThread(RHICmdList, *Params.ViewportInfo, *Params.WindowElementList, Params.bLockToVsync, Params.bClear, Params.WindowSize);
							}
						);
					}

					SlateWindowRendered.Broadcast( *Window, &ViewInfo->ViewportRHI );

					if ( bTakingAScreenShot )
					{
						FIntRect LocalScreenshotRect = ScreenshotRect;
						TArray<FColor>* LocalOutScreenshotData = OutScreenshotData;
						ENQUEUE_RENDER_COMMAND(SlateCaptureScreenshotCommand)(
							[Params, LocalScreenshotRect, LocalOutScreenshotData](FRHICommandListImmediate& RHICmdList)
							{
								FTexture2DRHIRef BackBuffer = RHICmdList.GetViewportBackBuffer(Params.ViewportInfo->ViewportRHI);
								RHICmdList.ReadSurfaceData(BackBuffer, LocalScreenshotRect, *LocalOutScreenshotData, FReadSurfaceDataFlags());
							}
						);

						FlushRenderingCommands();

						bTakingAScreenShot = false;
						OutScreenshotData = NULL;
					}
				}
			}
		}
		else
		{
			ensureMsgf( false, TEXT("Window isnt valid but being drawn!") );
		}
	}

	FSlateDrawBuffer* DrawBuffer = &WindowDrawBuffer;
	ENQUEUE_RENDER_COMMAND(SlateEndDrawingWindowsCommand)(
		[DrawBuffer, Policy](FRHICommandListImmediate& RHICmdList)
		{
			FSlateEndDrawingWindowsCommand::EndDrawingWindows(RHICmdList, DrawBuffer, *Policy);
		}
	);

	// flush the cache if needed
	FontCache->ConditionalFlushCache();
}


FIntPoint FSlateRHIRenderer::GenerateDynamicImageResource(const FName InTextureName)
{
	check( IsInGameThread() );

	uint32 Width = 0;
	uint32 Height = 0;
	TArray<uint8> RawData;

	TSharedPtr<FSlateDynamicTextureResource> TextureResource = ResourceManager->GetDynamicTextureResourceByName( InTextureName );
	if( !TextureResource.IsValid() )
	{
		// Load the image from disk
		bool bSucceeded = ResourceManager->LoadTexture(InTextureName, InTextureName.ToString(), Width, Height, RawData);
		if (bSucceeded)
		{
			TextureResource = ResourceManager->MakeDynamicTextureResource(InTextureName, Width, Height, RawData);
		}
	}

	return TextureResource.IsValid() ? TextureResource->Proxy->ActualSize : FIntPoint( 0, 0 );
}

bool FSlateRHIRenderer::GenerateDynamicImageResource( FName ResourceName, uint32 Width, uint32 Height, const TArray< uint8 >& Bytes )
{
	check( IsInGameThread() );

	TSharedPtr<FSlateDynamicTextureResource> TextureResource = ResourceManager->GetDynamicTextureResourceByName( ResourceName );
	if( !TextureResource.IsValid() )
	{
		TextureResource = ResourceManager->MakeDynamicTextureResource( ResourceName, Width, Height, Bytes );
	}
	return TextureResource.IsValid();
}

bool FSlateRHIRenderer::GenerateDynamicImageResource(FName ResourceName, FSlateTextureDataRef TextureData)
{
	check(IsInGameThread());

	TSharedPtr<FSlateDynamicTextureResource> TextureResource = ResourceManager->GetDynamicTextureResourceByName(ResourceName);
	if ( !TextureResource.IsValid() )
	{
		TextureResource = ResourceManager->MakeDynamicTextureResource(ResourceName, TextureData);
	}
	return TextureResource.IsValid();
}

FSlateResourceHandle FSlateRHIRenderer::GetResourceHandle( const FSlateBrush& Brush )
{
	return ResourceManager->GetResourceHandle( Brush );
}

void FSlateRHIRenderer::RemoveDynamicBrushResource( TSharedPtr<FSlateDynamicImageBrush> BrushToRemove )
{
	if( BrushToRemove.IsValid() )
	{
		DynamicBrushesToRemove[FreeBufferIndex].Add( BrushToRemove );
	}
}

/**
 * Gives the renderer a chance to wait for any render commands to be completed before returning/
 */
void FSlateRHIRenderer::FlushCommands() const
{
	if( IsInGameThread() || IsInSlateThread() )
	{
		FlushRenderingCommands();
	}
}

/**
 * Gives the renderer a chance to synchronize with another thread in the event that the renderer runs 
 * in a multi-threaded environment.  This function does not return until the sync is complete
 */
void FSlateRHIRenderer::Sync() const
{
	// Sync game and render thread. Either total sync or allowing one frame lag.
	static FFrameEndSync FrameEndSync;
	static auto CVarAllowOneFrameThreadLag = IConsoleManager::Get().FindTConsoleVariableDataInt(TEXT("r.OneFrameThreadLag"));
	FrameEndSync.Sync( CVarAllowOneFrameThreadLag->GetValueOnAnyThread() != 0 );
}

void FSlateRHIRenderer::ReloadTextureResources()
{
	ResourceManager->ReloadTextures();
}

void FSlateRHIRenderer::LoadUsedTextures()
{
	if ( ResourceManager.IsValid() )
	{
		ResourceManager->LoadUsedTextures();
	}
}

void FSlateRHIRenderer::LoadStyleResources( const ISlateStyle& Style )
{
	if ( ResourceManager.IsValid() )
	{
		ResourceManager->LoadStyleResources( Style );
	}
}

void FSlateRHIRenderer::ReleaseDynamicResource( const FSlateBrush& InBrush )
{
	ensure( IsInGameThread() );
	ResourceManager->ReleaseDynamicResource( InBrush );
}

void* FSlateRHIRenderer::GetViewportResource( const SWindow& Window )
{
	checkSlow(IsThreadSafeForSlateRendering());

	FViewportInfo** InfoPtr = WindowToViewportInfo.Find( &Window );

	if( InfoPtr )
	{
		FViewportInfo* ViewportInfo = *InfoPtr;

		// Create the viewport if it doesnt exist
		if( !IsValidRef(ViewportInfo->ViewportRHI) )
		{
			// Sanity check dimensions
			checkf(ViewportInfo->Width <= MAX_VIEWPORT_SIZE && ViewportInfo->Height <= MAX_VIEWPORT_SIZE, TEXT("Invalid window with Width=%u and Height=%u"), ViewportInfo->Width, ViewportInfo->Height);

			const bool bFullscreen = IsViewportFullscreen( Window );

			ViewportInfo->ViewportRHI = RHICreateViewport( ViewportInfo->OSWindow, ViewportInfo->Width, ViewportInfo->Height, bFullscreen, ViewportInfo->PixelFormat );
		}

		return &ViewportInfo->ViewportRHI;
	}
	else
	{
		return NULL;
	}
}

void FSlateRHIRenderer::SetColorVisionDeficiencyType( uint32 Type )
{
	GSlateShaderColorVisionDeficiencyType = Type;
}

FSlateUpdatableTexture* FSlateRHIRenderer::CreateUpdatableTexture(uint32 Width, uint32 Height)
{
	const bool bCreateEmptyTexture = true;
	FSlateTexture2DRHIRef* NewTexture = new FSlateTexture2DRHIRef(Width, Height, PF_B8G8R8A8, nullptr, TexCreate_Dynamic, bCreateEmptyTexture);
	if (IsInRenderingThread())
	{
		NewTexture->InitResource();
	}
	else
	{
		BeginInitResource(NewTexture);
	}
	return NewTexture;
}

void FSlateRHIRenderer::ReleaseUpdatableTexture(FSlateUpdatableTexture* Texture)
{
	if (IsInRenderingThread())
	{
		Texture->GetRenderResource()->ReleaseResource();
		delete Texture;
	}
	else
	{
		Texture->Cleanup();
	}
}

ISlateAtlasProvider* FSlateRHIRenderer::GetTextureAtlasProvider()
{
	if( ResourceManager.IsValid() )
	{
		return ResourceManager->GetTextureAtlasProvider();
	}

	return nullptr;
}



int32 FSlateRHIRenderer::RegisterCurrentScene(FSceneInterface* Scene)
{
	check(IsInGameThread());
	if (Scene)
	{
		CurrentSceneIndex = ActiveScenes.AddUnique(Scene);
	}
	else
	{
		CurrentSceneIndex = -1;
	}

	// We need to keep the ActiveScenes array synchronized with the Policy's ActiveScenes array on
	// the render thread.
	FSlateRHIRenderingPolicy* InRenderPolicy = RenderingPolicy.Get();
	int32 LocalCurrentSceneIndex = CurrentSceneIndex;
	ENQUEUE_RENDER_COMMAND(RegisterCurrentSceneOnPolicy)(
		[InRenderPolicy, Scene, LocalCurrentSceneIndex](FRHICommandListImmediate& RHICmdList)
		{
			if (LocalCurrentSceneIndex != -1)
			{
				InRenderPolicy->AddSceneAt(Scene, LocalCurrentSceneIndex);
			}
		}
	);
	return CurrentSceneIndex;
}

int32 FSlateRHIRenderer::GetCurrentSceneIndex() const
{
	return CurrentSceneIndex;
}

void FSlateRHIRenderer::ClearScenes()
{
	if(!IsInSlateThread())
	{
		CurrentSceneIndex = -1;
		ActiveScenes.Empty();

		// We need to keep the ActiveScenes array synchronized with the Policy's ActiveScenes array on
		// the render thread.
		FSlateRenderingPolicy* InRenderPolicy = RenderingPolicy.Get();
		ENQUEUE_RENDER_COMMAND(ClearScenesOnPolicy)(
			[InRenderPolicy](FRHICommandListImmediate& RHICmdList)
			{
				InRenderPolicy->ClearScenes();
			}
		);
	}
}

bool FSlateRHIRenderer::AreShadersInitialized() const
{
#if WITH_EDITORONLY_DATA
	return IsGlobalShaderMapComplete(TEXT("SlateElement"));
#else
	return true;
#endif
}

void FSlateRHIRenderer::InvalidateAllViewports()
{
	for( TMap< const SWindow*, FViewportInfo*>::TIterator It(WindowToViewportInfo); It; ++It )
	{
		It.Value()->ViewportRHI = nullptr;
	}
}

void FSlateRHIRenderer::ReleaseAccessedResources(bool bImmediatelyFlush)
{
	FScopeLock ScopeLock(GetResourceCriticalSection());

	// Clear accessed UTexture and Material objects from the previous frame
	ResourceManager->BeginReleasingAccessedResources(bImmediatelyFlush);

	// We keep track of the Scene objects from SceneViewports on the SlateRenderer. Make sure that this gets refreshed every frame.
	ClearScenes();

	if ( bImmediatelyFlush )
	{
		// Increment resource version to allow buffers to shrink or cached structures to clean up.
		ResourceVersion++;

		// Release resources generated specifically by the rendering policy if we are flushing.  This should NOT be done unless flushing
		RenderingPolicy->FlushGeneratedResources();

		FlushCommands();
	}
}

void FSlateRHIRenderer::RequestResize( const TSharedPtr<SWindow>& Window, uint32 NewWidth, uint32 NewHeight )
{
	checkSlow( IsThreadSafeForSlateRendering() );

	FViewportInfo* ViewInfo = WindowToViewportInfo.FindRef( Window.Get() );

	if (ViewInfo)
	{
		ViewInfo->DesiredWidth = NewWidth;
		ViewInfo->DesiredHeight = NewHeight;
	}
}

void FSlateRHIRenderer::SetWindowRenderTarget(const SWindow& Window, IViewportRenderTargetProvider* Provider)
{	
	FViewportInfo* ViewInfo = WindowToViewportInfo.FindRef(&Window);
	if (ViewInfo)
	{
		ViewInfo->RTProvider = Provider;
	}
}

TSharedRef<FSlateRenderDataHandle, ESPMode::ThreadSafe> FSlateRHIRenderer::CacheElementRenderData(const ILayoutCache* Cacher, FSlateWindowElementList& ElementList)
{
	TSharedRef<FSlateRenderDataHandle, ESPMode::ThreadSafe> RenderDataHandle = MakeShareable(new FSlateRenderDataHandle(Cacher, ResourceManager.Get()));

	checkSlow(ElementList.GetChildDrawLayers().Num() == 0);

	// Add all elements for this window to the element batcher
	ElementBatcher->AddElements(ElementList);

	// All elements for this window have been batched and rendering data updated
	ElementBatcher->ResetBatches();

	struct FCacheElementBatchesContext
	{
		FSlateRHIRenderingPolicy* RenderPolicy;
		FSlateWindowElementList* SlateElementList;
		TSharedRef<FSlateRenderDataHandle, ESPMode::ThreadSafe> RenderDataHandle;
		uint32 ResourceVersion;
	};
	FCacheElementBatchesContext CacheElementBatchesContext =
	{
		RenderingPolicy.Get(),
		&ElementList,
		RenderDataHandle,
		ResourceVersion
	};
	ENQUEUE_RENDER_COMMAND(CacheElementBatches)(
		[CacheElementBatchesContext](FRHICommandListImmediate& RHICmdList)
		{
			FSlateBatchData& BatchData = CacheElementBatchesContext.SlateElementList->GetBatchData();
			FElementBatchMap& RootBatchMap = CacheElementBatchesContext.SlateElementList->GetRootDrawLayer().GetElementBatchMap();

			BatchData.SetRenderDataHandle(CacheElementBatchesContext.RenderDataHandle);
			BatchData.CreateRenderBatches(RootBatchMap);
			CacheElementBatchesContext.RenderPolicy->UpdateVertexAndIndexBuffers(RHICmdList, BatchData, CacheElementBatchesContext.RenderDataHandle);
			
			RootBatchMap.UpdateResourceVersion(CacheElementBatchesContext.ResourceVersion);
		}
	);

	return RenderDataHandle;
}

void FSlateRHIRenderer::ReleaseCachingResourcesFor(const ILayoutCache* Cacher)
{
	struct FReleaseCachingResourcesForContext
	{
		FSlateRHIRenderingPolicy* RenderPolicy;
		const ILayoutCache* Cacher;
	};
	FReleaseCachingResourcesForContext MarshalContext =
	{
		RenderingPolicy.Get(),
		Cacher,
	};
	ENQUEUE_RENDER_COMMAND(ReleaseCachingResourcesFor)(
		[MarshalContext](FRHICommandListImmediate& RHICmdList)
		{
			MarshalContext.RenderPolicy->ReleaseCachingResourcesFor(RHICmdList, MarshalContext.Cacher);
		}
	);
}

FSlateEndDrawingWindowsCommand::FSlateEndDrawingWindowsCommand(FSlateRHIRenderingPolicy& InPolicy, FSlateDrawBuffer* InDrawBuffer)
	: Policy(InPolicy)
	, DrawBuffer(InDrawBuffer)
{}

void FSlateEndDrawingWindowsCommand::Execute(FRHICommandListBase& CmdList)
{
	for ( auto& ElementList : DrawBuffer->GetWindowElementLists() )
	{
		ElementList->PostDraw_ParallelThread();
	}

	DrawBuffer->Unlock();
	Policy.EndDrawingWindows();
}

void FSlateEndDrawingWindowsCommand::EndDrawingWindows(FRHICommandListImmediate& RHICmdList, FSlateDrawBuffer* DrawBuffer, FSlateRHIRenderingPolicy& Policy)
{
	if (!RHICmdList.Bypass())
	{
		new (RHICmdList.AllocCommand<FSlateEndDrawingWindowsCommand>()) FSlateEndDrawingWindowsCommand(Policy, DrawBuffer);
	}
	else
	{
		FSlateEndDrawingWindowsCommand Cmd(Policy, DrawBuffer);
		Cmd.Execute(RHICmdList);
	}
}<|MERGE_RESOLUTION|>--- conflicted
+++ resolved
@@ -606,7 +606,7 @@
 static FAutoConsoleVariableRef CVarSlateWireframe(TEXT("Slate.ShowWireFrame"), SlateWireFrame, TEXT(""), ECVF_Default);
 
 /** Draws windows from a FSlateDrawBuffer on the render thread */
-void FSlateRHIRenderer::DrawWindow_RenderThread(FRHICommandListImmediate& RHICmdList, FViewportInfo& ViewportInfo, FSlateWindowElementList& WindowElementList, bool bLockToVsync, bool bClear, FVector2D InWindowSize)
+void FSlateRHIRenderer::DrawWindow_RenderThread(FRHICommandListImmediate& RHICmdList, FViewportInfo& ViewportInfo, FSlateWindowElementList& WindowElementList, bool bLockToVsync, bool bClear)
 {
 	static uint32 LastTimestamp = FPlatformTime::Cycles();
 	{
@@ -643,12 +643,8 @@
 		bool bRenderedStereo = false;
 		if (CVarDrawToVRRenderTarget->GetInt() == 0 && GEngine && IsValidRef(ViewportInfo.GetRenderTargetTexture()) && GEngine->StereoRenderingDevice.IsValid())
 		{
-<<<<<<< HEAD
-			GEngine->StereoRenderingDevice->RenderTexture_RenderThread(RHICmdList, RHICmdList.GetViewportBackBuffer(ViewportInfo.ViewportRHI), ViewportInfo.GetRenderTargetTexture(), InWindowSize);
-=======
 			const FVector2D WindowSize = WindowElementList.GetWindowSize();
 			GEngine->StereoRenderingDevice->RenderTexture_RenderThread(RHICmdList, RHICmdList.GetViewportBackBuffer(ViewportInfo.ViewportRHI), ViewportInfo.GetRenderTargetTexture(), WindowSize);
->>>>>>> e3a25b20
 			bRenderedStereo = true;
 		}
 
@@ -888,12 +884,8 @@
 
 			if (!bRenderedStereo && GEngine && IsValidRef(ViewportInfo.GetRenderTargetTexture()) && GEngine->StereoRenderingDevice.IsValid())
 			{
-<<<<<<< HEAD
-				GEngine->StereoRenderingDevice->RenderTexture_RenderThread(RHICmdList, RHICmdList.GetViewportBackBuffer(ViewportInfo.ViewportRHI), ViewportInfo.GetRenderTargetTexture(), InWindowSize);
-=======
 				const FVector2D WindowSize = WindowElementList.GetWindowSize();
 				GEngine->StereoRenderingDevice->RenderTexture_RenderThread(RHICmdList, RHICmdList.GetViewportBackBuffer(ViewportInfo.ViewportRHI), ViewportInfo.GetRenderTargetTexture(), WindowSize);
->>>>>>> e3a25b20
 			}
 			RHICmdList.TransitionResource(EResourceTransitionAccess::EReadable, BackBuffer);
 		}
@@ -1038,7 +1030,6 @@
 						SWindow* SlateWindow;
 						bool bLockToVsync;
 						bool bClear;
-						FVector2D WindowSize;
 					} Params;
 
 					Params.Renderer = this;
@@ -1050,21 +1041,13 @@
 #else
 					Params.bClear = false;
 #endif
-<<<<<<< HEAD
-
-					// NOTE: We pass a raw pointer to the SWindow so that we don't have to use a thread-safe weak pointer in
-					// the FSlateWindowElementList structure
-					Params.SlateWindow = Window;
-					Params.WindowSize = Window->GetSizeInScreen();
-=======
->>>>>>> e3a25b20
 					// Skip the actual draw if we're in a headless execution environment
 					if (GIsClient && !IsRunningCommandlet() && !GUsingNullRHI)
 					{
 						ENQUEUE_RENDER_COMMAND(SlateDrawWindowsCommand)(
 							[Params](FRHICommandListImmediate& RHICmdList)
 							{
-								Params.Renderer->DrawWindow_RenderThread(RHICmdList, *Params.ViewportInfo, *Params.WindowElementList, Params.bLockToVsync, Params.bClear, Params.WindowSize);
+								Params.Renderer->DrawWindow_RenderThread(RHICmdList, *Params.ViewportInfo, *Params.WindowElementList, Params.bLockToVsync, Params.bClear);
 							}
 						);
 					}
