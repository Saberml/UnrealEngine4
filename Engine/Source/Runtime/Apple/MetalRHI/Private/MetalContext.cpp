--- conflicted
+++ resolved
@@ -8,15 +8,12 @@
 #include "MetalContext.h"
 #include "MetalProfiler.h"
 
-<<<<<<< HEAD
-=======
 static int32 GMetalCommandBufferCommitThreshold = 100;
 static FAutoConsoleVariableRef CVarMetalCommandBufferCommitThreshold(
 	TEXT("rhi.Metal.CommandBufferCommitThreshold"),
 	GMetalCommandBufferCommitThreshold,
 	TEXT("When enabled (> 0) if the command buffer has more than this number of draw/dispatch command encoded then it will be committed at the next encoder boundary to keep the GPU busy. (Default: 100, set to <= 0 to disable)"));
 
->>>>>>> e58dcb1b
 const uint32 RingBufferSize = 8 * 1024 * 1024;
 
 #if SHOULD_TRACK_OBJECTS
@@ -69,25 +66,6 @@
 	SCOPED_AUTORELEASE_POOL;
 	
 	DeviceIndex = 0;
-<<<<<<< HEAD
-	
-	if(FParse::Param(FCommandLine::Get(),TEXT("metaldebug")))
-	{
-		setenv("METAL_DEVICE_WRAPPER_TYPE", "1", 0);
-	}
-	
-	NSArray* DeviceList = MTLCopyAllDevices();
-	[DeviceList autorelease];
-	
-	const int32 NumDevices = [DeviceList count];
-	
-	TArray<FMacPlatformMisc::FGPUDescriptor> const& GPUs = FPlatformMisc::GetGPUDescriptors();
-	check(GPUs.Num() > 0);
-	
-	id<MTLDevice> SelectedDevice = nil;
-	
-	int32 ExplicitRendererId = FPlatformMisc::GetExplicitRendererIndex();
-=======
 	
 	NSArray* DeviceList = MTLCopyAllDevices();
 	[DeviceList autorelease];
@@ -122,7 +100,6 @@
 	}
 	
 	id<MTLDevice> SelectedDevice = nil;
->>>>>>> e58dcb1b
 	if (ExplicitRendererId >= 0 && ExplicitRendererId < GPUs.Num())
 	{
 		FMacPlatformMisc::FGPUDescriptor const& GPU = GPUs[ExplicitRendererId];
@@ -251,28 +228,7 @@
 {
 	if (CurrentCommandBuffer)
 	{
-<<<<<<< HEAD
-		// commit the render context to the commandBuffer
-		if (CommandEncoder.IsRenderCommandEncoderActive() || CommandEncoder.IsComputeCommandEncoderActive() || CommandEncoder.IsBlitCommandEncoderActive())
-		{
-			CommandEncoder.EndEncoding();
-		}
-		
-		// kick the whole buffer
-		// Commit to hand the commandbuffer off to the gpu
-		CommandEncoder.CommitCommandBuffer(true);
-		
-		// Wait for completion as requested.
-		[CurrentCommandBuffer waitUntilCompleted];
-		
-		//once a commandbuffer is commited it can't be added to again.
-		UNTRACK_OBJECT(CurrentCommandBuffer);
-		[CurrentCommandBuffer release];
-		
-		CurrentCommandBuffer = nil;
-=======
 		SubmitCommandsHint(false, true);
->>>>>>> e58dcb1b
 	}
 	delete &(GetCommandQueue());
 }
@@ -426,29 +382,6 @@
 		FreeListMutex.Unlock();
 	}
 	
-<<<<<<< HEAD
-	uint32 RingBufferOffset = RingBuffer->GetOffset();
-	id<MTLBuffer> CurrentRingBuffer = RingBuffer->Buffer;
-	TWeakPtr<FRingBuffer, ESPMode::ThreadSafe>* WeakRingBufferRef = new TWeakPtr<FRingBuffer, ESPMode::ThreadSafe>(RingBuffer.ToSharedRef());
-	[CurrentCommandBuffer addCompletedHandler : ^ (id <MTLCommandBuffer> Buffer)
-	 {
-		TSharedPtr<FRingBuffer, ESPMode::ThreadSafe> CmdBufferRingBuffer = WeakRingBufferRef->Pin();
-		if(CmdBufferRingBuffer.IsValid() && CmdBufferRingBuffer->Buffer == CurrentRingBuffer)
-		{
-			CmdBufferRingBuffer->SetLastRead(RingBufferOffset);
-		}
-		delete WeakRingBufferRef;
-	 
-		dispatch_semaphore_signal(CommandBufferSemaphore);
-		NewList->Signal->Trigger();
-	}];
-	
-	// We may be limiting our framerate to the display link
-	if( FrameReadyEvent != nullptr )
-	{
-		FrameReadyEvent->Wait();
-	}
-=======
 	dispatch_semaphore_t Signal = NewList->Signal;
 	dispatch_retain(Signal);
 	[CurrentCommandBuffer addCompletedHandler : ^ (id <MTLCommandBuffer> Buffer)
@@ -458,7 +391,6 @@
 		dispatch_release(Signal);
 	}];
     DelayedFreeLists.Add(NewList);
->>>>>>> e58dcb1b
 	
 	// enqueue a present if desired
 	if (bPresent)
@@ -488,13 +420,7 @@
 		FrameReadyEvent->Wait();
 	}
 	
-<<<<<<< HEAD
-	UNTRACK_OBJECT(CurrentCommandBuffer);
-	[CurrentCommandBuffer release];
-	CurrentCommandBuffer = nil;
-=======
 	SubmitCommandsHint(false);
->>>>>>> e58dcb1b
 	
 #if SHOULD_TRACK_OBJECTS
 	// print out outstanding objects
@@ -628,39 +554,15 @@
 {
 	// create a semaphore for multi-buffering the command buffer
 	CommandBufferSemaphore = dispatch_semaphore_create(FParse::Param(FCommandLine::Get(),TEXT("gpulockstep")) ? 1 : 3);
-<<<<<<< HEAD
-=======
 	
 	bValidationEnabled = false;
->>>>>>> e58dcb1b
 }
 
 FMetalContext::~FMetalContext()
 {
 	if (CurrentCommandBuffer)
 	{
-<<<<<<< HEAD
-		// commit the render context to the commandBuffer
-		if (CommandEncoder.IsRenderCommandEncoderActive() || CommandEncoder.IsComputeCommandEncoderActive() || CommandEncoder.IsBlitCommandEncoderActive())
-		{
-			CommandEncoder.EndEncoding();
-		}
-		
-		// kick the whole buffer
-		// Commit to hand the commandbuffer off to the gpu
-		CommandEncoder.CommitCommandBuffer(true);
-		
-		// Wait for completion as requested.
-		[CurrentCommandBuffer waitUntilCompleted];
-		
-		//once a commandbuffer is commited it can't be added to again.
-		UNTRACK_OBJECT(CurrentCommandBuffer);
-		[CurrentCommandBuffer release];
-		
-		CurrentCommandBuffer = nil;
-=======
 		SubmitCommandsHint(false, true);
->>>>>>> e58dcb1b
 	}
 }
 
@@ -816,37 +718,12 @@
 	{
 		CurrentCommandBuffer = nil;
 	}
-<<<<<<< HEAD
-=======
 	
 	OutstandingOpCount = 0;
->>>>>>> e58dcb1b
 }
 
 void FMetalContext::SubmitCommandBufferAndWait()
 {
-<<<<<<< HEAD
-	uint32 RingBufferOffset = RingBuffer->GetOffset();
-	id<MTLBuffer> CurrentRingBuffer = RingBuffer->Buffer;
-	TWeakPtr<FRingBuffer, ESPMode::ThreadSafe>* WeakRingBufferRef = new TWeakPtr<FRingBuffer, ESPMode::ThreadSafe>(RingBuffer.ToSharedRef());
-	[CurrentCommandBuffer addCompletedHandler : ^ (id <MTLCommandBuffer> Buffer)
-	 {
-		TSharedPtr<FRingBuffer, ESPMode::ThreadSafe> CmdBufferRingBuffer = WeakRingBufferRef->Pin();
-		if(CmdBufferRingBuffer.IsValid() && CmdBufferRingBuffer->Buffer == CurrentRingBuffer)
-		{
-			CmdBufferRingBuffer->SetLastRead(RingBufferOffset);
-		}
-		delete WeakRingBufferRef;
-	}];
-	
-	// commit the render context to the commandBuffer
-	if (CommandEncoder.IsRenderCommandEncoderActive() || CommandEncoder.IsComputeCommandEncoderActive() || CommandEncoder.IsBlitCommandEncoderActive())
-	{
-		CommandEncoder.EndEncoding();
-	}
-    
-=======
->>>>>>> e58dcb1b
     // kick the whole buffer
     // Commit to hand the commandbuffer off to the gpu
 	// Wait for completion as requested.
@@ -861,20 +738,7 @@
 {
 	SubmitCommandsHint();
 	
-<<<<<<< HEAD
-	ConditionalSwitchToGraphics();
-	
-	if (IsFeatureLevelSupported( GMaxRHIShaderPlatform, ERHIFeatureLevel::SM4 ))
-    {
-        StateCache.SetRenderTargetsInfo(StateCache.GetRenderTargetsInfo(), QueryBuffer->GetCurrentQueryBuffer()->Buffer, false);
-    }
-    else
-    {
-        StateCache.SetRenderTargetsInfo(StateCache.GetRenderTargetsInfo(), NULL, false);
-    }
-=======
 	SetRenderTargetsInfo(StateCache.GetRenderTargetsInfo());
->>>>>>> e58dcb1b
 	
 	if (CommandEncoder.IsRenderCommandEncoderActive())
 	{
@@ -889,10 +753,7 @@
 void FMetalContext::PrepareToDraw(uint32 PrimitiveType)
 {
 	SCOPE_CYCLE_COUNTER(STAT_MetalPrepareDrawTime);
-	
-	// Enforce calls to SetRenderTarget prior to issuing draw calls.
-	check(StateCache.GetHasValidRenderTarget());
-	
+
 	TRefCountPtr<FMetalBoundShaderState> CurrentBoundShaderState = StateCache.GetBoundShaderState();
 	
 	// Enforce calls to SetRenderTarget prior to issuing draw calls.
@@ -939,11 +800,7 @@
 	
 	// @todo Handle the editor not setting a depth-stencil target for the material editor's tiles which render to depth even when they shouldn't.
 	bool bRestoreState = false;
-<<<<<<< HEAD
-	if (IsValidRef(CurrentBoundShaderState->PixelShader) && (CurrentBoundShaderState->PixelShader->Bindings.InOutMask & 0x8000) && StateCache.GetRenderPipelineDesc().PipelineDescriptor.depthAttachmentPixelFormat == MTLPixelFormatInvalid && !FShaderCache::IsPredrawCall())
-=======
 	if (IsValidRef(CurrentBoundShaderState->PixelShader) && (CurrentBoundShaderState->PixelShader->Bindings.InOutMask & 0x8000) && !StateCache.HasValidDepthStencilSurface() && StateCache.GetRenderPipelineDesc().PipelineDescriptor.depthAttachmentPixelFormat == MTLPixelFormatInvalid && !FShaderCache::IsPredrawCall())
->>>>>>> e58dcb1b
 	{
 #if UE_BUILD_DEBUG
 		UE_LOG(LogMetal, Warning, TEXT("Binding a temporary depth-stencil surface as the bound shader pipeline that writes to depth/stencil but no depth/stencil surface was bound!"));
@@ -953,11 +810,6 @@
 		
 		FRHISetRenderTargetsInfo Info = StateCache.GetRenderTargetsInfo();
 		
-<<<<<<< HEAD
-		FRHIResourceCreateInfo TexInfo;
-		FTexture2DRHIRef DepthStencil = RHICreateTexture2D(FBSize.width, FBSize.height, PF_DepthStencil, 1, 1, TexCreate_DepthStencilTargetable, TexInfo);
-		Info.DepthStencilRenderTarget.Texture = DepthStencil;
-=======
 		// Cache the fallback depth-stencil surface to reduce memory bloat - only need to recreate if size changes.
 		if (!IsValidRef(FallbackDepthStencilSurface) || FallbackDepthStencilSurface->GetSizeX() != FBSize.width || FallbackDepthStencilSurface->GetSizeY() != FBSize.height)
 		{
@@ -966,7 +818,6 @@
 		}
 		check(IsValidRef(FallbackDepthStencilSurface));
 		Info.DepthStencilRenderTarget.Texture = FallbackDepthStencilSurface;
->>>>>>> e58dcb1b
 		
 		StateCache.SetRenderTargetsInfo(Info, StateCache.GetVisibilityResultsBuffer(), false);
 		
@@ -1006,24 +857,13 @@
 		{
 			CommandEncoder.RestoreRenderCommandEncodingState();
 		}
-<<<<<<< HEAD
-=======
 		
 		OutstandingOpCount++;
->>>>>>> e58dcb1b
 	}
 }
 
 void FMetalContext::SetRenderTargetsInfo(const FRHISetRenderTargetsInfo& RenderTargetsInfo)
 {
-<<<<<<< HEAD
-	// Force submit if there's an RHI thread to prevent the GPU going idle.
-	// There may be other locations where this is necessary.
-//	if (GUseRHIThread)
-//	{
-//		SubmitCommandsHint();
-//	}
-=======
 	// Force submit if there's enough outstanding commands to prevent the GPU going idle.
 	ConditionalSwitchToGraphics(StateCache.NeedsToSetRenderTarget(RenderTargetsInfo), !(PLATFORM_MAC));
 	
@@ -1063,7 +903,6 @@
 	}
 #endif
 	
->>>>>>> e58dcb1b
     if (IsFeatureLevelSupported( GMaxRHIShaderPlatform, ERHIFeatureLevel::SM4 ))
     {
         StateCache.SetRenderTargetsInfo(RenderTargetsInfo, QueryBuffer->GetCurrentQueryBuffer()->Buffer, true);
@@ -1141,21 +980,14 @@
 	if (SRV)
 	{
 		FRHITexture* Texture = SRV->SourceTexture.GetReference();
-<<<<<<< HEAD
-=======
 		FMetalVertexBuffer* VB = SRV->SourceVertexBuffer.GetReference();
 		FMetalIndexBuffer* IB = SRV->SourceIndexBuffer.GetReference();
->>>>>>> e58dcb1b
 		if (Texture)
 		{
 			FMetalSurface* Surface = SRV->TextureView;
 			if (Surface != nullptr)
 			{
-<<<<<<< HEAD
-				Surface->UpdateSRV();
-=======
 				Surface->UpdateSRV(SRV->SourceTexture);
->>>>>>> e58dcb1b
 				GetCommandEncoder().SetShaderTexture(ShaderStage, Surface->Texture, BindIndex);
 			}
 			else
@@ -1163,15 +995,6 @@
 				GetCommandEncoder().SetShaderTexture(ShaderStage, nil, BindIndex);
 			}
 		}
-<<<<<<< HEAD
-		else
-		{
-			FMetalVertexBuffer* VB = SRV->SourceVertexBuffer.GetReference();
-			if (VB)
-			{
-				GetCommandEncoder().SetShaderBuffer(ShaderStage, VB->Buffer, 0, BindIndex);
-			}
-=======
 		else if (VB)
 			{
 				GetCommandEncoder().SetShaderBuffer(ShaderStage, VB->Buffer, 0, BindIndex);
@@ -1179,7 +1002,6 @@
 		else if (IB)
 		{
 			GetCommandEncoder().SetShaderBuffer(ShaderStage, IB->Buffer, 0, BindIndex);
->>>>>>> e58dcb1b
 		}
 	}
 	else
@@ -1355,8 +1177,6 @@
 }
 
 void FMetalContext::ConditionalSwitchToBlit()
-<<<<<<< HEAD
-=======
 {
 	ConditionalSubmit();
 	
@@ -1375,7 +1195,6 @@
 }
 
 void FMetalContext::ConditionalSubmit(bool bRTChangePending, bool bRTChangeForce)
->>>>>>> e58dcb1b
 {
 	if ((GMetalCommandBufferCommitThreshold > 0 && OutstandingOpCount >= GMetalCommandBufferCommitThreshold) || (bRTChangePending && bRTChangeForce))
 	{
@@ -1412,15 +1231,7 @@
 
 void FMetalContext::Dispatch(uint32 ThreadGroupCountX, uint32 ThreadGroupCountY, uint32 ThreadGroupCountZ)
 {
-<<<<<<< HEAD
-	if (!CommandEncoder.IsComputeCommandEncoderActive())
-	{
-		StateCache.ConditionalSwitchToCompute();
-		CommandEncoder.RestoreComputeCommandEncodingState();
-	}
-=======
 	ConditionalSwitchToCompute();
->>>>>>> e58dcb1b
 	check(CommandEncoder.IsComputeCommandEncoderActive());
 	
 	TRefCountPtr<FMetalComputeShader> CurrentComputeShader = StateCache.GetComputeShader();
@@ -1447,15 +1258,7 @@
 #if PLATFORM_MAC
 void FMetalContext::DispatchIndirect(FMetalVertexBuffer* ArgumentBuffer, uint32 ArgumentOffset)
 {
-<<<<<<< HEAD
-	if (!CommandEncoder.IsComputeCommandEncoderActive())
-	{
-		StateCache.ConditionalSwitchToCompute();
-		CommandEncoder.RestoreComputeCommandEncodingState();
-	}
-=======
 	ConditionalSwitchToCompute();
->>>>>>> e58dcb1b
 	check(CommandEncoder.IsComputeCommandEncoderActive());
 	
 	TRefCountPtr<FMetalComputeShader> CurrentComputeShader = StateCache.GetComputeShader();
