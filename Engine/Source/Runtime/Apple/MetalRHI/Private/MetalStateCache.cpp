// Copyright 1998-2017 Epic Games, Inc. All Rights Reserved.

#include "MetalRHIPrivate.h"
#include "MetalStateCache.h"
#include "MetalProfiler.h"
#include "ShaderCache.h"

static MTLTriangleFillMode TranslateFillMode(ERasterizerFillMode FillMode)
{
	switch (FillMode)
	{
		case FM_Wireframe:	return MTLTriangleFillModeLines;
		case FM_Point:		return MTLTriangleFillModeFill;
		default:			return MTLTriangleFillModeFill;
	};
}

static MTLCullMode TranslateCullMode(ERasterizerCullMode CullMode)
{
	switch (CullMode)
	{
		case CM_CCW:	return MTLCullModeFront;
		case CM_CW:		return MTLCullModeBack;
		default:		return MTLCullModeNone;
	}
}

FORCEINLINE MTLStoreAction GetMetalRTStoreAction(ERenderTargetStoreAction StoreAction)
{
	switch(StoreAction)
	{
		case ERenderTargetStoreAction::ENoAction: return MTLStoreActionDontCare;
		case ERenderTargetStoreAction::EStore: return MTLStoreActionStore;
		//default store action in the desktop renderers needs to be MTLStoreActionStoreAndMultisampleResolve.  Trying to express the renderer by the requested maxrhishaderplatform
        //because we may render to the same MSAA target twice in two separate passes.  BasePass, then some stuff, then translucency for example and we need to not lose the prior MSAA contents to do this properly.
		case ERenderTargetStoreAction::EMultisampleResolve: 
			return	FMetalCommandQueue::SupportsFeature(EMetalFeatures::EMetalFeaturesMSAAStoreAndResolve) && (GMaxRHIShaderPlatform == SP_METAL_MRT || GMaxRHIShaderPlatform == SP_METAL_SM5 || GMaxRHIShaderPlatform == SP_METAL_MRT_MAC) ?
					MTLStoreActionStoreAndMultisampleResolve : MTLStoreActionMultisampleResolve;
		default: return MTLStoreActionDontCare;
	}
}

FORCEINLINE MTLStoreAction GetConditionalMetalRTStoreAction(bool bMSAATarget)
{
	if (bMSAATarget)
	{
		//this func should only be getting called when an encoder had to abnormally break.  In this case we 'must' do StoreAndResolve because the encoder will be restarted later
		//with the original MSAA rendertarget and the original data must still be there to continue the render properly.
		check(FMetalCommandQueue::SupportsFeature(EMetalFeatures::EMetalFeaturesMSAAStoreAndResolve));
		return MTLStoreActionStoreAndMultisampleResolve;
	}
	else
	{
		return MTLStoreActionStore;
	}	
}

FMetalStateCache::FMetalStateCache(bool const bInImmediate)
: DepthStore(MTLStoreActionUnknown)
, StencilStore(MTLStoreActionUnknown)
, VisibilityResults(nil)
, VisibilityMode(MTLVisibilityResultModeDisabled)
, VisibilityOffset(0)
, DepthStencilState(nullptr)
, RasterizerState(nullptr)
, StencilRef(0)
, BlendFactor(FLinearColor::Transparent)
, FrameBufferSize(CGSizeMake(0.0, 0.0))
, RenderTargetArraySize(1)
, RenderPassDesc(nil)
, RasterBits(0)
, bIsRenderTargetActive(false)
, bHasValidRenderTarget(false)
, bHasValidColorTarget(false)
, bScissorRectEnabled(false)
, bUsingTessellation(false)
, bCanRestartRenderPass(false)
, bImmediate(bInImmediate)
, bFallbackDepthStencilBound(false)
{
	FMemory::Memzero(Viewport);
	FMemory::Memzero(Scissor);
	
	ActiveViewports = 0;
	ActiveScissors = 0;
	
	for (uint32 i = 0; i < MaxSimultaneousRenderTargets; i++)
	{
		ColorStore[i] = MTLStoreActionUnknown;
	}
	
	FMemory::Memzero(VertexBuffers, sizeof(VertexBuffers));
	FMemory::Memzero(RenderTargetsInfo);	
	FMemory::Memzero(DirtyUniformBuffers);
	
	FMemory::Memzero(ShaderBuffers, sizeof(ShaderBuffers));
	FMemory::Memzero(ShaderTextures, sizeof(ShaderTextures));
	
	for (uint32 Frequency = 0; Frequency < SF_NumFrequencies; Frequency++)
	{
		ShaderSamplers[Frequency].Bound = 0;
		for (uint32 i = 0; i < ML_MaxSamplers; i++)
		{
			ShaderSamplers[Frequency].Samplers[i].SafeRelease();
		}
	}
}

FMetalStateCache::~FMetalStateCache()
{
	[RenderPassDesc release];
	RenderPassDesc = nil;
}

void FMetalStateCache::Reset(void)
{
	for (uint32 i = 0; i < CrossCompiler::NUM_SHADER_STAGES; i++)
	{
		ShaderParameters[i].MarkAllDirty();
	}
	for (uint32 i = 0; i < SF_NumFrequencies; i++)
	{
		BoundUniformBuffers[i].Empty();
	}
	
	SetStateDirty();
	
	IndexType = EMetalIndexType_None;
	SampleCount = 0;
	
	FMemory::Memzero(Viewport);
	FMemory::Memzero(Scissor);
	
	ActiveViewports = 0;
	ActiveScissors = 0;
	
	FMemory::Memzero(RenderTargetsInfo);
	bIsRenderTargetActive = false;
	bHasValidRenderTarget = false;
	bHasValidColorTarget = false;
	bScissorRectEnabled = false;
	
	FMemory::Memzero(DirtyUniformBuffers);
	
	FMemory::Memzero(VertexBuffers, sizeof(VertexBuffers));
	FMemory::Memzero(ShaderBuffers, sizeof(ShaderBuffers));
	FMemory::Memzero(ShaderTextures, sizeof(ShaderTextures));
	
	for (uint32 Frequency = 0; Frequency < SF_NumFrequencies; Frequency++)
	{
		ShaderSamplers[Frequency].Bound = 0;
		for (uint32 i = 0; i < ML_MaxSamplers; i++)
		{
			ShaderSamplers[Frequency].Samplers[i].SafeRelease();
		}
	}
	
	VisibilityResults = nil;
	VisibilityMode = MTLVisibilityResultModeDisabled;
	VisibilityOffset = 0;
	
	DepthStencilState.SafeRelease();
	RasterizerState.SafeRelease();
	GraphicsPSO.SafeRelease();
	ComputeShader.SafeRelease();
	DepthStencilSurface.SafeRelease();
	StencilRef = 0;
	
	[RenderPassDesc release];
	RenderPassDesc = nil;
	
	for (uint32 i = 0; i < MaxSimultaneousRenderTargets; i++)
	{
		ColorStore[i] = MTLStoreActionUnknown;
	}
	DepthStore = MTLStoreActionUnknown;
	StencilStore = MTLStoreActionUnknown;
	
	BlendFactor = FLinearColor::Transparent;
	FrameBufferSize = CGSizeMake(0.0, 0.0);
	RenderTargetArraySize = 0;
    bUsingTessellation = false;
    bCanRestartRenderPass = false;
}

static bool MTLScissorRectEqual(MTLScissorRect const& Left, MTLScissorRect const& Right)
{
	return Left.x == Right.x && Left.y == Right.y && Left.width == Right.width && Left.height == Right.height;
}

void FMetalStateCache::SetScissorRect(bool const bEnable, MTLScissorRect const& Rect)
{
	if (bScissorRectEnabled != bEnable || !MTLScissorRectEqual(Scissor[0], Rect))
	{
		bScissorRectEnabled = bEnable;
		if (bEnable)
		{
			Scissor[0] = Rect;
		}
		else
		{
			Scissor[0].x = Viewport[0].originX;
			Scissor[0].y = Viewport[0].originY;
			Scissor[0].width = Viewport[0].width;
			Scissor[0].height = Viewport[0].height;
		}
		
		// Clamp to framebuffer size - Metal doesn't allow scissor to be larger.
		Scissor[0].x = Scissor[0].x;
		Scissor[0].y = Scissor[0].y;
		Scissor[0].width = FMath::Max((Scissor[0].x + Scissor[0].width <= FMath::RoundToInt(FrameBufferSize.width)) ? Scissor[0].width : FMath::RoundToInt(FrameBufferSize.width) - Scissor[0].x, (NSUInteger)1u);
		Scissor[0].height = FMath::Max((Scissor[0].y + Scissor[0].height <= FMath::RoundToInt(FrameBufferSize.height)) ? Scissor[0].height : FMath::RoundToInt(FrameBufferSize.height) - Scissor[0].y, (NSUInteger)1u);
		
		RasterBits |= EMetalRenderFlagScissorRect;
	}
	
	ActiveScissors = 1;
}

void FMetalStateCache::SetBlendFactor(FLinearColor const& InBlendFactor)
{
	if(BlendFactor != InBlendFactor) // @todo zebra
	{
		BlendFactor = InBlendFactor;
		RasterBits |= EMetalRenderFlagBlendColor;
	}
}

void FMetalStateCache::SetStencilRef(uint32 const InStencilRef)
{
	if(StencilRef != InStencilRef) // @todo zebra
	{
		StencilRef = InStencilRef;
		RasterBits |= EMetalRenderFlagStencilReferenceValue;
	}
}

<<<<<<< HEAD
=======
void FMetalStateCache::SetBlendState(FMetalBlendState* InBlendState)
{
	//current equality operator is comparing pointers which can be re-used causing an incorrect comparison.
	//removing caching here until equality operator is updated.
	// if(BlendState != InBlendState) // @todo zebra
	{
		BlendState = InBlendState;
		if(InBlendState)
		{
			for(uint32 RenderTargetIndex = 0;RenderTargetIndex < MaxSimultaneousRenderTargets; ++RenderTargetIndex)
			{
				MTLRenderPipelineColorAttachmentDescriptor* Blend = BlendState->RenderTargetStates[RenderTargetIndex].BlendState;
				MTLRenderPipelineColorAttachmentDescriptor* Dest = [PipelineDesc.PipelineDescriptor.colorAttachments objectAtIndexedSubscript:RenderTargetIndex];

				if(Blend && Dest)
				{
					// assign each property manually, would be nice if this was faster
					Dest.blendingEnabled = Blend.blendingEnabled;
					Dest.sourceRGBBlendFactor = Blend.sourceRGBBlendFactor;
					Dest.destinationRGBBlendFactor = Blend.destinationRGBBlendFactor;
					Dest.rgbBlendOperation = Blend.rgbBlendOperation;
					Dest.sourceAlphaBlendFactor = Blend.sourceAlphaBlendFactor;
					Dest.destinationAlphaBlendFactor = Blend.destinationAlphaBlendFactor;
					Dest.alphaBlendOperation = Blend.alphaBlendOperation;
					Dest.writeMask = Blend.writeMask;
				}
		
				// set the hash bits for this RT
				PipelineDesc.SetHashValue(FMetalRenderPipelineDesc::BlendBitOffsets[RenderTargetIndex], NumBits_BlendState, BlendState->RenderTargetStates[RenderTargetIndex].BlendStateKey);
			}
		}
	}
}

>>>>>>> fe293936
void FMetalStateCache::SetDepthStencilState(FMetalDepthStencilState* InDepthStencilState)
{
	if(DepthStencilState != InDepthStencilState) // @todo zebra
	{
		DepthStencilState = InDepthStencilState;
		RasterBits |= EMetalRenderFlagDepthStencilState;
	}
}

void FMetalStateCache::SetRasterizerState(FMetalRasterizerState* InRasterizerState)
{
	if(RasterizerState != InRasterizerState) // @todo zebra
	{
		RasterizerState = InRasterizerState;
		RasterBits |= EMetalRenderFlagFrontFacingWinding|EMetalRenderFlagCullMode|EMetalRenderFlagDepthBias|EMetalRenderFlagTriangleFillMode;
	}
}

void FMetalStateCache::SetComputeShader(FMetalComputeShader* InComputeShader)
{
	if(ComputeShader != InComputeShader) // @todo zebra
	{
		ComputeShader = InComputeShader;
		
		bUsingTessellation = false;
		
		DirtyUniformBuffers[SF_Compute] = 0xffffffff;

		for (const auto& PackedGlobalArray : InComputeShader->Bindings.PackedGlobalArrays)
		{
			ShaderParameters[CrossCompiler::SHADER_STAGE_COMPUTE].PrepareGlobalUniforms(PackedGlobalArray.TypeIndex, PackedGlobalArray.Size);
		}
	}
}

bool FMetalStateCache::SetRenderTargetsInfo(FRHISetRenderTargetsInfo const& InRenderTargets, id<MTLBuffer> const QueryBuffer, bool const bReset)
{
	bool bNeedsSet = false;
	
	// see if our new Info matches our previous Info
	if (NeedsToSetRenderTarget(InRenderTargets) || QueryBuffer != VisibilityResults)
	{
		bool bNeedsClear = false;
		
		// Deferred store actions make life a bit easier...
		static bool bSupportsDeferredStore = GetMetalDeviceContext().GetCommandQueue().SupportsFeature(EMetalFeaturesDeferredStoreActions);
<<<<<<< HEAD
		
		//Create local store action states if we support deferred store
=======

		//Create local store action states if we support deferred store 
>>>>>>> fe293936
		MTLStoreAction NewColorStore[MaxSimultaneousRenderTargets];
		for (uint32 i = 0; i < MaxSimultaneousRenderTargets; ++i)
		{
			NewColorStore[i] = MTLStoreActionUnknown;
		}
		
		MTLStoreAction NewDepthStore = MTLStoreActionUnknown;
		MTLStoreAction NewStencilStore = MTLStoreActionUnknown;
		
<<<<<<< HEAD
=======
		
>>>>>>> fe293936
		// back this up for next frame
		RenderTargetsInfo = InRenderTargets;
		
		// at this point, we need to fully set up an encoder/command buffer, so make a new one (autoreleased)
		MTLRenderPassDescriptor* RenderPass = [MTLRenderPassDescriptor renderPassDescriptor];
		TRACK_OBJECT(STAT_MetalRenderPassDescriptorCount, RenderPass);
	
		// if we need to do queries, write to the supplied query buffer
		if (IsFeatureLevelSupported(GMaxRHIShaderPlatform, ERHIFeatureLevel::SM4))
		{
			VisibilityResults = QueryBuffer;
			RenderPass.visibilityResultBuffer = QueryBuffer;
		}
		else
		{
			VisibilityResults = NULL;
			RenderPass.visibilityResultBuffer = NULL;
		}
	
		// default to non-msaa
	    int32 OldCount = SampleCount;
		SampleCount = 0;
	
		bIsRenderTargetActive = false;
		bHasValidRenderTarget = false;
		bHasValidColorTarget = false;
		
		bFallbackDepthStencilBound = false;
		
		uint8 ArrayTargets = 0;
		uint8 BoundTargets = 0;
		uint32 ArrayRenderLayers = UINT_MAX;
		
		bool bFramebufferSizeSet = false;
		FrameBufferSize = CGSizeMake(0.f, 0.f);
		
		bCanRestartRenderPass = true;
		
		for (uint32 RenderTargetIndex = 0; RenderTargetIndex < MaxSimultaneousRenderTargets; RenderTargetIndex++)
		{
			// default to invalid
			uint8 FormatKey = 0;
			// only try to set it if it was one that was set (ie less than RenderTargetsInfo.NumColorRenderTargets)
			if (RenderTargetIndex < RenderTargetsInfo.NumColorRenderTargets && RenderTargetsInfo.ColorRenderTarget[RenderTargetIndex].Texture != nullptr)
			{
				const FRHIRenderTargetView& RenderTargetView = RenderTargetsInfo.ColorRenderTarget[RenderTargetIndex];
				FMetalSurface& Surface = *GetMetalSurfaceFromRHITexture(RenderTargetView.Texture);
				FormatKey = Surface.FormatKey;
				
				uint32 Width = FMath::Max((uint32)(Surface.SizeX >> RenderTargetView.MipIndex), (uint32)1);
				uint32 Height = FMath::Max((uint32)(Surface.SizeY >> RenderTargetView.MipIndex), (uint32)1);
				if(!bFramebufferSizeSet)
				{
					bFramebufferSizeSet = true;
					FrameBufferSize.width = Width;
					FrameBufferSize.height = Height;
				}
				else
				{
					FrameBufferSize.width = FMath::Min(FrameBufferSize.width, (CGFloat)Width);
					FrameBufferSize.height = FMath::Min(FrameBufferSize.height, (CGFloat)Height);
				}
	
				// if this is the back buffer, make sure we have a usable drawable
				ConditionalUpdateBackBuffer(Surface);
	
				BoundTargets |= 1 << RenderTargetIndex;
            
#if !PLATFORM_MAC
                if (Surface.Texture == nil)
                {
                    SampleCount = OldCount;
                    bCanRestartRenderPass &= (OldCount <= 1);
                    return true;
                }
#endif
				
				// The surface cannot be nil - we have to have a valid render-target array after this call.
				check (Surface.Texture != nil);
	
				// user code generally passes -1 as a default, but we need 0
				uint32 ArraySliceIndex = RenderTargetView.ArraySliceIndex == 0xFFFFFFFF ? 0 : RenderTargetView.ArraySliceIndex;
				if (Surface.bIsCubemap)
				{
					ArraySliceIndex = GetMetalCubeFace((ECubeFace)ArraySliceIndex);
				}
				
				switch(Surface.Type)
				{
					case RRT_Texture2DArray:
					case RRT_Texture3D:
					case RRT_TextureCube:
						if(RenderTargetView.ArraySliceIndex == 0xFFFFFFFF)
						{
							ArrayTargets |= (1 << RenderTargetIndex);
							ArrayRenderLayers = FMath::Min(ArrayRenderLayers, Surface.GetNumFaces());
						}
						else
						{
							ArrayRenderLayers = 1;
						}
						break;
					default:
						ArrayRenderLayers = 1;
						break;
				}
	
				MTLRenderPassColorAttachmentDescriptor* ColorAttachment = [MTLRenderPassColorAttachmentDescriptor new];
				TRACK_OBJECT(STAT_MetalRenderPassColorAttachmentDescriptorCount, ColorAttachment);
	
				if (Surface.MSAATexture != nil)
				{
					// set up an MSAA attachment
					ColorAttachment.texture = Surface.MSAATexture;
<<<<<<< HEAD
					NewColorStore[RenderTargetIndex] = GetMetalRTStoreAction(ERenderTargetStoreAction::EMultisampleResolve);
					ColorAttachment.storeAction = bSupportsDeferredStore ? MTLStoreActionUnknown : NewColorStore[RenderTargetIndex];
					ColorAttachment.resolveTexture = Surface.MSAAResolveTexture ? Surface.MSAAResolveTexture : Surface.Texture;
					SampleCount = Surface.MSAATexture.sampleCount;
                    
=======
					NewColorStore[RenderTargetIndex] = MTLStoreActionMultisampleResolve;
					ColorAttachment.storeAction = bSupportsDeferredStore ? MTLStoreActionUnknown : NewColorStore[RenderTargetIndex];
					ColorAttachment.resolveTexture = Surface.Texture;
					PipelineDesc.SampleCount = Surface.MSAATexture.sampleCount;
	
>>>>>>> fe293936
					// only allow one MRT with msaa
					checkf(RenderTargetsInfo.NumColorRenderTargets == 1, TEXT("Only expected one MRT when using MSAA"));
				}
				else
				{
					// set up non-MSAA attachment
					ColorAttachment.texture = Surface.Texture;
					NewColorStore[RenderTargetIndex] = GetMetalRTStoreAction(RenderTargetView.StoreAction);
					ColorAttachment.storeAction = bSupportsDeferredStore ? MTLStoreActionUnknown : NewColorStore[RenderTargetIndex];
<<<<<<< HEAD
                    SampleCount = 1;
=======
					PipelineDesc.SampleCount = 1;
>>>>>>> fe293936
				}
				
				ColorAttachment.level = RenderTargetView.MipIndex;
				if(Surface.Type == RRT_Texture3D)
				{
					ColorAttachment.depthPlane = ArraySliceIndex;
				}
				else
				{
					ColorAttachment.slice = ArraySliceIndex;
				}
				
				ColorAttachment.loadAction = (Surface.Written || !bImmediate) ? GetMetalRTLoadAction(RenderTargetView.LoadAction) : MTLLoadActionClear;
				FPlatformAtomics::InterlockedExchange(&Surface.Written, 1);
				
				bNeedsClear |= (ColorAttachment.loadAction == MTLLoadActionClear);
				
				const FClearValueBinding& ClearValue = RenderTargetsInfo.ColorRenderTarget[RenderTargetIndex].Texture->GetClearBinding();
				if (ClearValue.ColorBinding == EClearBinding::EColorBound)
				{
					const FLinearColor& ClearColor = ClearValue.GetClearColor();
					ColorAttachment.clearColor = MTLClearColorMake(ClearColor.R, ClearColor.G, ClearColor.B, ClearColor.A);
				}

				// assign the attachment to the slot
				[RenderPass.colorAttachments setObject:ColorAttachment atIndexedSubscript:RenderTargetIndex];
				
				bCanRestartRenderPass &= (SampleCount <= 1) && (ColorAttachment.loadAction == MTLLoadActionLoad) && (RenderTargetView.StoreAction == ERenderTargetStoreAction::EStore);
	
				UNTRACK_OBJECT(STAT_MetalRenderPassColorAttachmentDescriptorCount, ColorAttachment);
				[ColorAttachment release];
	
				bHasValidRenderTarget = true;
				bHasValidColorTarget = true;
			}
		}
		
		RenderTargetArraySize = 1;
		
		if(ArrayTargets)
		{
			if (!GetMetalDeviceContext().SupportsFeature(EMetalFeaturesLayeredRendering))
			{
				if (ArrayRenderLayers != 1)
				{
					UE_LOG(LogMetal, Fatal, TEXT("Layered rendering is unsupported on this device."));
				}
			}
#if PLATFORM_MAC
			else
			{
				if (ArrayTargets == BoundTargets)
				{
					RenderTargetArraySize = ArrayRenderLayers;
					RenderPass.renderTargetArrayLength = ArrayRenderLayers;
				}
				else
				{
					UE_LOG(LogMetal, Fatal, TEXT("All color render targets must be layered when performing multi-layered rendering under Metal."));
				}
			}
#endif
		}
	
		// default to invalid
		uint8 DepthFormatKey = 0;
		uint8 StencilFormatKey = 0;
		
		// setup depth and/or stencil
		if (RenderTargetsInfo.DepthStencilRenderTarget.Texture != nullptr)
		{
			FMetalSurface& Surface = *GetMetalSurfaceFromRHITexture(RenderTargetsInfo.DepthStencilRenderTarget.Texture);
			
			switch(Surface.Type)
			{
				case RRT_Texture2DArray:
				case RRT_Texture3D:
				case RRT_TextureCube:
					ArrayRenderLayers = Surface.GetNumFaces();
					break;
				default:
					ArrayRenderLayers = 1;
					break;
			}
			if(!ArrayTargets && ArrayRenderLayers > 1)
			{
				if (!GetMetalDeviceContext().SupportsFeature(EMetalFeaturesLayeredRendering))
				{
					UE_LOG(LogMetal, Fatal, TEXT("Layered rendering is unsupported on this device."));
				}
#if PLATFORM_MAC
				else
				{
					RenderTargetArraySize = ArrayRenderLayers;
					RenderPass.renderTargetArrayLength = ArrayRenderLayers;
				}
#endif
			}
			
			if(!bFramebufferSizeSet)
			{
				bFramebufferSizeSet = true;
				FrameBufferSize.width = Surface.SizeX;
				FrameBufferSize.height = Surface.SizeY;
			}
			else
			{
				FrameBufferSize.width = FMath::Min(FrameBufferSize.width, (CGFloat)Surface.SizeX);
				FrameBufferSize.height = FMath::Min(FrameBufferSize.height, (CGFloat)Surface.SizeY);
			}
			
			EPixelFormat DepthStencilPixelFormat = RenderTargetsInfo.DepthStencilRenderTarget.Texture->GetFormat();
			
			id<MTLTexture> DepthTexture = nil;
			id<MTLTexture> StencilTexture = nil;
			
            const bool bSupportSeparateMSAAResolve = FMetalCommandQueue::SupportsSeparateMSAAAndResolveTarget();
			const uint32 DepthSampleCount = (Surface.MSAATexture ? Surface.MSAATexture.sampleCount : Surface.Texture.sampleCount);
            bool bDepthStencilSampleCountMismatchFixup = false;
            DepthTexture = Surface.MSAATexture ? Surface.MSAATexture : Surface.Texture;
			if (SampleCount == 0)
			{
				SampleCount = DepthSampleCount;
			}
            else if (SampleCount != DepthSampleCount)
            {
                //in the case of NOT support separate MSAA resolve the high level may legitimately cause a mismatch which we need to handle by binding the resolved target which we normally wouldn't do.
                checkf(!bSupportSeparateMSAAResolve, TEXT("If we support separate targets the high level should always give us matching counts"));
                DepthTexture = Surface.Texture;
                bDepthStencilSampleCountMismatchFixup = true;
            }

			switch (DepthStencilPixelFormat)
			{
				case PF_X24_G8:
				case PF_DepthStencil:
				case PF_D24:
				{
					MTLPixelFormat DepthStencilFormat = Surface.Texture ? Surface.Texture.pixelFormat : MTLPixelFormatInvalid;
					
					switch(DepthStencilFormat)
					{
						case MTLPixelFormatDepth32Float:
#if !PLATFORM_MAC
							StencilTexture = (DepthStencilPixelFormat == PF_DepthStencil) ? Surface.StencilTexture : nil;
#endif
							break;
						case MTLPixelFormatStencil8:
							StencilTexture = DepthTexture;
							break;
						case MTLPixelFormatDepth32Float_Stencil8:
							StencilTexture = DepthTexture;
							break;
#if PLATFORM_MAC
						case MTLPixelFormatDepth24Unorm_Stencil8:
							StencilTexture = DepthTexture;
							break;
#endif
						default:
							break;
					}
					
					break;
				}
				case PF_ShadowDepth:
				{
					break;
				}
				default:
					break;
			}
			
			float DepthClearValue = 0.0f;
			uint32 StencilClearValue = 0;
			const FClearValueBinding& ClearValue = RenderTargetsInfo.DepthStencilRenderTarget.Texture->GetClearBinding();
			if (ClearValue.ColorBinding == EClearBinding::EDepthStencilBound)
			{
				ClearValue.GetDepthStencil(DepthClearValue, StencilClearValue);
			}
			else if(!ArrayTargets && ArrayRenderLayers > 1)
			{
				DepthClearValue = 1.0f;
			}

			static bool const bUsingValidation = FMetalCommandQueue::SupportsFeature(EMetalFeaturesValidation) && !FParse::Param(FCommandLine::Get(),TEXT("metalbinddepthstencilseparately"));
			
			bool const bCombinedDepthStencilUsingStencil = (DepthTexture && DepthTexture.pixelFormat != MTLPixelFormatDepth32Float && RenderTargetsInfo.DepthStencilRenderTarget.GetDepthStencilAccess().IsUsingStencil());
			
			bool const bUsingDepth = (RenderTargetsInfo.DepthStencilRenderTarget.GetDepthStencilAccess().IsUsingDepth() || (bUsingValidation && bCombinedDepthStencilUsingStencil));
			if (DepthTexture && bUsingDepth)
			{
				MTLRenderPassDepthAttachmentDescriptor* DepthAttachment = [[MTLRenderPassDepthAttachmentDescriptor alloc] init];
				TRACK_OBJECT(STAT_MetalRenderPassDepthAttachmentDescriptorCount, DepthAttachment);
				
				DepthFormatKey = Surface.FormatKey;
	
				// set up the depth attachment
				DepthAttachment.texture = DepthTexture;
				DepthAttachment.loadAction = GetMetalRTLoadAction(RenderTargetsInfo.DepthStencilRenderTarget.DepthLoadAction);
				
				bNeedsClear |= (DepthAttachment.loadAction == MTLLoadActionClear);
				
<<<<<<< HEAD
				ERenderTargetStoreAction HighLevelStoreAction = (Surface.MSAATexture && !bDepthStencilSampleCountMismatchFixup) ? ERenderTargetStoreAction::EMultisampleResolve : RenderTargetsInfo.DepthStencilRenderTarget.DepthStoreAction;
				if (HighLevelStoreAction == ERenderTargetStoreAction::ENoAction && bUsingDepth)
				{
					if (DepthSampleCount > 1)
					{
						HighLevelStoreAction = ERenderTargetStoreAction::EMultisampleResolve;
					}
					else
					{
						HighLevelStoreAction = ERenderTargetStoreAction::EStore;
					}
				}
				
                //needed to quiet the metal validation that runs when you end renderpass. (it requires some kind of 'resolve' for an msaa target)
				//But with deferredstore we don't set the real one until submit time.
                NewDepthStore = GetMetalRTStoreAction(HighLevelStoreAction);
=======
				NewDepthStore = GetMetalRTStoreAction(RenderTargetsInfo.DepthStencilRenderTarget.DepthStoreAction);
>>>>>>> fe293936
				DepthAttachment.storeAction = bSupportsDeferredStore ? MTLStoreActionUnknown : NewDepthStore;
				DepthAttachment.clearDepth = DepthClearValue;
				check(SampleCount > 0);

				const bool bSupportsMSAADepthResolve = GetMetalDeviceContext().SupportsFeature(EMetalFeaturesMSAADepthResolve);
				if (Surface.MSAATexture && bSupportsMSAADepthResolve)
				{
                    if (bDepthStencilSampleCountMismatchFixup)
                    {
                        DepthAttachment.resolveTexture = nil;
                    }
                    else
                    {
                        DepthAttachment.resolveTexture = Surface.MSAAResolveTexture ? Surface.MSAAResolveTexture : Surface.Texture;
                    }
#if PLATFORM_MAC
					//would like to assert and do manual custom resolve, but that is causing some kind of weird corruption.
					//checkf(false, TEXT("Depth resolves need to do 'max' for correctness.  MacOS does not expose this yet unless the spec changed."));
#else
					DepthAttachment.depthResolveFilter = MTLMultisampleDepthResolveFilterMax;
#endif
				}
				
				bHasValidRenderTarget = true;
				bFallbackDepthStencilBound = (RenderTargetsInfo.DepthStencilRenderTarget.Texture == FallbackDepthStencilSurface);

<<<<<<< HEAD
				bCanRestartRenderPass &= (SampleCount <= 1) && ((RenderTargetsInfo.DepthStencilRenderTarget.Texture == FallbackDepthStencilSurface) || ((DepthAttachment.loadAction == MTLLoadActionLoad) && (!RenderTargetsInfo.DepthStencilRenderTarget.GetDepthStencilAccess().IsDepthWrite() || (RenderTargetsInfo.DepthStencilRenderTarget.DepthStoreAction == ERenderTargetStoreAction::EStore))));
=======
				bCanRestartRenderPass &= (PipelineDesc.SampleCount <= 1) && ((RenderTargetsInfo.DepthStencilRenderTarget.Texture == FallbackDepthStencilSurface) || ((DepthAttachment.loadAction == MTLLoadActionLoad) && (!RenderTargetsInfo.DepthStencilRenderTarget.GetDepthStencilAccess().IsDepthWrite() || (RenderTargetsInfo.DepthStencilRenderTarget.DepthStoreAction == ERenderTargetStoreAction::ENoAction) || (RenderTargetsInfo.DepthStencilRenderTarget.DepthStoreAction == ERenderTargetStoreAction::EStore))));
>>>>>>> fe293936
				
				// and assign it
				RenderPass.depthAttachment = DepthAttachment;
				
				UNTRACK_OBJECT(STAT_MetalRenderPassDepthAttachmentDescriptorCount, DepthAttachment);
				[DepthAttachment release];
			}
	
            //if we're dealing with a samplecount mismatch we just bail on stencil entirely as stencil
            //doesn't have an autoresolve target to use.
			
			bool const bCombinedDepthStencilUsingDepth = (StencilTexture && StencilTexture.pixelFormat != MTLPixelFormatStencil8 && RenderTargetsInfo.DepthStencilRenderTarget.GetDepthStencilAccess().IsUsingDepth());
			bool const bUsingStencil = RenderTargetsInfo.DepthStencilRenderTarget.GetDepthStencilAccess().IsUsingStencil() || (bUsingValidation && bCombinedDepthStencilUsingDepth);
			if (StencilTexture && !bDepthStencilSampleCountMismatchFixup && bUsingStencil)
			{
<<<<<<< HEAD
                if (bDepthStencilSampleCountMismatchFixup)
                {
                    checkf(!RenderTargetsInfo.DepthStencilRenderTarget.GetDepthStencilAccess().IsStencilWrite(), TEXT("Stencil write not allowed as we don't have a proper stencil to use."));
                }
                else
                {
                    MTLRenderPassStencilAttachmentDescriptor* StencilAttachment = [[MTLRenderPassStencilAttachmentDescriptor alloc] init];
                    TRACK_OBJECT(STAT_MetalRenderPassStencilAttachmentDescriptorCount, StencilAttachment);
                    
                    StencilFormatKey = Surface.FormatKey;
        
                    // set up the stencil attachment
                    StencilAttachment.texture = StencilTexture;
                    StencilAttachment.loadAction = GetMetalRTLoadAction(RenderTargetsInfo.DepthStencilRenderTarget.StencilLoadAction);
                    
                    bNeedsClear |= (StencilAttachment.loadAction == MTLLoadActionClear);
					
					ERenderTargetStoreAction HighLevelStoreAction = RenderTargetsInfo.DepthStencilRenderTarget.GetStencilStoreAction();
					if (bUsingStencil && HighLevelStoreAction == ERenderTargetStoreAction::ENoAction)
					{
						HighLevelStoreAction = ERenderTargetStoreAction::EStore;
					}
					
					// For the case where Depth+Stencil is MSAA we can't Resolve depth and Store stencil - we can only Resolve + DontCare or StoreResolve + Store (on newer H/W and iOS).
					// We only allow use of StoreResolve in the Desktop renderers as the mobile renderer does not and should not assume hardware support for it.
					NewStencilStore = (StencilTexture.sampleCount == 1  || GetMetalRTStoreAction(ERenderTargetStoreAction::EMultisampleResolve) == MTLStoreActionStoreAndMultisampleResolve) ? GetMetalRTStoreAction(HighLevelStoreAction) : MTLStoreActionDontCare;
                    StencilAttachment.storeAction = bSupportsDeferredStore ? MTLStoreActionUnknown : NewStencilStore;
                    StencilAttachment.clearStencil = StencilClearValue;

                    if (SampleCount == 0)
                    {
                        SampleCount = StencilAttachment.texture.sampleCount;
                    }
                    
                    bHasValidRenderTarget = true;
                    
                    // @todo Stencil writes that need to persist must use ERenderTargetStoreAction::EStore on iOS.
                    // We should probably be using deferred store actions so that we can safely lazily instantiate encoders.
                    bCanRestartRenderPass &= (SampleCount <= 1) && ((RenderTargetsInfo.DepthStencilRenderTarget.Texture == FallbackDepthStencilSurface) || ((StencilAttachment.loadAction == MTLLoadActionLoad) && (1 || !RenderTargetsInfo.DepthStencilRenderTarget.GetDepthStencilAccess().IsStencilWrite() || (RenderTargetsInfo.DepthStencilRenderTarget.GetStencilStoreAction() == ERenderTargetStoreAction::EStore))));
                    
                    // and assign it
                    RenderPass.stencilAttachment = StencilAttachment;
                    
                    UNTRACK_OBJECT(STAT_MetalRenderPassStencilAttachmentDescriptorCount, StencilAttachment);
                    [StencilAttachment release];
                }
			}
		}
		
		//Update deferred store states if required otherwise they're already set directly on the Metal Attachement Descriptors
		if (bSupportsDeferredStore)
		{
			for (uint32 i = 0; i < MaxSimultaneousRenderTargets; ++i)
			{
				ColorStore[i] = NewColorStore[i];
=======
				MTLRenderPassStencilAttachmentDescriptor* StencilAttachment = [[MTLRenderPassStencilAttachmentDescriptor alloc] init];
				TRACK_OBJECT(STAT_MetalRenderPassStencilAttachmentDescriptorCount, StencilAttachment);
				
				StencilFormatKey = Surface.FormatKey;
	
				// set up the stencil attachment
				StencilAttachment.texture = StencilTexture;
				StencilAttachment.loadAction = GetMetalRTLoadAction(RenderTargetsInfo.DepthStencilRenderTarget.StencilLoadAction);
				
				bNeedsClear |= (StencilAttachment.loadAction == MTLLoadActionClear);
				
				NewStencilStore = GetMetalRTStoreAction(RenderTargetsInfo.DepthStencilRenderTarget.GetStencilStoreAction());
				StencilAttachment.storeAction = bSupportsDeferredStore ? MTLStoreActionUnknown : NewStencilStore;
				StencilAttachment.clearStencil = StencilClearValue;

				PipelineDesc.PipelineDescriptor.stencilAttachmentPixelFormat = StencilAttachment.texture.pixelFormat;
				if (PipelineDesc.SampleCount == 0)
				{
					PipelineDesc.SampleCount = StencilAttachment.texture.sampleCount;
				}
				
				bHasValidRenderTarget = true;
				
				// @todo Stencil writes that need to persist must use ERenderTargetStoreAction::EStore on iOS.
				// We should probably be using deferred store actions so that we can safely lazily instantiate encoders.
				bCanRestartRenderPass &= (PipelineDesc.SampleCount <= 1) && ((RenderTargetsInfo.DepthStencilRenderTarget.Texture == FallbackDepthStencilSurface) || ((StencilAttachment.loadAction == MTLLoadActionLoad) && (1 || !RenderTargetsInfo.DepthStencilRenderTarget.GetDepthStencilAccess().IsStencilWrite() || (RenderTargetsInfo.DepthStencilRenderTarget.GetStencilStoreAction() == ERenderTargetStoreAction::EStore))));
				
				// and assign it
				RenderPass.stencilAttachment = StencilAttachment;
				
				UNTRACK_OBJECT(STAT_MetalRenderPassStencilAttachmentDescriptorCount, StencilAttachment);
				[StencilAttachment release];
>>>>>>> fe293936
			}
			DepthStore = NewDepthStore;
			StencilStore = NewStencilStore;
		}
		
		//Update deferred store states if required otherwise they're already set directly on the Metal Attachement Descriptors
		if (bSupportsDeferredStore)
		{
			for (uint32 i = 0; i < MaxSimultaneousRenderTargets; ++i)
			{
				ColorStore[i] = NewColorStore[i];
			}
			DepthStore = NewDepthStore;
			StencilStore = NewStencilStore;
		}
		
		bHasValidRenderTarget |= (InRenderTargets.NumUAVs > 0);
		if (SampleCount == 0)
		{
			SampleCount = 1;
		}
		
		bIsRenderTargetActive = bHasValidRenderTarget;
		
		// Only start encoding if the render target state is valid
		if (bHasValidRenderTarget)
		{
			// Retain and/or release the depth-stencil surface in case it is a temporary surface for a draw call that writes to depth without a depth/stencil buffer bound.
			DepthStencilSurface = RenderTargetsInfo.DepthStencilRenderTarget.Texture;
		}
		else
		{
			DepthStencilSurface.SafeRelease();
		}
		
//		if (bReset)
//		{
//			// Reset any existing state as that must be fully reinitialised by the caller.
//			StencilRef = 0;
//			BlendFactor = FLinearColor::Transparent;
//			DepthStencilState.SafeRelease();
//			RasterizerState.SafeRelease();
//			GraphicsPSO.SafeRelease();
//		}
		
		[RenderPassDesc release];
		RenderPassDesc = nil;
		RenderPassDesc = [RenderPass retain];
		
		bNeedsSet = true;
	}

	return bNeedsSet;
}

void FMetalStateCache::InvalidateRenderTargets(void)
{
	bHasValidRenderTarget = false;
	bHasValidColorTarget = false;
	bIsRenderTargetActive = false;
}

void FMetalStateCache::SetRenderTargetsActive(bool const bActive)
{
	bIsRenderTargetActive = bActive;
}

static bool MTLViewportEqual(MTLViewport const& Left, MTLViewport const& Right)
{
	return FMath::IsNearlyEqual(Left.originX, Right.originX) &&
			FMath::IsNearlyEqual(Left.originY, Right.originY) &&
			FMath::IsNearlyEqual(Left.width, Right.width) &&
			FMath::IsNearlyEqual(Left.height, Right.height) &&
			FMath::IsNearlyEqual(Left.znear, Right.znear) &&
			FMath::IsNearlyEqual(Left.zfar, Right.zfar);
}

void FMetalStateCache::SetViewport(const MTLViewport& InViewport)
{
	if (!MTLViewportEqual(Viewport[0], InViewport))
	{
		Viewport[0] = InViewport;
	
		RasterBits |= EMetalRenderFlagViewport;
	}
	
	ActiveViewports = 1;
	
	if (!bScissorRectEnabled)
	{
		MTLScissorRect Rect;
		Rect.x = InViewport.originX;
		Rect.y = InViewport.originY;
		Rect.width = InViewport.width;
		Rect.height = InViewport.height;
		SetScissorRect(false, Rect);
	}
}

void FMetalStateCache::SetViewport(uint32 Index, const MTLViewport& InViewport)
{
	check(Index < ML_MaxViewports);
	
	if (!MTLViewportEqual(Viewport[Index], InViewport))
	{
		Viewport[Index] = InViewport;
		
		RasterBits |= EMetalRenderFlagViewport;
	}
	
	// There may not be gaps in the viewport array.
	ActiveViewports = Index + 1;
	
	// This always sets the scissor rect because the RHI doesn't bother to expose proper scissor states for multiple viewports.
	// This will have to change if we want to guarantee correctness in the mid to long term.
	{
		MTLScissorRect Rect;
		Rect.x = InViewport.originX;
		Rect.y = InViewport.originY;
		Rect.width = InViewport.width;
		Rect.height = InViewport.height;
		SetScissorRect(Index, false, Rect);
	}
}

void FMetalStateCache::SetScissorRect(uint32 Index, bool const bEnable, MTLScissorRect const& Rect)
{
	check(Index < ML_MaxViewports);
	if (!MTLScissorRectEqual(Scissor[Index], Rect))
	{
		// There's no way we can setup the bounds correctly - that must be done by the caller or incorrect rendering & crashes will ensue.
		Scissor[Index] = Rect;
		RasterBits |= EMetalRenderFlagScissorRect;
	}
	
	ActiveScissors = Index + 1;
}

void FMetalStateCache::SetViewports(const MTLViewport InViewport[], uint32 Count)
{
	check(Count >= 1 && Count < ML_MaxViewports);
	
	// Check if the count has changed first & if so mark for a rebind
	if (ActiveViewports != Count)
	{
		RasterBits |= EMetalRenderFlagViewport;
		RasterBits |= EMetalRenderFlagScissorRect;
	}
	
	for (uint32 i = 0; i < Count; i++)
	{
		SetViewport(i, InViewport[i]);
	}
	
	ActiveViewports = Count;
}

void FMetalStateCache::SetVertexStream(uint32 const Index, id<MTLBuffer> Buffer, FMetalBufferData* Bytes, uint32 const Offset, uint32 const Length)
{
	check(Index < MaxVertexElementCount);
	check(UNREAL_TO_METAL_BUFFER_INDEX(Index) < MaxMetalStreams);

	VertexBuffers[Index].Buffer = Buffer;
	VertexBuffers[Index].Offset = 0;
	VertexBuffers[Index].Bytes = Bytes;
	VertexBuffers[Index].Length = Length;
	
	SetShaderBuffer(SF_Vertex, Buffer, Bytes, Offset, Length, UNREAL_TO_METAL_BUFFER_INDEX(Index));
}

uint32 FMetalStateCache::GetVertexBufferSize(uint32 const Index)
{
	check(Index < MaxVertexElementCount);
	check(UNREAL_TO_METAL_BUFFER_INDEX(Index) < MaxMetalStreams);
	return VertexBuffers[Index].Length;
}

void FMetalStateCache::SetGraphicsPipelineState(FMetalGraphicsPipelineState* State)
{
	if (GraphicsPSO != State)
	{
		GraphicsPSO = State;
		
		bool bNewUsingTessellation = (State && State->GetPipeline(IndexType).TessellationPipelineDesc);
		if (bNewUsingTessellation != bUsingTessellation)
		{
			for (uint32 i = 0; i < SF_NumFrequencies; i++)
			{
				ShaderBuffers[i].Bound = UINT32_MAX;
#if PLATFORM_MAC
#ifndef UINT128_MAX
#define UINT128_MAX (((__uint128_t)1 << 127) - (__uint128_t)1 + ((__uint128_t)1 << 127))
#endif
				ShaderTextures[i].Bound = UINT128_MAX;
#else
				ShaderTextures[i].Bound = UINT32_MAX;
#endif
				ShaderSamplers[i].Bound = UINT32_MAX;
			}
		}
		// Whenever the pipeline changes & a Hull shader is bound clear the Hull shader bindings, otherwise the Hull resources from a
		// previous pipeline with different binding table will overwrite the vertex shader bindings for the current pipeline.
		if (bNewUsingTessellation)
		{
			ShaderBuffers[SF_Hull].Bound = UINT32_MAX;
#if PLATFORM_MAC
			ShaderTextures[SF_Hull].Bound = UINT128_MAX;
#else
			ShaderTextures[SF_Hull].Bound = UINT32_MAX;
#endif
			ShaderSamplers[SF_Hull].Bound = UINT32_MAX;
			FMemory::Memzero(ShaderBuffers[SF_Hull].Buffers, sizeof(ShaderBuffers[SF_Hull].Buffers));
			FMemory::Memzero(ShaderTextures[SF_Hull].Textures, sizeof(ShaderTextures[SF_Hull].Textures));
			for (uint32 i = 0; i < ML_MaxSamplers; i++)
			{
				ShaderSamplers[SF_Hull].Samplers[i].SafeRelease();
			}

			for (const auto& PackedGlobalArray : State->HullShader->Bindings.PackedGlobalArrays)
			{
				ShaderParameters[CrossCompiler::SHADER_STAGE_HULL].PrepareGlobalUniforms(PackedGlobalArray.TypeIndex, PackedGlobalArray.Size);
			}

			for (const auto& PackedGlobalArray : State->DomainShader->Bindings.PackedGlobalArrays)
			{
				ShaderParameters[CrossCompiler::SHADER_STAGE_DOMAIN].PrepareGlobalUniforms(PackedGlobalArray.TypeIndex, PackedGlobalArray.Size);
			}
		}
		bUsingTessellation = bNewUsingTessellation;
		
		DirtyUniformBuffers[SF_Vertex] = 0xffffffff;
		DirtyUniformBuffers[SF_Pixel] = 0xffffffff;
		DirtyUniformBuffers[SF_Hull] = 0xffffffff;
		DirtyUniformBuffers[SF_Domain] = 0xffffffff;
		DirtyUniformBuffers[SF_Geometry] = 0xffffffff;
		
		RasterBits |= EMetalRenderFlagPipelineState;
		
		SetDepthStencilState(State->DepthStencilState);
		SetRasterizerState(State->RasterizerState);

		for (const auto& PackedGlobalArray : State->VertexShader->Bindings.PackedGlobalArrays)
		{
			ShaderParameters[CrossCompiler::SHADER_STAGE_VERTEX].PrepareGlobalUniforms(PackedGlobalArray.TypeIndex, PackedGlobalArray.Size);
		}

		if (State->PixelShader)
		{
			for (const auto& PackedGlobalArray : State->PixelShader->Bindings.PackedGlobalArrays)
			{
				ShaderParameters[CrossCompiler::SHADER_STAGE_PIXEL].PrepareGlobalUniforms(PackedGlobalArray.TypeIndex, PackedGlobalArray.Size);
			}
		}
	}
}

void FMetalStateCache::SetIndexType(EMetalIndexType InIndexType)
{
	if (IndexType != InIndexType)
	{
		IndexType = InIndexType;
		
		RasterBits |= EMetalRenderFlagPipelineState;
	}
}

void FMetalStateCache::BindUniformBuffer(EShaderFrequency const Freq, uint32 const BufferIndex, FUniformBufferRHIParamRef BufferRHI)
{
	if (BoundUniformBuffers[Freq].Num() <= BufferIndex)
	{
		BoundUniformBuffers[Freq].SetNumZeroed(BufferIndex+1);
	}
	BoundUniformBuffers[Freq][BufferIndex] = BufferRHI;
	DirtyUniformBuffers[Freq] |= 1 << BufferIndex;
}

void FMetalStateCache::SetDirtyUniformBuffers(EShaderFrequency const Freq, uint32 const Dirty)
{
	DirtyUniformBuffers[Freq] = Dirty;
}

void FMetalStateCache::SetVisibilityResultMode(MTLVisibilityResultMode const Mode, NSUInteger const Offset)
{
	if (VisibilityMode != Mode || VisibilityOffset != Offset)
	{
		VisibilityMode = Mode;
		VisibilityOffset = Offset;
		
		RasterBits |= EMetalRenderFlagVisibilityResultMode;
	}
}

void FMetalStateCache::ConditionalUpdateBackBuffer(FMetalSurface& Surface)
{
	// are we setting the back buffer? if so, make sure we have the drawable
	if ((Surface.Flags & TexCreate_Presentable))
	{
		// update the back buffer texture the first time used this frame
		if (Surface.Texture == nil)
		{
			// set the texture into the backbuffer
			Surface.GetDrawableTexture();
		}
#if PLATFORM_MAC
		check (Surface.Texture);
#endif
	}
}

bool FMetalStateCache::NeedsToSetRenderTarget(const FRHISetRenderTargetsInfo& InRenderTargetsInfo)
{
	// see if our new Info matches our previous Info
	
	// basic checks
	bool bAllChecksPassed = GetHasValidRenderTarget() && bIsRenderTargetActive && InRenderTargetsInfo.NumColorRenderTargets == RenderTargetsInfo.NumColorRenderTargets && InRenderTargetsInfo.NumUAVs == RenderTargetsInfo.NumUAVs &&
		(InRenderTargetsInfo.DepthStencilRenderTarget.Texture == RenderTargetsInfo.DepthStencilRenderTarget.Texture);

	// now check each color target if the basic tests passe
	if (bAllChecksPassed)
	{
		for (int32 RenderTargetIndex = 0; RenderTargetIndex < InRenderTargetsInfo.NumColorRenderTargets; RenderTargetIndex++)
		{
			const FRHIRenderTargetView& RenderTargetView = InRenderTargetsInfo.ColorRenderTarget[RenderTargetIndex];
			const FRHIRenderTargetView& PreviousRenderTargetView = RenderTargetsInfo.ColorRenderTarget[RenderTargetIndex];

			// handle simple case of switching textures or mip/slice
			if (RenderTargetView.Texture != PreviousRenderTargetView.Texture ||
				RenderTargetView.MipIndex != PreviousRenderTargetView.MipIndex ||
				RenderTargetView.ArraySliceIndex != PreviousRenderTargetView.ArraySliceIndex)
			{
				bAllChecksPassed = false;
				break;
			}
			
			// it's non-trivial when we need to switch based on load/store action:
			// LoadAction - it only matters what we are switching to in the new one
			//    If we switch to Load, no need to switch as we can re-use what we already have
			//    If we switch to Clear, we have to always switch to a new RT to force the clear
			//    If we switch to DontCare, there's definitely no need to switch
			//    If we switch *from* Clear then we must change target as we *don't* want to clear again.
            if (RenderTargetView.LoadAction == ERenderTargetLoadAction::EClear)
            {
                bAllChecksPassed = false;
                break;
            }
            // StoreAction - this matters what the previous one was **In Spirit**
            //    If we come from Store, we need to switch to a new RT to force the store
            //    If we come from DontCare, then there's no need to switch
            //    @todo metal: However, we basically only use Store now, and don't
            //        care about intermediate results, only final, so we don't currently check the value
            //			if (PreviousRenderTargetView.StoreAction == ERenderTTargetStoreAction::EStore)
            //			{
            //				bAllChecksPassed = false;
            //				break;
            //			}
        }
        
        if (InRenderTargetsInfo.DepthStencilRenderTarget.Texture && (InRenderTargetsInfo.DepthStencilRenderTarget.DepthLoadAction == ERenderTargetLoadAction::EClear || InRenderTargetsInfo.DepthStencilRenderTarget.StencilLoadAction == ERenderTargetLoadAction::EClear))
        {
            bAllChecksPassed = false;
		}
		
		if (InRenderTargetsInfo.DepthStencilRenderTarget.Texture && (InRenderTargetsInfo.DepthStencilRenderTarget.DepthStoreAction > RenderTargetsInfo.DepthStencilRenderTarget.DepthStoreAction || InRenderTargetsInfo.DepthStencilRenderTarget.GetStencilStoreAction() > RenderTargetsInfo.DepthStencilRenderTarget.GetStencilStoreAction()))
		{
			// Don't break the encoder if we can just change the store actions.
			if (FMetalCommandQueue::SupportsFeature(EMetalFeaturesDeferredStoreActions))
			{
				MTLStoreAction NewDepthStore = DepthStore;
				MTLStoreAction NewStencilStore = StencilStore;
				if (InRenderTargetsInfo.DepthStencilRenderTarget.DepthStoreAction > RenderTargetsInfo.DepthStencilRenderTarget.DepthStoreAction)
				{
					if (RenderPassDesc.depthAttachment.texture != nil)
					{
						FMetalSurface& Surface = *GetMetalSurfaceFromRHITexture(RenderTargetsInfo.DepthStencilRenderTarget.Texture);
						
						const uint32 DepthSampleCount = (Surface.MSAATexture ? Surface.MSAATexture.sampleCount : Surface.Texture.sampleCount);
						bool const bDepthStencilSampleCountMismatchFixup = (SampleCount != DepthSampleCount);

						ERenderTargetStoreAction HighLevelStoreAction = (Surface.MSAATexture && !bDepthStencilSampleCountMismatchFixup) ? ERenderTargetStoreAction::EMultisampleResolve : RenderTargetsInfo.DepthStencilRenderTarget.DepthStoreAction;
						
						NewDepthStore = GetMetalRTStoreAction(HighLevelStoreAction);
					}
					else
					{
						bAllChecksPassed = false;
					}
				}
				
				if (InRenderTargetsInfo.DepthStencilRenderTarget.GetStencilStoreAction() > RenderTargetsInfo.DepthStencilRenderTarget.GetStencilStoreAction())
				{
					if (RenderPassDesc.stencilAttachment.texture != nil)
					{
						NewStencilStore = GetMetalRTStoreAction(RenderTargetsInfo.DepthStencilRenderTarget.GetStencilStoreAction());
					}
					else
					{
						bAllChecksPassed = false;
					}
				}
				
				if (bAllChecksPassed)
				{
					DepthStore = NewDepthStore;
					StencilStore = NewStencilStore;
				}
			}
			else
			{
				bAllChecksPassed = false;
			}
		}
	}

	// if we are setting them to nothing, then this is probably end of frame, and we can't make a framebuffer
	// with nothng, so just abort this (only need to check on single MRT case)
	if (InRenderTargetsInfo.NumColorRenderTargets == 1 && InRenderTargetsInfo.ColorRenderTarget[0].Texture == nullptr &&
		InRenderTargetsInfo.DepthStencilRenderTarget.Texture == nullptr)
	{
		bAllChecksPassed = true;
	}

	return bAllChecksPassed == false;
}

void FMetalStateCache::SetShaderBuffer(EShaderFrequency const Frequency, id<MTLBuffer> const Buffer, FMetalBufferData* const Bytes, NSUInteger const Offset, NSUInteger const Length, NSUInteger const Index, EPixelFormat const Format)
{
	check(Frequency < SF_NumFrequencies);
	check(Index < ML_MaxBuffers);
	
	if (ShaderBuffers[Frequency].Buffers[Index].Buffer != Buffer ||
		ShaderBuffers[Frequency].Buffers[Index].Bytes != Bytes ||
		ShaderBuffers[Frequency].Buffers[Index].Offset != Offset ||
		ShaderBuffers[Frequency].Buffers[Index].Length != Length ||
		ShaderBuffers[Frequency].Buffers[Index].Type != Format)
	{
		ShaderBuffers[Frequency].Buffers[Index].Buffer = Buffer;
		ShaderBuffers[Frequency].Buffers[Index].Bytes = Bytes;
		ShaderBuffers[Frequency].Buffers[Index].Offset = Offset;
		ShaderBuffers[Frequency].Buffers[Index].Length = Length;
		ShaderBuffers[Frequency].Buffers[Index].Type = Format;
		
		if (Buffer || Bytes)
		{
			ShaderBuffers[Frequency].Bound |= (1 << Index);
		}
		else
		{
			ShaderBuffers[Frequency].Bound &= ~(1 << Index);
		}
	}
}

void FMetalStateCache::SetShaderTexture(EShaderFrequency const Frequency, id<MTLTexture> Texture, NSUInteger const Index)
{
	check(Frequency < SF_NumFrequencies);
	check(Index < ML_MaxTextures);
	
	if (ShaderTextures[Frequency].Textures[Index] != Texture)
	{
		ShaderTextures[Frequency].Textures[Index] = Texture;
		
		if (Texture)
		{
			ShaderTextures[Frequency].Bound |= (1 << Index);
		}
		else
		{
			ShaderTextures[Frequency].Bound &= ~(1 << Index);
		}
	}
}

void FMetalStateCache::SetShaderSamplerState(EShaderFrequency const Frequency, FMetalSamplerState* const Sampler, NSUInteger const Index)
{
	check(Frequency < SF_NumFrequencies);
	check(Index < ML_MaxSamplers);
	
	if (ShaderSamplers[Frequency].Samplers[Index] != Sampler)
	{
		ShaderSamplers[Frequency].Samplers[Index] = Sampler;

		if (Sampler)
		{
			ShaderSamplers[Frequency].Bound |= (1 << Index);
		}
		else
		{
			ShaderSamplers[Frequency].Bound &= ~(1 << Index);
		}
	}
}

void FMetalStateCache::SetResource(uint32 ShaderStage, uint32 BindIndex, FRHITexture* RESTRICT TextureRHI, float CurrentTime)
{
	FMetalSurface* Surface = GetMetalSurfaceFromRHITexture(TextureRHI);
	id<MTLTexture> Texture = nil;
	if (Surface != nullptr)
	{
		TextureRHI->SetLastRenderTime(CurrentTime);
		Texture = Surface->Texture;
	}
	
	switch (ShaderStage)
	{
		case CrossCompiler::SHADER_STAGE_PIXEL:
			SetShaderTexture(SF_Pixel, Texture, BindIndex);
			break;
			
		case CrossCompiler::SHADER_STAGE_VERTEX:
			SetShaderTexture(SF_Vertex, Texture, BindIndex);
			break;
			
		case CrossCompiler::SHADER_STAGE_COMPUTE:
			SetShaderTexture(SF_Compute, Texture, BindIndex);
			break;
			
		case CrossCompiler::SHADER_STAGE_HULL:
			SetShaderTexture(SF_Hull, Texture, BindIndex);
			break;
			
		case CrossCompiler::SHADER_STAGE_DOMAIN:
			SetShaderTexture(SF_Domain, Texture, BindIndex);
			break;
			
		default:
			check(0);
			break;
	}
}

void FMetalStateCache::SetShaderResourceView(FMetalContext* Context, EShaderFrequency ShaderStage, uint32 BindIndex, FMetalShaderResourceView* RESTRICT SRV)
{
	if (SRV)
	{
		FRHITexture* Texture = SRV->SourceTexture.GetReference();
		FMetalVertexBuffer* VB = SRV->SourceVertexBuffer.GetReference();
		FMetalIndexBuffer* IB = SRV->SourceIndexBuffer.GetReference();
		FMetalStructuredBuffer* SB = SRV->SourceStructuredBuffer.GetReference();
		if (Texture)
		{
			FMetalSurface* Surface = SRV->TextureView;
			if (Surface != nullptr)
			{
				SetShaderTexture(ShaderStage, Surface->Texture, BindIndex);
			}
			else
			{
				SetShaderTexture(ShaderStage, nil, BindIndex);
			}
		}
		else if (SRV->GetLinearTexture(false))
		{
			SetShaderTexture(ShaderStage, SRV->GetLinearTexture(false), BindIndex);
		}
		else if (VB)
		{
			SetShaderBuffer(ShaderStage, VB->Buffer, VB->Data, 0, VB->GetSize(), BindIndex);
		}
		else if (IB)
		{
			SetShaderBuffer(ShaderStage, IB->Buffer, nil, 0, IB->GetSize(), BindIndex);
		}
		else if (SB)
		{
			SetShaderBuffer(ShaderStage, SB->Buffer, nil, 0, SB->GetSize(), BindIndex);
		}
	}
}

bool FMetalStateCache::IsAtomicUAV(EShaderFrequency ShaderStage, uint32 BindIndex)
{
	check(BindIndex < 8);
	switch (ShaderStage)
	{
		case SF_Vertex:
		{
			return (GraphicsPSO->VertexShader->Bindings.AtomicUAVs & (1 << BindIndex)) != 0;
			break;
		}
		case SF_Pixel:
		{
			return (GraphicsPSO->PixelShader->Bindings.AtomicUAVs & (1 << BindIndex)) != 0;
			break;
		}
		case SF_Hull:
		{
			return (GraphicsPSO->HullShader->Bindings.AtomicUAVs & (1 << BindIndex)) != 0;
			break;
		}
		case SF_Domain:
		{
			return (GraphicsPSO->DomainShader->Bindings.AtomicUAVs & (1 << BindIndex)) != 0;
			break;
		}
		case SF_Compute:
		{
			return (ComputeShader->Bindings.AtomicUAVs & (1 << BindIndex)) != 0;
		}
		default:
		{
			check(false);
			return false;
		}
	}
}

void FMetalStateCache::SetShaderUnorderedAccessView(EShaderFrequency ShaderStage, uint32 BindIndex, FMetalUnorderedAccessView* RESTRICT UAV)
{
	if (UAV)
	{
		// figure out which one of the resources we need to set
		FMetalStructuredBuffer* StructuredBuffer = UAV->SourceView->SourceStructuredBuffer.GetReference();
		FMetalVertexBuffer* VertexBuffer = UAV->SourceView->SourceVertexBuffer.GetReference();
		FRHITexture* Texture = UAV->SourceView->SourceTexture.GetReference();
		FMetalSurface* Surface = UAV->SourceView->TextureView;
		if (StructuredBuffer)
		{
			SetShaderBuffer(ShaderStage, StructuredBuffer->Buffer, nil, 0, StructuredBuffer->GetSize(), BindIndex);
		}
		else if (VertexBuffer)
		{
			check(!VertexBuffer->Data && VertexBuffer->Buffer);
			if (!IsAtomicUAV(ShaderStage, BindIndex) && UAV->SourceView->GetLinearTexture(true))
			{
				SetShaderTexture(ShaderStage, UAV->SourceView->GetLinearTexture(true), BindIndex);
			}
			else
			{
				SetShaderBuffer(ShaderStage, VertexBuffer->Buffer, VertexBuffer->Data, 0, VertexBuffer->GetSize(), BindIndex, (EPixelFormat)UAV->SourceView->Format);
			}
		}
		else if (Texture)
		{
			if (!Surface)
			{
				Surface = GetMetalSurfaceFromRHITexture(Texture);
			}
			if (Surface != nullptr)
			{
				FMetalSurface* Source = GetMetalSurfaceFromRHITexture(Texture);
				
				FPlatformAtomics::InterlockedExchange(&Surface->Written, 1);
				FPlatformAtomics::InterlockedExchange(&Source->Written, 1);
				
				SetShaderTexture(ShaderStage, Surface->Texture, BindIndex);
			}
			else
			{
				SetShaderTexture(ShaderStage, nil, BindIndex);
			}
		}
	}
}

void FMetalStateCache::SetResource(uint32 ShaderStage, uint32 BindIndex, FMetalShaderResourceView* RESTRICT SRV, float CurrentTime)
{
	switch (ShaderStage)
	{
		case CrossCompiler::SHADER_STAGE_PIXEL:
			SetShaderResourceView(nullptr, SF_Pixel, BindIndex, SRV);
			break;
			
		case CrossCompiler::SHADER_STAGE_VERTEX:
			SetShaderResourceView(nullptr, SF_Vertex, BindIndex, SRV);
			break;
			
		case CrossCompiler::SHADER_STAGE_COMPUTE:
			SetShaderResourceView(nullptr, SF_Compute, BindIndex, SRV);
			break;
			
		case CrossCompiler::SHADER_STAGE_HULL:
			SetShaderResourceView(nullptr, SF_Hull, BindIndex, SRV);
			break;
			
		case CrossCompiler::SHADER_STAGE_DOMAIN:
			SetShaderResourceView(nullptr, SF_Domain, BindIndex, SRV);
			break;
			
		default:
			check(0);
			break;
	}
}

void FMetalStateCache::SetResource(uint32 ShaderStage, uint32 BindIndex, FMetalSamplerState* RESTRICT SamplerState, float CurrentTime)
{
	check(SamplerState->State != nil);
	switch (ShaderStage)
	{
		case CrossCompiler::SHADER_STAGE_PIXEL:
			SetShaderSamplerState(SF_Pixel, SamplerState, BindIndex);
			break;
			
		case CrossCompiler::SHADER_STAGE_VERTEX:
			SetShaderSamplerState(SF_Vertex, SamplerState, BindIndex);
			break;
			
		case CrossCompiler::SHADER_STAGE_COMPUTE:
			SetShaderSamplerState(SF_Compute, SamplerState, BindIndex);
			break;
			
		case CrossCompiler::SHADER_STAGE_HULL:
			SetShaderSamplerState(SF_Hull, SamplerState, BindIndex);
			break;
			
		case CrossCompiler::SHADER_STAGE_DOMAIN:
			SetShaderSamplerState(SF_Domain, SamplerState, BindIndex);
			break;
			
		default:
			check(0);
			break;
	}
}

void FMetalStateCache::SetResource(uint32 ShaderStage, uint32 BindIndex, FMetalUnorderedAccessView* RESTRICT UAV, float CurrentTime)
{
	switch (ShaderStage)
	{
		case CrossCompiler::SHADER_STAGE_PIXEL:
			SetShaderUnorderedAccessView(SF_Pixel, BindIndex, UAV);
			break;
			
		case CrossCompiler::SHADER_STAGE_VERTEX:
			SetShaderUnorderedAccessView(SF_Vertex, BindIndex, UAV);
			break;
			
		case CrossCompiler::SHADER_STAGE_COMPUTE:
			SetShaderUnorderedAccessView(SF_Compute, BindIndex, UAV);
			break;
			
		case CrossCompiler::SHADER_STAGE_HULL:
			SetShaderUnorderedAccessView(SF_Hull, BindIndex, UAV);
			break;
			
		case CrossCompiler::SHADER_STAGE_DOMAIN:
			SetShaderUnorderedAccessView(SF_Domain, BindIndex, UAV);
			break;
			
		default:
			check(0);
			break;
	}
}


template <typename MetalResourceType>
inline int32 FMetalStateCache::SetShaderResourcesFromBuffer(uint32 ShaderStage, FMetalUniformBuffer* RESTRICT Buffer, const uint32* RESTRICT ResourceMap, int32 BufferIndex, float CurrentTime)
{
	const TRefCountPtr<FRHIResource>* RESTRICT Resources = Buffer->ResourceTable.GetData();
	int32 NumSetCalls = 0;
	uint32 BufferOffset = ResourceMap[BufferIndex];
	if (BufferOffset > 0)
	{
		const uint32* RESTRICT ResourceInfos = &ResourceMap[BufferOffset];
		uint32 ResourceInfo = *ResourceInfos++;
		do
		{
			checkSlow(FRHIResourceTableEntry::GetUniformBufferIndex(ResourceInfo) == BufferIndex);
			const uint16 ResourceIndex = FRHIResourceTableEntry::GetResourceIndex(ResourceInfo);
			const uint8 BindIndex = FRHIResourceTableEntry::GetBindIndex(ResourceInfo);
			
			MetalResourceType* ResourcePtr = (MetalResourceType*)Resources[ResourceIndex].GetReference();
			
			// todo: could coalesce adjacent bound resources.
			SetResource(ShaderStage, BindIndex, ResourcePtr, CurrentTime);
			
			NumSetCalls++;
			ResourceInfo = *ResourceInfos++;
		} while (FRHIResourceTableEntry::GetUniformBufferIndex(ResourceInfo) == BufferIndex);
	}
	return NumSetCalls;
}

template <class ShaderType>
void FMetalStateCache::SetResourcesFromTables(ShaderType Shader, uint32 ShaderStage)
{
	checkSlow(Shader);
	
	if (!FShaderCache::IsPredrawCall(ShaderCacheContextState))
	{
		EShaderFrequency Frequency;
		switch(ShaderStage)
		{
			case CrossCompiler::SHADER_STAGE_VERTEX:
				Frequency = SF_Vertex;
				break;
			case CrossCompiler::SHADER_STAGE_HULL:
				Frequency = SF_Hull;
				break;
			case CrossCompiler::SHADER_STAGE_DOMAIN:
				Frequency = SF_Domain;
				break;
			case CrossCompiler::SHADER_STAGE_PIXEL:
				Frequency = SF_Pixel;
				break;
			case CrossCompiler::SHADER_STAGE_COMPUTE:
				Frequency = SF_Compute;
				break;
			default:
				Frequency = SF_NumFrequencies; //Silence a compiler warning/error
				check(false);
				break;
		}

        float CurrentTime = FPlatformTime::Seconds();

		// Mask the dirty bits by those buffers from which the shader has bound resources.
		uint32 DirtyBits = Shader->Bindings.ShaderResourceTable.ResourceTableBits & GetDirtyUniformBuffers(Frequency);
		while (DirtyBits)
		{
			// Scan for the lowest set bit, compute its index, clear it in the set of dirty bits.
			const uint32 LowestBitMask = (DirtyBits)& (-(int32)DirtyBits);
			const int32 BufferIndex = FMath::FloorLog2(LowestBitMask); // todo: This has a branch on zero, we know it could never be zero...
			DirtyBits ^= LowestBitMask;
			FMetalUniformBuffer* Buffer = (FMetalUniformBuffer*)GetBoundUniformBuffers(Frequency)[BufferIndex].GetReference();
			check(Buffer);
			check(BufferIndex < Shader->Bindings.ShaderResourceTable.ResourceTableLayoutHashes.Num());
			check(Buffer->GetLayout().GetHash() == Shader->Bindings.ShaderResourceTable.ResourceTableLayoutHashes[BufferIndex]);
			
			// todo: could make this two pass: gather then set
			SetShaderResourcesFromBuffer<FRHITexture>(ShaderStage, Buffer, Shader->Bindings.ShaderResourceTable.TextureMap.GetData(), BufferIndex, CurrentTime);
			SetShaderResourcesFromBuffer<FMetalShaderResourceView>(ShaderStage, Buffer, Shader->Bindings.ShaderResourceTable.ShaderResourceViewMap.GetData(), BufferIndex, CurrentTime);
			SetShaderResourcesFromBuffer<FMetalSamplerState>(ShaderStage, Buffer, Shader->Bindings.ShaderResourceTable.SamplerMap.GetData(), BufferIndex, CurrentTime);
			SetShaderResourcesFromBuffer<FMetalUnorderedAccessView>(ShaderStage, Buffer, Shader->Bindings.ShaderResourceTable.UnorderedAccessViewMap.GetData(), BufferIndex, CurrentTime);
		}
		SetDirtyUniformBuffers(Frequency, 0);
	}
}

void FMetalStateCache::CommitRenderResources(FMetalCommandEncoder* Raster)
{
	check(IsValidRef(GraphicsPSO));
    
    SetResourcesFromTables(GraphicsPSO->VertexShader, CrossCompiler::SHADER_STAGE_VERTEX);
    GetShaderParameters(CrossCompiler::SHADER_STAGE_VERTEX).CommitPackedUniformBuffers(this, GraphicsPSO, nullptr, CrossCompiler::SHADER_STAGE_VERTEX, GetBoundUniformBuffers(SF_Vertex), GraphicsPSO->VertexShader->UniformBuffersCopyInfo);
    GetShaderParameters(CrossCompiler::SHADER_STAGE_VERTEX).CommitPackedGlobals(this, Raster, SF_Vertex, GraphicsPSO->VertexShader->Bindings);
	
    if (IsValidRef(GraphicsPSO->PixelShader))
    {
    	SetResourcesFromTables(GraphicsPSO->PixelShader, CrossCompiler::SHADER_STAGE_PIXEL);
        GetShaderParameters(CrossCompiler::SHADER_STAGE_PIXEL).CommitPackedUniformBuffers(this, GraphicsPSO, nullptr, CrossCompiler::SHADER_STAGE_PIXEL, GetBoundUniformBuffers(SF_Pixel), GraphicsPSO->PixelShader->UniformBuffersCopyInfo);
        GetShaderParameters(CrossCompiler::SHADER_STAGE_PIXEL).CommitPackedGlobals(this, Raster, SF_Pixel, GraphicsPSO->PixelShader->Bindings);
    }
}

void FMetalStateCache::CommitTessellationResources(FMetalCommandEncoder* Raster, FMetalCommandEncoder* Compute)
{
	check(IsValidRef(GraphicsPSO));
    check(IsValidRef(GraphicsPSO->HullShader) && IsValidRef(GraphicsPSO->DomainShader));
    
    SetResourcesFromTables(GraphicsPSO->VertexShader, CrossCompiler::SHADER_STAGE_VERTEX);
    GetShaderParameters(CrossCompiler::SHADER_STAGE_VERTEX).CommitPackedUniformBuffers(this, GraphicsPSO, nullptr, CrossCompiler::SHADER_STAGE_VERTEX, GetBoundUniformBuffers(SF_Vertex), GraphicsPSO->VertexShader->UniformBuffersCopyInfo);
    GetShaderParameters(CrossCompiler::SHADER_STAGE_VERTEX).CommitPackedGlobals(this, Compute, SF_Vertex, GraphicsPSO->VertexShader->Bindings);
	
    if (IsValidRef(GraphicsPSO->PixelShader))
    {
    	SetResourcesFromTables(GraphicsPSO->PixelShader, CrossCompiler::SHADER_STAGE_PIXEL);
        GetShaderParameters(CrossCompiler::SHADER_STAGE_PIXEL).CommitPackedUniformBuffers(this, GraphicsPSO, nullptr, CrossCompiler::SHADER_STAGE_PIXEL, GetBoundUniformBuffers(SF_Pixel), GraphicsPSO->PixelShader->UniformBuffersCopyInfo);
        GetShaderParameters(CrossCompiler::SHADER_STAGE_PIXEL).CommitPackedGlobals(this, Raster, SF_Pixel, GraphicsPSO->PixelShader->Bindings);
    }
    
    SetResourcesFromTables(GraphicsPSO->HullShader, CrossCompiler::SHADER_STAGE_HULL);
    GetShaderParameters(CrossCompiler::SHADER_STAGE_HULL).CommitPackedUniformBuffers(this, GraphicsPSO, nullptr, CrossCompiler::SHADER_STAGE_HULL, GetBoundUniformBuffers(SF_Hull), GraphicsPSO->HullShader->UniformBuffersCopyInfo);
    GetShaderParameters(CrossCompiler::SHADER_STAGE_HULL).CommitPackedGlobals(this, Compute, SF_Hull, GraphicsPSO->HullShader->Bindings);
	
	SetResourcesFromTables(GraphicsPSO->DomainShader, CrossCompiler::SHADER_STAGE_DOMAIN);
    GetShaderParameters(CrossCompiler::SHADER_STAGE_DOMAIN).CommitPackedUniformBuffers(this, GraphicsPSO, nullptr, CrossCompiler::SHADER_STAGE_DOMAIN, GetBoundUniformBuffers(SF_Domain), GraphicsPSO->DomainShader->UniformBuffersCopyInfo);
    GetShaderParameters(CrossCompiler::SHADER_STAGE_DOMAIN).CommitPackedGlobals(this, Raster, SF_Domain, GraphicsPSO->DomainShader->Bindings);
}

void FMetalStateCache::CommitComputeResources(FMetalCommandEncoder* Compute)
{
	check(IsValidRef(ComputeShader));
	SetResourcesFromTables(ComputeShader, CrossCompiler::SHADER_STAGE_COMPUTE);
	
	GetShaderParameters(CrossCompiler::SHADER_STAGE_COMPUTE).CommitPackedUniformBuffers(this, GraphicsPSO, ComputeShader, CrossCompiler::SHADER_STAGE_COMPUTE, GetBoundUniformBuffers(SF_Compute), ComputeShader->UniformBuffersCopyInfo);
	GetShaderParameters(CrossCompiler::SHADER_STAGE_COMPUTE).CommitPackedGlobals(this, Compute, SF_Compute, ComputeShader->Bindings);
}

bool FMetalStateCache::PrepareToRestart(void)
{
	if(CanRestartRenderPass())
	{
		return true;
	}
	else
	{
		if (SampleCount <= 1)
		{
			// Deferred store actions make life a bit easier...
			static bool bSupportsDeferredStore = GetMetalDeviceContext().GetCommandQueue().SupportsFeature(EMetalFeaturesDeferredStoreActions);
			
			FRHISetRenderTargetsInfo Info = GetRenderTargetsInfo();
			for (int32 RenderTargetIndex = 0; RenderTargetIndex < Info.NumColorRenderTargets; RenderTargetIndex++)
			{
				FRHIRenderTargetView& RenderTargetView = Info.ColorRenderTarget[RenderTargetIndex];
				RenderTargetView.LoadAction = ERenderTargetLoadAction::ELoad;
				check(RenderTargetView.Texture == nil || RenderTargetView.StoreAction == ERenderTargetStoreAction::EStore);
			}
			Info.bClearColor = false;
			
			if (Info.DepthStencilRenderTarget.Texture)
			{
				Info.DepthStencilRenderTarget.DepthLoadAction = ERenderTargetLoadAction::ELoad;
				check(bSupportsDeferredStore || !Info.DepthStencilRenderTarget.GetDepthStencilAccess().IsDepthWrite() || Info.DepthStencilRenderTarget.DepthStoreAction == ERenderTargetStoreAction::EStore);
				Info.bClearDepth = false;
				
				Info.DepthStencilRenderTarget.StencilLoadAction = ERenderTargetLoadAction::ELoad;
				// @todo Stencil writes that need to persist must use ERenderTargetStoreAction::EStore on iOS.
				// We should probably be using deferred store actions so that we can safely lazily instantiate encoders.
				check(bSupportsDeferredStore || !Info.DepthStencilRenderTarget.GetDepthStencilAccess().IsStencilWrite() || Info.DepthStencilRenderTarget.GetStencilStoreAction() == ERenderTargetStoreAction::EStore);
				Info.bClearStencil = false;
			}
			
			InvalidateRenderTargets();
			return SetRenderTargetsInfo(Info, GetVisibilityResultsBuffer(), false) && CanRestartRenderPass();
		}
		else
		{
			return false;
		}
	}
}

void FMetalStateCache::SetStateDirty(void)
{
	RasterBits = UINT32_MAX;
	for (uint32 i = 0; i < SF_NumFrequencies; i++)
	{
		ShaderBuffers[i].Bound = UINT32_MAX;
#if PLATFORM_MAC
#ifndef UINT128_MAX
#define UINT128_MAX (((__uint128_t)1 << 127) - (__uint128_t)1 + ((__uint128_t)1 << 127))
#endif
		ShaderTextures[i].Bound = UINT128_MAX;
#else
		ShaderTextures[i].Bound = UINT32_MAX;
#endif
		ShaderSamplers[i].Bound = UINT32_MAX;
	}
}

void FMetalStateCache::SetRenderStoreActions(FMetalCommandEncoder& CommandEncoder, bool const bConditionalSwitch)
{
	check(CommandEncoder.IsRenderCommandEncoderActive())
	{
		// Deferred store actions make life a bit easier...
		static bool bSupportsDeferredStore = GetMetalDeviceContext().GetCommandQueue().SupportsFeature(EMetalFeaturesDeferredStoreActions);
		if (bConditionalSwitch && bSupportsDeferredStore)
		{
			for (int32 RenderTargetIndex = 0; RenderTargetIndex < RenderTargetsInfo.NumColorRenderTargets; RenderTargetIndex++)
			{
				FRHIRenderTargetView& RenderTargetView = RenderTargetsInfo.ColorRenderTarget[RenderTargetIndex];
				if(RenderTargetView.Texture != nil)
				{
					const bool bMultiSampled = ([RenderPassDesc.colorAttachments objectAtIndexedSubscript:RenderTargetIndex].texture.sampleCount > 1);
					ColorStore[RenderTargetIndex] = GetConditionalMetalRTStoreAction(bMultiSampled);
				}
			}
			
			if (RenderTargetsInfo.DepthStencilRenderTarget.Texture)
			{
				const bool bMultiSampled = RenderPassDesc.depthAttachment.texture && (RenderPassDesc.depthAttachment.texture.sampleCount > 1);
				DepthStore = GetConditionalMetalRTStoreAction(bMultiSampled);
				StencilStore = GetConditionalMetalRTStoreAction(false);
			}
		}
		CommandEncoder.SetRenderPassStoreActions(ColorStore, DepthStore, StencilStore);
	}
}

void FMetalStateCache::SetRenderState(FMetalCommandEncoder& CommandEncoder, FMetalCommandEncoder* PrologueEncoder)
{
    if (RasterBits & EMetalRenderFlagViewport)
    {
        CommandEncoder.SetViewport(Viewport, ActiveViewports);
    }
    if (RasterBits & EMetalRenderFlagFrontFacingWinding)
    {
        CommandEncoder.SetFrontFacingWinding(MTLWindingCounterClockwise);
    }
    if (RasterBits & EMetalRenderFlagCullMode)
    {
		check(IsValidRef(RasterizerState));
        CommandEncoder.SetCullMode(TranslateCullMode(RasterizerState->State.CullMode));
    }
    if (RasterBits & EMetalRenderFlagDepthBias)
	{
		check(IsValidRef(RasterizerState));
        CommandEncoder.SetDepthBias(RasterizerState->State.DepthBias, RasterizerState->State.SlopeScaleDepthBias, FLT_MAX);
    }
    if ((RasterBits & EMetalRenderFlagScissorRect) && !FShaderCache::IsPredrawCall(ShaderCacheContextState))
    {
        CommandEncoder.SetScissorRect(Scissor, ActiveScissors);
    }
    if (RasterBits & EMetalRenderFlagTriangleFillMode)
	{
		check(IsValidRef(RasterizerState));
        CommandEncoder.SetTriangleFillMode(TranslateFillMode(RasterizerState->State.FillMode));
    }
    if (RasterBits & EMetalRenderFlagBlendColor)
    {
        CommandEncoder.SetBlendColor(BlendFactor.R, BlendFactor.G, BlendFactor.B, BlendFactor.A);
    }
    if (RasterBits & EMetalRenderFlagDepthStencilState)
    {
		check(IsValidRef(DepthStencilState));
        CommandEncoder.SetDepthStencilState(DepthStencilState ? DepthStencilState->State : nil);
    }
    if (RasterBits & EMetalRenderFlagStencilReferenceValue)
    {
        CommandEncoder.SetStencilReferenceValue(StencilRef);
    }
    if (RasterBits & EMetalRenderFlagVisibilityResultMode)
    {
        CommandEncoder.SetVisibilityResultMode(VisibilityMode, VisibilityOffset);
    }
	// Some Intel drivers need RenderPipeline state to be set after DepthStencil state to work properly
<<<<<<< HEAD
    if (RasterBits & EMetalRenderFlagPipelineState)
    {
        check(GetPipelineState());
        CommandEncoder.SetRenderPipelineState(GetPipelineState());
        if (GetPipelineState().ComputePipelineState)
        {
            check(PrologueEncoder);
            PrologueEncoder->SetComputePipelineState(GetPipelineState());
        }
    }
=======
	if (RasterBits & EMetalRenderFlagPipelineState)
	{
		check(PipelineState);
		CommandEncoder.SetRenderPipelineState(PipelineState);
		if (PipelineState.ComputePipelineState)
		{
			check(PrologueEncoder);
			PrologueEncoder->SetComputePipelineState(PipelineState);
		}
	}
>>>>>>> fe293936
   	RasterBits = 0;
}

void FMetalStateCache::CommitResourceTable(EShaderFrequency const Frequency, MTLFunctionType const Type, FMetalCommandEncoder& CommandEncoder)
{
	FMetalBufferBindings& BufferBindings = ShaderBuffers[Frequency];
	for (uint Index = 0; BufferBindings.Bound != 0 && Index < ML_MaxBuffers; Index++)
	{
		if (BufferBindings.Bound & (1 << Index))
		{
			BufferBindings.Bound &= ~(1 << Index);
			
			FMetalBufferBinding& Binding = BufferBindings.Buffers[Index];
			if (Binding.Buffer)
			{
				CommandEncoder.SetShaderBuffer(Type, Binding.Buffer, Binding.Offset, Binding.Length, Index, Binding.Type);
			}
			else if (Binding.Bytes)
			{
				CommandEncoder.SetShaderData(Type, Binding.Bytes, Binding.Offset, Index);
			}
		}
	}
    
    FMetalTextureBindings& TextureBindings = ShaderTextures[Frequency];
	for (uint Index = 0; TextureBindings.Bound != 0 && Index < ML_MaxTextures; Index++)
	{
		if (TextureBindings.Bound & FMetalTextureMask(FMetalTextureMask(1) << FMetalTextureMask(Index)))
		{
			TextureBindings.Bound &= ~FMetalTextureMask(FMetalTextureMask(1) << FMetalTextureMask(Index));
			
			if (TextureBindings.Textures[Index])
			{
				CommandEncoder.SetShaderTexture(Type, TextureBindings.Textures[Index], Index);
			}
		}
	}
	
    FMetalSamplerBindings& SamplerBindings = ShaderSamplers[Frequency];
	for (uint Index = 0; SamplerBindings.Bound != 0 && Index < ML_MaxSamplers; Index++)
	{
		if (SamplerBindings.Bound & (1 << Index))
		{
			SamplerBindings.Bound &= ~(1 << Index);
			
			if (IsValidRef(SamplerBindings.Samplers[Index]))
			{
				CommandEncoder.SetShaderSamplerState(Type, SamplerBindings.Samplers[Index]->State, Index);
			}
		}
	}
}

FTexture2DRHIRef FMetalStateCache::CreateFallbackDepthStencilSurface(uint32 Width, uint32 Height)
{
	if (!IsValidRef(FallbackDepthStencilSurface) || FallbackDepthStencilSurface->GetSizeX() != Width || FallbackDepthStencilSurface->GetSizeY() != Height)
	{
		FRHIResourceCreateInfo TexInfo;
		FallbackDepthStencilSurface = RHICreateTexture2D(Width, Height, PF_DepthStencil, 1, 1, TexCreate_DepthStencilTargetable, TexInfo);
	}
	check(IsValidRef(FallbackDepthStencilSurface));
	return FallbackDepthStencilSurface;
}
<|MERGE_RESOLUTION|>--- conflicted
+++ resolved
@@ -118,10 +118,6 @@
 	{
 		ShaderParameters[i].MarkAllDirty();
 	}
-	for (uint32 i = 0; i < SF_NumFrequencies; i++)
-	{
-		BoundUniformBuffers[i].Empty();
-	}
 	
 	SetStateDirty();
 	
@@ -152,6 +148,10 @@
 		for (uint32 i = 0; i < ML_MaxSamplers; i++)
 		{
 			ShaderSamplers[Frequency].Samplers[i].SafeRelease();
+		}
+		for (uint32 i = 0; i < ML_MaxBuffers; i++)
+		{
+			BoundUniformBuffers[Frequency][i].SafeRelease();
 		}
 	}
 	
@@ -235,43 +235,6 @@
 	}
 }
 
-<<<<<<< HEAD
-=======
-void FMetalStateCache::SetBlendState(FMetalBlendState* InBlendState)
-{
-	//current equality operator is comparing pointers which can be re-used causing an incorrect comparison.
-	//removing caching here until equality operator is updated.
-	// if(BlendState != InBlendState) // @todo zebra
-	{
-		BlendState = InBlendState;
-		if(InBlendState)
-		{
-			for(uint32 RenderTargetIndex = 0;RenderTargetIndex < MaxSimultaneousRenderTargets; ++RenderTargetIndex)
-			{
-				MTLRenderPipelineColorAttachmentDescriptor* Blend = BlendState->RenderTargetStates[RenderTargetIndex].BlendState;
-				MTLRenderPipelineColorAttachmentDescriptor* Dest = [PipelineDesc.PipelineDescriptor.colorAttachments objectAtIndexedSubscript:RenderTargetIndex];
-
-				if(Blend && Dest)
-				{
-					// assign each property manually, would be nice if this was faster
-					Dest.blendingEnabled = Blend.blendingEnabled;
-					Dest.sourceRGBBlendFactor = Blend.sourceRGBBlendFactor;
-					Dest.destinationRGBBlendFactor = Blend.destinationRGBBlendFactor;
-					Dest.rgbBlendOperation = Blend.rgbBlendOperation;
-					Dest.sourceAlphaBlendFactor = Blend.sourceAlphaBlendFactor;
-					Dest.destinationAlphaBlendFactor = Blend.destinationAlphaBlendFactor;
-					Dest.alphaBlendOperation = Blend.alphaBlendOperation;
-					Dest.writeMask = Blend.writeMask;
-				}
-		
-				// set the hash bits for this RT
-				PipelineDesc.SetHashValue(FMetalRenderPipelineDesc::BlendBitOffsets[RenderTargetIndex], NumBits_BlendState, BlendState->RenderTargetStates[RenderTargetIndex].BlendStateKey);
-			}
-		}
-	}
-}
-
->>>>>>> fe293936
 void FMetalStateCache::SetDepthStencilState(FMetalDepthStencilState* InDepthStencilState)
 {
 	if(DepthStencilState != InDepthStencilState) // @todo zebra
@@ -318,13 +281,8 @@
 		
 		// Deferred store actions make life a bit easier...
 		static bool bSupportsDeferredStore = GetMetalDeviceContext().GetCommandQueue().SupportsFeature(EMetalFeaturesDeferredStoreActions);
-<<<<<<< HEAD
 		
 		//Create local store action states if we support deferred store
-=======
-
-		//Create local store action states if we support deferred store 
->>>>>>> fe293936
 		MTLStoreAction NewColorStore[MaxSimultaneousRenderTargets];
 		for (uint32 i = 0; i < MaxSimultaneousRenderTargets; ++i)
 		{
@@ -334,10 +292,6 @@
 		MTLStoreAction NewDepthStore = MTLStoreActionUnknown;
 		MTLStoreAction NewStencilStore = MTLStoreActionUnknown;
 		
-<<<<<<< HEAD
-=======
-		
->>>>>>> fe293936
 		// back this up for next frame
 		RenderTargetsInfo = InRenderTargets;
 		
@@ -452,19 +406,11 @@
 				{
 					// set up an MSAA attachment
 					ColorAttachment.texture = Surface.MSAATexture;
-<<<<<<< HEAD
 					NewColorStore[RenderTargetIndex] = GetMetalRTStoreAction(ERenderTargetStoreAction::EMultisampleResolve);
 					ColorAttachment.storeAction = bSupportsDeferredStore ? MTLStoreActionUnknown : NewColorStore[RenderTargetIndex];
 					ColorAttachment.resolveTexture = Surface.MSAAResolveTexture ? Surface.MSAAResolveTexture : Surface.Texture;
 					SampleCount = Surface.MSAATexture.sampleCount;
                     
-=======
-					NewColorStore[RenderTargetIndex] = MTLStoreActionMultisampleResolve;
-					ColorAttachment.storeAction = bSupportsDeferredStore ? MTLStoreActionUnknown : NewColorStore[RenderTargetIndex];
-					ColorAttachment.resolveTexture = Surface.Texture;
-					PipelineDesc.SampleCount = Surface.MSAATexture.sampleCount;
-	
->>>>>>> fe293936
 					// only allow one MRT with msaa
 					checkf(RenderTargetsInfo.NumColorRenderTargets == 1, TEXT("Only expected one MRT when using MSAA"));
 				}
@@ -474,11 +420,7 @@
 					ColorAttachment.texture = Surface.Texture;
 					NewColorStore[RenderTargetIndex] = GetMetalRTStoreAction(RenderTargetView.StoreAction);
 					ColorAttachment.storeAction = bSupportsDeferredStore ? MTLStoreActionUnknown : NewColorStore[RenderTargetIndex];
-<<<<<<< HEAD
                     SampleCount = 1;
-=======
-					PipelineDesc.SampleCount = 1;
->>>>>>> fe293936
 				}
 				
 				ColorAttachment.level = RenderTargetView.MipIndex;
@@ -596,19 +538,20 @@
 			id<MTLTexture> StencilTexture = nil;
 			
             const bool bSupportSeparateMSAAResolve = FMetalCommandQueue::SupportsSeparateMSAAAndResolveTarget();
-			const uint32 DepthSampleCount = (Surface.MSAATexture ? Surface.MSAATexture.sampleCount : Surface.Texture.sampleCount);
+			uint32 DepthSampleCount = (Surface.MSAATexture ? Surface.MSAATexture.sampleCount : Surface.Texture.sampleCount);
             bool bDepthStencilSampleCountMismatchFixup = false;
             DepthTexture = Surface.MSAATexture ? Surface.MSAATexture : Surface.Texture;
 			if (SampleCount == 0)
 			{
 				SampleCount = DepthSampleCount;
 			}
-            else if (SampleCount != DepthSampleCount)
+			else if (SampleCount != DepthSampleCount)
             {
                 //in the case of NOT support separate MSAA resolve the high level may legitimately cause a mismatch which we need to handle by binding the resolved target which we normally wouldn't do.
                 checkf(!bSupportSeparateMSAAResolve, TEXT("If we support separate targets the high level should always give us matching counts"));
                 DepthTexture = Surface.Texture;
                 bDepthStencilSampleCountMismatchFixup = true;
+				DepthSampleCount = 1;
             }
 
 			switch (DepthStencilPixelFormat)
@@ -681,9 +624,8 @@
 				
 				bNeedsClear |= (DepthAttachment.loadAction == MTLLoadActionClear);
 				
-<<<<<<< HEAD
 				ERenderTargetStoreAction HighLevelStoreAction = (Surface.MSAATexture && !bDepthStencilSampleCountMismatchFixup) ? ERenderTargetStoreAction::EMultisampleResolve : RenderTargetsInfo.DepthStencilRenderTarget.DepthStoreAction;
-				if (HighLevelStoreAction == ERenderTargetStoreAction::ENoAction && bUsingDepth)
+				if (bUsingDepth && (HighLevelStoreAction == ERenderTargetStoreAction::ENoAction || bDepthStencilSampleCountMismatchFixup))
 				{
 					if (DepthSampleCount > 1)
 					{
@@ -698,9 +640,6 @@
                 //needed to quiet the metal validation that runs when you end renderpass. (it requires some kind of 'resolve' for an msaa target)
 				//But with deferredstore we don't set the real one until submit time.
                 NewDepthStore = GetMetalRTStoreAction(HighLevelStoreAction);
-=======
-				NewDepthStore = GetMetalRTStoreAction(RenderTargetsInfo.DepthStencilRenderTarget.DepthStoreAction);
->>>>>>> fe293936
 				DepthAttachment.storeAction = bSupportsDeferredStore ? MTLStoreActionUnknown : NewDepthStore;
 				DepthAttachment.clearDepth = DepthClearValue;
 				check(SampleCount > 0);
@@ -727,11 +666,7 @@
 				bHasValidRenderTarget = true;
 				bFallbackDepthStencilBound = (RenderTargetsInfo.DepthStencilRenderTarget.Texture == FallbackDepthStencilSurface);
 
-<<<<<<< HEAD
 				bCanRestartRenderPass &= (SampleCount <= 1) && ((RenderTargetsInfo.DepthStencilRenderTarget.Texture == FallbackDepthStencilSurface) || ((DepthAttachment.loadAction == MTLLoadActionLoad) && (!RenderTargetsInfo.DepthStencilRenderTarget.GetDepthStencilAccess().IsDepthWrite() || (RenderTargetsInfo.DepthStencilRenderTarget.DepthStoreAction == ERenderTargetStoreAction::EStore))));
-=======
-				bCanRestartRenderPass &= (PipelineDesc.SampleCount <= 1) && ((RenderTargetsInfo.DepthStencilRenderTarget.Texture == FallbackDepthStencilSurface) || ((DepthAttachment.loadAction == MTLLoadActionLoad) && (!RenderTargetsInfo.DepthStencilRenderTarget.GetDepthStencilAccess().IsDepthWrite() || (RenderTargetsInfo.DepthStencilRenderTarget.DepthStoreAction == ERenderTargetStoreAction::ENoAction) || (RenderTargetsInfo.DepthStencilRenderTarget.DepthStoreAction == ERenderTargetStoreAction::EStore))));
->>>>>>> fe293936
 				
 				// and assign it
 				RenderPass.depthAttachment = DepthAttachment;
@@ -745,10 +680,9 @@
 			
 			bool const bCombinedDepthStencilUsingDepth = (StencilTexture && StencilTexture.pixelFormat != MTLPixelFormatStencil8 && RenderTargetsInfo.DepthStencilRenderTarget.GetDepthStencilAccess().IsUsingDepth());
 			bool const bUsingStencil = RenderTargetsInfo.DepthStencilRenderTarget.GetDepthStencilAccess().IsUsingStencil() || (bUsingValidation && bCombinedDepthStencilUsingDepth);
-			if (StencilTexture && !bDepthStencilSampleCountMismatchFixup && bUsingStencil)
-			{
-<<<<<<< HEAD
-                if (bDepthStencilSampleCountMismatchFixup)
+			if (StencilTexture && bUsingStencil && (FMetalCommandQueue::SupportsFeature(EMetalFeaturesCombinedDepthStencil) || !bDepthStencilSampleCountMismatchFixup))
+			{
+                if (!FMetalCommandQueue::SupportsFeature(EMetalFeaturesCombinedDepthStencil) && bDepthStencilSampleCountMismatchFixup)
                 {
                     checkf(!RenderTargetsInfo.DepthStencilRenderTarget.GetDepthStencilAccess().IsStencilWrite(), TEXT("Stencil write not allowed as we don't have a proper stencil to use."));
                 }
@@ -766,7 +700,7 @@
                     bNeedsClear |= (StencilAttachment.loadAction == MTLLoadActionClear);
 					
 					ERenderTargetStoreAction HighLevelStoreAction = RenderTargetsInfo.DepthStencilRenderTarget.GetStencilStoreAction();
-					if (bUsingStencil && HighLevelStoreAction == ERenderTargetStoreAction::ENoAction)
+					if (bUsingStencil && (HighLevelStoreAction == ERenderTargetStoreAction::ENoAction || bDepthStencilSampleCountMismatchFixup))
 					{
 						HighLevelStoreAction = ERenderTargetStoreAction::EStore;
 					}
@@ -803,51 +737,6 @@
 			for (uint32 i = 0; i < MaxSimultaneousRenderTargets; ++i)
 			{
 				ColorStore[i] = NewColorStore[i];
-=======
-				MTLRenderPassStencilAttachmentDescriptor* StencilAttachment = [[MTLRenderPassStencilAttachmentDescriptor alloc] init];
-				TRACK_OBJECT(STAT_MetalRenderPassStencilAttachmentDescriptorCount, StencilAttachment);
-				
-				StencilFormatKey = Surface.FormatKey;
-	
-				// set up the stencil attachment
-				StencilAttachment.texture = StencilTexture;
-				StencilAttachment.loadAction = GetMetalRTLoadAction(RenderTargetsInfo.DepthStencilRenderTarget.StencilLoadAction);
-				
-				bNeedsClear |= (StencilAttachment.loadAction == MTLLoadActionClear);
-				
-				NewStencilStore = GetMetalRTStoreAction(RenderTargetsInfo.DepthStencilRenderTarget.GetStencilStoreAction());
-				StencilAttachment.storeAction = bSupportsDeferredStore ? MTLStoreActionUnknown : NewStencilStore;
-				StencilAttachment.clearStencil = StencilClearValue;
-
-				PipelineDesc.PipelineDescriptor.stencilAttachmentPixelFormat = StencilAttachment.texture.pixelFormat;
-				if (PipelineDesc.SampleCount == 0)
-				{
-					PipelineDesc.SampleCount = StencilAttachment.texture.sampleCount;
-				}
-				
-				bHasValidRenderTarget = true;
-				
-				// @todo Stencil writes that need to persist must use ERenderTargetStoreAction::EStore on iOS.
-				// We should probably be using deferred store actions so that we can safely lazily instantiate encoders.
-				bCanRestartRenderPass &= (PipelineDesc.SampleCount <= 1) && ((RenderTargetsInfo.DepthStencilRenderTarget.Texture == FallbackDepthStencilSurface) || ((StencilAttachment.loadAction == MTLLoadActionLoad) && (1 || !RenderTargetsInfo.DepthStencilRenderTarget.GetDepthStencilAccess().IsStencilWrite() || (RenderTargetsInfo.DepthStencilRenderTarget.GetStencilStoreAction() == ERenderTargetStoreAction::EStore))));
-				
-				// and assign it
-				RenderPass.stencilAttachment = StencilAttachment;
-				
-				UNTRACK_OBJECT(STAT_MetalRenderPassStencilAttachmentDescriptorCount, StencilAttachment);
-				[StencilAttachment release];
->>>>>>> fe293936
-			}
-			DepthStore = NewDepthStore;
-			StencilStore = NewStencilStore;
-		}
-		
-		//Update deferred store states if required otherwise they're already set directly on the Metal Attachement Descriptors
-		if (bSupportsDeferredStore)
-		{
-			for (uint32 i = 0; i < MaxSimultaneousRenderTargets; ++i)
-			{
-				ColorStore[i] = NewColorStore[i];
 			}
 			DepthStore = NewDepthStore;
 			StencilStore = NewStencilStore;
@@ -1034,7 +923,7 @@
 #else
 				ShaderTextures[i].Bound = UINT32_MAX;
 #endif
-				ShaderSamplers[i].Bound = UINT32_MAX;
+				ShaderSamplers[i].Bound = UINT16_MAX;
 			}
 		}
 		// Whenever the pipeline changes & a Hull shader is bound clear the Hull shader bindings, otherwise the Hull resources from a
@@ -1047,7 +936,7 @@
 #else
 			ShaderTextures[SF_Hull].Bound = UINT32_MAX;
 #endif
-			ShaderSamplers[SF_Hull].Bound = UINT32_MAX;
+			ShaderSamplers[SF_Hull].Bound = UINT16_MAX;
 			FMemory::Memzero(ShaderBuffers[SF_Hull].Buffers, sizeof(ShaderBuffers[SF_Hull].Buffers));
 			FMemory::Memzero(ShaderTextures[SF_Hull].Textures, sizeof(ShaderTextures[SF_Hull].Textures));
 			for (uint32 i = 0; i < ML_MaxSamplers; i++)
@@ -1105,12 +994,12 @@
 
 void FMetalStateCache::BindUniformBuffer(EShaderFrequency const Freq, uint32 const BufferIndex, FUniformBufferRHIParamRef BufferRHI)
 {
-	if (BoundUniformBuffers[Freq].Num() <= BufferIndex)
-	{
-		BoundUniformBuffers[Freq].SetNumZeroed(BufferIndex+1);
-	}
-	BoundUniformBuffers[Freq][BufferIndex] = BufferRHI;
-	DirtyUniformBuffers[Freq] |= 1 << BufferIndex;
+	check(BufferIndex < ML_MaxBuffers);
+	if (BoundUniformBuffers[Freq][BufferIndex] != BufferRHI)
+	{
+		BoundUniformBuffers[Freq][BufferIndex] = BufferRHI;
+		DirtyUniformBuffers[Freq] |= 1 << BufferIndex;
+	}
 }
 
 void FMetalStateCache::SetDirtyUniformBuffers(EShaderFrequency const Freq, uint32 const Dirty)
@@ -1393,11 +1282,11 @@
 		}
 		else if (VB)
 		{
-			SetShaderBuffer(ShaderStage, VB->Buffer, VB->Data, 0, VB->GetSize(), BindIndex);
+			SetShaderBuffer(ShaderStage, VB->Buffer, VB->Data, 0, VB->GetSize(), BindIndex, (EPixelFormat)SRV->Format);
 		}
 		else if (IB)
 		{
-			SetShaderBuffer(ShaderStage, IB->Buffer, nil, 0, IB->GetSize(), BindIndex);
+			SetShaderBuffer(ShaderStage, IB->Buffer, nil, 0, IB->GetSize(), BindIndex, (EPixelFormat)SRV->Format);
 		}
 		else if (SB)
 		{
@@ -1776,7 +1665,7 @@
 #else
 		ShaderTextures[i].Bound = UINT32_MAX;
 #endif
-		ShaderSamplers[i].Bound = UINT32_MAX;
+		ShaderSamplers[i].Bound = UINT16_MAX;
 	}
 }
 
@@ -1811,86 +1700,77 @@
 
 void FMetalStateCache::SetRenderState(FMetalCommandEncoder& CommandEncoder, FMetalCommandEncoder* PrologueEncoder)
 {
-    if (RasterBits & EMetalRenderFlagViewport)
-    {
-        CommandEncoder.SetViewport(Viewport, ActiveViewports);
-    }
-    if (RasterBits & EMetalRenderFlagFrontFacingWinding)
-    {
-        CommandEncoder.SetFrontFacingWinding(MTLWindingCounterClockwise);
-    }
-    if (RasterBits & EMetalRenderFlagCullMode)
-    {
-		check(IsValidRef(RasterizerState));
-        CommandEncoder.SetCullMode(TranslateCullMode(RasterizerState->State.CullMode));
-    }
-    if (RasterBits & EMetalRenderFlagDepthBias)
-	{
-		check(IsValidRef(RasterizerState));
-        CommandEncoder.SetDepthBias(RasterizerState->State.DepthBias, RasterizerState->State.SlopeScaleDepthBias, FLT_MAX);
-    }
-    if ((RasterBits & EMetalRenderFlagScissorRect) && !FShaderCache::IsPredrawCall(ShaderCacheContextState))
-    {
-        CommandEncoder.SetScissorRect(Scissor, ActiveScissors);
-    }
-    if (RasterBits & EMetalRenderFlagTriangleFillMode)
-	{
-		check(IsValidRef(RasterizerState));
-        CommandEncoder.SetTriangleFillMode(TranslateFillMode(RasterizerState->State.FillMode));
-    }
-    if (RasterBits & EMetalRenderFlagBlendColor)
-    {
-        CommandEncoder.SetBlendColor(BlendFactor.R, BlendFactor.G, BlendFactor.B, BlendFactor.A);
-    }
-    if (RasterBits & EMetalRenderFlagDepthStencilState)
-    {
-		check(IsValidRef(DepthStencilState));
-        CommandEncoder.SetDepthStencilState(DepthStencilState ? DepthStencilState->State : nil);
-    }
-    if (RasterBits & EMetalRenderFlagStencilReferenceValue)
-    {
-        CommandEncoder.SetStencilReferenceValue(StencilRef);
-    }
-    if (RasterBits & EMetalRenderFlagVisibilityResultMode)
-    {
-        CommandEncoder.SetVisibilityResultMode(VisibilityMode, VisibilityOffset);
-    }
-	// Some Intel drivers need RenderPipeline state to be set after DepthStencil state to work properly
-<<<<<<< HEAD
-    if (RasterBits & EMetalRenderFlagPipelineState)
-    {
-        check(GetPipelineState());
-        CommandEncoder.SetRenderPipelineState(GetPipelineState());
-        if (GetPipelineState().ComputePipelineState)
-        {
-            check(PrologueEncoder);
-            PrologueEncoder->SetComputePipelineState(GetPipelineState());
-        }
-    }
-=======
-	if (RasterBits & EMetalRenderFlagPipelineState)
-	{
-		check(PipelineState);
-		CommandEncoder.SetRenderPipelineState(PipelineState);
-		if (PipelineState.ComputePipelineState)
-		{
-			check(PrologueEncoder);
-			PrologueEncoder->SetComputePipelineState(PipelineState);
-		}
-	}
->>>>>>> fe293936
-   	RasterBits = 0;
+	if (RasterBits)
+	{
+		if (RasterBits & EMetalRenderFlagViewport)
+		{
+			CommandEncoder.SetViewport(Viewport, ActiveViewports);
+		}
+		if (RasterBits & EMetalRenderFlagFrontFacingWinding)
+		{
+			CommandEncoder.SetFrontFacingWinding(MTLWindingCounterClockwise);
+		}
+		if (RasterBits & EMetalRenderFlagCullMode)
+		{
+			check(IsValidRef(RasterizerState));
+			CommandEncoder.SetCullMode(TranslateCullMode(RasterizerState->State.CullMode));
+		}
+		if (RasterBits & EMetalRenderFlagDepthBias)
+		{
+			check(IsValidRef(RasterizerState));
+			CommandEncoder.SetDepthBias(RasterizerState->State.DepthBias, RasterizerState->State.SlopeScaleDepthBias, FLT_MAX);
+		}
+		if ((RasterBits & EMetalRenderFlagScissorRect) && !FShaderCache::IsPredrawCall(ShaderCacheContextState))
+		{
+			CommandEncoder.SetScissorRect(Scissor, ActiveScissors);
+		}
+		if (RasterBits & EMetalRenderFlagTriangleFillMode)
+		{
+			check(IsValidRef(RasterizerState));
+			CommandEncoder.SetTriangleFillMode(TranslateFillMode(RasterizerState->State.FillMode));
+		}
+		if (RasterBits & EMetalRenderFlagBlendColor)
+		{
+			CommandEncoder.SetBlendColor(BlendFactor.R, BlendFactor.G, BlendFactor.B, BlendFactor.A);
+		}
+		if (RasterBits & EMetalRenderFlagDepthStencilState)
+		{
+			check(IsValidRef(DepthStencilState));
+			CommandEncoder.SetDepthStencilState(DepthStencilState ? DepthStencilState->State : nil);
+		}
+		if (RasterBits & EMetalRenderFlagStencilReferenceValue)
+		{
+			CommandEncoder.SetStencilReferenceValue(StencilRef);
+		}
+		if (RasterBits & EMetalRenderFlagVisibilityResultMode)
+		{
+			CommandEncoder.SetVisibilityResultMode(VisibilityMode, VisibilityOffset);
+		}
+		// Some Intel drivers need RenderPipeline state to be set after DepthStencil state to work properly
+		if (RasterBits & EMetalRenderFlagPipelineState)
+		{
+			check(GetPipelineState());
+			CommandEncoder.SetRenderPipelineState(GetPipelineState());
+			if (GetPipelineState().ComputePipelineState)
+			{
+				check(PrologueEncoder);
+				PrologueEncoder->SetComputePipelineState(GetPipelineState());
+			}
+		}
+		RasterBits = 0;
+	}
 }
 
 void FMetalStateCache::CommitResourceTable(EShaderFrequency const Frequency, MTLFunctionType const Type, FMetalCommandEncoder& CommandEncoder)
 {
 	FMetalBufferBindings& BufferBindings = ShaderBuffers[Frequency];
-	for (uint Index = 0; BufferBindings.Bound != 0 && Index < ML_MaxBuffers; Index++)
-	{
-		if (BufferBindings.Bound & (1 << Index))
-		{
-			BufferBindings.Bound &= ~(1 << Index);
-			
+	while(BufferBindings.Bound)
+	{
+		uint32 Index = __builtin_ctz(BufferBindings.Bound);
+		BufferBindings.Bound &= ~(1 << Index);
+		
+		if (Index < ML_MaxBuffers)
+		{
 			FMetalBufferBinding& Binding = BufferBindings.Buffers[Index];
 			if (Binding.Buffer)
 			{
@@ -1902,32 +1782,57 @@
 			}
 		}
 	}
-    
-    FMetalTextureBindings& TextureBindings = ShaderTextures[Frequency];
-	for (uint Index = 0; TextureBindings.Bound != 0 && Index < ML_MaxTextures; Index++)
-	{
-		if (TextureBindings.Bound & FMetalTextureMask(FMetalTextureMask(1) << FMetalTextureMask(Index)))
-		{
-			TextureBindings.Bound &= ~FMetalTextureMask(FMetalTextureMask(1) << FMetalTextureMask(Index));
-			
-			if (TextureBindings.Textures[Index])
-			{
-				CommandEncoder.SetShaderTexture(Type, TextureBindings.Textures[Index], Index);
-			}
-		}
-	}
+	
+	FMetalTextureBindings& TextureBindings = ShaderTextures[Frequency];
+#if PLATFORM_MAC
+	uint64 LoTextures = (uint64)TextureBindings.Bound;
+	while(LoTextures)
+	{
+		uint32 Index = __builtin_ctzll(LoTextures);
+		LoTextures &= ~(uint64(1) << uint64(Index));
+		
+		if (Index < ML_MaxTextures && TextureBindings.Textures[Index])
+		{
+			CommandEncoder.SetShaderTexture(Type, TextureBindings.Textures[Index], Index);
+		}
+	}
+	
+	uint64 HiTextures = (uint64)(TextureBindings.Bound >> FMetalTextureMask(64));
+	while(HiTextures)
+	{
+		uint32 Index = __builtin_ctzll(HiTextures);
+		HiTextures &= ~(uint64(1) << uint64(Index));
+		
+		if (Index < ML_MaxTextures && TextureBindings.Textures[Index])
+		{
+			CommandEncoder.SetShaderTexture(Type, TextureBindings.Textures[Index], Index + 64);
+		}
+	}
+	
+	TextureBindings.Bound = FMetalTextureMask(LoTextures) | (FMetalTextureMask(HiTextures) << FMetalTextureMask(64));
+	check(TextureBindings.Bound == 0);
+#else
+	while(TextureBindings.Bound)
+	{
+		uint32 Index = __builtin_ctz(TextureBindings.Bound);
+		TextureBindings.Bound &= ~(FMetalTextureMask(FMetalTextureMask(1) << FMetalTextureMask(Index)));
+		
+		if (Index < ML_MaxTextures && TextureBindings.Textures[Index])
+		{
+			CommandEncoder.SetShaderTexture(Type, TextureBindings.Textures[Index], Index);
+		}
+	}
+#endif
 	
     FMetalSamplerBindings& SamplerBindings = ShaderSamplers[Frequency];
-	for (uint Index = 0; SamplerBindings.Bound != 0 && Index < ML_MaxSamplers; Index++)
-	{
-		if (SamplerBindings.Bound & (1 << Index))
-		{
-			SamplerBindings.Bound &= ~(1 << Index);
-			
-			if (IsValidRef(SamplerBindings.Samplers[Index]))
-			{
-				CommandEncoder.SetShaderSamplerState(Type, SamplerBindings.Samplers[Index]->State, Index);
-			}
+	while(SamplerBindings.Bound)
+	{
+		uint32 Index = __builtin_ctz(SamplerBindings.Bound);
+		SamplerBindings.Bound &= ~(1 << Index);
+		
+		if (Index < ML_MaxSamplers && IsValidRef(SamplerBindings.Samplers[Index]))
+		{
+			CommandEncoder.SetShaderSamplerState(Type, SamplerBindings.Samplers[Index]->State, Index);
 		}
 	}
 }
