//-----------------------------------------------------------------------------
// File:		LightPropagationVolume.cpp
//
// Summary:		Light Propagation Volumes implementation 
//
// Created:		2013-03-01
//
// Author:		Ben Woodhouse - mailto:benwood@microsoft.com
//
//				Copyright (C) Microsoft. All rights reserved.
//-----------------------------------------------------------------------------

#include "LightPropagationVolume.h"
#include "RHIStaticStates.h"
#include "Shader.h"
#include "SceneUtils.h"
#include "PostProcess/SceneRenderTargets.h"
#include "GlobalShader.h"
#include "DeferredShadingRenderer.h"
#include "ScenePrivate.h"
#include "LightPropagationVolumeSettings.h"

DECLARE_FLOAT_COUNTER_STAT(TEXT("LPV"), Stat_GPU_LPV, STATGROUP_GPU);

static TAutoConsoleVariable<int32> CVarLightPropagationVolume(
	TEXT("r.LightPropagationVolume"),
	0,
	TEXT("Project setting of the work in progress feature LightPropgationVolume. Cannot be changed at runtime.\n")
	TEXT(" 0: off (default)\n")
	TEXT(" 1: on"),
	ECVF_RenderThreadSafe | ECVF_ReadOnly);

struct LPVBufferElementUncompressed
{
	FVector elements[9];
	float AO;
}; 
// ----------------------------------------------------------------------------

static const uint32 LPV_GRIDRES = 32;
static float LPV_CENTRE_OFFSET = 10.0f;

// ----------------------------------------------------------------------------

struct VplListEntry
{
	uint32	normalPacked;
	uint32	fluxPacked;
	int		nextIndex;
};

struct FRsmInfo
{
	FVector4 ShadowmapMinMax;
	FMatrix WorldToShadow;
	FMatrix ShadowToWorld;
	float AreaBrightnessMultiplier; 
};


static TAutoConsoleVariable<float> CVarLPVSpecularIntensity(
	TEXT("r.LPV.SpecularIntensity"),
	0.333f,
	TEXT("Multiplier for LPV Specular.") );

static TAutoConsoleVariable<float> CVarLPVDiffuseIntensity(
	TEXT("r.LPV.DiffuseIntensity"),
	0.333f,
	TEXT("Multiplier for LPV Diffuse.") );

static TAutoConsoleVariable<float> CVarLPVIntensity(
	TEXT("r.LPV.Intensity"),
	1.0f,
	TEXT("Multiplier for LPV intensity. 1.0 is the default.") );

static TAutoConsoleVariable<int32> CVarNumPropagationSteps(
	TEXT("r.LPV.NumPropagationSteps"),
	3,
	TEXT("Number of LPV propagation steps") );

static TAutoConsoleVariable<int32> CVarLPVNumAOPropagationSteps(
	TEXT("r.LPV.NumAOPropagationSteps"),
	1,
	TEXT("Number of LPV AO propagation steps\n")
	TEXT("0: noisy (good for debugging)\n")
	TEXT("1: normal (default)\n")
	TEXT("2: blurry") );

static TAutoConsoleVariable<float> CVarLPVEmissiveIntensityMultiplier(
	TEXT("r.LPV.EmissiveMultiplier"),
	1.0f,
	TEXT("Emissive intensity multiplier") );

static TAutoConsoleVariable<float> CVarLPVDirectionalOcclusionDefaultDiffuse(
	TEXT("r.LPV.DirectionalOcclusionDefaultDiffuse"), 
	0.75f, 
	TEXT("") );

static TAutoConsoleVariable<float> CVarLPVDirectionalOcclusionDefaultSpecular(
	TEXT("r.LPV.DirectionalOcclusionDefaultSpecular"), 
	0.75f, 
	TEXT("") );

// ----------------------------------------------------------------------------

/**
 * Uniform buffer parameters for LPV direct injection shaders
 */
BEGIN_UNIFORM_BUFFER_STRUCT( FLpvDirectLightInjectParameters, )
	DECLARE_UNIFORM_BUFFER_STRUCT_MEMBER( float, LightRadius )
	DECLARE_UNIFORM_BUFFER_STRUCT_MEMBER( FVector4, LightPosition )
	DECLARE_UNIFORM_BUFFER_STRUCT_MEMBER( FVector4, LightColor )
	DECLARE_UNIFORM_BUFFER_STRUCT_MEMBER( float, LightFalloffExponent )
	DECLARE_UNIFORM_BUFFER_STRUCT_MEMBER( float, LightSourceLength )
	DECLARE_UNIFORM_BUFFER_STRUCT_MEMBER( FVector4, LightDirection )
	DECLARE_UNIFORM_BUFFER_STRUCT_MEMBER( FVector2D, LightSpotAngles )
	DECLARE_UNIFORM_BUFFER_STRUCT_MEMBER( float, bLightInverseSquaredAttenuation )
END_UNIFORM_BUFFER_STRUCT( FLpvDirectLightInjectParameters )

IMPLEMENT_UNIFORM_BUFFER_STRUCT(FLpvDirectLightInjectParameters,TEXT("LpvInject"));

typedef TUniformBufferRef<FLpvDirectLightInjectParameters> FDirectLightInjectBufferRef;

IMPLEMENT_UNIFORM_BUFFER_STRUCT(FLpvWriteUniformBufferParameters,TEXT("LpvWrite"));

// ----------------------------------------------------------------------------
// Base LPV Write Compute shader
// ----------------------------------------------------------------------------
class FLpvWriteShaderCSBase : public FGlobalShader
{
public:
	// Default constructor
	FLpvWriteShaderCSBase()	{	}

	/** Initialization constructor. */
	explicit FLpvWriteShaderCSBase( const ShaderMetaType::CompiledShaderInitializerType& Initializer )
		: FGlobalShader(Initializer)
	{
		for ( int i = 0; i < 7; i++ )
		{
			LpvBufferSRVParameters[i].Bind(Initializer.ParameterMap, LpvVolumeTextureSRVNames[i] );
			LpvBufferUAVs[i].Bind(Initializer.ParameterMap, LpvVolumeTextureUAVNames[i] );
		}

		LpvVolumeTextureSampler.Bind( Initializer.ParameterMap, TEXT("gLpv3DTextureSampler") );
		VplListHeadBufferSRV.Bind(Initializer.ParameterMap, TEXT("gVplListHeadBuffer") );
		VplListHeadBufferUAV.Bind(Initializer.ParameterMap, TEXT("RWVplListHeadBuffer") );
		VplListBufferSRV.Bind(Initializer.ParameterMap, TEXT("gVplListBuffer") );
		VplListBufferUAV.Bind(Initializer.ParameterMap, TEXT("RWVplListBuffer") );

		for ( int i = 0; i < NUM_GV_TEXTURES; i++ ) 
		{
			GvBufferSRVParameters[i].Bind(Initializer.ParameterMap, LpvGvVolumeTextureSRVNames[i] );
			GvBufferUAVs[i].Bind(Initializer.ParameterMap, LpvGvVolumeTextureUAVNames[i] );
		}
		GvListBufferUAV.Bind(Initializer.ParameterMap, TEXT("RWGvListBuffer") );
		GvListHeadBufferUAV.Bind(Initializer.ParameterMap, TEXT("RWGvListHeadBuffer") );

		GvListBufferSRV.Bind(Initializer.ParameterMap, TEXT("gGvListBuffer") );
		GvListHeadBufferSRV.Bind(Initializer.ParameterMap, TEXT("gGvListHeadBuffer") );

		AOVolumeTextureUAV.Bind(Initializer.ParameterMap, TEXT("gAOVolumeTextureRW") );
		AOVolumeTextureSRV.Bind(Initializer.ParameterMap, TEXT("gAOVolumeTexture") );
	}

	static void ModifyCompilationEnvironment( EShaderPlatform Platform, FShaderCompilerEnvironment& OutEnvironment )
	{
		FGlobalShader::ModifyCompilationEnvironment( Platform, OutEnvironment );
		OutEnvironment.SetDefine( TEXT("LPV_MULTIPLE_BOUNCES"), (uint32)LPV_MULTIPLE_BOUNCES );
		OutEnvironment.SetDefine( TEXT("LPV_GV_SH_ORDER"),			(uint32)LPV_GV_SH_ORDER );
	}
	// Serialization
	virtual bool Serialize( FArchive& Ar ) override
	{
		bool bShaderHasOutdatedParameters = FGlobalShader::Serialize( Ar );

		for(int i = 0; i < 7; i++)
		{
			Ar << LpvBufferSRVParameters[i];
			Ar << LpvBufferUAVs[i];
		}

		Ar << LpvVolumeTextureSampler;
		Ar << VplListHeadBufferSRV;
		Ar << VplListHeadBufferUAV;
		Ar << VplListBufferSRV;
		Ar << VplListBufferUAV;
		for ( int i = 0; i < NUM_GV_TEXTURES; i++ )
		{
			Ar << GvBufferSRVParameters[i];
			Ar << GvBufferUAVs[i];
		}
		Ar << GvListBufferUAV;
		Ar << GvListHeadBufferUAV;
		Ar << GvListBufferSRV;
		Ar << GvListHeadBufferSRV;
		Ar << AOVolumeTextureUAV;
		Ar << AOVolumeTextureSRV;
		return bShaderHasOutdatedParameters;
	}

	void SetParameters(FRHICommandList& RHICmdList, const FLpvBaseWriteShaderParams& Params )
	{
		FComputeShaderRHIParamRef ShaderRHI = GetComputeShader();
		SetUniformBufferParameter(RHICmdList, ShaderRHI, GetUniformBufferParameter<FLpvWriteUniformBufferParameters>(), Params.UniformBuffer );

		TArray<int32> ResourceIndices;
		TArray<FUnorderedAccessViewRHIParamRef> UAVs;

		for(int i  =0; i < 7; i++)
		{
			if ( LpvBufferSRVParameters[i].IsBound() )
			{
				RHICmdList.SetShaderTexture(ShaderRHI, LpvBufferSRVParameters[i].GetBaseIndex(), Params.LpvBufferSRVs[i]);
			}
			if ( LpvBufferUAVs[i].IsBound() )
			{
				ResourceIndices.Add(LpvBufferUAVs[i].GetBaseIndex());
				UAVs.Add(Params.LpvBufferUAVs[i]);
			}
			SetTextureParameter(RHICmdList, ShaderRHI, LpvBufferSRVParameters[i], LpvVolumeTextureSampler, TStaticSamplerState<SF_Bilinear,AM_Clamp,AM_Clamp,AM_Clamp>::GetRHI(), Params.LpvBufferSRVs[i] );
		}
		if ( VplListHeadBufferSRV.IsBound() )
		{
			RHICmdList.SetShaderResourceViewParameter( ShaderRHI, VplListHeadBufferSRV.GetBaseIndex(), Params.VplListHeadBufferSRV );
		}
		if ( VplListHeadBufferUAV.IsBound() )
		{
			ResourceIndices.Add(VplListHeadBufferUAV.GetBaseIndex());
			UAVs.Add(Params.VplListHeadBufferUAV);
		}
		if ( VplListBufferSRV.IsBound() )
		{
			RHICmdList.SetShaderResourceViewParameter( ShaderRHI, VplListBufferSRV.GetBaseIndex(), Params.VplListBufferSRV );
		}
		if ( VplListBufferUAV.IsBound() )
		{			
			ResourceIndices.Add(VplListBufferUAV.GetBaseIndex());
			UAVs.Add(Params.VplListBufferUAV);
		}

		// GV Volume texture
		for ( int i=0;i<NUM_GV_TEXTURES; i++ )
		{
			if ( GvBufferSRVParameters[i].IsBound() )
			{
				RHICmdList.SetShaderTexture(ShaderRHI, GvBufferSRVParameters[i].GetBaseIndex(), Params.GvBufferSRVs[i]);
			}
			if ( GvBufferUAVs[i].IsBound() )
			{
				ResourceIndices.Add(GvBufferUAVs[i].GetBaseIndex());
				UAVs.Add(Params.GvBufferUAVs[i]);				
			}

			SetTextureParameter(RHICmdList, ShaderRHI, GvBufferSRVParameters[i], LpvVolumeTextureSampler, TStaticSamplerState<SF_Bilinear,AM_Clamp,AM_Clamp,AM_Clamp>::GetRHI(), Params.GvBufferSRVs[i] );
		}

		if(GvListBufferUAV.IsBound())
		{
			ResourceIndices.Add(GvListBufferUAV.GetBaseIndex());
			UAVs.Add(Params.GvListBufferUAV);
		}
		if(GvListHeadBufferUAV.IsBound())
		{
			ResourceIndices.Add(GvListHeadBufferUAV.GetBaseIndex());
			UAVs.Add(Params.GvListHeadBufferUAV);			
		}
		if(GvListBufferSRV.IsBound())
		{
			RHICmdList.SetShaderResourceViewParameter(ShaderRHI, GvListBufferSRV.GetBaseIndex(), Params.GvListBufferSRV);
		}
		if(GvListHeadBufferSRV.IsBound())
		{
			RHICmdList.SetShaderResourceViewParameter(ShaderRHI, GvListHeadBufferSRV.GetBaseIndex(), Params.GvListHeadBufferSRV);
		}
		if ( AOVolumeTextureUAV.IsBound() )
		{
			ResourceIndices.Add(AOVolumeTextureUAV.GetBaseIndex());
			UAVs.Add(Params.AOVolumeTextureUAV);			
		}
		if ( AOVolumeTextureSRV.IsBound() )
		{
			RHICmdList.SetShaderTexture(ShaderRHI, AOVolumeTextureSRV.GetBaseIndex(), Params.AOVolumeTextureSRV );
		}

		check(ResourceIndices.Num() == UAVs.Num());
		RHICmdList.TransitionResources(EResourceTransitionAccess::ERWBarrier, EResourceTransitionPipeline::EGfxToCompute, UAVs.GetData(), UAVs.Num());
		for (int32 i = 0; i < ResourceIndices.Num(); ++i)
		{
			RHICmdList.SetUAVParameter(ShaderRHI, ResourceIndices[i], UAVs[i]);
		}
	}

	// Unbinds any buffers that have been bound.
	void UnbindBuffers(FRHICommandList& RHICmdList, const FLpvBaseWriteShaderParams& Params)
	{
		TArray<int32> ResourceIndices;
		TArray<FUnorderedAccessViewRHIParamRef> UAVs;

		FComputeShaderRHIParamRef ShaderRHI = GetComputeShader();
		for ( int i = 0; i < 7; i++ )
		{
			if ( LpvBufferSRVParameters[i].IsBound() )
		    {
				RHICmdList.SetShaderTexture(ShaderRHI, LpvBufferSRVParameters[i].GetBaseIndex(), FTextureRHIParamRef());
		    }
			if ( LpvBufferUAVs[i].IsBound() )
		    {
				ResourceIndices.Add(LpvBufferUAVs[i].GetBaseIndex());
				UAVs.Add(Params.LpvBufferUAVs[i]);			    
		    }
	    }
		if ( VplListHeadBufferSRV.IsBound() )
		{
			RHICmdList.SetShaderResourceViewParameter( ShaderRHI, VplListHeadBufferSRV.GetBaseIndex(), FShaderResourceViewRHIParamRef() );
		}
		if ( VplListHeadBufferUAV.IsBound() )
		{
			ResourceIndices.Add(VplListHeadBufferUAV.GetBaseIndex());
			UAVs.Add(Params.VplListHeadBufferUAV);			
		}
		if ( VplListBufferSRV.IsBound() )
		{
			RHICmdList.SetShaderResourceViewParameter( ShaderRHI, VplListBufferSRV.GetBaseIndex(), FShaderResourceViewRHIParamRef() );
		}
		if ( VplListBufferUAV.IsBound() )
		{
			ResourceIndices.Add(VplListBufferUAV.GetBaseIndex());
			UAVs.Add(Params.VplListBufferUAV);			
		}
		for ( int i = 0; i < NUM_GV_TEXTURES; i++ )
		{
			if ( GvBufferSRVParameters[i].IsBound() )
			{
					RHICmdList.SetShaderTexture(ShaderRHI, GvBufferSRVParameters[i].GetBaseIndex(), FTextureRHIParamRef());
			}
			if ( GvBufferUAVs[i].IsBound() )
			{
				ResourceIndices.Add(GvBufferUAVs[i].GetBaseIndex());
				UAVs.Add(Params.GvBufferUAVs[i]);
			}
		}

		if ( AOVolumeTextureUAV.IsBound() )
		{
			ResourceIndices.Add(AOVolumeTextureUAV.GetBaseIndex());
			UAVs.Add(Params.AOVolumeTextureUAV);
		}
		if ( AOVolumeTextureSRV.IsBound() )
		{
			RHICmdList.SetShaderResourceViewParameter( ShaderRHI, AOVolumeTextureSRV.GetBaseIndex(), FShaderResourceViewRHIParamRef() );
		}
		if(GvListBufferUAV.IsBound())
		{
			ResourceIndices.Add(GvListBufferUAV.GetBaseIndex());
			UAVs.Add(Params.GvListBufferUAV);			
		}
		if(GvListHeadBufferUAV.IsBound())
		{
			ResourceIndices.Add(GvListHeadBufferUAV.GetBaseIndex());
			UAVs.Add(Params.GvListHeadBufferUAV);
		}
		if ( GvListBufferSRV.IsBound() )
		{
			RHICmdList.SetShaderResourceViewParameter( ShaderRHI, GvListBufferSRV.GetBaseIndex(), FShaderResourceViewRHIParamRef() );
		}
		if ( GvListHeadBufferSRV.IsBound() )
		{
			RHICmdList.SetShaderResourceViewParameter( ShaderRHI, GvListHeadBufferSRV.GetBaseIndex(), FShaderResourceViewRHIParamRef() );
		}

		check(ResourceIndices.Num() == UAVs.Num());
		RHICmdList.TransitionResources(EResourceTransitionAccess::EReadable, EResourceTransitionPipeline::EComputeToGfx, UAVs.GetData(), UAVs.Num());
		FUnorderedAccessViewRHIParamRef NullUAV = nullptr;
		for (int32 i = 0; i < ResourceIndices.Num(); ++i)
		{
			RHICmdList.SetUAVParameter(ShaderRHI, ResourceIndices[i], NullUAV);
		}
	}

protected:
	FShaderResourceParameter LpvBufferSRVParameters[7];
	FShaderResourceParameter LpvBufferUAVs[7];
	FShaderResourceParameter LpvVolumeTextureSampler;
	FShaderResourceParameter VplListHeadBufferSRV;
	FShaderResourceParameter VplListHeadBufferUAV;
	FShaderResourceParameter VplListBufferSRV;
	FShaderResourceParameter VplListBufferUAV;

	FShaderResourceParameter GvBufferSRVParameters[NUM_GV_TEXTURES];
	FShaderResourceParameter GvBufferUAVs[NUM_GV_TEXTURES];
	FShaderResourceParameter GvListBufferSRV;
	FShaderResourceParameter GvListBufferUAV;
	FShaderResourceParameter GvListHeadBufferSRV;
	FShaderResourceParameter GvListHeadBufferUAV;
	FShaderResourceParameter AOVolumeTextureUAV;
	FShaderResourceParameter AOVolumeTextureSRV;
};


// ----------------------------------------------------------------------------
// LPV clear Compute shader
// ----------------------------------------------------------------------------
class FLpvClearCS : public FLpvWriteShaderCSBase
{
	DECLARE_SHADER_TYPE(FLpvClearCS,Global);

public:
	static bool ShouldCache( EShaderPlatform Platform )		{ return IsFeatureLevelSupported(Platform, ERHIFeatureLevel::SM5) && IsLPVSupported(Platform); }

	static void ModifyCompilationEnvironment( EShaderPlatform Platform, FShaderCompilerEnvironment& OutEnvironment )
	{
		FLpvWriteShaderCSBase::ModifyCompilationEnvironment( Platform, OutEnvironment );
	}

	FLpvClearCS()	{	}

	explicit FLpvClearCS( const ShaderMetaType::CompiledShaderInitializerType& Initializer ) : FLpvWriteShaderCSBase(Initializer)		{	}

	virtual bool Serialize( FArchive& Ar ) override			{ return FLpvWriteShaderCSBase::Serialize( Ar ); }
};
IMPLEMENT_SHADER_TYPE(,FLpvClearCS,TEXT("/Engine/Private/LPVClear.usf"),TEXT("CSClear"),SF_Compute);


// ----------------------------------------------------------------------------
// LPV clear geometryVolume Compute shader
// ----------------------------------------------------------------------------
class FLpvClearGeometryVolumeCS : public FLpvWriteShaderCSBase
{
	DECLARE_SHADER_TYPE(FLpvClearGeometryVolumeCS,Global);

public:
	static bool ShouldCache( EShaderPlatform Platform )		{ return IsFeatureLevelSupported(Platform, ERHIFeatureLevel::SM5) && IsLPVSupported(Platform); }

	static void ModifyCompilationEnvironment( EShaderPlatform Platform, FShaderCompilerEnvironment& OutEnvironment )
	{
		FLpvWriteShaderCSBase::ModifyCompilationEnvironment( Platform, OutEnvironment );
	}

	FLpvClearGeometryVolumeCS()	{	}

	explicit FLpvClearGeometryVolumeCS( const ShaderMetaType::CompiledShaderInitializerType& Initializer ) : FLpvWriteShaderCSBase(Initializer)		{	}

	virtual bool Serialize( FArchive& Ar ) override			{ return FLpvWriteShaderCSBase::Serialize( Ar ); }
};
IMPLEMENT_SHADER_TYPE(,FLpvClearGeometryVolumeCS,TEXT("/Engine/Private/LPVClear.usf"),TEXT("CSClearGeometryVolume"),SF_Compute);


// ----------------------------------------------------------------------------
// LPV clear lists Compute shader
// ----------------------------------------------------------------------------
class FLpvClearListsCS : public FLpvWriteShaderCSBase
{
	DECLARE_SHADER_TYPE(FLpvClearListsCS,Global);

public:
	static bool ShouldCache( EShaderPlatform Platform )		{ return IsFeatureLevelSupported(Platform, ERHIFeatureLevel::SM5) && IsLPVSupported(Platform); }

	static void ModifyCompilationEnvironment( EShaderPlatform Platform, FShaderCompilerEnvironment& OutEnvironment )
	{
		FLpvWriteShaderCSBase::ModifyCompilationEnvironment( Platform, OutEnvironment );
	}

	FLpvClearListsCS()	{	}

	explicit FLpvClearListsCS( const ShaderMetaType::CompiledShaderInitializerType& Initializer ) : FLpvWriteShaderCSBase(Initializer)		{	}

	virtual bool Serialize( FArchive& Ar ) override			{ return FLpvWriteShaderCSBase::Serialize( Ar ); }
};
IMPLEMENT_SHADER_TYPE(,FLpvClearListsCS,TEXT("/Engine/Private/LPVClearLists.usf"),TEXT("CSClearLists"),SF_Compute);

// ----------------------------------------------------------------------------
// LPV generate VPL lists compute shader (for a directional light)
// ----------------------------------------------------------------------------
class FLpvInject_GenerateVplListsCS : public FLpvWriteShaderCSBase
{
	DECLARE_SHADER_TYPE(FLpvInject_GenerateVplListsCS,Global);

public:
	static bool ShouldCache( EShaderPlatform Platform )		{ return IsFeatureLevelSupported(Platform, ERHIFeatureLevel::SM5) && IsLPVSupported(Platform); }

	static void ModifyCompilationEnvironment( EShaderPlatform Platform, FShaderCompilerEnvironment& OutEnvironment )
	{
		FLpvWriteShaderCSBase::ModifyCompilationEnvironment( Platform, OutEnvironment );
	}

	FLpvInject_GenerateVplListsCS()	{	}

	explicit FLpvInject_GenerateVplListsCS( const ShaderMetaType::CompiledShaderInitializerType& Initializer ) : FLpvWriteShaderCSBase(Initializer)		
	{	
		RsmDiffuseTexture.Bind(		Initializer.ParameterMap, TEXT("gRsmFluxTex") );
		RsmNormalTexture.Bind(		Initializer.ParameterMap, TEXT("gRsmNormalTex") );
		RsmDepthTexture.Bind(		Initializer.ParameterMap, TEXT("gRsmDepthTex") );

		LinearTextureSampler.Bind(	Initializer.ParameterMap, TEXT("LinearSampler") );
		PointTextureSampler.Bind(	Initializer.ParameterMap, TEXT("PointSampler") );
	}

	void SetParameters(
		FRHICommandList& RHICmdList, 
		FLpvBaseWriteShaderParams& BaseParams,
		FTextureRHIParamRef RsmDiffuseTextureRHI,
		FTextureRHIParamRef RsmNormalTextureRHI,
		FTextureRHIParamRef RsmDepthTextureRHI )
	{
		FComputeShaderRHIParamRef ShaderRHI = GetComputeShader();
		FLpvWriteShaderCSBase::SetParameters(RHICmdList, BaseParams );

		FSamplerStateRHIParamRef SamplerStateLinear  = TStaticSamplerState<SF_Bilinear,AM_Clamp,AM_Clamp,AM_Clamp>::GetRHI();
		FSamplerStateRHIParamRef SamplerStatePoint   = TStaticSamplerState<SF_Point,AM_Clamp,AM_Clamp,AM_Clamp>::GetRHI();

		// FIXME: Why do we have to bind a samplerstate to a sampler here? Presumably this is for legacy reasons... 
		SetTextureParameter(RHICmdList, ShaderRHI, RsmDiffuseTexture, LinearTextureSampler, SamplerStateLinear, RsmDiffuseTextureRHI );
		SetTextureParameter(RHICmdList, ShaderRHI, RsmNormalTexture, LinearTextureSampler, SamplerStateLinear, RsmNormalTextureRHI );
		SetTextureParameter(RHICmdList, ShaderRHI, RsmDepthTexture, PointTextureSampler, SamplerStatePoint, RsmDepthTextureRHI );
	}

	// Unbinds any buffers that have been bound.
	void UnbindBuffers(FRHICommandList& RHICmdList, FLpvBaseWriteShaderParams& BaseParams)
	{
		FLpvWriteShaderCSBase::UnbindBuffers(RHICmdList, BaseParams);
	}


	virtual bool Serialize( FArchive& Ar ) override			
	{ 
		bool rv = FLpvWriteShaderCSBase::Serialize( Ar ); 
		Ar << RsmDiffuseTexture;
		Ar << RsmNormalTexture;
		Ar << RsmDepthTexture;
		Ar << LinearTextureSampler;
		Ar << PointTextureSampler;
		return rv;
	}
protected:
	FShaderResourceParameter RsmDiffuseTexture;
	FShaderResourceParameter RsmNormalTexture;
	FShaderResourceParameter RsmDepthTexture;

	FShaderResourceParameter LinearTextureSampler;
	FShaderResourceParameter PointTextureSampler;
};
IMPLEMENT_SHADER_TYPE(,FLpvInject_GenerateVplListsCS,TEXT("/Engine/Private/LPVInject_GenerateVplLists.usf"),TEXT("CSGenerateVplLists_LightDirectional"),SF_Compute);

// ----------------------------------------------------------------------------
// LPV accumulate VPL lists compute shader
// ----------------------------------------------------------------------------
class FLpvInject_AccumulateVplListsCS : public FLpvWriteShaderCSBase
{
	DECLARE_SHADER_TYPE(FLpvInject_AccumulateVplListsCS,Global);

public:
	static bool ShouldCache( EShaderPlatform Platform )		{ return IsFeatureLevelSupported(Platform, ERHIFeatureLevel::SM5) && IsLPVSupported(Platform); }

	static void ModifyCompilationEnvironment( EShaderPlatform Platform, FShaderCompilerEnvironment& OutEnvironment )
	{
		FLpvWriteShaderCSBase::ModifyCompilationEnvironment( Platform, OutEnvironment );
	}

	FLpvInject_AccumulateVplListsCS()	{	}

	explicit FLpvInject_AccumulateVplListsCS( const ShaderMetaType::CompiledShaderInitializerType& Initializer ) : FLpvWriteShaderCSBase(Initializer)		{	}

	virtual bool Serialize( FArchive& Ar ) override			{ return FLpvWriteShaderCSBase::Serialize( Ar ); }
};
IMPLEMENT_SHADER_TYPE(,FLpvInject_AccumulateVplListsCS,TEXT("/Engine/Private/LPVInject_AccumulateVplLists.usf"),TEXT("CSAccumulateVplLists"),SF_Compute);

// ----------------------------------------------------------------------------
// LPV directional occlusion compute shader
// ----------------------------------------------------------------------------
class FLpvDirectionalOcclusionCS : public FLpvWriteShaderCSBase
{
	DECLARE_SHADER_TYPE(FLpvDirectionalOcclusionCS,Global);

public:
	static bool ShouldCache( EShaderPlatform Platform )		{ return IsFeatureLevelSupported(Platform, ERHIFeatureLevel::SM5) && IsLPVSupported(Platform); }

	static void ModifyCompilationEnvironment( EShaderPlatform Platform, FShaderCompilerEnvironment& OutEnvironment )
	{
		FLpvWriteShaderCSBase::ModifyCompilationEnvironment( Platform, OutEnvironment );
	}

	FLpvDirectionalOcclusionCS()	{	}

	explicit FLpvDirectionalOcclusionCS( const ShaderMetaType::CompiledShaderInitializerType& Initializer ) : FLpvWriteShaderCSBase(Initializer)		
	{	
	}

	// FShader interface.
	virtual bool Serialize(FArchive& Ar) override
	{

		bool bShaderHasOutdatedParameters = FLpvWriteShaderCSBase::Serialize( Ar );
		return bShaderHasOutdatedParameters;
	}

	virtual void SetParameters(
		FRHICommandList& RHICmdList, 
		FLpvBaseWriteShaderParams& BaseParams )
	{
		FLpvWriteShaderCSBase::SetParameters( RHICmdList, BaseParams );
		const FComputeShaderRHIParamRef ShaderRHI = GetComputeShader();
	}
};
IMPLEMENT_SHADER_TYPE(,FLpvDirectionalOcclusionCS,TEXT("/Engine/Private/LPVDirectionalOcclusion.usf"),TEXT("CSDirectionalOcclusion"),SF_Compute);

// ----------------------------------------------------------------------------
// LPV directional occlusion compute shader
// ----------------------------------------------------------------------------
class FLpvCopyAOVolumeCS : public FLpvWriteShaderCSBase
{
	DECLARE_SHADER_TYPE(FLpvCopyAOVolumeCS,Global);

public:
	static bool ShouldCache( EShaderPlatform Platform )		{ return IsFeatureLevelSupported(Platform, ERHIFeatureLevel::SM5) && IsLPVSupported(Platform); }

	static void ModifyCompilationEnvironment( EShaderPlatform Platform, FShaderCompilerEnvironment& OutEnvironment )
	{
		FLpvWriteShaderCSBase::ModifyCompilationEnvironment( Platform, OutEnvironment );
	}

	FLpvCopyAOVolumeCS()	{	}

	explicit FLpvCopyAOVolumeCS( const ShaderMetaType::CompiledShaderInitializerType& Initializer ) : FLpvWriteShaderCSBase(Initializer)		
	{	
	}

	// FShader interface.
	virtual bool Serialize(FArchive& Ar) override
	{

		bool bShaderHasOutdatedParameters = FLpvWriteShaderCSBase::Serialize( Ar );
		return bShaderHasOutdatedParameters;
	}

	virtual void SetParameters(
		FRHICommandList& RHICmdList, 
		FLpvBaseWriteShaderParams& BaseParams )
	{	
		FLpvWriteShaderCSBase::SetParameters( RHICmdList, BaseParams );
		const FComputeShaderRHIParamRef ShaderRHI = GetComputeShader();
	}
};
IMPLEMENT_SHADER_TYPE(,FLpvCopyAOVolumeCS,TEXT("/Engine/Private/LPVDirectionalOcclusion.usf"),TEXT("CSCopyAOVolume"),SF_Compute);


// ----------------------------------------------------------------------------
// Compute shader to build a geometry volume
// ----------------------------------------------------------------------------
class FLpvBuildGeometryVolumeCS : public FLpvWriteShaderCSBase
{
	DECLARE_SHADER_TYPE(FLpvBuildGeometryVolumeCS,Global);

public:
	static bool ShouldCache( EShaderPlatform Platform )		{ return IsFeatureLevelSupported(Platform, ERHIFeatureLevel::SM5) && IsLPVSupported(Platform); }

	static void ModifyCompilationEnvironment( EShaderPlatform Platform, FShaderCompilerEnvironment& OutEnvironment )
	{
		FLpvWriteShaderCSBase::ModifyCompilationEnvironment( Platform, OutEnvironment );
	}

	FLpvBuildGeometryVolumeCS()	{	}

	explicit FLpvBuildGeometryVolumeCS( const ShaderMetaType::CompiledShaderInitializerType& Initializer ) : FLpvWriteShaderCSBase(Initializer)		{	}

	virtual bool Serialize( FArchive& Ar ) override			{ return FLpvWriteShaderCSBase::Serialize( Ar ); }
};
IMPLEMENT_SHADER_TYPE(,FLpvBuildGeometryVolumeCS,TEXT("/Engine/Private/LPVBuildGeometryVolume.usf"),TEXT("CSBuildGeometryVolume"),SF_Compute);

// ----------------------------------------------------------------------------
// LPV propagate compute shader
// ----------------------------------------------------------------------------
enum PropagateShaderFlags
{
	PROPAGATE_SECONDARY_OCCLUSION	= 0x01,
	PROPAGATE_MULTIPLE_BOUNCES		= 0x02,
	PROPAGATE_AO					= 0x04,
};

template<uint32 ShaderFlags>
class TLpvPropagateCS : public FLpvWriteShaderCSBase
{
	DECLARE_SHADER_TYPE(TLpvPropagateCS,Global);

public:
	static bool ShouldCache( EShaderPlatform Platform )		{ return IsFeatureLevelSupported(Platform, ERHIFeatureLevel::SM5) && IsLPVSupported(Platform); }

	static void ModifyCompilationEnvironment( EShaderPlatform Platform, FShaderCompilerEnvironment& OutEnvironment )
	{
		CA_SUPPRESS(6313);
		OutEnvironment.SetDefine(TEXT("LPV_SECONDARY_OCCLUSION"), (uint32)(ShaderFlags & PROPAGATE_SECONDARY_OCCLUSION ? 1 : 0));
		CA_SUPPRESS(6313);
		OutEnvironment.SetDefine(TEXT("LPV_MULTIPLE_BOUNCES_ENABLED"), (uint32)(ShaderFlags & PROPAGATE_MULTIPLE_BOUNCES ? 1 : 0));
		CA_SUPPRESS(6313);
		OutEnvironment.SetDefine(TEXT("LPV_PROPAGATE_AO"), (uint32)(ShaderFlags & PROPAGATE_AO ? 1 : 0));
		OutEnvironment.CompilerFlags.Add(CFLAG_StandardOptimization);

		FLpvWriteShaderCSBase::ModifyCompilationEnvironment( Platform, OutEnvironment );
	}

	TLpvPropagateCS()	{	}

	explicit TLpvPropagateCS( const ShaderMetaType::CompiledShaderInitializerType& Initializer ) : FLpvWriteShaderCSBase(Initializer)		{	}

	virtual bool Serialize( FArchive& Ar ) override			{ return FLpvWriteShaderCSBase::Serialize( Ar ); }
};

IMPLEMENT_SHADER_TYPE(template<>,TLpvPropagateCS<0>,																		TEXT("/Engine/Private/LPVPropagate.usf"),TEXT("CSPropagate"),SF_Compute);
IMPLEMENT_SHADER_TYPE(template<>,TLpvPropagateCS<PROPAGATE_SECONDARY_OCCLUSION>,											TEXT("/Engine/Private/LPVPropagate.usf"),TEXT("CSPropagate"),SF_Compute);
IMPLEMENT_SHADER_TYPE(template<>,TLpvPropagateCS<PROPAGATE_MULTIPLE_BOUNCES>,												TEXT("/Engine/Private/LPVPropagate.usf"),TEXT("CSPropagate"),SF_Compute);
IMPLEMENT_SHADER_TYPE(template<>,TLpvPropagateCS<PROPAGATE_SECONDARY_OCCLUSION|PROPAGATE_MULTIPLE_BOUNCES>,					TEXT("/Engine/Private/LPVPropagate.usf"),TEXT("CSPropagate"),SF_Compute);
IMPLEMENT_SHADER_TYPE(template<>,TLpvPropagateCS<PROPAGATE_AO>,																TEXT("/Engine/Private/LPVPropagate.usf"),TEXT("CSPropagate"),SF_Compute);
IMPLEMENT_SHADER_TYPE(template<>,TLpvPropagateCS<PROPAGATE_AO|PROPAGATE_SECONDARY_OCCLUSION>,								TEXT("/Engine/Private/LPVPropagate.usf"),TEXT("CSPropagate"),SF_Compute);
IMPLEMENT_SHADER_TYPE(template<>,TLpvPropagateCS<PROPAGATE_AO|PROPAGATE_MULTIPLE_BOUNCES>,									TEXT("/Engine/Private/LPVPropagate.usf"),TEXT("CSPropagate"),SF_Compute);
IMPLEMENT_SHADER_TYPE(template<>,TLpvPropagateCS<PROPAGATE_AO|PROPAGATE_SECONDARY_OCCLUSION|PROPAGATE_MULTIPLE_BOUNCES>,	TEXT("/Engine/Private/LPVPropagate.usf"),TEXT("CSPropagate"),SF_Compute);

FLpvWriteShaderCSBase* GetPropagateShader( FViewInfo& View, uint32 ShaderFlags )
{
	switch( ShaderFlags )
	{
	case 0:
		return (FLpvWriteShaderCSBase*)*TShaderMapRef<TLpvPropagateCS<0> >( View.ShaderMap );
	case PROPAGATE_SECONDARY_OCCLUSION:										
		return (FLpvWriteShaderCSBase*)*TShaderMapRef<TLpvPropagateCS<PROPAGATE_SECONDARY_OCCLUSION> >( View.ShaderMap );
	case PROPAGATE_MULTIPLE_BOUNCES:	
		return (FLpvWriteShaderCSBase*)*TShaderMapRef<TLpvPropagateCS<PROPAGATE_MULTIPLE_BOUNCES> >( View.ShaderMap );
	case PROPAGATE_SECONDARY_OCCLUSION|PROPAGATE_MULTIPLE_BOUNCES:	
		return (FLpvWriteShaderCSBase*)*TShaderMapRef<TLpvPropagateCS<PROPAGATE_SECONDARY_OCCLUSION|PROPAGATE_MULTIPLE_BOUNCES> >( View.ShaderMap );
	case PROPAGATE_AO:							
		return (FLpvWriteShaderCSBase*)*TShaderMapRef<TLpvPropagateCS<PROPAGATE_AO> >( View.ShaderMap );
	case PROPAGATE_AO|PROPAGATE_SECONDARY_OCCLUSION:							
		return (FLpvWriteShaderCSBase*)*TShaderMapRef<TLpvPropagateCS<PROPAGATE_AO|PROPAGATE_SECONDARY_OCCLUSION> >( View.ShaderMap );
	case PROPAGATE_AO|PROPAGATE_MULTIPLE_BOUNCES:
		return (FLpvWriteShaderCSBase*)*TShaderMapRef<TLpvPropagateCS<PROPAGATE_AO|PROPAGATE_MULTIPLE_BOUNCES> >( View.ShaderMap );
	case PROPAGATE_AO|PROPAGATE_SECONDARY_OCCLUSION|PROPAGATE_MULTIPLE_BOUNCES:
		return (FLpvWriteShaderCSBase*)*TShaderMapRef<TLpvPropagateCS<PROPAGATE_AO|PROPAGATE_SECONDARY_OCCLUSION|PROPAGATE_MULTIPLE_BOUNCES> >( View.ShaderMap );
	}
	return NULL;
}

// ----------------------------------------------------------------------------
// Base injection compute shader
// ----------------------------------------------------------------------------
enum EInjectFlags
{
	INJECT_SHADOW_CASTING	 = 0x01,
	INJECT_SPOT_ATTENUATION  = 0x02,
};

class FLpvInjectShader_Base : public FLpvWriteShaderCSBase
{
public:
	void SetParameters(
		FRHICommandList& RHICmdList, 
		FLpvBaseWriteShaderParams& BaseParams,
		FDirectLightInjectBufferRef& InjectUniformBuffer )
	{
		FLpvWriteShaderCSBase::SetParameters(RHICmdList, BaseParams );
		FComputeShaderRHIParamRef ComputeShaderRHI = GetComputeShader();
		SetUniformBufferParameter(RHICmdList, ComputeShaderRHI, GetUniformBufferParameter<FLpvDirectLightInjectParameters>(), InjectUniformBuffer );
	}

	FLpvInjectShader_Base()	{	}

	explicit FLpvInjectShader_Base( const ShaderMetaType::CompiledShaderInitializerType& Initializer ) : FLpvWriteShaderCSBase(Initializer)		{	}

	virtual bool Serialize( FArchive& Ar ) override			{ return FLpvWriteShaderCSBase::Serialize( Ar ); }
};

// ----------------------------------------------------------------------------
// Point light injection compute shader
// ----------------------------------------------------------------------------

template <uint32 InjectFlags>
class TLpvInject_LightCS : public FLpvInjectShader_Base
{
	DECLARE_SHADER_TYPE(TLpvInject_LightCS,Global);

public:
	static bool ShouldCache( EShaderPlatform Platform )		{ return IsFeatureLevelSupported(Platform, ERHIFeatureLevel::SM5) && IsLPVSupported(Platform); }

	static void ModifyCompilationEnvironment( EShaderPlatform Platform, FShaderCompilerEnvironment& OutEnvironment )
	{
		CA_SUPPRESS(6313);
		OutEnvironment.SetDefine(TEXT("SHADOW_CASTING"),   (uint32)(InjectFlags & INJECT_SHADOW_CASTING ? 1 : 0));
		CA_SUPPRESS(6313);
		OutEnvironment.SetDefine(TEXT("SPOT_ATTENUATION"), (uint32)(InjectFlags & INJECT_SPOT_ATTENUATION ? 1 : 0));
		FLpvWriteShaderCSBase::ModifyCompilationEnvironment( Platform, OutEnvironment );
	}

	TLpvInject_LightCS()	{	}

	explicit TLpvInject_LightCS( const ShaderMetaType::CompiledShaderInitializerType& Initializer ) : FLpvInjectShader_Base(Initializer)		{	}

	virtual bool Serialize( FArchive& Ar ) override			{ return FLpvInjectShader_Base::Serialize( Ar ); }
};

IMPLEMENT_SHADER_TYPE(template<>,TLpvInject_LightCS<0>,TEXT("/Engine/Private/LPVDirectLightInject.usf"),TEXT("CSLightInject_ListGenCS"),SF_Compute);
IMPLEMENT_SHADER_TYPE(template<>,TLpvInject_LightCS<1>,TEXT("/Engine/Private/LPVDirectLightInject.usf"),TEXT("CSLightInject_ListGenCS"),SF_Compute);
IMPLEMENT_SHADER_TYPE(template<>,TLpvInject_LightCS<2>,TEXT("/Engine/Private/LPVDirectLightInject.usf"),TEXT("CSLightInject_ListGenCS"),SF_Compute);
IMPLEMENT_SHADER_TYPE(template<>,TLpvInject_LightCS<3>,TEXT("/Engine/Private/LPVDirectLightInject.usf"),TEXT("CSLightInject_ListGenCS"),SF_Compute);

// ----------------------------------------------------------------------------
// FLightPropagationVolume
// ----------------------------------------------------------------------------
FLightPropagationVolume::FLightPropagationVolume() :
	  mGridOffset( 0, 0, 0 )
	, mOldGridOffset( 0, 0, 0 )
	, mInjectedLightCount( 0 )
	, SecondaryOcclusionStrength( 0.0f )
	, SecondaryBounceStrength( 0.0f )
	, CubeSize( 5312.0f )
	, bEnabled( false )
	, bDirectionalOcclusionEnabled( false )
	, bGeometryVolumeNeeded( false )
	, mWriteBufferIndex( 0 )
	, bNeedsBufferClear( true )
	, GeometryVolumeGenerated( false )
	, AsyncJobFenceID(-1)
{
	// VPL List buffers
	mVplListBuffer = new FRWBufferStructured();
	int32 RSMResolution = FSceneRenderTargets::Get_FrameConstantsOnly().GetReflectiveShadowMapResolution();
	int32 GvListBufferSize = RSMResolution * RSMResolution * 16; // Allow 16 layers of depth per every pixel of the RSM (on average) 
	int32 VplListBufferSize = RSMResolution * RSMResolution * 4; // Allow 4 layers of depth per pixel in the RSM (1 for the RSM injection + 3 for light injection)
	mVplListBuffer->Initialize( sizeof( VplListEntry ), VplListBufferSize, 0, TEXT("mVplListBuffer"), true, false );
	mVplListHeadBuffer = new FRWBufferByteAddress();
	mVplListHeadBuffer->Initialize( LPV_GRIDRES*LPV_GRIDRES*LPV_GRIDRES*4, BUF_ByteAddressBuffer );

	// Geometry volume buffers
	GvListBuffer = new FRWBufferStructured();
	GvListBuffer->Initialize( sizeof( VplListEntry ), GvListBufferSize, 0, TEXT("GvListBuffer"), true, false );
	GvListHeadBuffer = new FRWBufferByteAddress();
	GvListHeadBuffer->Initialize( LPV_GRIDRES*LPV_GRIDRES*LPV_GRIDRES*4, BUF_ByteAddressBuffer );

	LpvWriteUniformBufferParams = new FLpvWriteUniformBufferParameters;
	FMemory::Memzero( LpvWriteUniformBufferParams, sizeof(FLpvWriteUniformBufferParameters) );
	bInitialized = false;
}


/**
* Destructor
*/
FLightPropagationVolume::~FLightPropagationVolume()
{
	LpvWriteUniformBuffer.ReleaseResource();

	// Note: this is double-buffered!
	for ( int i = 0; i < 2; i++ )
	{
		for ( int j = 0; j < 7; j++ )
		{
			LpvVolumeTextures[i][j].SafeRelease();
		}
	}

	mVplListHeadBuffer->Release();
	delete mVplListHeadBuffer;

	mVplListBuffer->Release();
	delete mVplListBuffer;

	for ( int i = 0; i < NUM_GV_TEXTURES; i++ )
	{
		GvVolumeTextures[i].SafeRelease();
	}

	GvListHeadBuffer->Release();
	delete GvListHeadBuffer;

	GvListBuffer->Release();
	delete GvListBuffer;

	delete LpvWriteUniformBufferParams;
}  

/**
* Sets up the LPV at the beginning of the frame
*/
void FLightPropagationVolume::InitSettings(FRHICommandListImmediate& RHICmdList, const FSceneView& View)
{
	int32 NumFastLpvTextures = 7;
	int32 NumFastGvTextures = 2;
	FIntPoint BufferSize = FSceneRenderTargets::Get_FrameConstantsOnly().GetBufferSizeXY();
	if ( BufferSize.X >= 1600 && BufferSize.Y >= 900 )
	{
		NumFastLpvTextures = 5;
		NumFastGvTextures = 1;
	}
	check(View.GetFeatureLevel() >= ERHIFeatureLevel::SM5);
	if ( !bInitialized )
	{
		// @TODO: this should probably be derived from FRenderResource (with InitDynamicRHI etc)
		FPooledRenderTargetDesc Desc(FPooledRenderTargetDesc::CreateVolumeDesc(
			LPV_GRIDRES,
			LPV_GRIDRES,
			LPV_GRIDRES,
			PF_FloatRGBA,
			FClearValueBinding::None,
			TexCreate_HideInVisualizeTexture | GFastVRamConfig.LPV,
			TexCreate_ShaderResource | TexCreate_UAV,
			false,
			1));

		{
			const TCHAR* Names[] = { TEXT("LPV_A0"), TEXT("LPV_B0"), TEXT("LPV_A1"), TEXT("LPV_B1"), TEXT("LPV_A2"), TEXT("LPV_B2"), TEXT("LPV_A3"), TEXT("LPV_B3"), TEXT("LPV_A4"), TEXT("LPV_B4"), TEXT("LPV_A5"), TEXT("LPV_B5"), TEXT("LPV_A6"), TEXT("LPV_B6") };

			// Note: this is double-buffered!
			for ( int i = 0; i < 2; i++ )
			{
				for ( int j = 0; j < 7; j++ )
				{
					GRenderTargetPool.FindFreeElement(RHICmdList, Desc, LpvVolumeTextures[i][j], Names[j * 2 + i] );
				}
			}
		}

		{
			const TCHAR* Names[] = { TEXT("LPV_GV0"), TEXT("LPV_GV1"), TEXT("LPV_GV2") };

			for ( int i = 0; i < NUM_GV_TEXTURES; i++ )
			{
				GRenderTargetPool.FindFreeElement(RHICmdList, Desc, GvVolumeTextures[i], Names[i]);
			}
		}

		{
			FPooledRenderTargetDesc AODesc(FPooledRenderTargetDesc::CreateVolumeDesc(
				LPV_GRIDRES,
				LPV_GRIDRES,
				LPV_GRIDRES,
				PF_G8,
				FClearValueBinding::None,
<<<<<<< HEAD
				TexCreate_HideInVisualizeTexture,
				TexCreate_ShaderResource | TexCreate_UAV | GFastVRamConfig.LPV,
=======
				TexCreate_HideInVisualizeTexture | GFastVRamConfig.LPV,
				TexCreate_ShaderResource | TexCreate_UAV,
>>>>>>> 00503514
				false,
				1));
			GRenderTargetPool.FindFreeElement(RHICmdList, AODesc, AOVolumeTexture, TEXT("LPVAOVolume"));
		}

		bInitialized = true;
	}  

	const FLightPropagationVolumeSettings& LPVSettings = View.FinalPostProcessSettings.BlendableManager.GetSingleFinalDataConst<FLightPropagationVolumeSettings>();

	// Copy the LPV postprocess settings
	Strength	 = LPVSettings.LPVIntensity;
	bEnabled     = Strength > 0.0f;
	CubeSize	 = LPVSettings.LPVSize;
	bDirectionalOcclusionEnabled = bEnabled && ( LPVSettings.LPVDirectionalOcclusionIntensity > 0.0001f );

	SecondaryOcclusionStrength = LPVSettings.LPVSecondaryOcclusionIntensity;
	SecondaryBounceStrength = LPVSettings.LPVSecondaryBounceIntensity;

	bGeometryVolumeNeeded = LPVSettings.LPVSecondaryOcclusionIntensity > 0.001f || bDirectionalOcclusionEnabled;
	GeometryVolumeGenerated = false;

	if ( !bEnabled )
	{
		return;
	}

	// Clear the UAVs if necessary
	float ClearMultiplier = 1.0f;
	if ( bNeedsBufferClear )
	{
		ClearMultiplier = 0.0f;
		// Since this is double buffered, the clear flag should remain set for the first 2 frames so that all buffers get cleared.
		if ( mWriteBufferIndex > 0 )
		{
			bNeedsBufferClear = false;
		}
	}

	mInjectedLightCount = 0;
	// Update the grid offset based on the camera
	{
		mOldGridOffset = mGridOffset;
		FVector CentrePos = View.ViewMatrices.GetViewOrigin();
		FVector CameraAt = View.GetViewDirection();

		float LpvScale = CubeSize / float(LPV_GRIDRES);
		float OneOverLpvScale = 1.0f / LpvScale;

		CentrePos += CameraAt * (LPV_CENTRE_OFFSET*LpvScale);
		FVector HalfGridRes = FVector( LPV_GRIDRES/2, LPV_GRIDRES/2, LPV_GRIDRES/2 );
		FVector Offset = ( CentrePos * OneOverLpvScale - HalfGridRes ) * -1.0f;
		mGridOffset = FIntVector( Offset.X, Offset.Y, Offset.Z );

		LpvWriteUniformBufferParams->mOldGridOffset		= mOldGridOffset;
		LpvWriteUniformBufferParams->mLpvGridOffset		= mGridOffset;
		LpvWriteUniformBufferParams->mEyePos			= View.ViewMatrices.GetViewOrigin();
		LpvWriteUniformBufferParams->ClearMultiplier	= ClearMultiplier;
		LpvWriteUniformBufferParams->LpvScale			= LpvScale;
		LpvWriteUniformBufferParams->OneOverLpvScale	= OneOverLpvScale;
		LpvWriteUniformBufferParams->SecondaryOcclusionStrength = SecondaryOcclusionStrength;
		LpvWriteUniformBufferParams->SecondaryBounceStrength = SecondaryBounceStrength;

		// Convert the bias values from LPV grid space to world space
		LpvWriteUniformBufferParams->GeometryVolumeInjectionBias	= LPVSettings.LPVGeometryVolumeBias * LpvScale;
		LpvWriteUniformBufferParams->VplInjectionBias				= LPVSettings.LPVVplInjectionBias * LpvScale;
		LpvWriteUniformBufferParams->PropagationIndex				= 0;
		LpvWriteUniformBufferParams->EmissiveInjectionMultiplier	= LPVSettings.LPVEmissiveInjectionIntensity
			* LpvWriteUniformBufferParams->RsmAreaIntensityMultiplier * CVarLPVEmissiveIntensityMultiplier.GetValueOnRenderThread() * 0.25f;
		LpvWriteUniformBufferParams->DirectionalOcclusionIntensity	= LPVSettings.LPVDirectionalOcclusionIntensity;
		LpvWriteUniformBufferParams->DirectionalOcclusionRadius		= LPVSettings.LPVDirectionalOcclusionRadius;
		LpvWriteUniformBufferParams->RsmPixelToTexcoordMultiplier	= 1.0f / float(FSceneRenderTargets::Get_FrameConstantsOnly().GetReflectiveShadowMapResolution() - 1);

		LpvReadUniformBufferParams.DirectionalOcclusionIntensity	= LPVSettings.LPVDirectionalOcclusionIntensity;
		LpvReadUniformBufferParams.DiffuseOcclusionExponent			= LPVSettings.LPVDiffuseOcclusionExponent;
		LpvReadUniformBufferParams.SpecularOcclusionExponent		= LPVSettings.LPVSpecularOcclusionExponent;
		LpvReadUniformBufferParams.DiffuseOcclusionIntensity		= LPVSettings.LPVDiffuseOcclusionIntensity;
		LpvReadUniformBufferParams.SpecularOcclusionIntensity		= LPVSettings.LPVSpecularOcclusionIntensity;

		LpvReadUniformBufferParams.DirectionalOcclusionDefaultValue = FVector( CVarLPVDirectionalOcclusionDefaultDiffuse.GetValueOnRenderThread(), CVarLPVDirectionalOcclusionDefaultSpecular.GetValueOnRenderThread(), 0.0f );
		LpvReadUniformBufferParams.DirectionalOcclusionFadeRange 	= LPVSettings.LPVDirectionalOcclusionFadeRange;
		LpvReadUniformBufferParams.FadeRange = LPVSettings.LPVFadeRange;

		LpvReadUniformBufferParams.mLpvGridOffset		= mGridOffset;
		LpvReadUniformBufferParams.LpvScale				= LpvScale;
		LpvReadUniformBufferParams.OneOverLpvScale		= OneOverLpvScale;
		LpvReadUniformBufferParams.SpecularIntensity	= CVarLPVSpecularIntensity.GetValueOnRenderThread();
		LpvReadUniformBufferParams.DiffuseIntensity		= CVarLPVDiffuseIntensity.GetValueOnRenderThread();

		LpvReadUniformBufferParams.LpvGridOffsetSmooth  = Offset;

		// Compute the bounding box
		FVector Centre = ( FVector(mGridOffset.X, mGridOffset.Y, mGridOffset.Z ) + FVector(0.5f,0.5f,0.5f) - HalfGridRes ) * -LpvScale;
		FVector Extent = FVector(CubeSize,CubeSize,CubeSize) * 0.5f;
		BoundingBox = FBox( Centre-Extent, Centre+Extent );
	}
}

/**
* Clears the LPV
*/
void FLightPropagationVolume::Clear(FRHICommandListImmediate& RHICmdList, FViewInfo& View)
{
	if ( !bEnabled )
	{
		return;
	}

	SCOPED_DRAW_EVENT(RHICmdList, LpvClear);

	if ( !LpvWriteUniformBuffer.IsInitialized() )
	{
		LpvWriteUniformBuffer.InitResource();
	}
	LpvWriteUniformBuffer.SetContents( *LpvWriteUniformBufferParams );

	// TODO: these could be run in parallel... 
	RHICmdList.AutomaticCacheFlushAfterComputeShader(false);

	// Clear the list buffers
	{
		TShaderMapRef<FLpvClearListsCS> Shader(View.ShaderMap);
		RHICmdList.SetComputeShader(Shader->GetComputeShader());

		FLpvBaseWriteShaderParams ShaderParams;
		GetShaderParams( ShaderParams );
		Shader->SetParameters(RHICmdList, ShaderParams );
		DispatchComputeShader(RHICmdList, *Shader, LPV_GRIDRES/4, LPV_GRIDRES/4, LPV_GRIDRES/4 );
		Shader->UnbindBuffers(RHICmdList, ShaderParams );
	}

	// Clear the LPV (or fade, if REFINE_OVER_TIME is enabled)
	{
		TShaderMapRef<FLpvClearCS> Shader(View.ShaderMap);
		RHICmdList.SetComputeShader(Shader->GetComputeShader());

		FLpvBaseWriteShaderParams ShaderParams;
		GetShaderParams( ShaderParams );
		Shader->SetParameters(RHICmdList, ShaderParams );
		DispatchComputeShader(RHICmdList, *Shader, LPV_GRIDRES/4, LPV_GRIDRES/4, LPV_GRIDRES/4 );
		Shader->UnbindBuffers(RHICmdList, ShaderParams);
	}

	// Clear the geometry volume if necessary
	if ( bGeometryVolumeNeeded )
	{
		TShaderMapRef<FLpvClearGeometryVolumeCS> Shader(View.ShaderMap);
		RHICmdList.SetComputeShader(Shader->GetComputeShader());

		FLpvBaseWriteShaderParams ShaderParams;
		GetShaderParams( ShaderParams );
		Shader->SetParameters(RHICmdList, ShaderParams );
		DispatchComputeShader(RHICmdList, *Shader, LPV_GRIDRES/4, LPV_GRIDRES/4, LPV_GRIDRES/4 );
		Shader->UnbindBuffers(RHICmdList, ShaderParams);
	}
	RHICmdList.AutomaticCacheFlushAfterComputeShader(true);
	RHICmdList.FlushComputeShaderCache();

	RHICmdList.SetUAVParameter( FComputeShaderRHIRef(), 7, mVplListBuffer->UAV, 0 );
	RHICmdList.SetUAVParameter( FComputeShaderRHIRef(), 7, GvListBuffer->UAV, 0 );
	RHICmdList.SetUAVParameter( FComputeShaderRHIRef(), 7, FUnorderedAccessViewRHIParamRef(), 0 );
}

/**
* Gets shadow info
*/
void FLightPropagationVolume::GetShadowInfo( const FProjectedShadowInfo& ProjectedShadowInfo, FRsmInfo& RsmInfoOut )
{
	FIntPoint ShadowBufferResolution( ProjectedShadowInfo.ResolutionX, ProjectedShadowInfo.ResolutionY);
	RsmInfoOut.WorldToShadow = ProjectedShadowInfo.GetWorldToShadowMatrix(RsmInfoOut.ShadowmapMinMax, &ShadowBufferResolution);
	RsmInfoOut.ShadowToWorld = RsmInfoOut.WorldToShadow.InverseFast();

	// Determine the shadow area in world space, so we can scale the brightness if needed. 
	FVector ShadowUp    = FVector( 1.0f,0.0f,0.0f );
	FVector ShadowRight = FVector( 0.0f,1.0f,0.0f );
	FVector4 WorldUp = RsmInfoOut.ShadowToWorld.TransformVector( ShadowUp );
	FVector4 WorldRight = RsmInfoOut.ShadowToWorld.TransformVector( ShadowRight );
	float ShadowArea = WorldUp.Size3() * WorldRight.Size3();

	int32 RSMResolution = FSceneRenderTargets::Get_FrameConstantsOnly().GetReflectiveShadowMapResolution();
	float ResolutionMultiplier = RSMResolution / 256.0f;
	float IdealCubeSizeMultiplier = 0.5f * ResolutionMultiplier; 
	float IdealRsmArea = ( CubeSize * IdealCubeSizeMultiplier * CubeSize * IdealCubeSizeMultiplier );
	RsmInfoOut.AreaBrightnessMultiplier = ShadowArea/IdealRsmArea;
}


/**
* Injects a Directional light into the LPV
*/
void FLightPropagationVolume::SetVplInjectionConstants(
	const FProjectedShadowInfo&	ProjectedShadowInfo,
	const FLightSceneProxy*		LightProxy )
{
	FLinearColor LightColor = LightProxy->GetColor();
	FRsmInfo RsmInfo;
	GetShadowInfo( ProjectedShadowInfo, RsmInfo );

	float LpvStrength = 0.0f;
	if ( bEnabled )
	{
		LpvStrength = Strength;
	}
	LpvStrength *= RsmInfo.AreaBrightnessMultiplier;
	LpvStrength *= CVarLPVIntensity.GetValueOnRenderThread();
	LpvWriteUniformBufferParams->RsmAreaIntensityMultiplier = RsmInfo.AreaBrightnessMultiplier;

	LpvStrength *= LightProxy->GetIndirectLightingScale();
	LpvWriteUniformBufferParams->mRsmToWorld = RsmInfo.ShadowToWorld;
	LpvWriteUniformBufferParams->mLightColour = FVector4( LightColor.R, LightColor.G, LightColor.B, LightColor.A ) * LpvStrength; 
	LpvWriteUniformBuffer.SetContents( *LpvWriteUniformBufferParams );
}

/**
* Injects a Directional light into the LPV
*/
void FLightPropagationVolume::InjectDirectionalLightRSM(
	FRHICommandListImmediate& RHICmdList,
	FViewInfo&					View,
	const FTexture2DRHIRef&		RsmNormalTex, 
	const FTexture2DRHIRef&		RsmDiffuseTex, 
	const FTexture2DRHIRef&		RsmDepthTex, 
	const FProjectedShadowInfo&	ProjectedShadowInfo,
	const FLinearColor&			LightColour )
{
	const FLightSceneProxy* LightProxy = ProjectedShadowInfo.GetLightSceneInfo().Proxy;
	{
		SCOPED_DRAW_EVENT(RHICmdList, LpvInjectDirectionalLightRSM);

		SetVplInjectionConstants(ProjectedShadowInfo, LightProxy ); //-V595

		TShaderMapRef<FLpvInject_GenerateVplListsCS> Shader(View.ShaderMap);
		RHICmdList.SetComputeShader(Shader->GetComputeShader());

		// Clear the list counter the first time this function is called in a frame
		FLpvBaseWriteShaderParams ShaderParams;
		GetShaderParams( ShaderParams );
		Shader->SetParameters(RHICmdList, ShaderParams, RsmDiffuseTex, RsmNormalTex, RsmDepthTex );

		int32 RSMResolution = FSceneRenderTargets::Get_FrameConstantsOnly().GetReflectiveShadowMapResolution();
		// todo: what if not divisible by 8?
		DispatchComputeShader(RHICmdList, *Shader, RSMResolution / 8, RSMResolution / 8, 1 ); 

		Shader->UnbindBuffers(RHICmdList, ShaderParams);
	}

	// If this is the first directional light, build the geometry volume with it
	if ( !GeometryVolumeGenerated && bGeometryVolumeNeeded )
	{
		SCOPED_DRAW_EVENT(RHICmdList, LpvBuildGeometryVolume);
		GeometryVolumeGenerated = true;
		FVector LightDirection( 0.0f, 0.0f, 1.0f );
		if ( LightProxy )
		{
			LightDirection = LightProxy->GetDirection();
		}
		LpvWriteUniformBufferParams->GeometryVolumeCaptureLightDirection = LightDirection;

		TShaderMapRef<FLpvBuildGeometryVolumeCS> Shader(View.ShaderMap);
		RHICmdList.SetComputeShader(Shader->GetComputeShader());

		LpvWriteUniformBuffer.SetContents( *LpvWriteUniformBufferParams ); // FIXME: is this causing a stall? Double-buffer?

		FLpvBaseWriteShaderParams ShaderParams;
		GetShaderParams( ShaderParams );
		Shader->SetParameters(RHICmdList, ShaderParams );

		DispatchComputeShader(RHICmdList, *Shader, LPV_GRIDRES/4, LPV_GRIDRES/4, LPV_GRIDRES/4 );

		Shader->UnbindBuffers(RHICmdList, ShaderParams);
	}

	mInjectedLightCount++;
}

/**
* Injects sky lighting into the LPV
*/
void FLightPropagationVolume::ComputeDirectionalOcclusion( FRHICommandListImmediate& RHICmdList, FViewInfo& View )
{
	//if ( View.FinalPostProcessSettings.ContributingCubemaps.Num() > 0 || GScene-> )
	{
		// Compute directional occlusion
		{
			SCOPED_DRAW_EVENT(RHICmdList, LpvDirectionalOcclusion);

			mWriteBufferIndex = 1-mWriteBufferIndex; // Swap buffers with each iteration
			TShaderMapRef<FLpvDirectionalOcclusionCS> Shader(View.ShaderMap);
			RHICmdList.SetComputeShader(Shader->GetComputeShader());
			FLpvBaseWriteShaderParams ShaderParams;
			GetShaderParams( ShaderParams );
			Shader->SetParameters( RHICmdList, ShaderParams );
			LpvWriteUniformBuffer.SetContents( *LpvWriteUniformBufferParams );

			DispatchComputeShader( RHICmdList, *Shader, LPV_GRIDRES/4, LPV_GRIDRES/4, LPV_GRIDRES/4 );
			Shader->UnbindBuffers(RHICmdList, ShaderParams);
		}
	}
	RHICmdList.FlushComputeShaderCache();
}

/**
* Propagates light in the LPV 
*/
void FLightPropagationVolume::Update( FRHICommandListImmediate& RHICmdList, FViewInfo& View )
{
	if ( !bEnabled )
	{
		return;
	}

	LpvWriteUniformBuffer.SetContents( *LpvWriteUniformBufferParams );

	check(View.GetFeatureLevel() == ERHIFeatureLevel::SM5);

	bool bSecondaryOcclusion	= (SecondaryOcclusionStrength > 0.001f); 
	bool bSecondaryBounces		= (SecondaryBounceStrength > 0.001f); 
	bool bDirectionalOcclusion	= (LpvWriteUniformBufferParams->DirectionalOcclusionIntensity > 0.001f);

	if ( mInjectedLightCount )
	{
		SCOPED_DRAW_EVENT(RHICmdList, LpvAccumulateVplLists);
		mWriteBufferIndex = 1-mWriteBufferIndex; // Swap buffers with each iteration

		TShaderMapRef<FLpvInject_AccumulateVplListsCS> Shader(View.ShaderMap);
		RHICmdList.SetComputeShader(Shader->GetComputeShader());

		//LpvWriteUniformBuffer.SetContents( *LpvWriteUniformBufferParams );

		FLpvBaseWriteShaderParams ShaderParams;
		GetShaderParams( ShaderParams );
		Shader->SetParameters(RHICmdList, ShaderParams );

		DispatchComputeShader(RHICmdList, *Shader, LPV_GRIDRES/4, LPV_GRIDRES/4, LPV_GRIDRES/4 );
		RHICmdList.FlushComputeShaderCache();

		Shader->UnbindBuffers(RHICmdList, ShaderParams);
	}

	// Propagate lighting, ping-ponging between the two buffers
	if ( bDirectionalOcclusion ) 
	{
		ComputeDirectionalOcclusion( RHICmdList, View );
	}

	// Propagate lighting, ping-ponging between the two buffers
	{
		SCOPED_DRAW_EVENT(RHICmdList, LpvPropagate);

		int32 LPVNumPropagationSteps = CVarNumPropagationSteps.GetValueOnRenderThread();

		for ( int i = 0; i < LPVNumPropagationSteps; i++ )
		{
			mWriteBufferIndex = 1-mWriteBufferIndex; // Swap buffers with each iteration

			// Compute shader flags
			uint32 ShaderFlags = 0;
			if ( bSecondaryOcclusion ) 
				ShaderFlags |= PROPAGATE_SECONDARY_OCCLUSION;
			if ( bSecondaryBounces ) 
				ShaderFlags |= PROPAGATE_MULTIPLE_BOUNCES;
			if ( i < CVarLPVNumAOPropagationSteps.GetValueOnRenderThread() )
				ShaderFlags |= PROPAGATE_AO;

			FLpvWriteShaderCSBase* Shader = GetPropagateShader( View, ShaderFlags );
			RHICmdList.SetComputeShader(Shader->GetComputeShader());

			LpvWriteUniformBufferParams->PropagationIndex = i;

			FLpvBaseWriteShaderParams ShaderParams;
			GetShaderParams( ShaderParams );
			Shader->SetParameters(RHICmdList, ShaderParams );

			DispatchComputeShader(RHICmdList, Shader, LPV_GRIDRES/4, LPV_GRIDRES/4, LPV_GRIDRES/4 );

			// Insert a flush for all iterations except the last - these dispatches can't overlap!
			if ( i < LPVNumPropagationSteps - 1 )
			{
				RHICmdList.FlushComputeShaderCache();
			}

			Shader->UnbindBuffers(RHICmdList, ShaderParams);
		}
	}

	// Swap buffers
	mWriteBufferIndex = 1-mWriteBufferIndex; 

	// Copy the AO volume from the LPV to a separate volume texture
	{
		SCOPED_DRAW_EVENT(RHICmdList, LpvCopyAOVolume);

		TShaderMapRef<FLpvCopyAOVolumeCS> Shader(View.ShaderMap);
		RHICmdList.SetComputeShader(Shader->GetComputeShader());
		FLpvBaseWriteShaderParams ShaderParams;
		GetShaderParams( ShaderParams );
		Shader->SetParameters( RHICmdList, ShaderParams );
		LpvWriteUniformBuffer.SetContents( *LpvWriteUniformBufferParams );
		DispatchComputeShader( RHICmdList, *Shader, LPV_GRIDRES/4, LPV_GRIDRES/4, LPV_GRIDRES/4 );
		Shader->UnbindBuffers(RHICmdList, ShaderParams);
	}
}


void FLightPropagationVolume::InsertGPUWaitForAsyncUpdate(FRHICommandListImmediate& RHICmdList)
{
}

/**
* Helper function to generate shader params
*/
void FLightPropagationVolume::GetShaderParams( FLpvBaseWriteShaderParams& OutParams ) const
{
	for(int i = 0; i < 7; ++i)
	{
		OutParams.LpvBufferSRVs[i] = LpvVolumeTextures[ 1 - mWriteBufferIndex ][i]->GetRenderTargetItem().ShaderResourceTexture;
		OutParams.LpvBufferUAVs[i] = LpvVolumeTextures[ mWriteBufferIndex ][i]->GetRenderTargetItem().UAV;
	}

	OutParams.VplListBufferSRV = mVplListBuffer->SRV;
	OutParams.VplListBufferUAV = mVplListBuffer->UAV;
	OutParams.VplListHeadBufferSRV = mVplListHeadBuffer->SRV;
	OutParams.VplListHeadBufferUAV = mVplListHeadBuffer->UAV;

	for ( int i = 0; i < NUM_GV_TEXTURES; i++ )
	{
		OutParams.GvBufferSRVs[i] = GvVolumeTextures[i]->GetRenderTargetItem().ShaderResourceTexture;
		OutParams.GvBufferUAVs[i] = GvVolumeTextures[i]->GetRenderTargetItem().UAV;
	}
	OutParams.GvListBufferSRV = GvListBuffer->SRV;
	OutParams.GvListBufferUAV = GvListBuffer->UAV;
	OutParams.GvListHeadBufferSRV = GvListHeadBuffer->SRV;
	OutParams.GvListHeadBufferUAV = GvListHeadBuffer->UAV;
	OutParams.AOVolumeTextureUAV = AOVolumeTexture->GetRenderTargetItem().UAV;
	OutParams.AOVolumeTextureSRV = AOVolumeTexture->GetRenderTargetItem().ShaderResourceTexture;
	OutParams.UniformBuffer = LpvWriteUniformBuffer;
}

void FLightPropagationVolume::InjectLightDirect(FRHICommandListImmediate& RHICmdList, const FLightSceneProxy& Light, const FViewInfo& View)
{
	if(!bEnabled)
	{
		return;
	}

	// Only point and spot lights are supported (directional lights use the RSM instead)
	if(Light.GetLightType() != LightType_Point && Light.GetLightType() != LightType_Spot )
	{
		return;
	}

	// A geometry volume is required for direct light injection. This currently requires a directional light to be injected
	//@TODO: Add support for generating a GV when there's no directional light
	if ( GeometryVolumeGenerated )
	{
		// Inject the VPLs into the LPV
		SCOPED_DRAW_EVENT(RHICmdList, LpvDirectLightInjection);

		FLpvDirectLightInjectParameters InjectUniformBufferParams;
		// Get light params
		FVector4	LightPositionAndInvRadius;
		FVector4	LightColorAndFalloffExponent;
		FVector		LightDirection;	
		FVector2D	SpotAngles;
		float		SourceRadius;
		float		LightSourceLength;
		float		LightMinRoughness;
		Light.GetParameters( LightPositionAndInvRadius, LightColorAndFalloffExponent, LightDirection, SpotAngles, SourceRadius, LightSourceLength, LightMinRoughness );

		InjectUniformBufferParams.LightColor = Light.GetColor() * Light.GetIndirectLightingScale();
		InjectUniformBufferParams.LightPosition = Light.GetPosition();
		InjectUniformBufferParams.LightRadius = Light.GetRadius();
		InjectUniformBufferParams.LightFalloffExponent = LightColorAndFalloffExponent.W;
		InjectUniformBufferParams.LightDirection = LightDirection;
		InjectUniformBufferParams.LightSpotAngles = SpotAngles;
		InjectUniformBufferParams.LightSourceLength = LightSourceLength;
		InjectUniformBufferParams.bLightInverseSquaredAttenuation = Light.IsInverseSquared() ? 1.0f : 0.0f;

		FLpvInjectShader_Base* Shader = nullptr;

		switch ( Light.GetLightType() )
		{
			case LightType_Point:
				{
					if ( Light.CastsStaticShadow() || Light.CastsDynamicShadow() )
					{
						Shader = (FLpvInjectShader_Base*)*TShaderMapRef<TLpvInject_LightCS<INJECT_SHADOW_CASTING> >(View.ShaderMap);
					}
					else
					{
						Shader = (FLpvInjectShader_Base*)*TShaderMapRef<TLpvInject_LightCS<0> >(View.ShaderMap);
					}
				}
				break;
			case LightType_Spot:
				{
					if ( Light.CastsStaticShadow() || Light.CastsDynamicShadow() )
					{
						Shader = (FLpvInjectShader_Base*)*TShaderMapRef<TLpvInject_LightCS<INJECT_SPOT_ATTENUATION | INJECT_SHADOW_CASTING> >(View.ShaderMap);
					}
					else
					{
						Shader = (FLpvInjectShader_Base*)*TShaderMapRef<TLpvInject_LightCS<INJECT_SPOT_ATTENUATION | 0> >(View.ShaderMap);
					}
				}
				break;
		}
		RHICmdList.SetComputeShader(Shader->GetComputeShader());

  	    FDirectLightInjectBufferRef InjectUniformBuffer = 
			FDirectLightInjectBufferRef::CreateUniformBufferImmediate(InjectUniformBufferParams, UniformBuffer_SingleFrame );

		mWriteBufferIndex = 1 - mWriteBufferIndex; // Swap buffers with each iteration

		FLpvBaseWriteShaderParams ShaderParams;
		GetShaderParams( ShaderParams );

		LpvWriteUniformBuffer.SetContents( *LpvWriteUniformBufferParams );

		Shader->SetParameters(RHICmdList, ShaderParams, InjectUniformBuffer );
		DispatchComputeShader(RHICmdList, Shader, LPV_GRIDRES / 4, LPV_GRIDRES / 4, LPV_GRIDRES / 4 );
		Shader->UnbindBuffers(RHICmdList, ShaderParams);
	}
}


// use for render thread only
bool UseLightPropagationVolumeRT(ERHIFeatureLevel::Type InFeatureLevel)
{
	if (InFeatureLevel < ERHIFeatureLevel::SM5)
	{
		return false;
	}

	int32 Value = CVarLightPropagationVolume.GetValueOnRenderThread();

	return Value != 0;
}


// ----------------------------------------------------------------------------
// FSceneViewState
// ----------------------------------------------------------------------------
void FSceneViewState::SetupLightPropagationVolume(FSceneView& View, FSceneViewFamily& ViewFamily)
{
	check(IsInRenderingThread());

	if(LightPropagationVolume)
	{
		// not needed
		return;
	}

	const ERHIFeatureLevel::Type ViewFeatureLevel = View.GetFeatureLevel();

	if (View.StereoPass == eSSP_RIGHT_EYE)
	{
		// The right eye will reference the left eye's LPV with the assumption that the left eye uses the primary view (index 0)
		const FSceneView* PrimaryView = ViewFamily.Views[0];
		if (PrimaryView->StereoPass == eSSP_LEFT_EYE && PrimaryView->State)
		{
			FSceneViewState* PrimaryViewState = PrimaryView->State->GetConcreteViewState();
			if (PrimaryViewState)
			{
				LightPropagationVolume = PrimaryViewState->GetLightPropagationVolume(ViewFeatureLevel);
				if (LightPropagationVolume.IsValid())
				{
					bIsStereoView = true;
				}
			}
		}
	}
	else
	{
		if (UseLightPropagationVolumeRT(ViewFeatureLevel) && IsLPVSupported(GShaderPlatformForFeatureLevel[ViewFeatureLevel]))
		{
			LightPropagationVolume = new FLightPropagationVolume();
		}
	}
}

FLightPropagationVolume* FSceneViewState::GetLightPropagationVolume(ERHIFeatureLevel::Type InFeatureLevel, bool bIncludeStereo) const
{
	if (InFeatureLevel < ERHIFeatureLevel::SM5)
	{
		// to prevent crash when starting in SM5 and the using the editor preview SM4
		return 0;
	}

	if (bIsStereoView && !bIncludeStereo)
	{
		// return 0 on stereo views when they aren't explicitly included
		return 0;
	}

	return LightPropagationVolume;
}

void FSceneViewState::DestroyLightPropagationVolume()
{
	if ( LightPropagationVolume ) 
	{
		LightPropagationVolume->AddRef();
		FLightPropagationVolume* LPV = LightPropagationVolume;
		LightPropagationVolume = nullptr;

		ENQUEUE_UNIQUE_RENDER_COMMAND_ONEPARAMETER(
			DeleteLPV,
			FLightPropagationVolume*, LPV, LPV,
		{
			LPV->Release();
		}
		);
		bIsStereoView = false;
	}
}


void FDeferredShadingSceneRenderer::ClearLPVs(FRHICommandListImmediate& RHICmdList)
{
	SCOPE_CYCLE_COUNTER(STAT_UpdateLPVs);
	bool bAnyViewHasLPVs = false;

	for (int32 ViewIndex = 0; ViewIndex < Views.Num(); ViewIndex++)
	{
		FViewInfo& View = Views[ViewIndex];
		FSceneViewState* ViewState = (FSceneViewState*)Views[ViewIndex].State;

		if (ViewState)
		{
			FLightPropagationVolume* LightPropagationVolume = ViewState->GetLightPropagationVolume(View.GetFeatureLevel());

			if (LightPropagationVolume)
			{
				bAnyViewHasLPVs = true;
				break;
			}
		}
	}

	if (bAnyViewHasLPVs)
	{
		SCOPED_DRAW_EVENT(RHICmdList, ClearLPVs);

		for(int32 ViewIndex = 0; ViewIndex < Views.Num(); ViewIndex++)
		{
			SCOPED_CONDITIONAL_DRAW_EVENTF(RHICmdList, EventView, Views.Num() > 1, TEXT("View%d"), ViewIndex);

			FViewInfo& View = Views[ViewIndex];

			FSceneViewState* ViewState = (FSceneViewState*)Views[ViewIndex].State;
			if(ViewState)
			{
				FLightPropagationVolume* LightPropagationVolume = ViewState->GetLightPropagationVolume(View.GetFeatureLevel());

				if(LightPropagationVolume)
				{
					SCOPED_GPU_STAT(RHICmdList, Stat_GPU_LPV);
					LightPropagationVolume->InitSettings(RHICmdList, Views[ViewIndex]);
					LightPropagationVolume->Clear(RHICmdList, View);
				}
			}
		}
	}
}

void FDeferredShadingSceneRenderer::UpdateLPVs(FRHICommandListImmediate& RHICmdList)
{
	SCOPED_DRAW_EVENT(RHICmdList, UpdateLPVs);
	SCOPE_CYCLE_COUNTER(STAT_UpdateLPVs);

	for(int32 ViewIndex = 0; ViewIndex < Views.Num(); ViewIndex++)
	{
		SCOPED_CONDITIONAL_DRAW_EVENTF(RHICmdList, EventView, Views.Num() > 1, TEXT("View%d"), ViewIndex);

		FViewInfo& View = Views[ViewIndex];
		FSceneViewState* ViewState = (FSceneViewState*)Views[ViewIndex].State;

		if(ViewState)
		{
			FLightPropagationVolume* LightPropagationVolume = ViewState->GetLightPropagationVolume(View.GetFeatureLevel());

			if(LightPropagationVolume)
			{
//				SCOPED_DRAW_EVENT(RHICmdList, UpdateLPVs);
//				SCOPE_CYCLE_COUNTER(STAT_UpdateLPVs);
				SCOPED_GPU_STAT(RHICmdList, Stat_GPU_LPV);

				LightPropagationVolume->Update(RHICmdList, View);
			}
		}
	}
}<|MERGE_RESOLUTION|>--- conflicted
+++ resolved
@@ -932,13 +932,8 @@
 				LPV_GRIDRES,
 				PF_G8,
 				FClearValueBinding::None,
-<<<<<<< HEAD
-				TexCreate_HideInVisualizeTexture,
-				TexCreate_ShaderResource | TexCreate_UAV | GFastVRamConfig.LPV,
-=======
 				TexCreate_HideInVisualizeTexture | GFastVRamConfig.LPV,
 				TexCreate_ShaderResource | TexCreate_UAV,
->>>>>>> 00503514
 				false,
 				1));
 			GRenderTargetPool.FindFreeElement(RHICmdList, AODesc, AOVolumeTexture, TEXT("LPVAOVolume"));
