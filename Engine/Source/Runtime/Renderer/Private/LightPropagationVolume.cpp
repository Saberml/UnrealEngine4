--- conflicted
+++ resolved
@@ -933,11 +933,7 @@
 				LPV_GRIDRES,
 				PF_G8,
 				FClearValueBinding::None,
-<<<<<<< HEAD
-				TexCreate_HideInVisualizeTexture | TexCreate_FastVRAM,
-=======
 				TexCreate_HideInVisualizeTexture | GFastVRamConfig.LPV,
->>>>>>> 9f6ccf49
 				TexCreate_ShaderResource | TexCreate_UAV,
 				false,
 				1));
