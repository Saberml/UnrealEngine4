// Copyright 1998-2014 Epic Games, Inc. All Rights Reserved.

#pragma once


/**
 * This class processes all incoming messages from the client.
 */
class FNetworkFileServerClientConnection
{
public:

	/**
	 * Creates and initializes a new instance.
	 *
	 * @param InSocket - The client socket to use.
	 * @param InFileRequestDelegate - A delegate to be invoked when the client requests a file.
	 */
	FNetworkFileServerClientConnection(const FFileRequestDelegate& InFileRequestDelegate, 
		const FRecompileShadersDelegate& InRecompileShadersDelegate, const TArray<ITargetPlatform*>& InActiveTargetPlatforms );

	/**
	 * Destructor.
	 */
	virtual ~FNetworkFileServerClientConnection( );

public:

	/**
	 * Processes the given payload.
	 *
	 * @param Ar An archive containing the payload data.
	 * @param Out An archive that will contain the processed data.
	 */
	bool ProcessPayload(FArchive& Ar);

	/**
	 * Gets the client connection's description.
	 *
	 * @return Description string.
	 */
	FString GetDescription() const;

protected:

	/**
	 *	Convert the given filename from the client to the server version of it
	 *	NOTE: Potentially modifies the input FString!!!!
	 *
	 *	@param	FilenameToConvert		Upon input, the client version of the filename. After the call, the server version
	 */
	void ConvertClientFilenameToServerFilename(FString& FilenameToConvert);

	/**
	 *	Convert the given filename from the server to the client version of it
	 *	NOTE: Potentially modifies the input FString!!!!
	 *
	 *	@param	FilenameToConvert		Upon input, the server version of the filename. After the call, the client version
	 */
	void ConvertServerFilenameToClientFilename(FString& FilenameToConvert);
	
	/** Opens a file for reading or writing. */
	void ProcessOpenFile(FArchive& In, FArchive& Out, bool bIsWriting);

	/** Reads from file. */
	void ProcessReadFile(FArchive& In, FArchive& Out);

	/** Writes to file. */
	void ProcessWriteFile(FArchive& In, FArchive& Out);

	/** Seeks in file. */
	void ProcessSeekFile(FArchive& In, FArchive& Out);

	/** Closes file handle and removes it from the open handles list. */
	void ProcessCloseFile(FArchive& In, FArchive& Out);

	/** Gets info on the specified file. */
	void ProcessGetFileInfo(FArchive& In, FArchive& Out);

	/** Moves file. */
	void ProcessMoveFile(FArchive& In, FArchive& Out);

	/** Deletes file. */
	void ProcessDeleteFile(FArchive& In, FArchive& Out);

	/** Copies file. */
	void ProcessCopyFile(FArchive& In, FArchive& Out);

	/** Sets file timestamp. */
	void ProcessSetTimeStamp(FArchive& In, FArchive& Out);

	/** Sets read only flag. */
	void ProcessSetReadOnly(FArchive& In, FArchive& Out);

	/** Creates directory. */
	void ProcessCreateDirectory(FArchive& In, FArchive& Out);

	/** Deletes directory. */
	void ProcessDeleteDirectory(FArchive& In, FArchive& Out);

	/** Deletes directory recursively. */
	void ProcessDeleteDirectoryRecursively(FArchive& In, FArchive& Out);

	/** ConvertToAbsolutePathForExternalAppForRead. */
	void ProcessToAbsolutePathForRead(FArchive& In, FArchive& Out);

	/** ConvertToAbsolutePathForExternalAppForWrite. */
	void ProcessToAbsolutePathForWrite(FArchive& In, FArchive& Out);

	/** Reposts local files. */
	void ProcessReportLocalFiles(FArchive& In, FArchive& Out);

	/** Walk over a set of directories, and get all files (recursively) in them, along with their timestamps. */
	bool ProcessGetFileList(FArchive& In, FArchive& Out);

	/** Heartbeat. */
	void ProcessHeartbeat(FArchive& In, FArchive& Out);

	/** 
	 * Finds open file handle by its ID.
	 *
	 * @param HandleId
	 * @return Pointer to the file handle, NULL if the specified handle id doesn't exist.
	 */
	FORCEINLINE IFileHandle* FindOpenFile( uint64 HandleId )
	{
		IFileHandle** OpenFile = OpenFiles.Find(HandleId);

		return OpenFile ? *OpenFile : NULL;
	}

	void PackageFile( FString& Filename, FArchive& Out );

	/**
	 * Processes a RecompileShaders message.
	 *
	 * @param In -
	 * @param Out -
	 */
	void ProcessRecompileShaders( FArchive& In, FArchive& Out );

	/**
	 * Processes a heartbeat message.
	 *
	 * @param In -
	 * @param Out -
	 */
	void ProcessSyncFile( FArchive& In, FArchive& Out );


<<<<<<< HEAD
	virtual bool SendPayload( TArray<uint8> &Out ) { return false; }
=======
	virtual bool SendPayload( TArray<uint8> &Out ) = 0; 
>>>>>>> 1d429763
	
private:

	// Hold the name of the currently connected platform.
	FString ConnectedPlatformName;

	// Hold the engine directory from the connected platform.
	FString ConnectedEngineDir;

	// Hold the game directory from the connected platform.
	FString ConnectedGameDir;

	// Holds the last assigned handle id (0 = invalid).
	uint64 LastHandleId;

	// Holds the list of files found by the directory watcher.
	TArray<FString> ModifiedFiles;

	// Holds a critical section to protect the ModifiedFiles array.
	FCriticalSection ModifiedFilesSection;

	// Holds all currently open file handles.
	TMap<uint64, IFileHandle*> OpenFiles;

	// Holds the file interface for local (to the server) files - all file ops MUST go through here, NOT IFileManager.
	FSandboxPlatformFile* Sandbox;

	// Holds the list of unsolicited files to send in separate packets.
	TArray<FString> UnsolictedFiles;

	// Holds the list of directories being watched.
	TArray<FString> WatchedDirectories;

	// Holds a delegate to be invoked on every sync request.
	FFileRequestDelegate FileRequestDelegate;

	// Holds a delegate to be invoked when a client requests a shader recompile.
	FRecompileShadersDelegate RecompileShadersDelegate;

	// cached copy of the active target platforms (if any)
	const TArray<ITargetPlatform*>& ActiveTargetPlatforms;
};<|MERGE_RESOLUTION|>--- conflicted
+++ resolved
@@ -148,11 +148,7 @@
 	void ProcessSyncFile( FArchive& In, FArchive& Out );
 
 
-<<<<<<< HEAD
-	virtual bool SendPayload( TArray<uint8> &Out ) { return false; }
-=======
 	virtual bool SendPayload( TArray<uint8> &Out ) = 0; 
->>>>>>> 1d429763
 	
 private:
 
