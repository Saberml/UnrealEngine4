--- conflicted
+++ resolved
@@ -44,15 +44,6 @@
 	{
 		if (ObjectData.Write(Data, Offset, Num))
 		{
-<<<<<<< HEAD
-			if (Num + Offset > ObjectData.Num())
-			{
-				ObjectData.AddUninitialized(Num + Offset - ObjectData.Num());
-			}
-
-			FMemory::Memcpy(&ObjectData[Offset],Data,Num);
-=======
->>>>>>> a23640a2
 			Offset += Num;
 		}
 	}
