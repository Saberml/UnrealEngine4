// Copyright 1998-2018 Epic Games, Inc. All Rights Reserved.

#include "Serialization/Formatters/JsonArchiveInputFormatter.h"
#include "Serialization/JsonReader.h"
#include "Dom/JsonObject.h"
#include "Serialization/JsonSerializer.h"
#include "Misc/Base64.h"
#include "Misc/SecureHash.h"
#include "UObject/SoftObjectPath.h"
#include "UObject/SoftObjectPtr.h"
#include "UObject/WeakObjectPtr.h"
#include "UObject/LazyObjectPtr.h"

#if WITH_TEXT_ARCHIVE_SUPPORT

FJsonArchiveInputFormatter::FJsonArchiveInputFormatter(FArchive& InInner, TFunction<UObject* (const FString&)> InResolveObjectName) 
	: Inner(InInner)
	, ResolveObjectName(InResolveObjectName)
{
<<<<<<< HEAD
	Inner.ArIsTextFormat = true;
	Inner.ArAllowLazyLoading = false;
=======
	Inner.SetIsTextFormat(true);
>>>>>>> bca116ca

	TSharedPtr< FJsonObject > RootObject;
	TSharedRef< TJsonReader<char> > Reader = TJsonReaderFactory<char>::Create(&InInner);
	ensure(FJsonSerializer::Deserialize(Reader, RootObject));
	ValueStack.Add(MakeShared<FJsonValueObject>(RootObject));
}

FJsonArchiveInputFormatter::~FJsonArchiveInputFormatter()
{
}

FArchive& FJsonArchiveInputFormatter::GetUnderlyingArchive()
{
	return Inner;
}

FStructuredArchiveFormatter* FJsonArchiveInputFormatter::CreateSubtreeReader()
{
	FJsonArchiveInputFormatter* Cloned = new FJsonArchiveInputFormatter(*this);
	Cloned->ObjectStack.Empty();
	Cloned->ValueStack.Empty();
	Cloned->MapIteratorStack.Empty();
	Cloned->ValueStack.Push(ValueStack.Top());

	return Cloned;
}

void FJsonArchiveInputFormatter::EnterRecord()
{
	TSharedPtr<FJsonValue>& Value = ValueStack.Top();
	ObjectStack.Add(FObjectRecord(Value->AsObject(), ValueStack.Num()));
}

void FJsonArchiveInputFormatter::EnterRecord(TArray<FString>& OutKeys)
{
	EnterRecord();
	ObjectStack.Top().JsonObject->Values.GetKeys(OutKeys);
	for(int32 Idx = 0; Idx < OutKeys.Num(); Idx++)
	{
		OutKeys[Idx] = UnescapeFieldName(*OutKeys[Idx]);
	}
}

void FJsonArchiveInputFormatter::LeaveRecord()
{
	check(ValueStack.Num() == ObjectStack.Top().ValueCountOnCreation);
	ObjectStack.Pop();
}

void FJsonArchiveInputFormatter::EnterField(FArchiveFieldName Name)
{
	TSharedPtr<FJsonObject>& NewObject = ObjectStack.Top().JsonObject;
	TSharedPtr<FJsonValue> Field = NewObject->TryGetField(EscapeFieldName(Name.Name));
	check(Field.IsValid());
	ValueStack.Add(Field);
}

void FJsonArchiveInputFormatter::EnterField(FArchiveFieldName Name, EArchiveValueType& OutType)
{
	EnterField(Name);
	OutType = GetValueType(*ValueStack.Top());
}

void FJsonArchiveInputFormatter::LeaveField()
{
	ValueStack.Pop();
}

bool FJsonArchiveInputFormatter::TryEnterField(FArchiveFieldName Name, bool bEnterWhenSaving)
{
	TSharedPtr<FJsonObject>& NewObject = ObjectStack.Top().JsonObject;
	TSharedPtr<FJsonValue> Field = NewObject->TryGetField(EscapeFieldName(Name.Name));
	if (Field.IsValid())
	{
		ValueStack.Add(Field);
		return true;
	}
	return false;
}

void FJsonArchiveInputFormatter::EnterArray(int32& NumElements)
{
	TSharedPtr<FJsonValue>& Value = ValueStack.Top();

	const TArray<TSharedPtr<FJsonValue>>& ArrayValue = Value->AsArray();
	for(int Idx = ArrayValue.Num() - 1; Idx >= 0; Idx--)
	{
		ValueStack.Add(ArrayValue[Idx]);
	}

	NumElements = ArrayValue.Num();
}

void FJsonArchiveInputFormatter::LeaveArray()
{
}

void FJsonArchiveInputFormatter::EnterArrayElement()
{
}

void FJsonArchiveInputFormatter::EnterArrayElement(EArchiveValueType& OutType)
{
	OutType = GetValueType(*ValueStack.Top());
}

void FJsonArchiveInputFormatter::LeaveArrayElement()
{
	ValueStack.Pop();
}

void FJsonArchiveInputFormatter::EnterStream()
{
	int32 NumElements = 0;
	EnterArray(NumElements);
}

void FJsonArchiveInputFormatter::EnterStream(int32& NumElements)
{
	EnterArray(NumElements);
}

void FJsonArchiveInputFormatter::LeaveStream()
{
}

void FJsonArchiveInputFormatter::EnterStreamElement()
{
}

void FJsonArchiveInputFormatter::EnterStreamElement(EArchiveValueType& OutType)
{
	OutType = GetValueType(*ValueStack.Top());
}

void FJsonArchiveInputFormatter::LeaveStreamElement()
{
	LeaveArrayElement();
}

void FJsonArchiveInputFormatter::EnterMap(int32& NumElements)
{
	TSharedPtr<FJsonValue>& Value = ValueStack.Top();
	TSharedPtr<FJsonObject> Object = Value->AsObject();
	MapIteratorStack.Add(Object->Values);
	NumElements = Object->Values.Num();
}

void FJsonArchiveInputFormatter::LeaveMap()
{
	MapIteratorStack.Pop();
}

void FJsonArchiveInputFormatter::EnterMapElement(FString& OutName)
{
	OutName = UnescapeFieldName(*MapIteratorStack.Top()->Key);
	ValueStack.Add(MapIteratorStack.Top()->Value);
}

void FJsonArchiveInputFormatter::EnterMapElement(FString& OutName, EArchiveValueType& OutType)
{
	EnterMapElement(OutName);
	OutType = GetValueType(*ValueStack.Top());
}

void FJsonArchiveInputFormatter::LeaveMapElement()
{
	ValueStack.Pop();
	++MapIteratorStack.Top();
}

void FJsonArchiveInputFormatter::Serialize(uint8& Value)
{
	Value = (uint8)ValueStack.Top()->AsNumber();
}

void FJsonArchiveInputFormatter::Serialize(uint16& Value)
{
	Value = (uint16)ValueStack.Top()->AsNumber();
}

void FJsonArchiveInputFormatter::Serialize(uint32& Value)
{
	Value = (uint32)ValueStack.Top()->AsNumber();
}

void FJsonArchiveInputFormatter::Serialize(uint64& Value)
{
	Value = (uint64)ValueStack.Top()->AsNumber();
}

void FJsonArchiveInputFormatter::Serialize(int8& Value)
{
	Value = (int8)ValueStack.Top()->AsNumber();
}

void FJsonArchiveInputFormatter::Serialize(int16& Value)
{
	Value = (int16)ValueStack.Top()->AsNumber();
}

void FJsonArchiveInputFormatter::Serialize(int32& Value)
{
	Value = (int32)ValueStack.Top()->AsNumber();
}

void FJsonArchiveInputFormatter::Serialize(int64& Value)
{
	Value = (uint64)ValueStack.Top()->AsNumber();
}

void FJsonArchiveInputFormatter::Serialize(float& Value)
{
	Value = (float)ValueStack.Top()->AsNumber();
}

void FJsonArchiveInputFormatter::Serialize(double& Value)
{
	Value = (double)ValueStack.Top()->AsNumber();
}

void FJsonArchiveInputFormatter::Serialize(bool& Value)
{
	Value = ValueStack.Top()->AsBool();
}

void FJsonArchiveInputFormatter::Serialize(FString& Value)
{
	// If the string we serialized was empty, this value will be a null object rather than a string, so we have to
#if DO_CHECK
	bool bSuccess =
#endif
		ValueStack.Top()->TryGetString(Value);
	check(bSuccess || ValueStack.Top()->IsNull());
	Value.RemoveFromStart(TEXT("String:"));
}

void FJsonArchiveInputFormatter::Serialize(FName& Value)
{
	FString StringValue = ValueStack.Top()->AsString();

	const TCHAR Prefix[] = TEXT("Name:");
	if (ensure(StringValue.StartsWith(Prefix)))
	{
		Value = FName(*StringValue + ARRAY_COUNT(Prefix) - 1);
	}
	else
	{
		Value = NAME_None;
	}
}

void FJsonArchiveInputFormatter::Serialize(UObject*& Value)
{
	FString StringValue;
	const TCHAR Prefix[] = TEXT("Object:");
	if (ValueStack.Top()->TryGetString(StringValue) && StringValue.StartsWith(Prefix))
	{
		Value = ResolveObjectName(*StringValue + ARRAY_COUNT(Prefix) - 1);
	}
	else
	{
		Value = nullptr;
	}
}

void FJsonArchiveInputFormatter::Serialize(FText& Value)
{
	FStructuredArchive ChildArchive(*this);
	FText::SerializeText(ChildArchive.Open(), Value);
	ChildArchive.Close();
}

void FJsonArchiveInputFormatter::Serialize(FWeakObjectPtr& Value)
{
	UObject* Object = nullptr;
	Serialize(Object);
	Value = Object;
}

void FJsonArchiveInputFormatter::Serialize(FSoftObjectPtr& Value)
{
	FSoftObjectPath Path;
	Serialize(Path);
	Value = Path;
}

void FJsonArchiveInputFormatter::Serialize(FSoftObjectPath& Value)
{
	FString StringValue;
	const TCHAR Prefix[] = TEXT("Object:");
	if (ValueStack.Top()->TryGetString(StringValue) && StringValue.StartsWith(Prefix))
	{
		Value.SetPath(*StringValue + ARRAY_COUNT(Prefix) - 1);
	}
	else
	{
		Value.Reset();
	}
}

void FJsonArchiveInputFormatter::Serialize(FLazyObjectPtr& Value)
{
	FString StringValue;
	const TCHAR Prefix[] = TEXT("Lazy:");
	if (ValueStack.Top()->TryGetString(StringValue) && StringValue.StartsWith(Prefix))
	{
		FUniqueObjectGuid Guid;
		Guid.FromString(*StringValue + ARRAY_COUNT(Prefix) - 1);
		Value = Guid;
	}
	else
	{
		Value.Reset();
	}
}

void FJsonArchiveInputFormatter::Serialize(TArray<uint8>& Data)
{
	const FJsonValue& Value = *ValueStack.Top();
	if(Value.Type == EJson::String)
	{
		// Single line string
		FString RawData = ValueStack.Top()->AsString();
		ensure(RawData.RemoveFromStart(TEXT("Base64:")));
		FBase64::Decode(RawData, Data);
	}
	else if(Value.Type == EJson::Object)
	{
		// Multi-line string
		FJsonObject& Object = *Value.AsObject();

		// Read the digest
		TSharedPtr<FJsonValue> DigestField = Object.TryGetField(TEXT("Digest"));
		checkf(DigestField.IsValid() && DigestField->Type == EJson::String, TEXT("Missing or invalid 'Digest' field for raw data"));
		FString Digest = DigestField->AsString();

		// Read the base64 array
		TSharedPtr<FJsonValue> Base64Field = Object.TryGetField(TEXT("Base64"));
		checkf(Base64Field.IsValid() && Base64Field->Type == EJson::Array, TEXT("Missing or invalid 'Base64' field for raw data"));
		const TArray<TSharedPtr<FJsonValue>>& Base64Array = Base64Field->AsArray();

		// Parse the digest
		uint8 ExpectedDigest[FSHA1::DigestSize];
		verify(FString::ToHexBlob(DigestField->AsString(), ExpectedDigest, sizeof(ExpectedDigest)));

		// Get the size of the encoded data
		uint32 DecodedSize = 0;
		for(const TSharedPtr<FJsonValue>& Base64Line : Base64Array)
		{
			DecodedSize += FBase64::GetDecodedDataSize(Base64Line->AsString());
		}

		// Read the encoded data
		Data.SetNum(DecodedSize);

		// Read each line
		uint32 DecodedPos = 0;
		for(const TSharedPtr<FJsonValue>& Base64Line : Base64Array)
		{
			FString Base64String = Base64Line->AsString();
			verify(FBase64::Decode(*Base64String, Base64String.Len(), Data.GetData() + DecodedPos));
			DecodedPos += FBase64::GetDecodedDataSize(Base64String);
		}

		// Make sure the digest matches
		uint8 ActualDigest[FSHA1::DigestSize];
		FSHA1::HashBuffer(Data.GetData(), Data.Num(), ActualDigest);
		checkf(FMemory::Memcmp(ExpectedDigest, ActualDigest, FSHA1::DigestSize) == 0, TEXT("Digest does not match for raw data. Check that this file was merged correctly."));
	}
	else
	{
		checkf(false, TEXT("Invalid value type for raw data"));
	}
}

void FJsonArchiveInputFormatter::Serialize(void* Data, uint64 DataSize)
{
	TArray<uint8> Buffer;
	Serialize(Buffer);
	check(Buffer.Num() == DataSize);
	memcpy(Data, Buffer.GetData(), DataSize);
}

FString FJsonArchiveInputFormatter::EscapeFieldName(const TCHAR* Name)
{
	if(FCString::Stricmp(Name, TEXT("Base64")) == 0 || FCString::Stricmp(Name, TEXT("Digest")) == 0 || Name[0] == '_')
	{
		return FString::Printf(TEXT("_%s"), Name);
	}
	else
	{
		return Name;
	}
}

FString FJsonArchiveInputFormatter::UnescapeFieldName(const TCHAR* Name)
{
	if(Name[0] == '_')
	{
		return Name + 1;
	}
	else
	{
		return Name;
	}
}

EArchiveValueType FJsonArchiveInputFormatter::GetValueType(const FJsonValue& Value)
{
	switch (Value.Type)
	{
	case EJson::String:
		if (Value.AsString().StartsWith(TEXT("Name:")))
		{
			return EArchiveValueType::Name;
		}
		else if (Value.AsString().StartsWith(TEXT("Object:")))
		{
			return EArchiveValueType::Object;
		}
		else if (Value.AsString().StartsWith(TEXT("Base64:")))
		{
			return EArchiveValueType::RawData;
		}
		else
		{
			return EArchiveValueType::String;
		}
	case EJson::Number:
		{
			double Number = Value.AsNumber();
			int64 NumberInt64 = (int64)Number;
			if((double)NumberInt64 == Number)
			{
				if((int16)NumberInt64 == NumberInt64)
				{
					if((int8)NumberInt64 == NumberInt64)
					{
						return EArchiveValueType::Int8;
					}
					else
					{
						return EArchiveValueType::Int16;
					}
				}
				else
				{
					if((int32)NumberInt64 == NumberInt64)
					{
						return EArchiveValueType::Int32;
					}
					else
					{
						return EArchiveValueType::Int64;
					}
				}
			}
			else
			{
				if((double)(float)Number == Number)
				{
					return EArchiveValueType::Float;
				}
				else
				{
					return EArchiveValueType::Double;
				}
			}
		}
	case EJson::Boolean:
		return EArchiveValueType::Bool;
	case EJson::Array:
		return EArchiveValueType::Array;
	case EJson::Object:
		if(Value.AsObject()->HasField(TEXT("Base64")))
		{
			return EArchiveValueType::RawData;
		}
		else
		{
			return EArchiveValueType::Record;
		}
	case EJson::Null:
		return EArchiveValueType::Object;
	default:
		checkf(false, TEXT("Unhandled value type in JSON archive (%d)"), (int)Value.Type);
		return EArchiveValueType::None;
	}
}

#endif<|MERGE_RESOLUTION|>--- conflicted
+++ resolved
@@ -17,12 +17,8 @@
 	: Inner(InInner)
 	, ResolveObjectName(InResolveObjectName)
 {
-<<<<<<< HEAD
-	Inner.ArIsTextFormat = true;
+	Inner.SetIsTextFormat(true);
 	Inner.ArAllowLazyLoading = false;
-=======
-	Inner.SetIsTextFormat(true);
->>>>>>> bca116ca
 
 	TSharedPtr< FJsonObject > RootObject;
 	TSharedRef< TJsonReader<char> > Reader = TJsonReaderFactory<char>::Create(&InInner);
