--- conflicted
+++ resolved
@@ -7,19 +7,16 @@
 #include "Internationalization/TextNamespaceUtil.h"
 #include "Internationalization/TextPackageNamespaceUtil.h"
 #include "Internationalization/StringTableRegistry.h"
-<<<<<<< HEAD
 #include "Internationalization/StringTableCore.h"
-=======
 #include "Serialization/ArchiveUObjectFromStructuredArchive.h"
->>>>>>> 38c163af
-
-EConvertFromTypeResult UTextProperty::ConvertFromType(const FPropertyTag& Tag, FArchive& Ar, uint8* Data, UStruct* DefaultsStruct)
+
+EConvertFromTypeResult UTextProperty::ConvertFromType(const FPropertyTag& Tag, FStructuredArchive::FSlot Slot, uint8* Data, UStruct* DefaultsStruct)
 {
 	// Convert serialized string to text.
 	if (Tag.Type==NAME_StrProperty)
 	{
 		FString str;
-		Ar << str;
+		Slot << str;
 		FText Text = FText::FromString(str);
 		Text.TextData->PersistText();
 		Text.Flags |= ETextFlag::ConvertedProperty;
@@ -31,7 +28,7 @@
 	if (Tag.Type==NAME_NameProperty)
 	{
 		FName Name;
-		Ar << Name;
+		Slot << Name;
 		FText Text = FText::FromName(Name);
 		Text.Flags |= ETextFlag::ConvertedProperty;
 		SetPropertyValue_InContainer(Data, Text, Tag.ArrayIndex);
