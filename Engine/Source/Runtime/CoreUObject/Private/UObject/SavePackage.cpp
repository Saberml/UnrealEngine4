--- conflicted
+++ resolved
@@ -4652,15 +4652,9 @@
 								Export.SuperIndex = Linker->MapObject(Struct->GetSuperStruct());
 								checkf(!Export.SuperIndex.IsNull(),
 									TEXT("Export Struct (%s) of type (%s) inheriting from (%s) of type (%s) has not mapped super struct."),
-<<<<<<< HEAD
-									*(Struct->GetName()),
-									*(Struct->GetClass()->GetName()),
-									*(Struct->GetSuperStruct()->GetName()),
-=======
 									*GetPathNameSafe(Struct),
 									*(Struct->GetClass()->GetName()),
 									*GetPathNameSafe(Struct->GetSuperStruct()),
->>>>>>> 9f6ccf49
 									*(Struct->GetSuperStruct()->GetClass()->GetName())
 								);
 							}
