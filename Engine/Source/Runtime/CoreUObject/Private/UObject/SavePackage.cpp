--- conflicted
+++ resolved
@@ -1102,65 +1102,6 @@
 		ArPortFlags = Linker->GetPortFlags();
 		SetCookingTarget(Linker->CookingTarget());
 	}
-<<<<<<< HEAD
-	FArchive& operator<<(UObject*& Obj) override;
-	FArchive& operator<<(FLazyObjectPtr& LazyObjectPtr) override;
-	FArchive& operator<<(FAssetPtr& AssetPtr) override;
-	FArchive& operator<<(FStringAssetReference& Value) override
-	{
-		if (Value.IsValid())
-		{
-			FString Path = Value.ToString();
-			if (FCoreUObjectDelegates::StringAssetReferenceSaving.IsBound())
-			{
-				// This picks up any redirectors
-				Path = FCoreUObjectDelegates::StringAssetReferenceSaving.Execute(Path);
-			}
-
-			if (GetIniFilenameFromObjectsReference(Path) != nullptr)
-			{
-				Linker->StringAssetReferencesMap.AddUnique(Path);
-			}
-			else
-			{
-				FString NormalizedPath = FPackageName::GetNormalizedObjectPath(Path);
-				if (!NormalizedPath.IsEmpty())
-				{
-					Linker->StringAssetReferencesMap.AddUnique(FPackageName::ObjectPathToPackageName(NormalizedPath));
-					Value.SetPath(MoveTemp(NormalizedPath));
-				}
-			}
-		}
-		return *this;
-	}
-	FArchive& operator<<(FName& Name) override
-	{
-		SavePackageState->MarkNameAsReferenced(Name);
-		return *this;
-	}
-	virtual void MarkSearchableName(const UObject* TypeObject, const FName& ValueName) const override
-	{
-		if (!TypeObject)
-		{
-			return;
-		}
-
-		if (!Dependencies.Contains(TypeObject))
-		{
-			// Serialize object to make sure it ends up in import table
-			// This is doing a const cast to avoid backward compatibility issues
-			FArchiveSaveTagImports* MutableArchive = const_cast<FArchiveSaveTagImports*>(this);
-			UObject* TempObject = const_cast<UObject*>(TypeObject);
-			(*MutableArchive) << TempObject;
-		}
-
-		// Manually mark the name as referenced, in case it got skipped due to delta serialization
-		SavePackageState->MarkNameAsReferenced(ValueName);
-
-		Linker->SearchableNamesObjectMap.FindOrAdd(TypeObject).AddUnique(ValueName);
-	}
-=======
->>>>>>> 50b84fc1
 
 	virtual FArchive& operator<<(UObject*& Obj) override;
 	virtual FArchive& operator<< (struct FWeakObjectPtr& Value) override;
