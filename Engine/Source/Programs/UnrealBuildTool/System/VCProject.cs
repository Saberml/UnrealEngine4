// Copyright 1998-2017 Epic Games, Inc. All Rights Reserved.

using System;
using System.Collections.Generic;
using System.IO;
using System.Xml;
using System.Xml.XPath;
using System.Xml.Linq;
using System.Linq;
using System.Text;
using System.Diagnostics;
using System.Security;

namespace UnrealBuildTool
{
	public abstract class MSBuildProjectFile : ProjectFile
	{
		/// The project file version string
		static public readonly string VCProjectFileVersionString = "10.0.30319.1";

		/// The build configuration name to use for stub project configurations.  These are projects whose purpose
		/// is to make it easier for developers to find source files and to provide IntelliSense data for the module
		/// to Visual Studio
		static public readonly string StubProjectConfigurationName = "BuiltWithUnrealBuildTool";

		/// The name of the Visual C++ platform to use for stub project configurations
		/// NOTE: We always use Win32 for the stub project's platform, since that is guaranteed to be supported by Visual Studio
		static public readonly string StubProjectPlatformName = "Win32";

		/// override project configuration name for platforms visual studio doesn't natively support
		public string ProjectConfigurationNameOverride = "";

		/// override project platform for platforms visual studio doesn't natively support
		public string ProjectPlatformNameOverride = "";

		/// <summary>
		/// The Guid representing the project type e.g. C# or C++
		/// </summary>
		public virtual string ProjectTypeGUID
		{
			get { throw new BuildException("Unrecognized type of project file for Visual Studio solution"); }
		}

		/// <summary>
		/// Constructs a new project file object
		/// </summary>
		/// <param name="InitFilePath">The path to the project file on disk</param>
		public MSBuildProjectFile(FileReference InitFilePath)
			: base(InitFilePath)
		{
			// Each project gets its own GUID.  This is stored in the project file and referenced in the solution file.

			// First, check to see if we have an existing file on disk.  If we do, then we'll try to preserve the
			// GUID by loading it from the existing file.
			if (ProjectFilePath.Exists())
			{
				try
				{
					LoadGUIDFromExistingProject();
				}
				catch (Exception)
				{
					// Failed to find GUID, so just create a new one
					ProjectGUID = Guid.NewGuid();
				}
			}

			if (ProjectGUID == Guid.Empty)
			{
				// Generate a brand new GUID
				ProjectGUID = Guid.NewGuid();
			}
		}


		/// <summary>
		/// Attempts to load the project's GUID from an existing project file on disk
		/// </summary>
		public override void LoadGUIDFromExistingProject()
		{
			// Only load GUIDs if we're in project generation mode.  Regular builds don't need GUIDs for anything.
			if (ProjectFileGenerator.bGenerateProjectFiles)
			{
				XmlDocument Doc = new XmlDocument();
				Doc.Load(ProjectFilePath.FullName);

				// @todo projectfiles: Ideally we could do a better job about preserving GUIDs when only minor changes are made
				// to the project (such as adding a single new file.) It would make diffing changes much easier!

				// @todo projectfiles: Can we "seed" a GUID based off the project path and generate consistent GUIDs each time?

				XmlNodeList Elements = Doc.GetElementsByTagName("ProjectGuid");
				foreach (XmlElement Element in Elements)
				{
					ProjectGUID = Guid.ParseExact(Element.InnerText.Trim("{}".ToCharArray()), "D");
				}
			}
		}


		/// <summary>
		/// Given a target platform and configuration, generates a platform and configuration name string to use in Visual Studio projects.
		/// Unlike with solution configurations, Visual Studio project configurations only support certain types of platforms, so we'll
		/// generate a configuration name that has the platform "built in", and use a default platform type
		/// </summary>
		/// <param name="Platform">Actual platform</param>
		/// <param name="Configuration">Actual configuration</param>
		/// <param name="TargetConfigurationName">The configuration name from the target rules, or null if we don't have one</param>
		/// <param name="ProjectPlatformName">Name of platform string to use for Visual Studio project</param>
		/// <param name="ProjectConfigurationName">Name of configuration string to use for Visual Studio project</param>
		public abstract void MakeProjectPlatformAndConfigurationNames(UnrealTargetPlatform Platform, UnrealTargetConfiguration Configuration, string TargetConfigurationName, out string ProjectPlatformName, out string ProjectConfigurationName);

<<<<<<< HEAD
=======
		static UnrealTargetConfiguration[] GetSupportedConfigurations(TargetRules Rules)
		{
			// Check if the rules object implements the legacy GetSupportedPlatforms() function. If it does, we'll call it for backwards compatibility.
			if (Rules.GetType().GetMethod("GetSupportedConfigurations").DeclaringType != typeof(TargetRules))
			{
				List<UnrealTargetConfiguration> ConfigurationList = new List<UnrealTargetConfiguration>();
#pragma warning disable 0612
				if (Rules.GetSupportedConfigurations(ref ConfigurationList, true))
				{
					return ConfigurationList.Distinct().ToArray();
				}
#pragma warning restore 0612
			}

			// Otherwise take the SupportedConfigurationsAttribute from the first type in the inheritance chain that supports it
			for (Type CurrentType = Rules.GetType(); CurrentType != null; CurrentType = CurrentType.BaseType)
			{
				object[] Attributes = Rules.GetType().GetCustomAttributes(typeof(SupportedConfigurationsAttribute), false);
				if (Attributes.Length > 0)
				{
					return Attributes.OfType<SupportedConfigurationsAttribute>().SelectMany(x => x.Configurations).Distinct().ToArray();
				}
			}

			// Otherwise, get the default for the target type
			if (Rules.Type == TargetRules.TargetType.Program)
			{
				return new[] { UnrealTargetConfiguration.Debug, UnrealTargetConfiguration.Development };
			}
			else if(Rules.Type == TargetRules.TargetType.Editor)
			{
				return new[] { UnrealTargetConfiguration.Debug, UnrealTargetConfiguration.DebugGame, UnrealTargetConfiguration.Development };
			}
			else
			{
				return ((UnrealTargetConfiguration[])Enum.GetValues(typeof(UnrealTargetConfiguration))).Where(x => x != UnrealTargetConfiguration.Unknown).ToArray();
			}
		}

>>>>>>> f00d6e77
		/// <summary>
		/// Checks to see if the specified solution platform and configuration is able to map to this project
		/// </summary>
		/// <param name="ProjectTarget">The target that we're checking for a valid platform/config combination</param>
		/// <param name="Platform">Platform</param>
		/// <param name="Configuration">Configuration</param>
		/// <returns>True if this is a valid combination for this project, otherwise false</returns>
		public static bool IsValidProjectPlatformAndConfiguration(ProjectTarget ProjectTarget, UnrealTargetPlatform Platform, UnrealTargetConfiguration Configuration)
		{
			if (!ProjectFileGenerator.bIncludeTestAndShippingConfigs)
			{
				if(Configuration == UnrealTargetConfiguration.Test || Configuration == UnrealTargetConfiguration.Shipping)
				{
					return false;
				}
			}

			UEPlatformProjectGenerator PlatformProjectGenerator = UEPlatformProjectGenerator.GetPlatformProjectGenerator(Platform, true);
			if (PlatformProjectGenerator == null)
			{
				return false;
			}

			UEBuildPlatform BuildPlatform = UEBuildPlatform.GetBuildPlatform(Platform, true);
			if (BuildPlatform == null)
			{
				return false;
			}

			if (BuildPlatform.HasRequiredSDKsInstalled() != SDKStatus.Valid)
			{
				return false;
			}


			List<UnrealTargetConfiguration> SupportedConfigurations = new List<UnrealTargetConfiguration>();
			List<UnrealTargetPlatform> SupportedPlatforms = new List<UnrealTargetPlatform>();
			if (!ProjectFileGenerator.bCreateDummyConfigsForUnsupportedPlatforms)
			{
				if (ProjectTarget.TargetRules != null)
				{
					SupportedPlatforms.AddRange(ProjectTarget.SupportedPlatforms);
				}
			}
			else
			{
				SupportedPlatforms.AddRange(Utils.GetPlatformsInClass(UnrealPlatformClass.All));
			}

			if (ProjectTarget.TargetRules != null)
			{
				SupportedConfigurations.AddRange(GetSupportedConfigurations(ProjectTarget.TargetRules));
			}

			// Add all of the extra platforms/configurations for this target
			{
				foreach (UnrealTargetPlatform ExtraPlatform in ProjectTarget.ExtraSupportedPlatforms)
				{
					if (!SupportedPlatforms.Contains(ExtraPlatform))
					{
						SupportedPlatforms.Add(ExtraPlatform);
					}
				}
				foreach (UnrealTargetConfiguration ExtraConfig in ProjectTarget.ExtraSupportedConfigurations)
				{
					if (!SupportedConfigurations.Contains(ExtraConfig))
					{
						SupportedConfigurations.Add(ExtraConfig);
					}
				}
			}

			// Only build for supported platforms
			if (SupportedPlatforms.Contains(Platform) == false)
			{
				return false;
			}

			// Only build for supported configurations
			if (SupportedConfigurations.Contains(Configuration) == false)
			{
				return false;
			}

			return true;
		}

		/// <summary>
		/// Escapes characters in a filename so they can be stored in an XML attribute
		/// </summary>
		/// <param name="FileName">The filename to escape</param>
		/// <returns>The escaped filename</returns>
		public static string EscapeFileName(string FileName)
		{
			return SecurityElement.Escape(FileName);
		}

		/// <summary>
		/// GUID for this Visual C++ project file
		/// </summary>
		public Guid ProjectGUID
		{
			get;
			protected set;
		}
	}

	public class VCProjectFile : MSBuildProjectFile
	{
		FileReference OnlyGameProject;
		VCProjectFileFormat ProjectFileFormat;
<<<<<<< HEAD
=======
		public static string BuildToolOverride;
>>>>>>> f00d6e77

		// This is the GUID that Visual Studio uses to identify a C++ project file in the solution
		public override string ProjectTypeGUID
		{
			get { return "{8BC9CEB8-8B4A-11D0-8D11-00A0C91BC942}"; }
		}

		/// <summary>
		/// Constructs a new project file object
		/// </summary>
		/// <param name="InitFilePath">The path to the project file on disk</param>
		public VCProjectFile(FileReference InFilePath, FileReference InOnlyGameProject, VCProjectFileFormat InProjectFileFormat)
			: base(InFilePath)
		{
			OnlyGameProject = InOnlyGameProject;
			ProjectFileFormat = InProjectFileFormat;
		}

		/// <summary>
		/// Given a target platform and configuration, generates a platform and configuration name string to use in Visual Studio projects.
		/// Unlike with solution configurations, Visual Studio project configurations only support certain types of platforms, so we'll
		/// generate a configuration name that has the platform "built in", and use a default platform type
		/// </summary>
		/// <param name="Platform">Actual platform</param>
		/// <param name="Configuration">Actual configuration</param>
		/// <param name="TargetConfigurationName">The configuration name from the target rules, or null if we don't have one</param>
		/// <param name="ProjectPlatformName">Name of platform string to use for Visual Studio project</param>
		/// <param name="ProjectConfigurationName">Name of configuration string to use for Visual Studio project</param>
		public override void MakeProjectPlatformAndConfigurationNames(UnrealTargetPlatform Platform, UnrealTargetConfiguration Configuration, string TargetConfigurationName, out string ProjectPlatformName, out string ProjectConfigurationName)
		{
			UEPlatformProjectGenerator PlatformProjectGenerator = UEPlatformProjectGenerator.GetPlatformProjectGenerator(Platform, bInAllowFailure: true);

			// Check to see if this platform is supported directly by Visual Studio projects.
			bool HasActualVSPlatform = (PlatformProjectGenerator != null) ? PlatformProjectGenerator.HasVisualStudioSupport(Platform, Configuration, ProjectFileFormat) : false;

			if (HasActualVSPlatform)
			{
				// Great!  Visual Studio supports this platform natively, so we don't need to make up
				// a fake project configuration name.

				// Allow the platform to specify the name used in VisualStudio.
				// Note that the actual name of the platform on the Visual Studio side may be different than what
				// UnrealBuildTool calls it (e.g. "Win64" -> "x64".) GetVisualStudioPlatformName() will figure this out.
				ProjectConfigurationName = Configuration.ToString();
				ProjectPlatformName = PlatformProjectGenerator.GetVisualStudioPlatformName(Platform, Configuration);
			}
			else
			{
				// Visual Studio doesn't natively support this platform, so we fake it by mapping it to
				// a project configuration that has the platform name in that configuration as a suffix,
				// and then using "Win32" as the actual VS platform name
				ProjectConfigurationName = ProjectConfigurationNameOverride == "" ? Platform.ToString() + "_" + Configuration.ToString() : ProjectConfigurationNameOverride;
				ProjectPlatformName = ProjectPlatformNameOverride == "" ? VCProjectFileGenerator.DefaultPlatformName : ProjectPlatformNameOverride;
			}

			if (!String.IsNullOrEmpty(TargetConfigurationName))
			{
				ProjectConfigurationName += "_" + TargetConfigurationName;
			}
		}

		class ProjectConfigAndTargetCombination
		{
			public UnrealTargetPlatform Platform;
			public UnrealTargetConfiguration Configuration;
			public string ProjectPlatformName;
			public string ProjectConfigurationName;
			public ProjectTarget ProjectTarget;

			public ProjectConfigAndTargetCombination(UnrealTargetPlatform InPlatform, UnrealTargetConfiguration InConfiguration, string InProjectPlatformName, string InProjectConfigurationName, ProjectTarget InProjectTarget)
			{
				Platform = InPlatform;
				Configuration = InConfiguration;
				ProjectPlatformName = InProjectPlatformName;
				ProjectConfigurationName = InProjectConfigurationName;
				ProjectTarget = InProjectTarget;
			}

			public string ProjectConfigurationAndPlatformName
			{
				get { return (ProjectPlatformName == null) ? null : (ProjectConfigurationName + "|" + ProjectPlatformName); }
			}

			public override string ToString()
			{
				return String.Format("{0} {1} {2}", ProjectTarget, Platform, Configuration);
			}
		}

		/// Implements Project interface
		public override bool WriteProjectFile(List<UnrealTargetPlatform> InPlatforms, List<UnrealTargetConfiguration> InConfigurations)
		{
			string ProjectName = ProjectFilePath.GetFileNameWithoutExtension();

			bool bSuccess = true;

			// Build up the new include search path string
			StringBuilder VCIncludeSearchPaths = new StringBuilder();
			{
				foreach (string CurPath in IntelliSenseIncludeSearchPaths)
				{
					VCIncludeSearchPaths.Append(CurPath + ";");
				}
				foreach (string CurPath in IntelliSenseSystemIncludeSearchPaths)
				{
					VCIncludeSearchPaths.Append(CurPath + ";");
				}
				if (InPlatforms.Contains(UnrealTargetPlatform.Win64))
				{
					VCIncludeSearchPaths.Append(VCToolChain.GetVCIncludePaths(CPPTargetPlatform.Win64, false) + ";");
				}
				else if (InPlatforms.Contains(UnrealTargetPlatform.Win32))
				{
					VCIncludeSearchPaths.Append(VCToolChain.GetVCIncludePaths(CPPTargetPlatform.Win32, false) + ";");
				}
			}

			StringBuilder VCPreprocessorDefinitions = new StringBuilder();
			foreach (string CurDef in IntelliSensePreprocessorDefinitions)
			{
				if (VCPreprocessorDefinitions.Length > 0)
				{
					VCPreprocessorDefinitions.Append(';');
				}
				VCPreprocessorDefinitions.Append(CurDef);
			}

			// Setup VC project file content
			StringBuilder VCProjectFileContent = new StringBuilder();
			StringBuilder VCFiltersFileContent = new StringBuilder();
			StringBuilder VCUserFileContent = new StringBuilder();

			// Visual Studio doesn't require a *.vcxproj.filters file to even exist alongside the project unless 
			// it actually has something of substance in it.  We'll avoid saving it out unless we need to.
			bool FiltersFileIsNeeded = false;

			// Project file header
			VCProjectFileContent.Append(
				"<?xml version=\"1.0\" encoding=\"utf-8\"?>" + ProjectFileGenerator.NewLine +
				ProjectFileGenerator.NewLine +
				"<Project DefaultTargets=\"Build\" ToolsVersion=\"" + VCProjectFileGenerator.GetProjectFileToolVersionString(ProjectFileFormat) + "\" xmlns=\"http://schemas.microsoft.com/developer/msbuild/2003\">" + ProjectFileGenerator.NewLine);

			bool bGenerateUserFileContent = UEPlatformProjectGenerator.PlatformRequiresVSUserFileGeneration(InPlatforms, InConfigurations);
			if (bGenerateUserFileContent)
			{
				VCUserFileContent.Append(
					"<?xml version=\"1.0\" encoding=\"utf-8\"?>" + ProjectFileGenerator.NewLine +
					ProjectFileGenerator.NewLine +
					"<Project ToolsVersion=\"" + VCProjectFileGenerator.GetProjectFileToolVersionString(ProjectFileFormat) + "\" xmlns=\"http://schemas.microsoft.com/developer/msbuild/2003\">" + ProjectFileGenerator.NewLine
					);
			}

			// Build up a list of platforms and configurations this project will support.  In this list, Unknown simply
			// means that we should use the default "stub" project platform and configuration name.
			List<ProjectConfigAndTargetCombination> ProjectConfigAndTargetCombinations = new List<ProjectConfigAndTargetCombination>();

			// If this is a "stub" project, then only add a single configuration to the project
			if (IsStubProject)
			{
				ProjectConfigAndTargetCombination StubCombination = new ProjectConfigAndTargetCombination(UnrealTargetPlatform.Unknown, UnrealTargetConfiguration.Unknown, StubProjectPlatformName, StubProjectConfigurationName, null);
				ProjectConfigAndTargetCombinations.Add(StubCombination);
			}
			else
			{
				// Figure out all the desired configurations
				foreach (UnrealTargetConfiguration Configuration in InConfigurations)
				{
					//@todo.Rocket: Put this in a commonly accessible place?
					if (UnrealBuildTool.IsValidConfiguration(Configuration) == false)
					{
						continue;
					}
					foreach (UnrealTargetPlatform Platform in InPlatforms)
					{
						if (UnrealBuildTool.IsValidPlatform(Platform) == false)
						{
							continue;
						}
						UEBuildPlatform BuildPlatform = UEBuildPlatform.GetBuildPlatform(Platform, true);
						if ((BuildPlatform != null) && (BuildPlatform.HasRequiredSDKsInstalled() == SDKStatus.Valid))
						{
							// Now go through all of the target types for this project
							if (ProjectTargets.Count == 0)
							{
								throw new BuildException("Expecting at least one ProjectTarget to be associated with project '{0}' in the TargetProjects list ", ProjectFilePath);
							}

							foreach (ProjectTarget ProjectTarget in ProjectTargets)
							{
								if (IsValidProjectPlatformAndConfiguration(ProjectTarget, Platform, Configuration))
								{
									string ProjectPlatformName, ProjectConfigurationName;
									MakeProjectPlatformAndConfigurationNames(Platform, Configuration, ProjectTarget.TargetRules.Type.ToString(), out ProjectPlatformName, out ProjectConfigurationName);

									ProjectConfigAndTargetCombination Combination = new ProjectConfigAndTargetCombination(Platform, Configuration, ProjectPlatformName, ProjectConfigurationName, ProjectTarget);
									ProjectConfigAndTargetCombinations.Add(Combination);
								}
							}
						}
					}
				}
			}

			VCProjectFileContent.Append(
				"	<ItemGroup Label=\"ProjectConfigurations\">" + ProjectFileGenerator.NewLine);

			// Make a list of the platforms and configs as project-format names
			List<UnrealTargetPlatform> ProjectPlatforms = new List<UnrealTargetPlatform>();
			List<Tuple<string, UnrealTargetPlatform>> ProjectPlatformNameAndPlatforms = new List<Tuple<string, UnrealTargetPlatform>>();	// ProjectPlatformName, Platform
			List<Tuple<string, UnrealTargetConfiguration>> ProjectConfigurationNameAndConfigurations = new List<Tuple<string, UnrealTargetConfiguration>>();	// ProjectConfigurationName, Configuration
			foreach (ProjectConfigAndTargetCombination Combination in ProjectConfigAndTargetCombinations)
			{
				if (!ProjectPlatforms.Contains(Combination.Platform))
				{
					ProjectPlatforms.Add(Combination.Platform);
				}
				if (!ProjectPlatformNameAndPlatforms.Any(ProjectPlatformNameAndPlatformTuple => ProjectPlatformNameAndPlatformTuple.Item1 == Combination.ProjectPlatformName))
				{
					ProjectPlatformNameAndPlatforms.Add(Tuple.Create(Combination.ProjectPlatformName, Combination.Platform));
				}
				if (!ProjectConfigurationNameAndConfigurations.Any(ProjectConfigurationNameAndConfigurationTuple => ProjectConfigurationNameAndConfigurationTuple.Item1 == Combination.ProjectConfigurationName))
				{
					ProjectConfigurationNameAndConfigurations.Add(Tuple.Create(Combination.ProjectConfigurationName, Combination.Configuration));
				}
			}

			// Output ALL the project's config-platform permutations (project files MUST do this)
			foreach (Tuple<string, UnrealTargetConfiguration> ConfigurationTuple in ProjectConfigurationNameAndConfigurations)
			{
				string ProjectConfigurationName = ConfigurationTuple.Item1;
				foreach (Tuple<string, UnrealTargetPlatform> PlatformTuple in ProjectPlatformNameAndPlatforms)
				{
					string ProjectPlatformName = PlatformTuple.Item1;
					VCProjectFileContent.Append(
							"		<ProjectConfiguration Include=\"" + ProjectConfigurationName + "|" + ProjectPlatformName + "\">" + ProjectFileGenerator.NewLine +
							"			<Configuration>" + ProjectConfigurationName + "</Configuration>" + ProjectFileGenerator.NewLine +
							"			<Platform>" + ProjectPlatformName + "</Platform>" + ProjectFileGenerator.NewLine +
							"		</ProjectConfiguration>" + ProjectFileGenerator.NewLine);
				}
			}

			VCProjectFileContent.Append(
				"	</ItemGroup>" + ProjectFileGenerator.NewLine);

			VCFiltersFileContent.Append(
				"<?xml version=\"1.0\" encoding=\"utf-8\"?>" + ProjectFileGenerator.NewLine +
				ProjectFileGenerator.NewLine +
				"<Project ToolsVersion=\"" + VCProjectFileGenerator.GetProjectFileToolVersionString(ProjectFileFormat) + "\" xmlns=\"http://schemas.microsoft.com/developer/msbuild/2003\">" + ProjectFileGenerator.NewLine);

			// Platform specific PropertyGroups, etc.
			StringBuilder AdditionalPropertyGroups = new StringBuilder();
			if (!IsStubProject)
			{
				foreach (UnrealTargetPlatform Platform in ProjectPlatforms)
				{
					UEPlatformProjectGenerator ProjGenerator = UEPlatformProjectGenerator.GetPlatformProjectGenerator(Platform, true);
					if (ProjGenerator != null && ProjGenerator.HasVisualStudioSupport(Platform, UnrealTargetConfiguration.Development, ProjectFileFormat))
					{
						AdditionalPropertyGroups.Append(ProjGenerator.GetAdditionalVisualStudioPropertyGroups(Platform, ProjectFileFormat));
					}
				}

				VCProjectFileContent.Append(AdditionalPropertyGroups);
			}

			// Project globals (project GUID, project type, SCC bindings, etc)
			{
				VCProjectFileContent.Append(
					"	<PropertyGroup Label=\"Globals\">" + ProjectFileGenerator.NewLine +
					"		<ProjectGuid>" + ProjectGUID.ToString("B").ToUpperInvariant() + "</ProjectGuid>" + ProjectFileGenerator.NewLine +
					"		<Keyword>MakeFileProj</Keyword>" + ProjectFileGenerator.NewLine +
					"		<RootNamespace>" + ProjectName + "</RootNamespace>" + ProjectFileGenerator.NewLine +
                    "       <PlatformToolset>" + VCProjectFileGenerator.GetProjectFilePlatformToolsetVersionString(ProjectFileFormat) + "</PlatformToolset>" + ProjectFileGenerator.NewLine +
                    "       <MinimumVisualStudioVersion>" + VCProjectFileGenerator.GetProjectFileToolVersionString(ProjectFileFormat) + "</MinimumVisualStudioVersion>" + ProjectFileGenerator.NewLine +
                    "       <TargetRuntime>Native</TargetRuntime>" + ProjectFileGenerator.NewLine +
                    "	</PropertyGroup>" + ProjectFileGenerator.NewLine);
			}

			// look for additional import lines for all platforms for non stub projects
			if (!IsStubProject)
			{
				foreach (UnrealTargetPlatform Platform in ProjectPlatforms)
				{
					UEPlatformProjectGenerator ProjGenerator = UEPlatformProjectGenerator.GetPlatformProjectGenerator(Platform, true);
					if (ProjGenerator != null && ProjGenerator.HasVisualStudioSupport(Platform, UnrealTargetConfiguration.Development, ProjectFileFormat))
					{
						VCProjectFileContent.Append(ProjGenerator.GetVisualStudioGlobalProperties(Platform));
					}
				}
			}

			// Write each project configuration PreDefaultProps section
			foreach (Tuple<string, UnrealTargetConfiguration> ConfigurationTuple in ProjectConfigurationNameAndConfigurations)
			{
				string ProjectConfigurationName = ConfigurationTuple.Item1;
				UnrealTargetConfiguration TargetConfiguration = ConfigurationTuple.Item2;
				foreach (Tuple<string, UnrealTargetPlatform> PlatformTuple in ProjectPlatformNameAndPlatforms)
				{
					string ProjectPlatformName = PlatformTuple.Item1;
					UnrealTargetPlatform TargetPlatform = PlatformTuple.Item2;
					WritePreDefaultPropsConfiguration(TargetPlatform, TargetConfiguration, ProjectPlatformName, ProjectConfigurationName, VCProjectFileContent);
				}
			}

			VCProjectFileContent.Append(
				"	<Import Project=\"$(VCTargetsPath)\\Microsoft.Cpp.Default.props\" />" + ProjectFileGenerator.NewLine);

			// Write each project configuration PreDefaultProps section
			foreach (Tuple<string, UnrealTargetConfiguration> ConfigurationTuple in ProjectConfigurationNameAndConfigurations)
			{
				string ProjectConfigurationName = ConfigurationTuple.Item1;
				UnrealTargetConfiguration TargetConfiguration = ConfigurationTuple.Item2;
				foreach (Tuple<string, UnrealTargetPlatform> PlatformTuple in ProjectPlatformNameAndPlatforms)
				{
					string ProjectPlatformName = PlatformTuple.Item1;
					UnrealTargetPlatform TargetPlatform = PlatformTuple.Item2;
					WritePostDefaultPropsConfiguration(TargetPlatform, TargetConfiguration, ProjectPlatformName, ProjectConfigurationName, VCProjectFileContent);
				}
			}
			
			VCProjectFileContent.Append(
				"	<Import Project=\"$(VCTargetsPath)\\Microsoft.Cpp.props\" />" + ProjectFileGenerator.NewLine +
				"	<ImportGroup Label=\"ExtensionSettings\" />" + ProjectFileGenerator.NewLine +
				"	<PropertyGroup Label=\"UserMacros\" />" + ProjectFileGenerator.NewLine
				);

			// Write each project configuration
			foreach (ProjectConfigAndTargetCombination Combination in ProjectConfigAndTargetCombinations)
			{
				WriteConfiguration(ProjectName, Combination, VCProjectFileContent, bGenerateUserFileContent ? VCUserFileContent : null);
			}

			// Source folders and files
			{
				List<AliasedFile> LocalAliasedFiles = new List<AliasedFile>(AliasedFiles);

				foreach (SourceFile CurFile in SourceFiles)
				{
					// We want all source file and directory paths in the project files to be relative to the project file's
					// location on the disk.  Convert the path to be relative to the project file directory
					string ProjectRelativeSourceFile = CurFile.Reference.MakeRelativeTo(ProjectFilePath.Directory);

					// By default, files will appear relative to the project file in the solution.  This is kind of the normal Visual
					// Studio way to do things, but because our generated project files are emitted to intermediate folders, if we always
					// did this it would yield really ugly paths int he solution explorer
					string FilterRelativeSourceDirectory;
					if (CurFile.BaseFolder == null)
					{
						FilterRelativeSourceDirectory = ProjectRelativeSourceFile;
					}
					else
					{
						FilterRelativeSourceDirectory = CurFile.Reference.MakeRelativeTo(CurFile.BaseFolder);
					}

					// Manually remove the filename for the filter. We run through this code path a lot, so just do it manually.
					int LastSeparatorIdx = FilterRelativeSourceDirectory.LastIndexOf(Path.DirectorySeparatorChar);
					if (LastSeparatorIdx == -1)
					{
						FilterRelativeSourceDirectory = "";
					}
					else
					{
						FilterRelativeSourceDirectory = FilterRelativeSourceDirectory.Substring(0, LastSeparatorIdx);
					}

					LocalAliasedFiles.Add(new AliasedFile(ProjectRelativeSourceFile, FilterRelativeSourceDirectory));
				}

				VCFiltersFileContent.Append(
					"	<ItemGroup>" + ProjectFileGenerator.NewLine);

				VCProjectFileContent.Append(
					"	<ItemGroup>" + ProjectFileGenerator.NewLine);

				// Add all file directories to the filters file as solution filters
				HashSet<string> FilterDirectories = new HashSet<string>();
				UEBuildPlatform BuildPlatform = UEBuildPlatform.GetBuildPlatform(BuildHostPlatform.Current.Platform);
				bool bWritePerFilePCHInfo = false;
				if (BuildConfiguration.bUsePerFileIntellisense && ProjectFileFormat >= VCProjectFileFormat.VisualStudio2015)
				{
					string UpdateRegistryLoc = string.Format(@"HKEY_LOCAL_MACHINE\SOFTWARE\Wow6432Node\Microsoft\DevDiv\vs\Servicing\{0}\devenv", VCProjectFileGenerator.GetProjectFileToolVersionString(ProjectFileFormat));
					object Result = Microsoft.Win32.Registry.GetValue(UpdateRegistryLoc, "UpdateVersion", null);
					if (Result != null)
					{
						int UpdateVersion = 0;
						if (Int32.TryParse(Result.ToString().Split('.').Last(), out UpdateVersion) && UpdateVersion >= 25420)
						{
							bWritePerFilePCHInfo = true;
						}
					}
				}

				foreach (AliasedFile AliasedFile in LocalAliasedFiles)
				{
					// No need to add the root directory relative to the project (it would just be an empty string!)
					if (!String.IsNullOrWhiteSpace(AliasedFile.ProjectPath))
					{
						FiltersFileIsNeeded = EnsureFilterPathExists(AliasedFile.ProjectPath, VCFiltersFileContent, FilterDirectories);
					}

					string VCFileType = GetVCFileType(AliasedFile.FileSystemPath);
					string PCHFileName = null;
					
					if (bWritePerFilePCHInfo && VCFileType == "ClCompile")
					{
						FileReference TruePath = FileReference.Combine(ProjectFilePath.Directory, AliasedFile.FileSystemPath);
						FileItem SourceFile = FileItem.GetItemByFileReference(TruePath);
						List <DependencyInclude> DirectlyIncludedFilenames = CPPHeaders.GetUncachedDirectIncludeDependencies(SourceFile, BuildPlatform);
						if (DirectlyIncludedFilenames.Count > 0)
						{
							PCHFileName = DirectlyIncludedFilenames[0].IncludeName;
						}
					}

					if (!string.IsNullOrEmpty(PCHFileName))
					{
						VCProjectFileContent.Append(
							"		<" + VCFileType + " Include=\"" + EscapeFileName(AliasedFile.FileSystemPath) + "\">" + ProjectFileGenerator.NewLine +
							"			<AdditionalOptions>$(AdditionalOptions) /Yu" + PCHFileName + "</AdditionalOptions>" + ProjectFileGenerator.NewLine +
							"		</" + VCFileType + " >" + ProjectFileGenerator.NewLine);
					}
					else
					{
						VCProjectFileContent.Append(
							"		<" + VCFileType + " Include=\"" + EscapeFileName(AliasedFile.FileSystemPath) + "\" />" + ProjectFileGenerator.NewLine);
					}

					if (!String.IsNullOrWhiteSpace(AliasedFile.ProjectPath))
					{
						VCFiltersFileContent.Append(
							"		<" + VCFileType + " Include=\"" + EscapeFileName(AliasedFile.FileSystemPath) + "\">" + ProjectFileGenerator.NewLine +
							"			<Filter>" + Utils.CleanDirectorySeparators(AliasedFile.ProjectPath) + "</Filter>" + ProjectFileGenerator.NewLine +
							"		</" + VCFileType + " >" + ProjectFileGenerator.NewLine);

						FiltersFileIsNeeded = true;
					}
					else
					{
						// No need to specify the root directory relative to the project (it would just be an empty string!)
						VCFiltersFileContent.Append(
							"		<" + VCFileType + " Include=\"" + EscapeFileName(AliasedFile.FileSystemPath) + "\" />" + ProjectFileGenerator.NewLine);
					}
				}

				VCProjectFileContent.Append(
					"	</ItemGroup>" + ProjectFileGenerator.NewLine);

				VCFiltersFileContent.Append(
					"	</ItemGroup>" + ProjectFileGenerator.NewLine);
			}

			// For Installed engine builds, include engine source in the source search paths if it exists. We never build it locally, so the debugger can't find it.
			if (UnrealBuildTool.IsEngineInstalled() && !IsStubProject)
			{
				VCProjectFileContent.Append("	<PropertyGroup>" + ProjectFileGenerator.NewLine);
				VCProjectFileContent.Append("		<SourcePath>");
				foreach (string DirectoryName in Directory.EnumerateDirectories(Path.GetFullPath(Path.Combine(ProjectFileGenerator.EngineRelativePath, "Source")), "*", SearchOption.AllDirectories))
				{
					if (Directory.EnumerateFiles(DirectoryName, "*.cpp").Any())
					{
						VCProjectFileContent.Append(DirectoryName);
						VCProjectFileContent.Append(";");
					}
				}
				VCProjectFileContent.Append("</SourcePath>" + ProjectFileGenerator.NewLine);
				VCProjectFileContent.Append("	</PropertyGroup>" + ProjectFileGenerator.NewLine);
			}

			// Write IntelliSense info
			{
				// @todo projectfiles: Currently we are storing defines/include paths for ALL configurations rather than using ConditionString and storing
				//      this data uniquely for each target configuration.  IntelliSense may behave better if we did that, but it will result in a LOT more
				//      data being stored into the project file, and might make the IDE perform worse when switching configurations!
				VCProjectFileContent.Append(
					"	<PropertyGroup>" + ProjectFileGenerator.NewLine +
					"		<NMakePreprocessorDefinitions>$(NMakePreprocessorDefinitions)" + (VCPreprocessorDefinitions.Length > 0 ? (";" + VCPreprocessorDefinitions) : "") + "</NMakePreprocessorDefinitions>" + ProjectFileGenerator.NewLine +
					"		<NMakeIncludeSearchPath>$(NMakeIncludeSearchPath)" + (VCIncludeSearchPaths.Length > 0 ? (";" + VCIncludeSearchPaths) : "") + "</NMakeIncludeSearchPath>" + ProjectFileGenerator.NewLine +
					"		<NMakeForcedIncludes>$(NMakeForcedIncludes)</NMakeForcedIncludes>" + ProjectFileGenerator.NewLine +
					"		<NMakeAssemblySearchPath>$(NMakeAssemblySearchPath)</NMakeAssemblySearchPath>" + ProjectFileGenerator.NewLine +
					"		<NMakeForcedUsingAssemblies>$(NMakeForcedUsingAssemblies)</NMakeForcedUsingAssemblies>" + ProjectFileGenerator.NewLine +
					"	</PropertyGroup>" + ProjectFileGenerator.NewLine);
			}

			// look for additional import lines for all platforms for non stub projects
			StringBuilder AdditionalTargetSettings = new StringBuilder();
			if (!IsStubProject)
			{
				foreach (UnrealTargetPlatform Platform in ProjectPlatforms)
				{
					UEPlatformProjectGenerator ProjGenerator = UEPlatformProjectGenerator.GetPlatformProjectGenerator(Platform, true);
					if (ProjGenerator != null && ProjGenerator.HasVisualStudioSupport(Platform, UnrealTargetConfiguration.Development, ProjectFileFormat))
					{
<<<<<<< HEAD
						AdditionalImportSettings.Append(ProjGenerator.GetAdditionalVisualStudioImportSettings(Platform, ProjectFileFormat));
=======
						AdditionalTargetSettings.Append(ProjGenerator.GetVisualStudioTargetOverrides(Platform, ProjectFileFormat));
>>>>>>> f00d6e77
					}
				}
			}

			string OutputManifestString = "";
			if (!IsStubProject)
			{
				foreach (UnrealTargetPlatform Platform in ProjectPlatforms)
				{
					UEPlatformProjectGenerator ProjGenerator = UEPlatformProjectGenerator.GetPlatformProjectGenerator(Platform, true);
					if (ProjGenerator != null && ProjGenerator.HasVisualStudioSupport(Platform, UnrealTargetConfiguration.Development, ProjectFileFormat))
					{
						// @todo projectfiles: Serious hacks here because we are trying to emit one-time platform-specific sections that need information
						//    about a target type, but the project file may contain many types of targets!  Some of this logic will need to move into
						//    the per-target configuration writing code.
						TargetRules.TargetType HackTargetType = TargetRules.TargetType.Game;
						FileReference HackTargetFilePath = null;
						foreach (ProjectConfigAndTargetCombination Combination in ProjectConfigAndTargetCombinations)
						{
							if (Combination.Platform == Platform &&
								Combination.ProjectTarget.TargetRules != null &&
								Combination.ProjectTarget.TargetRules.Type == HackTargetType)
							{
								HackTargetFilePath = Combination.ProjectTarget.TargetFilePath;// ProjectConfigAndTargetCombinations[0].ProjectTarget.TargetFilePath;
								break;
							}
						}

						if (HackTargetFilePath != null)
						{
							OutputManifestString += ProjGenerator.GetVisualStudioOutputManifestSection(Platform, HackTargetType, HackTargetFilePath, ProjectFilePath, ProjectFileFormat);
						}
					}
				}
			}

			VCProjectFileContent.Append(
					OutputManifestString +	// output manifest must come before the Cpp.targets file.
					"	<ItemDefinitionGroup>" + ProjectFileGenerator.NewLine +
					"	</ItemDefinitionGroup>" + ProjectFileGenerator.NewLine +
					"	<Import Project=\"$(VCTargetsPath)\\Microsoft.Cpp.targets\" />" + ProjectFileGenerator.NewLine +
					AdditionalTargetSettings.ToString() +
					"	<ImportGroup Label=\"ExtensionTargets\">" + ProjectFileGenerator.NewLine +
					"	</ImportGroup>" + ProjectFileGenerator.NewLine +
					"</Project>" + ProjectFileGenerator.NewLine);

			VCFiltersFileContent.Append(
				"</Project>" + ProjectFileGenerator.NewLine);

			if (bGenerateUserFileContent)
			{
				VCUserFileContent.Append(
					"</Project>" + ProjectFileGenerator.NewLine
					);
			}

			// Save the project file
			if (bSuccess)
			{
				bSuccess = ProjectFileGenerator.WriteFileIfChanged(ProjectFilePath.FullName, VCProjectFileContent.ToString());
			}


			// Save the filters file
			if (bSuccess)
			{
				// Create a path to the project file's filters file
				string VCFiltersFilePath = ProjectFilePath.FullName + ".filters";
				if (FiltersFileIsNeeded)
				{
					bSuccess = ProjectFileGenerator.WriteFileIfChanged(VCFiltersFilePath, VCFiltersFileContent.ToString());
				}
				else
				{
					Log.TraceVerbose("Deleting Visual C++ filters file which is no longer needed: " + VCFiltersFilePath);

					// Delete the filters file, if one exists.  We no longer need it
					try
					{
						File.Delete(VCFiltersFilePath);
					}
					catch (Exception)
					{
						Log.TraceInformation("Error deleting filters file (file may not be writable): " + VCFiltersFilePath);
					}
				}
			}

			// Save the user file, if required
			if (VCUserFileContent.Length > 0)
			{
				// Create a path to the project file's user file
				string VCUserFilePath = ProjectFilePath.FullName + ".user";
				// Never overwrite the existing user path as it will cause them to lose their settings
				if (File.Exists(VCUserFilePath) == false)
				{
					bSuccess = ProjectFileGenerator.WriteFileIfChanged(VCUserFilePath, VCUserFileContent.ToString());
				}
			}

			return bSuccess;
		}

		private static bool EnsureFilterPathExists(string FilterRelativeSourceDirectory, StringBuilder VCFiltersFileContent, HashSet<string> FilterDirectories)
		{
			// We only want each directory to appear once in the filters file
			string PathRemaining = Utils.CleanDirectorySeparators(FilterRelativeSourceDirectory);
			bool FiltersFileIsNeeded = false;
			if (!FilterDirectories.Contains(PathRemaining))
			{
				// Make sure all subdirectories leading up to this directory each have their own filter, too!
				List<string> AllDirectoriesInPath = new List<string>();
				string PathSoFar = "";
				for (; ; )
				{
					if (PathRemaining.Length > 0)
					{
						int SlashIndex = PathRemaining.IndexOf(Path.DirectorySeparatorChar);
						string SplitDirectory;
						if (SlashIndex != -1)
						{
							SplitDirectory = PathRemaining.Substring(0, SlashIndex);
							PathRemaining = PathRemaining.Substring(SplitDirectory.Length + 1);
						}
						else
						{
							SplitDirectory = PathRemaining;
							PathRemaining = "";
						}
						if (!String.IsNullOrEmpty(PathSoFar))
						{
							PathSoFar += Path.DirectorySeparatorChar;
						}
						PathSoFar += SplitDirectory;

						AllDirectoriesInPath.Add(PathSoFar);
					}
					else
					{
						break;
					}
				}

				foreach (string LeadingDirectory in AllDirectoriesInPath)
				{
					if (!FilterDirectories.Contains(LeadingDirectory))
					{
						FilterDirectories.Add(LeadingDirectory);

						// Generate a unique GUID for this folder
						// NOTE: When saving generated project files, we ignore differences in GUIDs if every other part of the file
						//       matches identically with the pre-existing file
						string FilterGUID = Guid.NewGuid().ToString("B").ToUpperInvariant();

						VCFiltersFileContent.Append(
							"		<Filter Include=\"" + LeadingDirectory + "\">" + ProjectFileGenerator.NewLine +
							"			<UniqueIdentifier>" + FilterGUID + "</UniqueIdentifier>" + ProjectFileGenerator.NewLine +
							"		</Filter>" + ProjectFileGenerator.NewLine);

						FiltersFileIsNeeded = true;
					}
				}
			}

			return FiltersFileIsNeeded;
		}

		/// <summary>
		/// Returns the VCFileType element name based on the file path.
		/// </summary>
		/// <param name="Path">The path of the file to return type for.</param>
		/// <returns>Name of the element in MSBuild project file for this file.</returns>
		private string GetVCFileType(string Path)
		{
			// What type of file is this?
			if (Path.EndsWith(".h", StringComparison.InvariantCultureIgnoreCase) ||
				Path.EndsWith(".inl", StringComparison.InvariantCultureIgnoreCase))
			{
				return "ClInclude";
			}
			else if (Path.EndsWith(".cpp", StringComparison.InvariantCultureIgnoreCase))
			{
				return "ClCompile";
			}
			else if (Path.EndsWith(".rc", StringComparison.InvariantCultureIgnoreCase))
			{
				return "ResourceCompile";
			}
			else if (Path.EndsWith(".manifest", StringComparison.InvariantCultureIgnoreCase))
			{
				return "Manifest";
			}
			else
			{
				return "None";
			}
		}

        // Anonymous function that writes pre-Default.props configuration data
        private void WritePreDefaultPropsConfiguration(UnrealTargetPlatform TargetPlatform, UnrealTargetConfiguration TargetConfiguration, string ProjectPlatformName, string ProjectConfigurationName, StringBuilder VCProjectFileContent)
        {
            UEPlatformProjectGenerator ProjGenerator = UEPlatformProjectGenerator.GetPlatformProjectGenerator(TargetPlatform, true);
            if (((ProjGenerator == null) && (TargetPlatform != UnrealTargetPlatform.Unknown)))
            {
                return;
            }

            string ProjectConfigurationAndPlatformName = ProjectConfigurationName + "|" + ProjectPlatformName;
            string ConditionString = "Condition=\"'$(Configuration)|$(Platform)'=='" + ProjectConfigurationAndPlatformName + "'\"";

            string PlatformToolsetString = (ProjGenerator != null) ? ProjGenerator.GetVisualStudioPreDefaultString(TargetPlatform, TargetConfiguration) : "";

            if (!String.IsNullOrEmpty(PlatformToolsetString))
            {
                VCProjectFileContent.Append(
                    "	<PropertyGroup " + ConditionString + " Label=\"Configuration\">" + ProjectFileGenerator.NewLine +
                            PlatformToolsetString +
                    "	</PropertyGroup>" + ProjectFileGenerator.NewLine
                );
            }
        }

        // Anonymous function that writes post-Default.props configuration data
        private void WritePostDefaultPropsConfiguration(UnrealTargetPlatform TargetPlatform, UnrealTargetConfiguration TargetConfiguration, string ProjectPlatformName, string ProjectConfigurationName, StringBuilder VCProjectFileContent)
		{
			UEPlatformProjectGenerator ProjGenerator = UEPlatformProjectGenerator.GetPlatformProjectGenerator(TargetPlatform, true);
			if (((ProjGenerator == null) && (TargetPlatform != UnrealTargetPlatform.Unknown)))
			{
				return;
			}

			string ProjectConfigurationAndPlatformName = ProjectConfigurationName + "|" + ProjectPlatformName;
			string ConditionString = "Condition=\"'$(Configuration)|$(Platform)'=='" + ProjectConfigurationAndPlatformName + "'\"";

			string PlatformToolsetString = (ProjGenerator != null) ? ProjGenerator.GetVisualStudioPlatformToolsetString(TargetPlatform, TargetConfiguration, ProjectFileFormat) : "";
			if (String.IsNullOrEmpty(PlatformToolsetString))
			{
				PlatformToolsetString = "		<PlatformToolset>" + VCProjectFileGenerator.GetProjectFilePlatformToolsetVersionString(ProjectFileFormat) + "</PlatformToolset>" + ProjectFileGenerator.NewLine;
			}

			string PlatformConfigurationType = (ProjGenerator == null) ? "Makefile" : ProjGenerator.GetVisualStudioPlatformConfigurationType(TargetPlatform, ProjectFileFormat);
			VCProjectFileContent.Append(
				"	<PropertyGroup " + ConditionString + " Label=\"Configuration\">" + ProjectFileGenerator.NewLine +
				"		<ConfigurationType>" + PlatformConfigurationType + "</ConfigurationType>" + ProjectFileGenerator.NewLine +
						PlatformToolsetString +
				"	</PropertyGroup>" + ProjectFileGenerator.NewLine
				);
		}

		// Anonymous function that writes project configuration data
		private void WriteConfiguration(string ProjectName, ProjectConfigAndTargetCombination Combination, StringBuilder VCProjectFileContent, StringBuilder VCUserFileContent)
		{
			UnrealTargetPlatform Platform = Combination.Platform;
			UnrealTargetConfiguration Configuration = Combination.Configuration;

			UEPlatformProjectGenerator ProjGenerator = UEPlatformProjectGenerator.GetPlatformProjectGenerator(Platform, true);
			if (((ProjGenerator == null) && (Platform != UnrealTargetPlatform.Unknown)))
			{
				return;
			}

			string UProjectPath = "";
			if (IsForeignProject)
			{
				UProjectPath = "\"$(SolutionDir)$(ProjectName).uproject\"";
			}

			string ConditionString = "Condition=\"'$(Configuration)|$(Platform)'=='" + Combination.ProjectConfigurationAndPlatformName + "'\"";

			{
				VCProjectFileContent.Append(
					"	<ImportGroup " + ConditionString + " Label=\"PropertySheets\">" + ProjectFileGenerator.NewLine +
					"		<Import Project=\"$(UserRootDir)\\Microsoft.Cpp.$(Platform).user.props\" Condition=\"exists('$(UserRootDir)\\Microsoft.Cpp.$(Platform).user.props')\" Label=\"LocalAppDataPlatform\" />" + ProjectFileGenerator.NewLine +
					"	</ImportGroup>" + ProjectFileGenerator.NewLine);

				DirectoryReference ProjectDirectory = ProjectFilePath.Directory;

				if (IsStubProject)
				{
					string ProjectRelativeUnusedDirectory = NormalizeProjectPath(Path.Combine(ProjectFileGenerator.EngineRelativePath, BuildConfiguration.BaseIntermediateFolder, "Unused"));

					VCProjectFileContent.Append(
						"	<PropertyGroup " + ConditionString + ">" + ProjectFileGenerator.NewLine +
						"		<OutDir>" + ProjectRelativeUnusedDirectory + Path.DirectorySeparatorChar + "</OutDir>" + ProjectFileGenerator.NewLine +
						"		<IntDir>" + ProjectRelativeUnusedDirectory + Path.DirectorySeparatorChar + "</IntDir>" + ProjectFileGenerator.NewLine +
						"		<NMakeBuildCommandLine>@rem Nothing to do.</NMakeBuildCommandLine>" + ProjectFileGenerator.NewLine +
						"		<NMakeReBuildCommandLine>@rem Nothing to do.</NMakeReBuildCommandLine>" + ProjectFileGenerator.NewLine +
						"		<NMakeCleanCommandLine>@rem Nothing to do.</NMakeCleanCommandLine>" + ProjectFileGenerator.NewLine +
						"		<NMakeOutput/>" + ProjectFileGenerator.NewLine +
						"	</PropertyGroup>" + ProjectFileGenerator.NewLine);
				}
				else if (UnrealBuildTool.IsEngineInstalled() && Combination.ProjectTarget != null && Combination.ProjectTarget.TargetRules != null && !Combination.ProjectTarget.SupportedPlatforms.Contains(Combination.Platform))
				{
					string ProjectRelativeUnusedDirectory = NormalizeProjectPath(Path.Combine(ProjectFileGenerator.EngineRelativePath, BuildConfiguration.BaseIntermediateFolder, "Unused"));

					VCProjectFileContent.AppendFormat(
						"	<PropertyGroup " + ConditionString + ">" + ProjectFileGenerator.NewLine +
						"		<OutDir>" + ProjectRelativeUnusedDirectory + Path.DirectorySeparatorChar + "</OutDir>" + ProjectFileGenerator.NewLine +
						"		<IntDir>" + ProjectRelativeUnusedDirectory + Path.DirectorySeparatorChar + "</IntDir>" + ProjectFileGenerator.NewLine +
						"		<NMakeBuildCommandLine>@echo {0} is not a supported platform for {1}. Valid platforms are {2}.</NMakeBuildCommandLine>" + ProjectFileGenerator.NewLine +
						"		<NMakeReBuildCommandLine>@echo {0} is not a supported platform for {1}. Valid platforms are {2}.</NMakeReBuildCommandLine>" + ProjectFileGenerator.NewLine +
						"		<NMakeCleanCommandLine>@echo {0} is not a supported platform for {1}. Valid platforms are {2}.</NMakeCleanCommandLine>" + ProjectFileGenerator.NewLine +
						"		<NMakeOutput/>" + ProjectFileGenerator.NewLine +
						"	</PropertyGroup>" + ProjectFileGenerator.NewLine, Combination.Platform, Combination.ProjectTarget.TargetFilePath.GetFileNameWithoutAnyExtensions(), String.Join(", ", Combination.ProjectTarget.SupportedPlatforms.Select(x => x.ToString())));
				}
				else
				{
					TargetRules TargetRulesObject = Combination.ProjectTarget.TargetRules;
					FileReference TargetFilePath = Combination.ProjectTarget.TargetFilePath;
					string TargetName = TargetFilePath.GetFileNameWithoutAnyExtensions();
					string UBTPlatformName = IsStubProject ? StubProjectPlatformName : Platform.ToString();
					string UBTConfigurationName = IsStubProject ? StubProjectConfigurationName : Configuration.ToString();

					// Setup output path
					UEBuildPlatform BuildPlatform = UEBuildPlatform.GetBuildPlatform(Platform);
					UEBuildPlatformContext BuildPlatformContext = BuildPlatform.CreateContext(Combination.ProjectTarget.ProjectFilePath, TargetRulesObject);

					// Figure out if this is a monolithic build
					bool bShouldCompileMonolithic = BuildPlatform.ShouldCompileMonolithicBinary(Platform);
					bShouldCompileMonolithic |= (Combination.ProjectTarget.CreateRulesDelegate(Platform, Configuration).GetLegacyLinkType(Platform, Configuration) == TargetRules.TargetLinkType.Monolithic);

					// Get the output directory
					DirectoryReference RootDirectory = UnrealBuildTool.EngineDirectory;
					if (TargetRulesObject.Type != TargetRules.TargetType.Program && bShouldCompileMonolithic && !TargetRulesObject.bOutputToEngineBinaries)
					{
						if (OnlyGameProject != null && TargetFilePath.IsUnderDirectory(OnlyGameProject.Directory))
						{
							RootDirectory = OnlyGameProject.Directory;
						}
						else
						{
							FileReference ProjectFileName;
							if (UProjectInfo.TryGetProjectFileName(ProjectName, out ProjectFileName))
							{
								RootDirectory = ProjectFileName.Directory;
							}
						}
					}

					if (TargetRulesObject.Type == TargetRules.TargetType.Program && !TargetRulesObject.bOutputToEngineBinaries)
					{
						FileReference ProjectFileName;
						if (UProjectInfo.TryGetProjectForTarget(TargetName, out ProjectFileName))
						{
							RootDirectory = ProjectFileName.Directory;
						}
					}

					// Get the output directory
					DirectoryReference OutputDirectory = DirectoryReference.Combine(RootDirectory, "Binaries", UBTPlatformName);

					// Get the executable name (minus any platform or config suffixes)
					string BaseExeName = TargetName;
					if (!bShouldCompileMonolithic && TargetRulesObject.Type != TargetRules.TargetType.Program)
					{
						// Figure out what the compiled binary will be called so that we can point the IDE to the correct file
						string TargetConfigurationName = TargetRulesObject.Type.ToString();
						if (TargetConfigurationName != TargetRules.TargetType.Game.ToString() && TargetConfigurationName != TargetRules.TargetType.Program.ToString())
						{
							BaseExeName = "UE4" + TargetConfigurationName;
						}
					}

					// Make the output file path
					FileReference NMakePath = FileReference.Combine(OutputDirectory, BaseExeName);
					if (Configuration != TargetRulesObject.UndecoratedConfiguration && (Configuration != UnrealTargetConfiguration.DebugGame || bShouldCompileMonolithic))
					{
						NMakePath += "-" + UBTPlatformName + "-" + UBTConfigurationName;
					}
					NMakePath += BuildPlatformContext.GetActiveArchitecture();
					NMakePath += BuildPlatform.GetBinaryExtension(UEBuildBinaryType.Executable);
					NMakePath = (BuildPlatform as UEBuildPlatform).ModifyNMakeOutput(NMakePath);

					VCProjectFileContent.Append(
						"	<PropertyGroup " + ConditionString + ">" + ProjectFileGenerator.NewLine);

					string PathStrings = (ProjGenerator != null) ? ProjGenerator.GetVisualStudioPathsEntries(Platform, Configuration, TargetRulesObject.Type, TargetFilePath, ProjectFilePath, NMakePath, ProjectFileFormat) : "";
					if (string.IsNullOrEmpty(PathStrings) || (PathStrings.Contains("<IntDir>") == false))
					{
						string ProjectRelativeUnusedDirectory = "$(ProjectDir)..\\Build\\Unused";
						VCProjectFileContent.Append(
							PathStrings +
							"		<OutDir>" + ProjectRelativeUnusedDirectory + Path.DirectorySeparatorChar + "</OutDir>" + ProjectFileGenerator.NewLine +
							"		<IntDir>" + ProjectRelativeUnusedDirectory + Path.DirectorySeparatorChar + "</IntDir>" + ProjectFileGenerator.NewLine);
					}
					else
					{
						VCProjectFileContent.Append(PathStrings);
					}

					if (TargetRulesObject.Type == TargetRules.TargetType.Game || TargetRulesObject.Type == TargetRules.TargetType.Client || TargetRulesObject.Type == TargetRules.TargetType.Server)
					{
						// Allow platforms to add any special properties they require... like aumid override for Xbox One
						UEPlatformProjectGenerator.GenerateGamePlatformSpecificProperties(Platform, Configuration, TargetRulesObject.Type, VCProjectFileContent, RootDirectory, TargetFilePath);
					}

					// This is the standard UE4 based project NMake build line:
					//	..\..\Build\BatchFiles\Build.bat <TARGETNAME> <PLATFORM> <CONFIGURATION>
					//	ie ..\..\Build\BatchFiles\Build.bat BlankProgram Win64 Debug

					string BuildArguments = " " + TargetName + " " + UBTPlatformName + " " + UBTConfigurationName;
					if (ProjectFileGenerator.bUsePrecompiled)
					{
						BuildArguments += " -useprecompiled";
					}
					if (IsForeignProject)
					{
						BuildArguments += " " + UProjectPath;
					}

					// Always wait for the mutex between UBT invocations, so that building the whole solution doesn't fail.
					BuildArguments += " -waitmutex";

					if (BuildConfiguration.bAddFastPDBToProjects)
					{
						// Pass Fast PDB option to make use of Visual Studio's /DEBUG:FASTLINK option
						BuildArguments += " -FastPDB";
					}

					DirectoryReference BatchFilesDirectory = DirectoryReference.Combine(UnrealBuildTool.EngineDirectory, "Build", "BatchFiles");

					if(BuildToolOverride != null)
					{
						BuildArguments += BuildToolOverride;
					}

					// NMake Build command line
					VCProjectFileContent.Append("		<NMakeBuildCommandLine>");
					VCProjectFileContent.Append(EscapePath(NormalizeProjectPath(FileReference.Combine(BatchFilesDirectory, "Build.bat"))) + BuildArguments.ToString());
					VCProjectFileContent.Append("</NMakeBuildCommandLine>" + ProjectFileGenerator.NewLine);

					// NMake ReBuild command line
					VCProjectFileContent.Append("		<NMakeReBuildCommandLine>");
					VCProjectFileContent.Append(EscapePath(NormalizeProjectPath(FileReference.Combine(BatchFilesDirectory, "Rebuild.bat"))) + BuildArguments.ToString());
					VCProjectFileContent.Append("</NMakeReBuildCommandLine>" + ProjectFileGenerator.NewLine);

					// NMake Clean command line
					VCProjectFileContent.Append("		<NMakeCleanCommandLine>");
					VCProjectFileContent.Append(EscapePath(NormalizeProjectPath(FileReference.Combine(BatchFilesDirectory, "Clean.bat"))) + BuildArguments.ToString());
					VCProjectFileContent.Append("</NMakeCleanCommandLine>" + ProjectFileGenerator.NewLine);

					VCProjectFileContent.Append("		<NMakeOutput>");
					VCProjectFileContent.Append(NormalizeProjectPath(NMakePath.FullName));
					VCProjectFileContent.Append("</NMakeOutput>" + ProjectFileGenerator.NewLine);
					VCProjectFileContent.Append("	</PropertyGroup>" + ProjectFileGenerator.NewLine);

					string LayoutDirString = (ProjGenerator != null) ? ProjGenerator.GetVisualStudioLayoutDirSection(Platform, Configuration, ConditionString, Combination.ProjectTarget.TargetRules.Type, Combination.ProjectTarget.TargetFilePath, ProjectFilePath, NMakePath, ProjectFileFormat) : "";
					VCProjectFileContent.Append(LayoutDirString);
				}

				if (VCUserFileContent != null && Combination.ProjectTarget != null)
				{
					TargetRules TargetRulesObject = Combination.ProjectTarget.TargetRules;

					if ((Platform == UnrealTargetPlatform.Win32) || (Platform == UnrealTargetPlatform.Win64))
					{
						VCUserFileContent.Append(
							"	<PropertyGroup " + ConditionString + ">" + ProjectFileGenerator.NewLine);
						if (TargetRulesObject.Type != TargetRules.TargetType.Game)
						{
							string DebugOptions = "";

							if (IsForeignProject)
							{
								DebugOptions += UProjectPath;
								DebugOptions += " -skipcompile";
							}
							else if (TargetRulesObject.Type == TargetRules.TargetType.Editor && ProjectName != "UE4")
							{
								DebugOptions += ProjectName;
							}

							if (Configuration == UnrealTargetConfiguration.Debug || Configuration == UnrealTargetConfiguration.DebugGame)
							{
								DebugOptions += " -debug";
							}
							else if (Configuration == UnrealTargetConfiguration.Shipping)
							{
								DebugOptions += " -shipping";
							}

							VCUserFileContent.Append(
								"		<LocalDebuggerCommandArguments>" + DebugOptions + "</LocalDebuggerCommandArguments>" + ProjectFileGenerator.NewLine
								);
						}
						VCUserFileContent.Append(
							"		<DebuggerFlavor>WindowsLocalDebugger</DebuggerFlavor>" + ProjectFileGenerator.NewLine
							);
						VCUserFileContent.Append(
							"	</PropertyGroup>" + ProjectFileGenerator.NewLine
							);
					}

					string PlatformUserFileStrings = (ProjGenerator != null) ? ProjGenerator.GetVisualStudioUserFileStrings(Platform, Configuration, ConditionString, TargetRulesObject, Combination.ProjectTarget.TargetFilePath, ProjectFilePath) : "";
					VCUserFileContent.Append(PlatformUserFileStrings);
				}
			}
		}
	}


	/// <summary>
	/// A Visual C# project.
	/// </summary>
	public class VCSharpProjectFile : MSBuildProjectFile
	{
		// This is the GUID that Visual Studio uses to identify a C# project file in the solution
		public override string ProjectTypeGUID
		{
			get { return "{FAE04EC0-301F-11D3-BF4B-00C04F79EFBC}"; }
		}

		/// <summary>
		/// Constructs a new project file object
		/// </summary>
		/// <param name="InitFilePath">The path to the project file on disk</param>
		public VCSharpProjectFile(FileReference InitFilePath)
			: base(InitFilePath)
		{
		}


		/// <summary>
		/// Reads the list of dependencies from the specified project file.
		/// </summary>
		public List<string> GetCSharpDependencies()
		{
			List<string> RelativeFilePaths = new List<string>();
			XmlDocument Doc = new XmlDocument();
			Doc.Load(ProjectFilePath.FullName);

			string[] Tags = new string[] { "Compile", "Page", "Resource" };
			foreach (string Tag in Tags)
			{
				XmlNodeList Elements = Doc.GetElementsByTagName(Tag);
				foreach (XmlElement Element in Elements)
				{
					RelativeFilePaths.Add(Element.GetAttribute("Include"));
				}
			}

			return RelativeFilePaths;
		}

		/// <summary>
		/// Adds a C# dot net (system) assembly reference to this project
		/// </summary>
		/// <param name="AssemblyReference">The full path to the assembly file on disk</param>
		public void AddDotNetAssemblyReference(string AssemblyReference)
		{
			if (!DotNetAssemblyReferences.Contains(AssemblyReference))
			{
				DotNetAssemblyReferences.Add(AssemblyReference);
			}
		}

		/// <summary>
		/// Adds a C# assembly reference to this project, such as a third party assembly needed for this project to compile
		/// </summary>
		/// <param name="AssemblyReference">The full path to the assembly file on disk</param>
		public void AddAssemblyReference(FileReference AssemblyReference)
		{
			AssemblyReferences.Add(AssemblyReference);
		}

		/// <summary>
		/// Given a target platform and configuration, generates a platform and configuration name string to use in Visual Studio projects.
		/// Unlike with solution configurations, Visual Studio project configurations only support certain types of platforms, so we'll
		/// generate a configuration name that has the platform "built in", and use a default platform type
		/// </summary>
		/// <param name="Platform">Actual platform</param>
		/// <param name="Configuration">Actual configuration</param>
		/// <param name="TargetConfigurationName">The configuration name from the target rules, or null if we don't have one</param>
		/// <param name="ProjectPlatformName">Name of platform string to use for Visual Studio project</param>
		/// <param name="ProjectConfigurationName">Name of configuration string to use for Visual Studio project</param>
		public override void MakeProjectPlatformAndConfigurationNames(UnrealTargetPlatform Platform, UnrealTargetConfiguration Configuration, string TargetConfigurationName, out string ProjectPlatformName, out string ProjectConfigurationName)
		{
			ProjectConfigurationName = Configuration.ToString();
			ProjectPlatformName = VCProjectFileGenerator.DotNetPlatformName;
		}

		/// <summary>
		/// Basic csproj file support. Generates C# library project with one build config.
		/// </summary>
		/// <param name="InPlatforms">Not used.</param>
		/// <param name="InConfigurations">Not Used.</param>
		/// <returns>true if the opration was successful, false otherwise</returns>
		public override bool WriteProjectFile(List<UnrealTargetPlatform> InPlatforms, List<UnrealTargetConfiguration> InConfigurations)
		{
			throw new BuildException("Support for writing C# projects from UnrealBuildTool has been removed.");
		}

		/// Assemblies this project is dependent on
		protected readonly List<FileReference> AssemblyReferences = new List<FileReference>();
		/// System assemblies this project is dependent on
		protected readonly List<string> DotNetAssemblyReferences = new List<string>() { "System", "System.Core", "System.Data", "System.Xml" };
	}
}<|MERGE_RESOLUTION|>--- conflicted
+++ resolved
@@ -110,8 +110,6 @@
 		/// <param name="ProjectConfigurationName">Name of configuration string to use for Visual Studio project</param>
 		public abstract void MakeProjectPlatformAndConfigurationNames(UnrealTargetPlatform Platform, UnrealTargetConfiguration Configuration, string TargetConfigurationName, out string ProjectPlatformName, out string ProjectConfigurationName);
 
-<<<<<<< HEAD
-=======
 		static UnrealTargetConfiguration[] GetSupportedConfigurations(TargetRules Rules)
 		{
 			// Check if the rules object implements the legacy GetSupportedPlatforms() function. If it does, we'll call it for backwards compatibility.
@@ -151,7 +149,6 @@
 			}
 		}
 
->>>>>>> f00d6e77
 		/// <summary>
 		/// Checks to see if the specified solution platform and configuration is able to map to this project
 		/// </summary>
@@ -263,10 +260,7 @@
 	{
 		FileReference OnlyGameProject;
 		VCProjectFileFormat ProjectFileFormat;
-<<<<<<< HEAD
-=======
 		public static string BuildToolOverride;
->>>>>>> f00d6e77
 
 		// This is the GUID that Visual Studio uses to identify a C++ project file in the solution
 		public override string ProjectTypeGUID
@@ -760,11 +754,7 @@
 					UEPlatformProjectGenerator ProjGenerator = UEPlatformProjectGenerator.GetPlatformProjectGenerator(Platform, true);
 					if (ProjGenerator != null && ProjGenerator.HasVisualStudioSupport(Platform, UnrealTargetConfiguration.Development, ProjectFileFormat))
 					{
-<<<<<<< HEAD
-						AdditionalImportSettings.Append(ProjGenerator.GetAdditionalVisualStudioImportSettings(Platform, ProjectFileFormat));
-=======
 						AdditionalTargetSettings.Append(ProjGenerator.GetVisualStudioTargetOverrides(Platform, ProjectFileFormat));
->>>>>>> f00d6e77
 					}
 				}
 			}
