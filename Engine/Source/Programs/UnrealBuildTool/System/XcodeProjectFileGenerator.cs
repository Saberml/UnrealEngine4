--- conflicted
+++ resolved
@@ -476,13 +476,8 @@
 			}
 			else
 			{
-<<<<<<< HEAD
-				IUEToolChain Toolchain = UEToolChain.GetPlatformToolChain(CPPTargetPlatform.IOS);
-				Toolchain.SetUpGlobalEnvironment();
-=======
 				IOSPlatform BuildPlat = UEBuildPlatform.GetBuildPlatform(UnrealTargetPlatform.IOS) as IOSPlatform;
 				BuildPlat.SetUpProjectEnvironment(UnrealTargetPlatform.IOS);
->>>>>>> cce8678d
 
 				Contents.Append(
 					"\t\t" + ConfigGuid + " /* " + ConfigName + " */ = {" + ProjectFileGenerator.NewLine +
@@ -511,13 +506,8 @@
 
 		private void AppendIOSBuildConfig(ref StringBuilder Contents, string ConfigName, string ConfigGuid)
 		{
-<<<<<<< HEAD
-			IUEToolChain Toolchain = UEToolChain.GetPlatformToolChain(CPPTargetPlatform.IOS);
-			Toolchain.SetUpGlobalEnvironment();
-=======
 			IOSPlatform BuildPlat = UEBuildPlatform.GetBuildPlatform(UnrealTargetPlatform.IOS) as IOSPlatform;
 			BuildPlat.SetUpProjectEnvironment(UnrealTargetPlatform.IOS);
->>>>>>> cce8678d
 
 			Contents.Append(
 				"\t\t" + ConfigGuid + " /* " + ConfigName + " */ = {" + ProjectFileGenerator.NewLine +
@@ -537,13 +527,8 @@
 
 		private void AppendIOSRunConfig(ref StringBuilder Contents, string ConfigName, string ConfigGuid, string TargetName, string EngineRelative, string GamePath, bool bIsUE4Game, bool IsAGame, bool bIsUE4Client)
 		{
-<<<<<<< HEAD
-			IUEToolChain Toolchain = UEToolChain.GetPlatformToolChain(CPPTargetPlatform.IOS);
-			Toolchain.SetUpGlobalEnvironment();
-=======
 			IOSPlatform BuildPlat = UEBuildPlatform.GetBuildPlatform(UnrealTargetPlatform.IOS) as IOSPlatform;
 			BuildPlat.SetUpProjectEnvironment(UnrealTargetPlatform.IOS);
->>>>>>> cce8678d
 
 			Contents.Append(
 				"\t\t" + ConfigGuid + " /* " + ConfigName + " */ = {" + ProjectFileGenerator.NewLine +
