--- conflicted
+++ resolved
@@ -18,12 +18,6 @@
         public bool PrepForUATPackageOrDeploy(FileReference ProjectFile, string ProjectName, string ProjectDirectory, string ExecutablePath, string EngineDirectory, bool bForDistribution, string CookFlavor, bool bIsDataDeploy)
         {
             string ApplicationIconPath = Path.Combine(ProjectDirectory, "Build/Windows/Application.ico");
-<<<<<<< HEAD
-            // Does a Project icon exist, if not point to the default UE4 icon instead
-            if (!File.Exists(ApplicationIconPath))
-            {
-                ApplicationIconPath = Path.Combine(EngineDirectory, "Source/Runtime/Launch/Resources/Windows/UE4.ico");
-=======
             // Does a Project icon exist?
             if (!File.Exists(ApplicationIconPath))
             {
@@ -34,7 +28,6 @@
                     // point to the default UE4 icon instead
                     ApplicationIconPath = Path.Combine(EngineDirectory, "Source/Runtime/Launch/Resources/Windows/UE4.ico");
                 }
->>>>>>> f00d6e77
             }
             // sets the icon on the original exe this will be used in the task bar when the bootstrap exe runs
             if (File.Exists(ApplicationIconPath))
