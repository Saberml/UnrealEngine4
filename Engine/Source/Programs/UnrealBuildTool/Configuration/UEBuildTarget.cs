// Copyright 1998-2018 Epic Games, Inc. All Rights Reserved.

using System;
using System.Collections.Generic;
using System.Linq;
using System.Text;
using System.Diagnostics;
using System.IO;
using System.Xml;
using System.Runtime.Serialization;
using System.Text.RegularExpressions;
using Tools.DotNETCommon;
using System.Reflection;

namespace UnrealBuildTool
{
	/// <summary>
	/// The platform we're building for
	/// </summary>
	public enum UnrealTargetPlatform
	{
		/// <summary>
		/// Unknown target platform
		/// </summary>
		Unknown,

		/// <summary>
		/// 32-bit Windows
		/// </summary>
		Win32,

		/// <summary>
		/// 64-bit Windows
		/// </summary>
		Win64,

		/// <summary>
		/// Mac
		/// </summary>
		Mac,

		/// <summary>
		/// XboxOne
		/// </summary>
		XboxOne,

		/// <summary>
		/// Playstation 4
		/// </summary>
		PS4,

		/// <summary>
		/// iOS
		/// </summary>
		IOS,

		/// <summary>
		/// Android
		/// </summary>
		Android,

		/// <summary>
		/// HTML5
		/// </summary>
		HTML5,

		/// <summary>
		/// Linux
		/// </summary>
		Linux,

		/// <summary>
		/// All desktop platforms
		/// </summary>
		AllDesktop,

		/// <summary>
		/// TVOS
		/// </summary>
		TVOS,

		/// <summary>
		/// Nintendo Switch
		/// </summary>
		Switch,

		/// <summary>
		/// NDA'd platform Quail
		/// </summary>
		Quail,

		/// <summary>
		/// Confidential platform
		/// </summary>
		Lumin,
	}

	/// <summary>
	/// Platform groups
	/// </summary>
	public enum UnrealPlatformGroup
	{
		/// <summary>
		/// this group is just to lump Win32 and Win64 into Windows directories, removing the special Windows logic in MakeListOfUnsupportedPlatforms
		/// </summary>
		Windows,

		/// <summary>
		/// Microsoft platforms
		/// </summary>
		Microsoft,

		/// <summary>
		/// Apple platforms
		/// </summary>
		Apple,

		/// <summary>
		/// making IOS a group allows TVOS to compile IOS code
		/// </summary>
		IOS,

		/// <summary>
		/// Unix platforms
		/// </summary>
		Unix,

		/// <summary>
		/// Android platforms
		/// </summary>
		Android,

		/// <summary>
		/// Sony platforms
		/// </summary>
		Sony,

		/// <summary>
		/// Target all desktop platforms (Win64, Mac, Linux) simultaneously
		/// </summary>
		AllDesktop,
	}

	/// <summary>
	/// The class of platform. See Utils.GetPlatformsInClass().
	/// </summary>
	public enum UnrealPlatformClass
	{
		/// <summary>
		/// All platforms
		/// </summary>
		All,

		/// <summary>
		/// All desktop platforms (Win32, Win64, Mac, Linux)
		/// </summary>
		Desktop,

		/// <summary>
		/// All platforms which support the editor (Win64, Mac, Linux)
		/// </summary>
		Editor,

		/// <summary>
		/// Platforms which support running servers (Win32, Win64, Mac, Linux)
		/// </summary>
		Server,
	}

	/// <summary>
	/// The type of configuration a target can be built for
	/// </summary>
	public enum UnrealTargetConfiguration
	{
		/// <summary>
		/// Unknown
		/// </summary>
		Unknown,

		/// <summary>
		/// Debug configuration
		/// </summary>
		Debug,

		/// <summary>
		/// DebugGame configuration; equivalent to development, but with optimization disabled for game modules
		/// </summary>
		DebugGame,

		/// <summary>
		/// Development configuration
		/// </summary>
		Development,

		/// <summary>
		/// Shipping configuration
		/// </summary>
		Shipping,

		/// <summary>
		/// Test configuration
		/// </summary>
		Test,
	}

	/// <summary>
	/// A container for a binary files (dll, exe) with its associated debug info.
	/// </summary>
	public class BuildManifest
	{
		/// <summary>
		/// 
		/// </summary>
		public readonly List<string> BuildProducts = new List<string>();

		/// <summary>
		/// 
		/// </summary>
		public readonly List<string> LibraryBuildProducts = new List<string>();

		/// <summary>
		/// 
		/// </summary>
		public readonly List<string> DeployTargetFiles = new List<string>();

		/// <summary>
		/// 
		/// </summary>
		public readonly List<string> PostBuildScripts = new List<string>();

		/// <summary>
		/// 
		/// </summary>
		public BuildManifest()
		{
		}

		/// <summary>
		/// 
		/// </summary>
		/// <param name="FileName"></param>
		public void AddBuildProduct(string FileName)
		{
			string FullFileName = Path.GetFullPath(FileName);
			if (!BuildProducts.Contains(FullFileName))
			{
				BuildProducts.Add(FullFileName);
			}
		}

		/// <summary>
		/// 
		/// </summary>
		/// <param name="FileName"></param>
		/// <param name="DebugInfoExtension"></param>
		public void AddBuildProduct(string FileName, string DebugInfoExtension)
		{
			AddBuildProduct(FileName);
			if (!String.IsNullOrEmpty(DebugInfoExtension))
			{
				AddBuildProduct(Path.ChangeExtension(FileName, DebugInfoExtension));
			}
		}

		/// <summary>
		/// 
		/// </summary>
		/// <param name="FileName"></param>
		public void AddLibraryBuildProduct(string FileName)
		{
			string FullFileName = Path.GetFullPath(FileName);
			if (!LibraryBuildProducts.Contains(FullFileName))
			{
				LibraryBuildProducts.Add(FullFileName);
			}
		}
	}

	[Serializable]
	class FlatModuleCsDataType : ISerializable
	{
		public FlatModuleCsDataType(SerializationInfo Info, StreamingContext Context)
		{
			ModuleName = Info.GetString("mn");
			BuildCsFilename = Info.GetString("bf");
			ModuleSourceFolder = (DirectoryReference)Info.GetValue("mf", typeof(DirectoryReference));
			ExternalDependencies = (List<string>)Info.GetValue("ed", typeof(List<string>));
			UHTHeaderNames = (List<string>)Info.GetValue("hn", typeof(List<string>));
		}

		public void GetObjectData(SerializationInfo Info, StreamingContext Context)
		{
			Info.AddValue("mn", ModuleName);
			Info.AddValue("bf", BuildCsFilename);
			Info.AddValue("mf", ModuleSourceFolder);
			Info.AddValue("ed", ExternalDependencies);
			Info.AddValue("hn", UHTHeaderNames);
		}

		public FlatModuleCsDataType(string InModuleName, string InBuildCsFilename, IEnumerable<string> InExternalDependencies)
		{
			ModuleName = InModuleName;
			BuildCsFilename = InBuildCsFilename;
			ExternalDependencies = new List<string>(InExternalDependencies);
		}

		public string ModuleName;
		public string BuildCsFilename;
		public DirectoryReference ModuleSourceFolder;
		public List<string> ExternalDependencies;
		public List<string> UHTHeaderNames = new List<string>();
	}

	[Serializable]
	class OnlyModule : ISerializable
	{
		public OnlyModule(SerializationInfo Info, StreamingContext Context)
		{
			OnlyModuleName = Info.GetString("mn");
			OnlyModuleSuffix = Info.GetString("ms");
		}

		public void GetObjectData(SerializationInfo Info, StreamingContext Context)
		{
			Info.AddValue("mn", OnlyModuleName);
			Info.AddValue("ms", OnlyModuleSuffix);
		}

		public OnlyModule(string InitOnlyModuleName)
		{
			OnlyModuleName = InitOnlyModuleName;
			OnlyModuleSuffix = String.Empty;
		}

		public OnlyModule(string InitOnlyModuleName, string InitOnlyModuleSuffix)
		{
			OnlyModuleName = InitOnlyModuleName;
			OnlyModuleSuffix = InitOnlyModuleSuffix;
		}

		/// <summary>
		/// If building only a single module, this is the module name to build
		/// </summary>
		public readonly string OnlyModuleName;

		/// <summary>
		/// When building only a single module, the optional suffix for the module file name
		/// </summary>
		public readonly string OnlyModuleSuffix;
	}

<<<<<<< HEAD

	/// <summary>
	/// Describes all of the information needed to initialize a UEBuildTarget object
	/// </summary>
	class TargetDescriptor
	{
		public FileReference ProjectFile;
		public string TargetName;
		public UnrealTargetPlatform Platform;
		public UnrealTargetConfiguration Configuration;
		public string Architecture;
		public bool bIsEditorRecompile;
		public List<OnlyModule> OnlyModules;
		public List<FileReference> ForeignPlugins;
		public string ForceReceiptFileName;
	}

=======
>>>>>>> a23640a2
	/// <summary>
	/// A target that can be built
	/// </summary>
	[Serializable]
	class UEBuildTarget : ISerializable
	{
		public string GetAppName()
		{
			return AppName;
		}

		public string GetTargetName()
		{
			return TargetName;
		}

<<<<<<< HEAD
		public static List<TargetDescriptor> ParseTargetCommandLine(string[] Arguments, ref FileReference ProjectFile)
		{
			UnrealTargetPlatform Platform = UnrealTargetPlatform.Unknown;
			UnrealTargetConfiguration Configuration = UnrealTargetConfiguration.Unknown;
			List<string> TargetNames = new List<string>();
			string Architecture = null;
			List<OnlyModule> OnlyModules = new List<OnlyModule>();
			List<FileReference> ForeignPlugins = new List<FileReference>();
			string ForceReceiptFileName = null;

			// If true, the recompile was launched by the editor.
			bool bIsEditorRecompile = false;

			// Settings for creating/using static libraries for the engine
			List<string> PossibleTargetNames = new List<string>();
			for (int ArgumentIndex = 0; ArgumentIndex < Arguments.Length; ArgumentIndex++)
			{
				string Argument = Arguments[ArgumentIndex];
				if(!Argument.StartsWith("-"))
				{
					UnrealTargetPlatform ParsedPlatform;
					if(Enum.TryParse(Argument, true, out ParsedPlatform) && ParsedPlatform != UnrealTargetPlatform.Unknown)
					{
						if(Platform != UnrealTargetPlatform.Unknown)
						{
							throw new BuildException("Multiple platforms specified on command line (first {0}, then {1})", Platform, ParsedPlatform);
						}
						Platform = ParsedPlatform;
						continue;
					}

					UnrealTargetConfiguration ParsedConfiguration;
					if(Enum.TryParse(Argument, true, out ParsedConfiguration) && ParsedConfiguration != UnrealTargetConfiguration.Unknown)
					{
						if(Configuration != UnrealTargetConfiguration.Unknown)
						{
							throw new BuildException("Multiple configurations specified on command line (first {0}, then {1})", Configuration, ParsedConfiguration);
						}
						Configuration = ParsedConfiguration;
						continue;
					}

					PossibleTargetNames.Add(Argument);
				}
				else
				{
					string Value;
					if(ParseArgumentValue(Argument, "-Module=", out Value))
					{
						OnlyModules.Add(new OnlyModule(Value));
					}
					else if(ParseArgumentValue(Argument, "-ModuleWithSuffix=", out Value))
					{
						int SuffixIdx = Value.LastIndexOf(',');
						if(SuffixIdx == -1)
						{
							throw new BuildException("Missing suffix argument from -ModuleWithSuffix=Name,Suffix");
						}
						OnlyModules.Add(new OnlyModule(Value.Substring(0, SuffixIdx), Value.Substring(SuffixIdx + 1)));
					}
					else if(ParseArgumentValue(Argument, "-Plugin=", out Value))
					{
						ForeignPlugins.Add(new FileReference(Value));
					}
					else if(ParseArgumentValue(Argument, "-Receipt=", out Value))
					{
						ForceReceiptFileName = Value;
					}
					else if(Argument.Equals("-EditorRecompile", StringComparison.InvariantCultureIgnoreCase))
					{
						bIsEditorRecompile = true;
					}
					else
					{
						switch (Arguments[ArgumentIndex].ToUpperInvariant())
						{
							case "-MODULE":
								throw new BuildException("'-Module <Name>' syntax is no longer supported on the command line. Use '-Module=<Name>' instead.");
							case "-MODULEWITHSUFFIX":
								throw new BuildException("'-ModuleWithSuffix <Name> <Suffix>' syntax is no longer supported on the command line. Use '-Module=<Name>,<Suffix>' instead.");
							case "-PLUGIN":
								throw new BuildException("'-Plugin <Path>' syntax is no longer supported on the command line. Use '-Plugin=<Path>' instead.");
							case "-RECEIPT":
								throw new BuildException("'-Receipt <Path>' syntax is no longer supported on the command line. Use '-Receipt=<Path>' instead.");
						}
					}
				}
			}

			if (Platform == UnrealTargetPlatform.Unknown)
			{
				throw new BuildException("Couldn't find platform name.");
			}
			if (Configuration == UnrealTargetConfiguration.Unknown)
			{
				throw new BuildException("Couldn't determine configuration name.");
			}

			List<TargetDescriptor> Targets = new List<TargetDescriptor>();
			if (PossibleTargetNames.Count > 0)
			{
				// We have possible targets!
				string PossibleTargetName = PossibleTargetNames[0];

				// If Engine is installed, the PossibleTargetName could contain a path
				string TargetName = PossibleTargetName;

				// If a project file was not specified see if we can find one
				if (ProjectFile == null && UProjectInfo.TryGetProjectForTarget(TargetName, out ProjectFile))
				{
					Log.TraceVerbose("Found project file for {0} - {1}", TargetName, ProjectFile);
				}

				UEBuildPlatform BuildPlatform = UEBuildPlatform.GetBuildPlatform(Platform);

				if(Architecture == null)
				{
					Architecture = BuildPlatform.GetDefaultArchitecture(ProjectFile);
				}

				Targets.Add(new TargetDescriptor()
					{
						ProjectFile = ProjectFile,
						TargetName = TargetName,
						Platform = Platform,
						Configuration = Configuration,
						Architecture = Architecture,
						bIsEditorRecompile = bIsEditorRecompile,
						OnlyModules = OnlyModules,
						ForeignPlugins = ForeignPlugins,
						ForceReceiptFileName = ForceReceiptFileName
					});
			}
			if (Targets.Count == 0)
			{
				throw new BuildException("No target name was specified on the command-line.");
			}
			return Targets;
		}

		private static bool ParseArgumentValue(string Argument, string Prefix, out string Value)
		{
			if(Argument.StartsWith(Prefix, StringComparison.InvariantCultureIgnoreCase))
			{
				Value = Argument.Substring(Prefix.Length);
				return true;
			}
			else
			{
				Value = null;
				return false;
			}
		}

		public static UnrealTargetPlatform[] GetSupportedPlatforms(TargetRules Rules)
		{
=======
		public static UnrealTargetPlatform[] GetSupportedPlatforms(TargetRules Rules)
		{
>>>>>>> a23640a2
			// Otherwise take the SupportedPlatformsAttribute from the first type in the inheritance chain that supports it
			for (Type CurrentType = Rules.GetType(); CurrentType != null; CurrentType = CurrentType.BaseType)
			{
				object[] Attributes = Rules.GetType().GetCustomAttributes(typeof(SupportedPlatformsAttribute), false);
				if (Attributes.Length > 0)
				{
					return Attributes.OfType<SupportedPlatformsAttribute>().SelectMany(x => x.Platforms).Distinct().ToArray();
				}
			}

			// Otherwise, get the default for the target type
			if (Rules.Type == TargetType.Program)
			{
				return Utils.GetPlatformsInClass(UnrealPlatformClass.Desktop);
			}
			else if (Rules.Type == TargetType.Editor)
			{
				return Utils.GetPlatformsInClass(UnrealPlatformClass.Editor);
			}
			else
			{
				return Utils.GetPlatformsInClass(UnrealPlatformClass.All);
			}
		}

		/// <summary>
		/// Creates a target object for the specified target name.
		/// </summary>
		/// <param name="Desc">Information about the target</param>
		/// <param name="Arguments">Command line arguments</param>
		/// <param name="bCompilingSingleFile">Whether we're compiling a single file</param>
		/// <param name="Version">The current build version</param>
		/// <returns>The build target object for the specified build rules source file</returns>
		public static UEBuildTarget CreateTarget(TargetDescriptor Desc, string[] Arguments, bool bCompilingSingleFile, ReadOnlyBuildVersion Version)
		{
			DateTime CreateTargetStartTime = DateTime.UtcNow;

			RulesAssembly RulesAssembly;
			if (Desc.ProjectFile != null)
			{
				RulesAssembly = RulesCompiler.CreateProjectRulesAssembly(Desc.ProjectFile);
			}
			else
			{
				RulesAssembly = RulesCompiler.CreateEngineRulesAssembly();

				if (RulesAssembly.GetTargetFileName(Desc.Name) == null)
				{
					// Target isn't part of the engine assembly, try the enterprise assembly
					RulesAssembly EnterpriseRulesAssembly = RulesCompiler.CreateEnterpriseRulesAssembly();

					if (EnterpriseRulesAssembly != null)
					{
						RulesAssembly = EnterpriseRulesAssembly;
					}
				}
			}
			if (Desc.ForeignPlugin != null)
			{
				RulesAssembly = RulesCompiler.CreatePluginRulesAssembly(Desc.ForeignPlugin, RulesAssembly, true);
			}

			FileReference TargetFileName;
<<<<<<< HEAD
			TargetRules RulesObject = RulesAssembly.CreateTargetRules(Desc.TargetName, Desc.Platform, Desc.Configuration, Desc.Architecture, Desc.ProjectFile, Version, Desc.bIsEditorRecompile, out TargetFileName);
=======
			TargetRules RulesObject = RulesAssembly.CreateTargetRules(Desc.Name, Desc.Platform, Desc.Configuration, Desc.Architecture, Desc.ProjectFile, Version, out TargetFileName);
>>>>>>> a23640a2
			if ((ProjectFileGenerator.bGenerateProjectFiles == false) && !GetSupportedPlatforms(RulesObject).Contains(Desc.Platform))
			{
				throw new BuildException("{0} does not support the {1} platform.", Desc.Name, Desc.Platform.ToString());
			}

			// Now that we found the actual Editor target, make sure we're no longer using the old TargetName (which is the Game target)
			Desc.Name = RulesObject.Name;

			// Parse any additional command-line arguments. These override default settings specified in config files or the .target.cs files.
			foreach(object ConfigurableObject in RulesObject.GetConfigurableObjects())
			{
				CommandLine.ParseArguments(Arguments, ConfigurableObject);
			}

			// Set the final value for the link type in the target rules
			if(RulesObject.LinkType == TargetLinkType.Default)
			{
				throw new BuildException("TargetRules.LinkType should be inferred from TargetType");
			}

			// Set the default value for whether to use the shared build environment
			if(RulesObject.BuildEnvironment == TargetBuildEnvironment.Default)
			{
				if(RulesObject.Type != TargetType.Program && (UnrealBuildTool.IsEngineInstalled() || RulesObject.LinkType != TargetLinkType.Monolithic))
				{
					RulesObject.BuildEnvironment = TargetBuildEnvironment.Shared;
				}
				else
				{
					RulesObject.BuildEnvironment = TargetBuildEnvironment.Unique;
				}
			}

			// Invoke the legacy callback for configuring the global environment
			if(RulesObject.BuildEnvironment == TargetBuildEnvironment.Unique)
			{
				TargetRules.CPPEnvironmentConfiguration CppEnvironment = new TargetRules.CPPEnvironmentConfiguration(RulesObject);
				TargetRules.LinkEnvironmentConfiguration LinkEnvironment = new TargetRules.LinkEnvironmentConfiguration(RulesObject);
				RulesObject.SetupGlobalEnvironment(new TargetInfo(new ReadOnlyTargetRules(RulesObject)), ref LinkEnvironment, ref CppEnvironment);
			}
			else
			{
<<<<<<< HEAD
				ValidateSharedEnvironment(RulesAssembly, Desc.TargetName, RulesObject);
=======
				ValidateSharedEnvironment(RulesAssembly, Desc.Name, RulesObject);
>>>>>>> a23640a2
			}

			// Setup the malloc profiler
			if (RulesObject.bUseMallocProfiler)
			{
				RulesObject.bOmitFramePointers = false;
				RulesObject.GlobalDefinitions.Add("USE_MALLOC_PROFILER=1");
			}

			// handle some special case defines (so build system can pass -DEFINE as normal instead of needing
			// to know about special parameters)
			foreach (string Define in RulesObject.GlobalDefinitions)
			{
				switch (Define)
				{
					case "WITH_EDITOR=0":
						RulesObject.bBuildEditor = false;
						break;

					case "WITH_EDITORONLY_DATA=0":
						RulesObject.bBuildWithEditorOnlyData = false;
						break;

					// Memory profiler doesn't work if frame pointers are omitted
					case "USE_MALLOC_PROFILER=1":
						RulesObject.bOmitFramePointers = false;
						break;

					case "WITH_LEAN_AND_MEAN_UE=1":
						RulesObject.bCompileLeanAndMeanUE = true;
						break;
				}
			}

			// If we're compiling just a single file, we need to prevent unity builds from running
			if(bCompilingSingleFile)
			{
				RulesObject.bUseUnityBuild = false;
				RulesObject.bForceUnityBuild = false;
				RulesObject.bUsePCHFiles = false;
				RulesObject.bDisableLinking = true;
			}

			// Lean and mean means no Editor and other frills.
			if (RulesObject.bCompileLeanAndMeanUE)
			{
				RulesObject.bBuildEditor = false;
				RulesObject.bBuildDeveloperTools = false;
				RulesObject.bCompileSimplygon = false;
				RulesObject.bCompileSimplygonSSF = false;
				RulesObject.bCompileSpeedTree = false;
			}

			// Automatically include CoreUObject
			if (RulesObject.bCompileAgainstEngine)
			{
				RulesObject.bCompileAgainstCoreUObject = true;
			}

			// Disable editor when its not needed
			UEBuildPlatform BuildPlatform = UEBuildPlatform.GetBuildPlatform(RulesObject.Platform);
			if (BuildPlatform.ShouldNotBuildEditor(Desc.Platform, Desc.Configuration) == true)
			{
				RulesObject.bBuildEditor = false;
			}

			// Disable the DDC and a few other things related to preparing assets
			if (BuildPlatform.BuildRequiresCookedData(Desc.Platform, Desc.Configuration) == true)
			{
				RulesObject.bBuildRequiresCookedData = true;
			}

			// Must have editor only data if building the editor.
			if (RulesObject.bBuildEditor)
			{
				RulesObject.bBuildWithEditorOnlyData = true;
			}

			// Apply the override to force debug info to be enabled
			if (RulesObject.bForceDebugInfo)
			{
				RulesObject.bDisableDebugInfo = false;
				RulesObject.bOmitPCDebugInfoInDevelopment = false;
			}

			if (!RulesObject.bAllowGeneratedIniWhenCooked)
			{
				RulesObject.GlobalDefinitions.Add("DISABLE_GENERATED_INI_WHEN_COOKED=1");
			}

			// Allow the platform to finalize the settings
			UEBuildPlatform Platform = UEBuildPlatform.GetBuildPlatform(RulesObject.Platform);
			Platform.ValidateTarget(RulesObject);

			// Skip deploy step in UBT if UAT is going to do deploy step
			if (Arguments.Contains("-skipdeploy") 
				&& RulesObject.Platform == UnrealTargetPlatform.Android) // TODO: if safe on other platforms
			{
				RulesObject.bDeployAfterCompile = false;
			}

			// Include generated code plugin if not building an editor target and project is configured for nativization
			if (RulesObject.ProjectFile != null && RulesObject.Type != TargetType.Editor && ShouldIncludeNativizedAssets(RulesObject.ProjectFile.Directory))
			{
				string PlatformName;
				if (RulesObject.Platform == UnrealTargetPlatform.Win32 || RulesObject.Platform == UnrealTargetPlatform.Win64)
				{
					PlatformName = "Windows";
				}
				else
				{
					PlatformName = RulesObject.Platform.ToString();
				}

				// Temp fix to force platforms that only support "Game" configurations at cook time to the correct path.
				string ProjectTargetType;
				if (RulesObject.Platform == UnrealTargetPlatform.Win32 || RulesObject.Platform == UnrealTargetPlatform.Win64
					|| RulesObject.Platform == UnrealTargetPlatform.Linux || RulesObject.Platform == UnrealTargetPlatform.Mac)
				{
					ProjectTargetType = RulesObject.Type.ToString();
				}
				else
				{
					ProjectTargetType = "Game";
				}

				FileReference PluginFile = FileReference.Combine(RulesObject.ProjectFile.Directory, "Intermediate", "Plugins", "NativizedAssets", PlatformName, ProjectTargetType, "NativizedAssets.uplugin");
				if (FileReference.Exists(PluginFile))
				{
					RulesAssembly = RulesCompiler.CreatePluginRulesAssembly(PluginFile, RulesAssembly, false);
				}
				else
				{
					Log.TraceWarning("{0} is configured for nativization, but is missing the generated code plugin at \"{1}\". Make sure to cook {2} data before attempting to build the {3} target. If data was cooked with nativization enabled, this can also mean there were no Blueprint assets that required conversion, in which case this warning can be safely ignored.", RulesObject.Name, PluginFile.FullName, RulesObject.Type.ToString(), RulesObject.Platform.ToString());
				}
			}

			// Generate a build target from this rules module
			UEBuildTarget BuildTarget = new UEBuildTarget(Desc, new ReadOnlyTargetRules(RulesObject), RulesAssembly, TargetFileName);

			if (UnrealBuildTool.bPrintPerformanceInfo)
			{
				double CreateTargetTime = (DateTime.UtcNow - CreateTargetStartTime).TotalSeconds;
				Log.TraceInformation("CreateTarget for " + Desc.Name + " took " + CreateTargetTime + "s");
			}

			return BuildTarget;
		}

		/// <summary>
		/// Validates that the build environment matches the shared build environment, by comparing the TargetRules instance to the vanilla target rules for the current target type.
		/// </summary>
		static void ValidateSharedEnvironment(RulesAssembly RulesAssembly, string ThisTargetName, TargetRules ThisRules)
		{
			// Get the name of the target with default settings
			string BaseTargetName;
			switch(ThisRules.Type)
			{
				case TargetType.Game:
					BaseTargetName = "UE4Game";
					break;
				case TargetType.Editor:
					BaseTargetName = "UE4Editor";
					break;
				case TargetType.Client:
					BaseTargetName = "UE4Client";
					break;
				case TargetType.Server:
					BaseTargetName = "UE4Server";
					break;
				default:
					return;
			}

			// Create the target rules for it
<<<<<<< HEAD
			TargetRules BaseRules = RulesAssembly.CreateTargetRules(BaseTargetName, ThisRules.Platform, ThisRules.Configuration, ThisRules.Architecture, null, ThisRules.Version, false);

			// Iterate through all fields with the [SharedBuildEnvironment] attribute
			foreach(FieldInfo Field in typeof(TargetRules).GetFields())
			{
				if(Field.GetCustomAttribute<RequiresUniqueBuildEnvironmentAttribute>() != null)
				{
					// Get the values for the current target and for the base target
					object ThisValue = Field.GetValue(ThisRules);
					object BaseValue = Field.GetValue(BaseRules);

					// Check if the fields match, treating lists of strings (eg. definitions) differently to value types.
					bool bFieldsMatch;
					if(ThisValue == null || BaseValue == null)
					{
						bFieldsMatch = (ThisValue == BaseValue);
					}
					else if(typeof(IEnumerable<string>).IsAssignableFrom(Field.FieldType))
					{
						bFieldsMatch = Enumerable.SequenceEqual((IEnumerable<string>)ThisValue, (IEnumerable<string>)BaseValue);
					}
					else
					{
						bFieldsMatch = ThisValue.Equals(BaseValue);
					}

					// Throw an exception if they don't match
					if(!bFieldsMatch)
					{
						throw new BuildException("{0} modifies the value of {1}. This is not allowed, as {0} has build products in common with {2}.\nRemove the modified setting or change {0} to use a unique build environment by setting 'BuildEnvironment = TargetBuildEnvironment.Unique;' in the {3} constructor.", ThisTargetName, Field.Name, BaseTargetName, ThisRules.GetType().Name);
=======
			TargetRules BaseRules = RulesAssembly.CreateTargetRules(BaseTargetName, ThisRules.Platform, ThisRules.Configuration, ThisRules.Architecture, null, ThisRules.Version);

			// Get all the configurable objects
			object[] BaseObjects = BaseRules.GetConfigurableObjects().ToArray();
			object[] ThisObjects = ThisRules.GetConfigurableObjects().ToArray();
			if(BaseObjects.Length != ThisObjects.Length)
			{
				throw new BuildException("Expected same number of configurable objects from base rules object.");
			}

			// Iterate through all fields with the [SharedBuildEnvironment] attribute
			for(int Idx = 0; Idx < BaseObjects.Length; Idx++)
			{
				Type ObjectType = BaseObjects[Idx].GetType();
				foreach(FieldInfo Field in ObjectType.GetFields())
				{
					if(Field.GetCustomAttribute<RequiresUniqueBuildEnvironmentAttribute>() != null)
					{
						// Get the values for the current target and for the base target
						object ThisValue = Field.GetValue(ThisObjects[Idx]);
						object BaseValue = Field.GetValue(BaseObjects[Idx]);

						// Check if the fields match, treating lists of strings (eg. definitions) differently to value types.
						bool bFieldsMatch;
						if(ThisValue == null || BaseValue == null)
						{
							bFieldsMatch = (ThisValue == BaseValue);
						}
						else if(typeof(IEnumerable<string>).IsAssignableFrom(Field.FieldType))
						{
							bFieldsMatch = Enumerable.SequenceEqual((IEnumerable<string>)ThisValue, (IEnumerable<string>)BaseValue);
						}
						else
						{
							bFieldsMatch = ThisValue.Equals(BaseValue);
						}

						// Throw an exception if they don't match
						if(!bFieldsMatch)
						{
							throw new BuildException("{0} modifies the value of {1}. This is not allowed, as {0} has build products in common with {2}.\nRemove the modified setting or change {0} to use a unique build environment by setting 'BuildEnvironment = TargetBuildEnvironment.Unique;' in the {3} constructor.", ThisTargetName, Field.Name, BaseTargetName, ThisRules.GetType().Name);
						}
>>>>>>> a23640a2
					}
				}
			}
		}

		/// <summary>
		/// The target rules
		/// </summary>
		[NonSerialized]
		public ReadOnlyTargetRules Rules;

		/// <summary>
		/// The rules assembly to use when searching for modules
		/// </summary>
		[NonSerialized]
		public RulesAssembly RulesAssembly;

		/// <summary>
		/// The project file for this target
		/// </summary>
		public FileReference ProjectFile;

		/// <summary>
		/// The project descriptor for this target
		/// </summary>
		[NonSerialized]
		public ProjectDescriptor ProjectDescriptor;

		/// <summary>
		/// Type of target
		/// </summary>
		public TargetType TargetType;

		/// <summary>
		/// The name of the application the target is part of. For targets with bUseSharedBuildEnvironment = true, this is typically the name of the base application, eg. UE4Editor for any game editor.
		/// </summary>
		public string AppName;

		/// <summary>
		/// The name of the target
		/// </summary>
		public string TargetName;

		/// <summary>
		/// Whether the target uses the shared build environment. If false, AppName==TargetName and all binaries should be written to the project directory.
		/// </summary>
		public bool bUseSharedBuildEnvironment;

		/// <summary>
		/// Platform as defined by the VCProject and passed via the command line. Not the same as internal config names.
		/// </summary>
		public UnrealTargetPlatform Platform;

		/// <summary>
		/// Target as defined by the VCProject and passed via the command line. Not necessarily the same as internal name.
		/// </summary>
		public UnrealTargetConfiguration Configuration;

		/// <summary>
		/// The architecture this target is being built for
		/// </summary>
		public string Architecture;

		/// <summary>
		/// Relative path for platform-specific intermediates (eg. Intermediate/Build/Win64)
		/// </summary>
		public string PlatformIntermediateFolder;

		/// <summary>
		/// Root directory for the active project. Typically contains the .uproject file, or the engine root.
		/// </summary>
		public DirectoryReference ProjectDirectory;

		/// <summary>
		/// Default directory for intermediate files. Typically underneath ProjectDirectory.
		/// </summary>
		public DirectoryReference ProjectIntermediateDirectory;

		/// <summary>
		/// Directory for engine intermediates. For an agnostic editor/game executable, this will be under the engine directory. For monolithic executables this will be the same as the project intermediate directory.
		/// </summary>
		public DirectoryReference EngineIntermediateDirectory;

		/// <summary>
		/// Output paths of final executable.
		/// </summary>
		public List<FileReference> OutputPaths;

		/// <summary>
		/// Returns the OutputPath is there is only one entry in OutputPaths
		/// </summary>
		public FileReference OutputPath
		{
			get
			{
				if (OutputPaths.Count != 1)
				{
					throw new BuildException("Attempted to use UEBuildTarget.OutputPath property, but there are multiple (or no) OutputPaths. You need to handle multiple in the code that called this (size = {0})", OutputPaths.Count);
				}
				return OutputPaths[0];
			}
		}

		/// <summary>
		/// Path to the file that contains the version for this target. Writing this file allows a target to read its version information at runtime.
		/// </summary>
		public FileReference VersionFile;

		/// <summary>
		/// Whether to build target modules that can be reused for future builds
		/// </summary>
		public bool bPrecompile;

		/// <summary>
		/// Whether to use precompiled engine modules
		/// </summary>
		public bool bUsePrecompiled;

		/// <summary>
		/// Identifies whether the project contains a script plugin. This will cause UHT to be rebuilt, even in installed builds.
		/// </summary>
		public bool bHasProjectScriptPlugin;

		/// <summary>
		/// All plugins which are built for this target
		/// </summary>
		[NonSerialized]
		public List<UEBuildPlugin> BuildPlugins;

		/// <summary>
		/// All plugin dependencies for this target. This differs from the list of plugins that is built for Launcher, where we build everything, but link in only the enabled plugins.
		/// </summary>
		[NonSerialized]
		public List<UEBuildPlugin> EnabledPlugins;

		/// <summary>
		/// Specifies the path to a specific plugin to compile.
		/// </summary>
		public FileReference ForeignPlugin;

		/// <summary>
		/// All application binaries; may include binaries not built by this target.
		/// </summary>
		[NonSerialized]
		public List<UEBuildBinary> Binaries = new List<UEBuildBinary>();

		/// <summary>
		/// Binaries which are precompiled for modular targets, but are not build products that the target specifically depends on
		/// </summary>
		[NonSerialized]
		public List<UEBuildBinary> PrecompileOnlyBinaries = new List<UEBuildBinary>();

		/// <summary>
		/// Modules which are precompiled for monolithic targets, but are not build products that the target specifically depends on
		/// </summary>
		[NonSerialized]
		public List<UEBuildModuleCPP> PrecompileOnlyModules = new List<UEBuildModuleCPP>();

		/// <summary>
		/// If building only a specific set of modules, these are the modules to build
		/// </summary>
		public List<OnlyModule> OnlyModules = new List<OnlyModule>();

		/// <summary>
		/// Kept to determine the correct module parsing order when filtering modules.
		/// </summary>
		[NonSerialized]
		protected List<UEBuildBinary> NonFilteredModules = new List<UEBuildBinary>();

		/// <summary>
		/// true if target should be compiled in monolithic mode, false if not
		/// </summary>
		protected bool bCompileMonolithic = false;

		/// <summary>
		/// Used to keep track of all modules by name.
		/// </summary>
		[NonSerialized]
		private Dictionary<string, UEBuildModule> Modules = new Dictionary<string, UEBuildModule>(StringComparer.InvariantCultureIgnoreCase);

		/// <summary>
		/// Used to map names of modules to their .Build.cs filename
		/// </summary>
		public List<FlatModuleCsDataType> FlatModuleCsData = new List<FlatModuleCsDataType>();

		/// <summary>
		/// The receipt for this target, which contains a record of this build.
		/// </summary>
		public TargetReceipt Receipt
		{
			get;
			private set;
		}

		/// <summary>
		/// Filename for the receipt for this target.
		/// </summary>
		public FileReference ReceiptFileName
		{
			get;
			private set;
		}

		/// <summary>
		/// Module manifests to be written to each output folder
		/// </summary>
		private KeyValuePair<FileReference, ModuleManifest>[] FileReferenceToModuleManifestPairs;

		/// <summary>
		/// Force output of the receipt to an additional filename
		/// </summary>
		[NonSerialized]
		private string ForceReceiptFileName;

		/// <summary>
		/// The name of the .Target.cs file, if the target was created with one
		/// </summary>
		public readonly FileReference TargetRulesFile;

		/// <summary>
		/// List of scripts to run before building
		/// </summary>
		FileReference[] PreBuildStepScripts;

		/// <summary>
		/// List of scripts to run after building
		/// </summary>
		FileReference[] PostBuildStepScripts;

		/// <summary>
		/// File containing information needed to deploy this target
		/// </summary>
		public FileReference DeployTargetFile;

		/// <summary>
		/// A list of the module filenames which were used to build this target.
		/// </summary>
		/// <returns></returns>
		public IEnumerable<string> GetAllModuleBuildCsFilenames()
		{
			return FlatModuleCsData.Select(Data => Data.BuildCsFilename);
		}

		/// <summary>
		/// A list of the module filenames which were used to build this target.
		/// </summary>
		/// <returns></returns>
		public IEnumerable<string> GetAllModuleFolders()
		{
			return FlatModuleCsData.SelectMany(Data => Data.UHTHeaderNames);
		}

		/// <summary>
		/// Whether this target should be compiled in monolithic mode
		/// </summary>
		/// <returns>true if it should, false if it shouldn't</returns>
		public bool ShouldCompileMonolithic()
		{
			return bCompileMonolithic;	// @todo ubtmake: We need to make sure this function and similar things aren't called in assembler mode
		}

		public UEBuildTarget(SerializationInfo Info, StreamingContext Context)
		{
			TargetType = (TargetType)Info.GetInt32("tt");
			ProjectFile = (FileReference)Info.GetValue("pf", typeof(FileReference));
			AppName = Info.GetString("an");
			TargetName = Info.GetString("tn");
			bUseSharedBuildEnvironment = Info.GetBoolean("sb");
			Platform = (UnrealTargetPlatform)Info.GetInt32("pl");
			Configuration = (UnrealTargetConfiguration)Info.GetInt32("co");
			Architecture = Info.GetString("ar");
			PlatformIntermediateFolder = Info.GetString("if");
			ProjectDirectory = (DirectoryReference)Info.GetValue("pd", typeof(DirectoryReference));
			ProjectIntermediateDirectory = (DirectoryReference)Info.GetValue("pi", typeof(DirectoryReference));
			EngineIntermediateDirectory = (DirectoryReference)Info.GetValue("ed", typeof(DirectoryReference));
			OutputPaths = (List<FileReference>)Info.GetValue("op", typeof(List<FileReference>));
			VersionFile = (FileReference)Info.GetValue("vf", typeof(FileReference));
			bPrecompile = Info.GetBoolean("pc");
			bUsePrecompiled = Info.GetBoolean("up");
			OnlyModules = (List<OnlyModule>)Info.GetValue("om", typeof(List<OnlyModule>));
			bCompileMonolithic = Info.GetBoolean("cm");
<<<<<<< HEAD
			FlatModuleCsData = (Dictionary<string, FlatModuleCsDataType>)Info.GetValue("fm", typeof(Dictionary<string, FlatModuleCsDataType>));
=======
			FlatModuleCsData = (List<FlatModuleCsDataType>)Info.GetValue("fm", typeof(List<FlatModuleCsDataType>));
>>>>>>> a23640a2
			Receipt = (TargetReceipt)Info.GetValue("re", typeof(TargetReceipt));
			ReceiptFileName = (FileReference)Info.GetValue("rf", typeof(FileReference));
			FileReferenceToModuleManifestPairs = (KeyValuePair<FileReference, ModuleManifest>[])Info.GetValue("vm", typeof(KeyValuePair<FileReference, ModuleManifest>[]));
			TargetRulesFile = (FileReference)Info.GetValue("tc", typeof(FileReference));
			PreBuildStepScripts = (FileReference[])Info.GetValue("pr", typeof(FileReference[]));
			PostBuildStepScripts = (FileReference[])Info.GetValue("po", typeof(FileReference[]));
			DeployTargetFile = (FileReference)Info.GetValue("dt", typeof(FileReference));
			bHasProjectScriptPlugin = Info.GetBoolean("sp");
		}

		public void GetObjectData(SerializationInfo Info, StreamingContext Context)
		{
			Info.AddValue("tt", (int)TargetType);
			Info.AddValue("pf", ProjectFile);
			Info.AddValue("an", AppName);
			Info.AddValue("tn", TargetName);
			Info.AddValue("sb", bUseSharedBuildEnvironment);
			Info.AddValue("pl", (int)Platform);
			Info.AddValue("co", (int)Configuration);
			Info.AddValue("ar", Architecture);
			Info.AddValue("if", PlatformIntermediateFolder);
			Info.AddValue("pd", ProjectDirectory);
			Info.AddValue("pi", ProjectIntermediateDirectory);
			Info.AddValue("ed", EngineIntermediateDirectory);
			Info.AddValue("op", OutputPaths);
			Info.AddValue("vf", VersionFile);
			Info.AddValue("pc", bPrecompile);
			Info.AddValue("up", bUsePrecompiled);
			Info.AddValue("om", OnlyModules);
			Info.AddValue("cm", bCompileMonolithic);
			Info.AddValue("fm", FlatModuleCsData);
			Info.AddValue("re", Receipt);
			Info.AddValue("rf", ReceiptFileName);
			Info.AddValue("vm", FileReferenceToModuleManifestPairs);
			Info.AddValue("tc", TargetRulesFile);
			Info.AddValue("pr", PreBuildStepScripts);
			Info.AddValue("po", PostBuildStepScripts);
			Info.AddValue("dt", DeployTargetFile);
			Info.AddValue("sp", bHasProjectScriptPlugin);
		}

		/// <summary>
		/// Constructor.
		/// </summary>
		/// <param name="InDesc">Target descriptor</param>
		/// <param name="InRules">The target rules, as created by RulesCompiler.</param>
		/// <param name="InRulesAssembly">The chain of rules assemblies that this target was created with</param>
		/// <param name="InTargetCsFilename">The name of the target </param>
		public UEBuildTarget(TargetDescriptor InDesc, ReadOnlyTargetRules InRules, RulesAssembly InRulesAssembly, FileReference InTargetCsFilename)
		{
			ProjectFile = InDesc.ProjectFile;
			AppName = InDesc.Name;
			TargetName = InDesc.Name;
			Platform = InDesc.Platform;
			Configuration = InDesc.Configuration;
			Architecture = InDesc.Architecture;
			Rules = InRules;
			RulesAssembly = InRulesAssembly;
			TargetType = Rules.Type;
			bPrecompile = InRules.bPrecompile;
			bUsePrecompiled = InRules.bUsePrecompiled;
			ForeignPlugin = InDesc.ForeignPlugin;
			ForceReceiptFileName = InDesc.ForceReceiptFileName;

			// now that we have the platform, we can set the intermediate path to include the platform/architecture name
			PlatformIntermediateFolder = Path.Combine("Intermediate", "Build", Platform.ToString(), UEBuildPlatform.GetBuildPlatform(Platform).GetFolderNameForArchitecture(Architecture));

			Debug.Assert(InTargetCsFilename == null || InTargetCsFilename.HasExtension(".Target.cs"));
			TargetRulesFile = InTargetCsFilename;

			bCompileMonolithic = (Rules.LinkType == TargetLinkType.Monolithic);

			// Some platforms may *require* monolithic compilation...
			if (!bCompileMonolithic && UEBuildPlatform.PlatformRequiresMonolithicBuilds(InDesc.Platform, InDesc.Configuration))
			{
				throw new BuildException(String.Format("{0} does not support modular builds", InDesc.Platform));
			}

			// Set the build environment
			bUseSharedBuildEnvironment = (Rules.BuildEnvironment == TargetBuildEnvironment.Shared);

			if (bUseSharedBuildEnvironment)
			{
				AppName = GetAppNameForTargetType(Rules.Type);
			}

			// Figure out what the project directory is. If we have a uproject file, use that. Otherwise use the engine directory.
			if (ProjectFile != null)
			{
				ProjectDirectory = ProjectFile.Directory;
			}
			else
			{
				if (InTargetCsFilename.IsUnderDirectory(UnrealBuildTool.EnterpriseDirectory))
				{
					ProjectDirectory = UnrealBuildTool.EnterpriseDirectory;
				}
				else
				{
					ProjectDirectory = UnrealBuildTool.EngineDirectory;
				}
			}

			// Build the project intermediate directory
			if(bUseSharedBuildEnvironment && TargetRulesFile.IsUnderDirectory(UnrealBuildTool.EngineDirectory))
			{
				ProjectIntermediateDirectory = DirectoryReference.Combine(ProjectDirectory, PlatformIntermediateFolder, AppName, Configuration.ToString());
			}
			else
			{
			ProjectIntermediateDirectory = DirectoryReference.Combine(ProjectDirectory, PlatformIntermediateFolder, GetTargetName(), Configuration.ToString());
			}

			// Build the engine intermediate directory. If we're building agnostic engine binaries, we can use the engine intermediates folder. Otherwise we need to use the project intermediates directory.
			if (!bUseSharedBuildEnvironment)
			{
				EngineIntermediateDirectory = ProjectIntermediateDirectory;
			}
			else if (Configuration == UnrealTargetConfiguration.DebugGame)
			{
				EngineIntermediateDirectory = DirectoryReference.Combine(UnrealBuildTool.EngineDirectory, PlatformIntermediateFolder, AppName, UnrealTargetConfiguration.Development.ToString());
			}
			else
			{
				EngineIntermediateDirectory = DirectoryReference.Combine(UnrealBuildTool.EngineDirectory, PlatformIntermediateFolder, AppName, Configuration.ToString());
			}

			// Get the receipt path for this target
			ReceiptFileName = TargetReceipt.GetDefaultPath(ProjectDirectory, TargetName, Platform, Configuration, Architecture);

			// Read the project descriptor
			if (ProjectFile != null)
			{
				ProjectDescriptor = ProjectDescriptor.FromFile(ProjectFile);
			}

			OnlyModules = InDesc.OnlyModules;

			// Construct the output paths for this target's executable
			DirectoryReference OutputDirectory;
			if (bCompileMonolithic || TargetType == TargetType.Program || !bUseSharedBuildEnvironment)
			{
				OutputDirectory = ProjectDirectory;
			}
			else
			{
				OutputDirectory = UnrealBuildTool.EngineDirectory;
			}

<<<<<<< HEAD
            bool bCompileAsDLL = Rules.bShouldCompileAsDLL && bCompileMonolithic;
            OutputPaths = MakeBinaryPaths(OutputDirectory, bCompileMonolithic ? TargetName : AppName, Platform, Configuration, bCompileAsDLL ? UEBuildBinaryType.DynamicLinkLibrary : UEBuildBinaryType.Executable, Rules.Architecture, Rules.UndecoratedConfiguration, bCompileMonolithic && ProjectFile != null, Rules.ExeBinariesSubFolder, Rules.OverrideExecutableFileExtension, ProjectFile, Rules);
=======
			bool bCompileAsDLL = Rules.bShouldCompileAsDLL && bCompileMonolithic;
			OutputPaths = MakeBinaryPaths(OutputDirectory, bCompileMonolithic ? TargetName : AppName, Platform, Configuration, bCompileAsDLL ? UEBuildBinaryType.DynamicLinkLibrary : UEBuildBinaryType.Executable, Rules.Architecture, Rules.UndecoratedConfiguration, bCompileMonolithic && ProjectFile != null, Rules.ExeBinariesSubFolder, ProjectFile, Rules);
>>>>>>> a23640a2

			// Get the path to the version file unless this is a formal build (where it will be compiled in)
			if(Rules.LinkType != TargetLinkType.Monolithic)
			{
				UnrealTargetConfiguration VersionConfig = Configuration;
				if(VersionConfig == UnrealTargetConfiguration.DebugGame && !bCompileMonolithic && TargetType != TargetType.Program && bUseSharedBuildEnvironment)
				{
					VersionConfig = UnrealTargetConfiguration.Development;
				}
				VersionFile = BuildVersion.GetFileNameForTarget(OutputDirectory, bCompileMonolithic? TargetName : AppName, Platform, VersionConfig, Architecture);
			}
		}

		/// <summary>
		/// Gets the app name for a given target type
		/// </summary>
		/// <param name="Type">The target type</param>
		/// <returns>The app name for this target type</returns>
		static string GetAppNameForTargetType(TargetType Type)
		{
			switch(Type)
			{
				case TargetType.Game:
					return "UE4";
				case TargetType.Client:
					return "UE4Client";
				case TargetType.Server:
					return "UE4Server";
				case TargetType.Editor:
					return "UE4Editor";
				default:
					throw new BuildException("Invalid target type ({0})", (int)Type);
			}
		}

		/// <summary>
		/// Cleans build products and intermediates for the target. This deletes files which are named consistently with the target being built
		/// (e.g. UE4Editor-Foo-Win64-Debug.dll) rather than an actual record of previous build products.
		/// </summary>
		/// <param name="bIncludeUnrealHeaderTool">Whether to clean UnrealHeaderTool as well</param>
		/// <returns>Whether the clean succeeded</returns>
		public ECompilationResult Clean(bool bIncludeUnrealHeaderTool)
		{
			// Find the base folders that can contain binaries
			List<DirectoryReference> BaseDirs = new List<DirectoryReference>();
			BaseDirs.Add(UnrealBuildTool.EngineDirectory);
			BaseDirs.Add(UnrealBuildTool.EnterpriseDirectory);
			foreach (FileReference Plugin in Plugins.EnumeratePlugins(ProjectFile))
			{
				BaseDirs.Add(Plugin.Directory);
			}
			if (ProjectFile != null)
			{
				BaseDirs.Add(ProjectFile.Directory);
			}

			// If we're running a precompiled build, remove anything under the engine folder
			if (bUsePrecompiled)
			{
				BaseDirs.RemoveAll(x => x.IsUnderDirectory(UnrealBuildTool.EngineDirectory));
			}

			// If we're in an installed enterprise build, remove anything under the enterprise folder
			if (UnrealBuildTool.IsEnterpriseInstalled())
			{
				BaseDirs.RemoveAll(x => x.IsUnderDirectory(UnrealBuildTool.EnterpriseDirectory));
			}

			// If we're in an installed project build, only allow cleaning stuff that's under the mod directories
			if (UnrealBuildTool.IsProjectInstalled())
			{
				List<DirectoryReference> ModDirs = EnabledPlugins.Where(x => x.Type == PluginType.Mod).Select(x => x.Directory).ToList();
				BaseDirs.RemoveAll(x => !ModDirs.Any(y => x.IsUnderDirectory(y)));
			}

			// Get all the names which can prefix build products
			List<string> NamePrefixes = new List<string>();
			if (Rules.Type != TargetType.Program)
			{
				NamePrefixes.Add(GetAppNameForTargetType(Rules.Type));
			}
			NamePrefixes.Add(TargetName);

			// Get the suffixes for this configuration
			List<string> NameSuffixes = new List<string>();
			if (Configuration == Rules.UndecoratedConfiguration)
			{
				NameSuffixes.Add("");
			}
			NameSuffixes.Add(String.Format("-{0}-{1}", Platform.ToString(), Configuration.ToString()));
			if (!String.IsNullOrEmpty(Architecture))
			{
				NameSuffixes.AddRange(NameSuffixes.ToArray().Select(x => x + Architecture));
			}

			// Add all the makefiles and caches to be deleted
			List<FileReference> FilesToDelete = new List<FileReference>();
			FilesToDelete.Add(FlatCPPIncludeDependencyCache.GetDependencyCachePathForTarget(this));
			FilesToDelete.Add(DependencyCache.GetDependencyCachePathForTarget(ProjectFile, Platform, TargetName));
			FilesToDelete.Add(UBTMakefile.GetUBTMakefilePath(ProjectFile, Platform, Configuration, TargetName, false));
			FilesToDelete.Add(UBTMakefile.GetUBTMakefilePath(ProjectFile, Platform, Configuration, TargetName, true));
			FilesToDelete.Add(ActionHistory.GeneratePathForTarget(this));

			// Add all the intermediate folders to be deleted
			List<DirectoryReference> DirectoriesToDelete = new List<DirectoryReference>();
			foreach (DirectoryReference BaseDir in BaseDirs)
			{
				foreach (string NamePrefix in NamePrefixes)
				{
					DirectoryReference GeneratedCodeDir = DirectoryReference.Combine(BaseDir, "Intermediate", "Build", Platform.ToString(), NamePrefix, "Inc");
					if (DirectoryReference.Exists(GeneratedCodeDir))
					{
						DirectoriesToDelete.Add(GeneratedCodeDir);
					}

					DirectoryReference IntermediateDir = DirectoryReference.Combine(BaseDir, "Intermediate", "Build", Platform.ToString(), NamePrefix, Configuration.ToString());
					if (DirectoryReference.Exists(IntermediateDir))
					{
						DirectoriesToDelete.Add(IntermediateDir);
					}
				}
			}

			// Add all the build products from this target
			string[] NamePrefixesArray = NamePrefixes.Distinct().ToArray();
			string[] NameSuffixesArray = NameSuffixes.Distinct().ToArray();
			foreach (DirectoryReference BaseDir in BaseDirs)
			{
				DirectoryReference BinariesDir = DirectoryReference.Combine(BaseDir, "Binaries", Platform.ToString());
				if(DirectoryReference.Exists(BinariesDir))
				{
					UEBuildPlatform.GetBuildPlatform(Platform).FindBuildProductsToClean(BinariesDir, NamePrefixesArray, NameSuffixesArray, FilesToDelete, DirectoriesToDelete);
				}
			}

			// Get all the additional intermediate folders created by this platform
			List<FileReference> AdditionalFilesToDelete = new List<FileReference>();
			List<DirectoryReference> AdditionalDirectoriesToDelete = new List<DirectoryReference>();
			UEBuildPlatform.GetBuildPlatform(Platform).FindAdditionalBuildProductsToClean(Rules, AdditionalFilesToDelete, AdditionalDirectoriesToDelete);
			FilesToDelete.AddRange(AdditionalFilesToDelete);
			DirectoriesToDelete.AddRange(AdditionalDirectoriesToDelete);

			// Delete all the directories, then all the files. By sorting the list of directories before we delete them, we avoid spamming the log if a parent directory is deleted first.
			foreach (DirectoryReference DirectoryToDelete in DirectoriesToDelete.OrderBy(x => x.FullName))
			{
				if (DirectoryReference.Exists(DirectoryToDelete))
				{
					Log.TraceVerbose("    Deleting {0}{1}...", DirectoryToDelete, Path.DirectorySeparatorChar);
					try
					{
						DirectoryReference.Delete(DirectoryToDelete, true);
					}
					catch (Exception Ex)
					{
						throw new BuildException(Ex, "Unable to delete {0} ({1})", DirectoryToDelete, Ex.Message);
					}
				}
			}

			foreach (FileReference FileToDelete in FilesToDelete.OrderBy(x => x.FullName))
			{
				if (FileReference.Exists(FileToDelete))
				{
					Log.TraceVerbose("    Deleting " + FileToDelete);
					try
					{
						FileReference.Delete(FileToDelete);
					}
					catch (Exception Ex)
					{
						throw new BuildException(Ex, "Unable to delete {0} ({1})", FileToDelete, Ex.Message);
					}
				}
			}

			// Finally clean UnrealHeaderTool if this target uses CoreUObject modules and we're not cleaning UHT already and we want UHT to be cleaned.
			if (bIncludeUnrealHeaderTool && !bUsePrecompiled && TargetName != "UnrealHeaderTool")
			{
				ExternalExecution.RunExternalDotNETExecutable(UnrealBuildTool.GetUBTPath(), String.Format("UnrealHeaderTool {0} {1} -NoMutex -Clean -IgnoreJunk -NoLog", BuildHostPlatform.Current.Platform, UnrealTargetConfiguration.Development));
			}

			return ECompilationResult.Succeeded;
		}

		/// <summary>
		/// Create a list of all the externally referenced files
		/// </summary>
		/// <param name="Modules">All the modules to include files for</param>
		/// <param name="Files">Set of referenced files</param>
		void GetExternalFileList(HashSet<UEBuildModule> Modules, HashSet<FileReference> Files)
		{
			// Get the platform we're building for
			UEBuildPlatform BuildPlatform = UEBuildPlatform.GetBuildPlatform(Platform);
			foreach (UEBuildModule Module in Modules)
			{
				// Skip artificial modules
				if(Module.RulesFile == null)
				{
					continue;
				}

				// Create the module rules
				FileReference ModuleRulesFileName;
				ModuleRules Rules = CreateModuleRulesAndSetDefaults(Module.Name, "external file list option", out ModuleRulesFileName);

				// Add Additional Bundle Resources for all modules
				foreach (UEBuildBundleResource Resource in Rules.AdditionalBundleResources)
				{
					if (Directory.Exists(Resource.ResourcePath))
					{
						Files.UnionWith(DirectoryReference.EnumerateFiles(new DirectoryReference(Resource.ResourcePath), "*", SearchOption.AllDirectories));
					}
					else
					{
						Files.Add(new FileReference(Resource.ResourcePath));
					}
				}

				// Add any zip files from Additional Frameworks
				foreach (UEBuildFramework Framework in Rules.PublicAdditionalFrameworks)
				{
					if (!String.IsNullOrEmpty(Framework.FrameworkZipPath))
					{
						Files.Add(FileReference.Combine(Module.ModuleDirectory, Framework.FrameworkZipPath));
					}
				}

				// Add the rules file itself
				Files.Add(ModuleRulesFileName);

				// Get a list of all the library paths
				List<string> LibraryPaths = new List<string>();
				LibraryPaths.Add(Directory.GetCurrentDirectory());
				LibraryPaths.AddRange(Rules.PublicLibraryPaths.Where(x => !x.StartsWith("$(")).Select(x => Path.GetFullPath(x.Replace('/', Path.DirectorySeparatorChar))));

				// Get all the extensions to look for
				List<string> LibraryExtensions = new List<string>();
				LibraryExtensions.Add(BuildPlatform.GetBinaryExtension(UEBuildBinaryType.StaticLibrary));
				LibraryExtensions.Add(BuildPlatform.GetBinaryExtension(UEBuildBinaryType.DynamicLinkLibrary));

				// Add all the libraries
				foreach (string LibraryExtension in LibraryExtensions)
				{
					foreach (string LibraryName in Rules.PublicAdditionalLibraries)
					{
						foreach (string LibraryPath in LibraryPaths)
						{
							string LibraryFileName = Path.Combine(LibraryPath, LibraryName);
							if (File.Exists(LibraryFileName))
							{
								Files.Add(new FileReference(LibraryFileName));
							}

							if(LibraryName.IndexOfAny(new char[] { Path.DirectorySeparatorChar, Path.AltDirectorySeparatorChar }) == -1)
							{
								string UnixLibraryFileName = Path.Combine(LibraryPath, "lib" + LibraryName + LibraryExtension);
								if (File.Exists(UnixLibraryFileName))
								{
									Files.Add(new FileReference(UnixLibraryFileName));
								}
							}
						}
					}
				}

				// Add all the additional shadow files
				foreach (string AdditionalShadowFile in Rules.PublicAdditionalShadowFiles)
				{
					string ShadowFileName = Path.GetFullPath(AdditionalShadowFile);
					if (File.Exists(ShadowFileName))
					{
						Files.Add(new FileReference(ShadowFileName));
					}
				}

				// Find all the include paths
				List<string> AllIncludePaths = new List<string>();
				AllIncludePaths.AddRange(Rules.PublicIncludePaths);
				AllIncludePaths.AddRange(Rules.PublicSystemIncludePaths);

				// Add all the include paths
				foreach (string IncludePath in AllIncludePaths.Where(x => !x.StartsWith("$(")))
				{
					if (Directory.Exists(IncludePath))
					{
						foreach (string IncludeFileName in Directory.EnumerateFiles(IncludePath, "*", SearchOption.AllDirectories))
						{
							string Extension = Path.GetExtension(IncludeFileName).ToLower();
							if (Extension == ".h" || Extension == ".inl" || Extension == ".hpp")
							{
								Files.Add(new FileReference(IncludeFileName));
							}
						}
					}
				}
			}
		}

		/// <summary>
		/// Generates a public manifest file for writing out
		/// </summary>
		public void GenerateManifest(List<KeyValuePair<FileReference, BuildProductType>> BuildProducts, List<KeyValuePair<FileReference, BuildProductType>> PrecompileOnlyBuildProducts)
		{
			FileReference ManifestPath;
			if (UnrealBuildTool.IsEngineInstalled() && ProjectFile != null)
			{
				ManifestPath = FileReference.Combine(ProjectFile.Directory, "Intermediate", "Build", "Manifest.xml");
			}
			else
			{
				ManifestPath = FileReference.Combine(UnrealBuildTool.EngineDirectory, "Intermediate", "Build", "Manifest.xml");
			}

			BuildManifest Manifest = new BuildManifest();

			if (!Rules.bDisableLinking)
			{
				// Add the regular build products
				foreach (KeyValuePair<FileReference, BuildProductType> BuildProductPair in BuildProducts)
				{
					if(BuildProductPair.Value == BuildProductType.ImportLibrary)
					{
						Manifest.LibraryBuildProducts.Add(BuildProductPair.Key.FullName);
					}
					else
					{
						Manifest.BuildProducts.Add(BuildProductPair.Key.FullName);
					}
				}

				// Add the library-only build products
				HashSet<FileReference> LibraryBuildProducts = new HashSet<FileReference>(PrecompileOnlyBuildProducts.Select(x => x.Key));
				if(Rules.bPrecompile && Rules.LinkType == TargetLinkType.Monolithic)
				{
					foreach(UEBuildModuleCPP Module in Binaries.Concat(PrecompileOnlyBinaries).SelectMany(x => x.Modules).OfType<UEBuildModuleCPP>().Concat(PrecompileOnlyModules))
					{
						if(Module.Rules.bPrecompile)
						{
							FileReference PrecompiledManifestLocation = Module.PrecompiledManifestLocation;
							LibraryBuildProducts.Add(PrecompiledManifestLocation);

							PrecompiledManifest ModuleManifest = PrecompiledManifest.Read(PrecompiledManifestLocation);
							foreach(FileReference OutputFile in ModuleManifest.OutputFiles)
							{
								LibraryBuildProducts.Add(OutputFile);
							}
						}
					}
				}
				Manifest.LibraryBuildProducts.AddRange(LibraryBuildProducts.Select(x => x.FullName));

				// Also add the version file if it's been specified
				if (VersionFile != null)
				{
					Manifest.BuildProducts.Add(VersionFile.FullName);
				}

				// Add all the version manifests to the receipt
				foreach (FileReference VersionManifestFile in FileReferenceToModuleManifestPairs.Select(x => x.Key))
				{
					Manifest.BuildProducts.Add(VersionManifestFile.FullName);
				}

				// Also add the version file if it's been specified
				if (VersionFile != null)
				{
					Manifest.BuildProducts.Add(VersionFile.FullName);
				}

				// Add all the version manifests to the receipt
				foreach (FileReference VersionManifestFile in FileReferenceToModuleManifestPairs.Select(x => x.Key))
				{
					Manifest.BuildProducts.Add(VersionManifestFile.FullName);
				}

				UEBuildPlatform BuildPlatform = UEBuildPlatform.GetBuildPlatform(Platform);
				if (OnlyModules.Count == 0)
				{
					Manifest.AddBuildProduct(ReceiptFileName.FullName);
				}

				if (DeployTargetFile != null)
				{
					Manifest.DeployTargetFiles.Add(DeployTargetFile.FullName);
				}

				if(PostBuildStepScripts != null)
				{
					Manifest.PostBuildScripts.AddRange(PostBuildStepScripts.Select(x => x.FullName));
				}
			}

			Manifest.BuildProducts.Sort();
			Manifest.DeployTargetFiles.Sort();
			Manifest.PostBuildScripts.Sort();

			Utils.WriteClass<BuildManifest>(Manifest, ManifestPath.FullName, "");
		}

		/// <summary>
		/// Prepare all the receipts this target (all the .target and .modules files). See the VersionManifest class for an explanation of what these files are.
		/// </summary>
<<<<<<< HEAD
		void PrepareReceipts(UEToolChain ToolChain, bool bCreateDebugInfo, EHotReload HotReload)
=======
		void PrepareReceipts(UEToolChain ToolChain, List<KeyValuePair<FileReference, BuildProductType>> BuildProducts, List<KeyValuePair<FileReference, BuildProductType>> PrecompileOnlyBuildProducts, EHotReload HotReload)
>>>>>>> a23640a2
		{
			// If linking is disabled, don't generate any receipt
			if(Rules.bDisableLinking)
			{
				return;
			}

			// Read the version file
			BuildVersion Version;
			if (!BuildVersion.TryRead(BuildVersion.GetDefaultFileName(), out Version))
			{
				Version = new BuildVersion();
			}

			// Create a unique identifier for this build which can be used to identify modules which are compatible. It's fine to share this between runs with the same makefile.
			// By default we leave it blank when compiling a subset of modules (for hot reload, etc...), otherwise it won't match anything else. When writing to a directory
			// that already contains a manifest, we'll reuse the build id that's already in there (see below).
			if(String.IsNullOrEmpty(Version.BuildId))
			{
				if(Rules.bFormalBuild)
<<<<<<< HEAD
				{
					// If this is a formal build, we can just the compatible changelist as the unique id.
					Version.BuildId = String.Format("{0}", Version.EffectiveCompatibleChangelist);
				}
				else if(HotReload != EHotReload.Disabled || OnlyModules.Count > 0)
				{
=======
				{
					// If this is a formal build, we can just the compatible changelist as the unique id.
					Version.BuildId = String.Format("{0}", Version.EffectiveCompatibleChangelist);
				}
				else if(HotReload != EHotReload.Disabled || OnlyModules.Count > 0)
				{
>>>>>>> a23640a2
					// If we're hot reloading or doing a partial build, just use the last version number.
					BuildVersion LastVersion;
					if(VersionFile != null && BuildVersion.TryRead(VersionFile, out LastVersion))
					{
						Version = LastVersion;
					}
					else
					{
						Version.BuildId = "";
					}
				}
				else
				{
					// Otherwise generate something randomly.
					Version.BuildId = Guid.NewGuid().ToString();
				}
			}

			// Find all the build products and modules from this binary
			Receipt = new TargetReceipt(TargetName, Platform, Configuration, Version);
			foreach (KeyValuePair<FileReference, BuildProductType> BuildProductPair in BuildProducts)
			{
				if(BuildProductPair.Value != BuildProductType.ImportLibrary)
				{
					Receipt.AddBuildProduct(BuildProductPair.Key, BuildProductPair.Value);
				}
			}

			// Add the project file
			if(ProjectFile != null)
			{
				Receipt.RuntimeDependencies.Add(ProjectFile, StagedFileType.UFS);
			}

			// Add the descriptors for all enabled plugins
			foreach(UEBuildPlugin EnabledPlugin in EnabledPlugins)
			{
				if(EnabledPlugin.bDescriptorNeededAtRuntime || EnabledPlugin.bDescriptorReferencedExplicitly)
				{
					Receipt.RuntimeDependencies.Add(EnabledPlugin.File, StagedFileType.UFS);
				}
			}

			// Add slate runtime dependencies
			if (Rules.bUsesSlate)
			{
				AddRuntimeDependenciesFromDir(DirectoryReference.Combine(UnrealBuildTool.EngineDirectory, "Content", "Slate"), StagedFileType.UFS);
				AddRuntimeDependenciesFromDir(DirectoryReference.Combine(UnrealBuildTool.EngineDirectory, "Content", "SlateDebug"), StagedFileType.UFS);

				if (ProjectFile != null)
				{
					AddRuntimeDependenciesFromDir(DirectoryReference.Combine(ProjectDirectory, "Content", "Slate"), StagedFileType.UFS);
					AddRuntimeDependenciesFromDir(DirectoryReference.Combine(ProjectDirectory, "Content", "SlateDebug"), StagedFileType.UFS);
				}
			}

			// Find all the modules which are part of this target
			HashSet<UEBuildModule> UniqueLinkedModules = new HashSet<UEBuildModule>();
			foreach (UEBuildBinary Binary in Binaries)
			{
				foreach (UEBuildModule Module in Binary.Modules)
				{
					if (UniqueLinkedModules.Add(Module))
					{
						foreach (RuntimeDependency RuntimeDependency in Module.RuntimeDependencies)
						{
<<<<<<< HEAD
							foreach (RuntimeDependency RuntimeDependency in Module.RuntimeDependencies)
							{
								Receipt.RuntimeDependencies.Add(RuntimeDependency.Path, RuntimeDependency.Type);
							}
							Receipt.AdditionalProperties.AddRange(Module.Rules.AdditionalPropertiesForReceipt.Inner);
=======
							Receipt.RuntimeDependencies.Add(RuntimeDependency.Path, RuntimeDependency.Type);
>>>>>>> a23640a2
						}
						Receipt.AdditionalProperties.AddRange(Module.Rules.AdditionalPropertiesForReceipt.Inner);
					}
				}
			}

			// Add any dependencies of precompiled modules into the receipt
			if(bPrecompile)
			{
				Receipt.PrecompiledBuildDependencies.UnionWith(BuildProducts.Where(x => x.Value == BuildProductType.ImportLibrary).Select(x => x.Key));
				Receipt.PrecompiledBuildDependencies.UnionWith(PrecompileOnlyBuildProducts.Select(x => x.Key));

				// Add all the precompiled outputs
				if(Rules.LinkType == TargetLinkType.Monolithic)
				{
					foreach(UEBuildModuleCPP Module in Binaries.Concat(PrecompileOnlyBinaries).SelectMany(x => x.Modules).OfType<UEBuildModuleCPP>().Concat(PrecompileOnlyModules))
					{
						if(Module.Rules.bPrecompile)
						{
							FileReference PrecompiledManifestLocation = Module.PrecompiledManifestLocation;
							if(FileReference.Exists(PrecompiledManifestLocation))
							{
								Receipt.PrecompiledBuildDependencies.Add(PrecompiledManifestLocation);

								PrecompiledManifest Manifest = PrecompiledManifest.Read(PrecompiledManifestLocation);
								foreach(FileReference OutputFile in Manifest.OutputFiles)
								{
									Receipt.PrecompiledBuildDependencies.Add(OutputFile);
								}
							}
						}
					}
				}

				// Find all the modules we need to add runtime dependencies for. This may include precompile-only modules, as well as third party binaries
				HashSet<UEBuildModule> ReferencedModules = new HashSet<UEBuildModule>(PrecompileOnlyModules);
				foreach(UEBuildModule Module in PrecompileOnlyModules)
				{
					ReferencedModules.UnionWith(Module.GetDependencies(false, false));
				}
				foreach(UEBuildBinary Binary in Binaries)
				{
					ReferencedModules.UnionWith(Binary.Modules);
				}
				foreach(UEBuildBinary Binary in PrecompileOnlyBinaries)
				{
					ReferencedModules.UnionWith(Binary.Modules);
				}

				// Add the runtime dependencies of precompiled modules that are not directly part of this target
				foreach(UEBuildModule ReferencedModule in ReferencedModules)
				{
					if (UniqueLinkedModules.Add(ReferencedModule))
					{
						foreach (RuntimeDependency RuntimeDependency in ReferencedModule.RuntimeDependencies)
						{
							Receipt.PrecompiledRuntimeDependencies.Add(RuntimeDependency.Path);
						}
					}
				}

<<<<<<< HEAD
=======
				// Add all the files which are required to use the precompiled modules
				HashSet<FileReference> ExternalFiles = new HashSet<FileReference>();
				GetExternalFileList(ReferencedModules, ExternalFiles);

				// Convert them into relative to the target receipt
				foreach(FileReference ExternalFile in ExternalFiles)
				{
					if(ExternalFile.IsUnderDirectory(UnrealBuildTool.EngineDirectory) || ExternalFile.IsUnderDirectory(ProjectDirectory))
					{
						Receipt.PrecompiledBuildDependencies.Add(ExternalFile);
					}
				}
			}

>>>>>>> a23640a2
			// Also add the version file if it's been specified
			if (VersionFile != null)
			{
				Receipt.BuildProducts.Add(new BuildProduct(VersionFile, BuildProductType.BuildResource));
			}

			// Prepare all the version manifests
			Dictionary<FileReference, ModuleManifest> FileNameToModuleManifest = new Dictionary<FileReference, ModuleManifest>();
			if (!bCompileMonolithic)
			{
				// Create the receipts for each folder
				IEnumerable<UEBuildBinary> AllBinaries = Enumerable.Concat(Binaries, PrecompileOnlyBinaries);
				foreach (UEBuildBinary Binary in AllBinaries)
				{
					if(Binary.Type == UEBuildBinaryType.DynamicLinkLibrary)
					{
						DirectoryReference DirectoryName = Binary.OutputFilePath.Directory;
						bool bIsGameDirectory = !DirectoryName.IsUnderDirectory(UnrealBuildTool.EngineDirectory);
						FileReference ManifestFileName = FileReference.Combine(DirectoryName, ModuleManifest.GetStandardFileName(AppName, Platform, Configuration, Architecture, bIsGameDirectory));

						ModuleManifest Manifest;
						if (!FileNameToModuleManifest.TryGetValue(ManifestFileName, out Manifest))
						{
							Manifest = new ModuleManifest(Version.BuildId);

							ModuleManifest ExistingManifest;
							if (ModuleManifest.TryRead(ManifestFileName, out ExistingManifest) && Version.BuildId == ExistingManifest.BuildId)
							{
								if (OnlyModules.Count > 0)
								{
									// We're just building an existing module; reuse the existing manifest AND build id.
									Manifest = ExistingManifest;
								}
								else if (Version.Changelist != 0)
								{
									// We're rebuilding at the same changelist. Keep all the existing binaries.
									Manifest.ModuleNameToFileName = Manifest.ModuleNameToFileName.Union(ExistingManifest.ModuleNameToFileName).ToDictionary(x => x.Key, x => x.Value);
								}
							}

							FileNameToModuleManifest.Add(ManifestFileName, Manifest);
						}

						foreach (UEBuildModuleCPP Module in Binary.Modules.OfType<UEBuildModuleCPP>())
						{
							Manifest.ModuleNameToFileName[Module.Name] = Binary.OutputFilePath.GetFileName();
						}
					}
				}
			}
			FileReferenceToModuleManifestPairs = FileNameToModuleManifest.ToArray();

			// Add all the version manifests to the receipt
			foreach(FileReference VersionManifestFile in FileNameToModuleManifest.Keys)
			{
				Receipt.AddBuildProduct(VersionManifestFile, BuildProductType.RequiredResource);
			}

			// add the SDK used by the tool chain
			Receipt.AdditionalProperties.Add(new ReceiptProperty("SDK", ToolChain.GetSDKVersion()));
		}

		/// <summary>
		/// Add the contents of a directory as runtime dependencies
		/// </summary>
		/// <param name="BaseDir">The base directory to enumerate files from</param>
		/// <param name="Type">How the file should be staged</param>
		void AddRuntimeDependenciesFromDir(DirectoryReference BaseDir, StagedFileType Type)
		{
			if (DirectoryReference.Exists(BaseDir))
			{
				foreach (FileReference File in DirectoryReference.EnumerateFiles(BaseDir, "*", SearchOption.AllDirectories))
				{
					Receipt.RuntimeDependencies.Add(File, Type);
				}
			}
		}

		/// <summary>
		/// Try to recycle the build id from existing version manifests in the engine directory rather than generating a new one, if no engine binaries are being modified.
		/// This allows sharing engine binaries when switching between projects and switching between UE4 and a game-specific project. Note that different targets may require
		/// additional engine modules to be built, so we don't prohibit files being added or removed.
		/// </summary>
		/// <param name="OutputFiles">List of files being modified by this build</param>
		/// <returns>True if the existing version manifests will remain valid during this build, false if they are invalidated</returns>
		public bool TryRecycleVersionManifests(HashSet<FileReference> OutputFiles)
		{
			// Make sure we've got a list of version manifests to check against
			if(FileReferenceToModuleManifestPairs == null)
			{
				Log.TraceLog("No file to version manifest mapping; unable to recycle version.");
				return false;
			}

			// If there is no version file, don't bother trying to read it
			if(VersionFile == null)
			{
				Log.TraceLog("Target is not using a version file.");
				return false;
			}

			// Make sure we've got a file containing the last build id
			BuildVersion CurrentVersion;
			if(!BuildVersion.TryRead(VersionFile, out CurrentVersion))
			{
				Log.TraceLog("Unable to read version file from {0}.", VersionFile);
				return false;
			}

			// Read any the existing module manifests under the engine directory
			Dictionary<FileReference, ModuleManifest> ExistingFileToManifest = new Dictionary<FileReference, ModuleManifest>();
			foreach(FileReference ExistingFile in FileReferenceToModuleManifestPairs.Select(x => x.Key))
			{
				ModuleManifest ExistingManifest;
				if(ExistingFile.IsUnderDirectory(UnrealBuildTool.EngineDirectory) && ModuleManifest.TryRead(ExistingFile, out ExistingManifest))
				{
					ExistingFileToManifest.Add(ExistingFile, ExistingManifest);
				}
			}

			// Check if we're modifying any files in an existing valid manifest. If the build id for a manifest doesn't match, we can behave as if it doesn't exist.
			foreach(KeyValuePair<FileReference, ModuleManifest> ExistingPair in ExistingFileToManifest)
			{
				if(ExistingPair.Value.BuildId == CurrentVersion.BuildId)
				{
					DirectoryReference ExistingManifestDir = ExistingPair.Key.Directory;
					foreach(FileReference ExistingFile in ExistingPair.Value.ModuleNameToFileName.Values.Select(x => FileReference.Combine(ExistingManifestDir, x)))
					{
						if(OutputFiles.Contains(ExistingFile))
						{
							Log.TraceLog("Unable to recycle manifests - modifying {0} invalidates {1}. Using build id {2}.", ExistingFile, ExistingPair.Key, Receipt.Version.BuildId);
							return false;
						}
					}
				}
			}

			// Allow the existing build id to be reused. Update the receipt.
			Receipt.Version.BuildId = CurrentVersion.BuildId;

			// Merge the existing manifests with the manifests in memory.
			foreach(KeyValuePair<FileReference, ModuleManifest> NewPair in FileReferenceToModuleManifestPairs)
			{
				// Reuse the existing build id
				ModuleManifest NewManifest = NewPair.Value;
				NewManifest.BuildId = CurrentVersion.BuildId;

				// Merge in the files from the existing manifest
				ModuleManifest ExistingManifest;
				if(ExistingFileToManifest.TryGetValue(NewPair.Key, out ExistingManifest) && ExistingManifest.BuildId == CurrentVersion.BuildId)
				{
					foreach(KeyValuePair<string, string> ModulePair in ExistingManifest.ModuleNameToFileName)
					{
						if(!NewManifest.ModuleNameToFileName.ContainsKey(ModulePair.Key))
						{
							NewManifest.ModuleNameToFileName.Add(ModulePair.Key, ModulePair.Value);
						}
					}
				}
			}

			// Return success
			Log.TraceLog("Recycled previous build ID ({0})", CurrentVersion.BuildId);
			return true;
		}

		/// <summary>
		/// Delete all the existing version manifests
		/// </summary>
		public void InvalidateVersionManifests()
		{
			// Delete all the existing manifests, so we don't try to recycle partial builds in future (the current build may fail after modifying engine files, 
			// causing bModifyingEngineFiles to be incorrect on the next invocation).
			if(FileReferenceToModuleManifestPairs != null)
			{
				foreach (FileReference VersionManifestFile in FileReferenceToModuleManifestPairs.Select(x => x.Key))
				{
					// Make sure the file (and directory) exists before trying to delete it
					if(FileReference.Exists(VersionManifestFile))
					{
						FileReference.Delete(VersionManifestFile);
					}
				}
			}
		}

		/// <summary>
		/// Patches the manifests with the new module suffixes from the OnlyModules list.
		/// </summary>
		public void PatchModuleManifestsForHotReloadAssembling(List<OnlyModule> OnlyModules)
		{
			if (FileReferenceToModuleManifestPairs == null)
			{
				return;
			}

			foreach (KeyValuePair<FileReference, ModuleManifest> FileNameToVersionManifest in FileReferenceToModuleManifestPairs)
			{
				foreach (KeyValuePair<string, string> Manifest in FileNameToVersionManifest.Value.ModuleNameToFileName)
				{
					string ModuleFilename = Manifest.Value;
					if (UnrealBuildTool.ReplaceHotReloadFilenameSuffix(ref ModuleFilename, (ModuleName) => UnrealBuildTool.GetReplacementModuleSuffix(OnlyModules, ModuleName)))
					{
						FileNameToVersionManifest.Value.ModuleNameToFileName[Manifest.Key] = ModuleFilename;
						break;
					}
				}
			}
		}

		/// <summary>
		/// Writes out the version manifest
		/// </summary>
		public void WriteReceipts()
		{
			if (Receipt != null)
			{
				UEBuildPlatform BuildPlatform = UEBuildPlatform.GetBuildPlatform(Platform);
				if (OnlyModules == null || OnlyModules.Count == 0)
				{
					if(!IsFileInstalled(ReceiptFileName))
					{
						DirectoryReference.CreateDirectory(ReceiptFileName.Directory);
						Receipt.Write(ReceiptFileName, UnrealBuildTool.EngineDirectory, ProjectDirectory);
					}
				}
				if (ForceReceiptFileName != null)
				{
					FileReference ForceReceiptFile = new FileReference(ForceReceiptFileName);
					if(!IsFileInstalled(ForceReceiptFile))
					{
						DirectoryReference.CreateDirectory(ForceReceiptFile.Directory);
						Receipt.Write(ForceReceiptFile, UnrealBuildTool.EngineDirectory, ProjectDirectory);
					}
				}
				if(VersionFile != null)
				{
					if(!IsFileInstalled(VersionFile))
					{
						DirectoryReference.CreateDirectory(VersionFile.Directory);

						StringWriter Writer = new StringWriter();
						Receipt.Version.Write(Writer);

						string Text = Writer.ToString();
						if(!FileReference.Exists(VersionFile) || File.ReadAllText(VersionFile.FullName) != Text)
						{
							File.WriteAllText(VersionFile.FullName, Text);
						}
					}
				}
			}
			if (FileReferenceToModuleManifestPairs != null)
			{
				foreach (KeyValuePair<FileReference, ModuleManifest> FileNameToVersionManifest in FileReferenceToModuleManifestPairs)
				{
					if(!IsFileInstalled(FileNameToVersionManifest.Key))
					{
						// Write the manifest out to a string buffer, then only write it to disk if it's changed.
						string OutputText;
						using (StringWriter Writer = new StringWriter())
						{
							FileNameToVersionManifest.Value.Write(Writer);
							OutputText = Writer.ToString();
						}
						if(!FileReference.Exists(FileNameToVersionManifest.Key) || File.ReadAllText(FileNameToVersionManifest.Key.FullName) != OutputText)
						{
							Directory.CreateDirectory(Path.GetDirectoryName(FileNameToVersionManifest.Key.FullName));
							FileNameToVersionManifest.Value.Write(FileNameToVersionManifest.Key.FullName);
						}
					}
				}
			}
		}

		/// <summary>
		/// Checks whether the given file is under an installed directory, and should not be overridden
		/// </summary>
		/// <param name="File">File to test</param>
		/// <returns>True if the file is part of the installed distribution, false otherwise</returns>
		bool IsFileInstalled(FileReference File)
		{
			if(UnrealBuildTool.IsEngineInstalled() && File.IsUnderDirectory(UnrealBuildTool.EngineDirectory))
			{
				return true;
			}
			if(UnrealBuildTool.IsProjectInstalled() && ProjectFile != null && File.IsUnderDirectory(ProjectFile.Directory))
			{
				return true;
			}
			return false;
		}

		/// <summary>
		/// Gathers dependency modules for given binaries list.
		/// </summary>
		/// <param name="Binaries">Binaries list.</param>
		/// <returns>Dependency modules set.</returns>
		static HashSet<UEBuildModuleCPP> GatherDependencyModules(List<UEBuildBinary> Binaries)
		{
			HashSet<UEBuildModuleCPP> Output = new HashSet<UEBuildModuleCPP>();

			foreach (UEBuildBinary Binary in Binaries)
			{
				List<UEBuildModule> DependencyModules = Binary.GetAllDependencyModules(bIncludeDynamicallyLoaded: false, bForceCircular: false);
				foreach (UEBuildModuleCPP Module in DependencyModules.OfType<UEBuildModuleCPP>())
				{
					if (Module.Binary != null)
					{
						Output.Add(Module);
					}
				}
			}

			return Output;
		}

		/// <summary>
		/// Builds the target, appending list of output files and returns building result.
		/// </summary>
		public ECompilationResult Build(BuildConfiguration BuildConfiguration, CPPHeaders Headers, List<FileItem> OutputItems, List<UHTModuleInfo> UObjectModules, ISourceFileWorkingSet WorkingSet, ActionGraph ActionGraph, EHotReload HotReload, bool bIsAssemblingBuild)
		{
			CppPlatform CppPlatform = UEBuildPlatform.GetBuildPlatform(Platform).DefaultCppPlatform;
			CppConfiguration CppConfiguration = GetCppConfiguration(Configuration);

			CppCompileEnvironment GlobalCompileEnvironment = new CppCompileEnvironment(CppPlatform, CppConfiguration, Architecture, Headers);
			UEToolChain TargetToolChain = CreateToolchain(CppPlatform);
			if(!ProjectFileGenerator.bGenerateProjectFiles)
			{
				TargetToolChain.PrintVersionInfo();
			}
			LinkEnvironment GlobalLinkEnvironment = new LinkEnvironment(GlobalCompileEnvironment.Platform, GlobalCompileEnvironment.Configuration, GlobalCompileEnvironment.Architecture);
			SetupGlobalEnvironment(TargetToolChain, GlobalCompileEnvironment, GlobalLinkEnvironment);

			// Create all the binaries and modules
			PreBuildSetup(TargetToolChain);

			// Save off the original list of binaries. We'll use this to figure out which PCHs to create later, to avoid switching PCHs when compiling single modules.
			List<UEBuildBinary> OriginalBinaries = Binaries;

			// If we're building a single module, then find the binary for that module and add it to our target
			if (OnlyModules.Count > 0)
			{
				NonFilteredModules = Binaries;
				Binaries = GetFilteredOnlyModules(Binaries, OnlyModules);
				if (Binaries.Count == 0)
				{
					throw new BuildException("One or more of the modules specified using the '-module' argument could not be found.");
				}
			}
			else if (HotReload == EHotReload.FromIDE)
			{
				Binaries = GetFilteredGameModules(Binaries);
				if (Binaries.Count == 0)
				{
					throw new BuildException("One or more of the modules specified using the '-module' argument could not be found.");
				}
			}

			// For installed builds, filter out all the binaries that aren't in mods
			if (!ProjectFileGenerator.bGenerateProjectFiles && UnrealBuildTool.IsProjectInstalled())
			{
				List<DirectoryReference> ModDirectories = EnabledPlugins.Where(x => x.Type == PluginType.Mod).Select(x => x.Directory).ToList();

				List<UEBuildBinary> FilteredBinaries = new List<UEBuildBinary>();
				foreach (UEBuildBinary DLLBinary in Binaries)
				{
					if(ModDirectories.Any(x => DLLBinary.OutputFilePath.IsUnderDirectory(x)))
					{
						FilteredBinaries.Add(DLLBinary);
					}
				}
				Binaries = FilteredBinaries;

				if (Binaries.Count == 0)
				{
					throw new BuildException("No modules found to build. All requested binaries were already part of the installed data.");
				}
			}

			// If we're just compiling a single file, filter the list of binaries to only include the file we're interested in.
			if (!String.IsNullOrEmpty(BuildConfiguration.SingleFileToCompile))
			{
				FileItem SingleFileItem = FileItem.GetItemByPath(BuildConfiguration.SingleFileToCompile);

				HashSet<UEBuildModuleCPP> Dependencies = GatherDependencyModules(Binaries);

				// We only want to build the binaries for this single file
				List<UEBuildBinary> FilteredBinaries = new List<UEBuildBinary>();
				foreach (UEBuildModuleCPP Dependency in Dependencies)
				{
					bool bFileExistsInDependency = Dependency.SourceFilesFound.CPPFiles.Exists(x => x.AbsolutePath == SingleFileItem.AbsolutePath);
					if (bFileExistsInDependency)
					{
						FilteredBinaries.Add(Dependency.Binary);

						UEBuildModuleCPP.SourceFilesClass EmptySourceFileList = new UEBuildModuleCPP.SourceFilesClass();
						Dependency.SourceFilesToBuild.CopyFrom(EmptySourceFileList);
						Dependency.SourceFilesToBuild.CPPFiles.Add(SingleFileItem);
					}
				}
				Binaries = FilteredBinaries;

				// Check we have at least one match
				if(Binaries.Count == 0)
				{
					throw new BuildException("Couldn't find any module containing {0} in {1}.", SingleFileItem.Location, TargetName);
				}
			}

			if(!ProjectFileGenerator.bGenerateProjectFiles)
			{
				// Check the distribution level of all binaries based on the dependencies they have
				if(ProjectFile == null && !Rules.bOutputPubliclyDistributable)
				{
					Dictionary<UEBuildModule, Dictionary<RestrictedFolder, DirectoryReference>> ModuleRestrictedFolderCache = new Dictionary<UEBuildModule, Dictionary<RestrictedFolder, DirectoryReference>>();

					bool bResult = true;
					foreach (UEBuildBinary Binary in Binaries)
					{
						bResult &= Binary.CheckRestrictedFolders(DirectoryReference.FromFile(ProjectFile), ModuleRestrictedFolderCache);
					}

					if(!bResult)
					{
						throw new BuildException("Unable to create binaries in less restricted locations than their input files.");
					}
				}

				// Check for linking against modules prohibited by the EULA
				CheckForEULAViolation();

				// Build a mapping from module to its plugin
				Dictionary<UEBuildModule, UEBuildPlugin> ModuleToPlugin = new Dictionary<UEBuildModule, UEBuildPlugin>();
				foreach(UEBuildPlugin Plugin in BuildPlugins)
				{
					foreach(UEBuildModule Module in Plugin.Modules)
					{
						if (!ModuleToPlugin.ContainsKey(Module))
						{
							ModuleToPlugin.Add(Module, Plugin);
						}
					}
				}

				// Check there aren't any engine binaries with dependencies on game modules. This can happen when game-specific plugins override engine plugins.
				foreach(UEBuildModule Module in Modules.Values)
				{
					if(Module.Binary != null && UnrealBuildTool.IsUnderAnEngineDirectory(Module.RulesFile.Directory))
					{
						DirectoryReference RootDirectory = UnrealBuildTool.EngineDirectory;

						if (Module.RulesFile.IsUnderDirectory(UnrealBuildTool.EnterpriseDirectory))
						{
							RootDirectory = UnrealBuildTool.EnterpriseDirectory;
						}

						HashSet<UEBuildModule> ReferencedModules = Module.GetDependencies(bWithIncludePathModules: true, bWithDynamicallyLoadedModules: true);

						// Make sure engine modules don't depend on enterprise or game modules and that enterprise modules don't depend on game modules
						foreach(UEBuildModule ReferencedModule in ReferencedModules)
						{
							if(ReferencedModule.RulesFile != null && !ReferencedModule.RulesFile.IsUnderDirectory(UnrealBuildTool.EngineDirectory) && !ReferencedModule.RulesFile.IsUnderDirectory(RootDirectory))
							{
								string EngineModuleRelativePath = Module.RulesFile.MakeRelativeTo(UnrealBuildTool.EngineDirectory.ParentDirectory);
								string ReferencedModuleRelativePath = (ProjectFile != null && ReferencedModule.RulesFile.IsUnderDirectory(ProjectFile.Directory)) ? ReferencedModule.RulesFile.MakeRelativeTo(ProjectFile.Directory.ParentDirectory) : ReferencedModule.RulesFile.FullName;
								throw new BuildException("Engine module '{0}' should not depend on game module '{1}'", EngineModuleRelativePath, ReferencedModuleRelativePath);
							}
						}

						// Make sure engine modules don't directly reference engine plugins
						if(Module.RulesFile.IsUnderDirectory(UnrealBuildTool.EngineSourceDirectory) && !Module.RulesFile.IsUnderDirectory(TargetRulesFile.Directory))
						{
							foreach(UEBuildModule ReferencedModule in ReferencedModules)
							{
								if(ReferencedModule.RulesFile != null && ModuleToPlugin.ContainsKey(ReferencedModule) && !IsWhitelistedEnginePluginReference(Module.Name, ReferencedModule.Name))
								{
									string EngineModuleRelativePath = Module.RulesFile.MakeRelativeTo(UnrealBuildTool.EngineDirectory.ParentDirectory);
									string ReferencedModuleRelativePath = ReferencedModule.RulesFile.MakeRelativeTo(UnrealBuildTool.EngineDirectory.ParentDirectory);
									Log.TraceWarning("Warning: Engine module '{0}' should not depend on plugin module '{1}'", EngineModuleRelativePath, ReferencedModuleRelativePath);
								}
							}
						}
					}
				}

				// Check that each plugin declares its dependencies explicitly
				foreach(UEBuildPlugin Plugin in BuildPlugins)
				{
					foreach(UEBuildModule Module in Plugin.Modules)
					{
						HashSet<UEBuildModule> DependencyModules = Module.GetDependencies(bWithIncludePathModules: true, bWithDynamicallyLoadedModules: true);
						foreach(UEBuildModule DependencyModule in DependencyModules)
						{
							UEBuildPlugin DependencyPlugin;
							if(ModuleToPlugin.TryGetValue(DependencyModule, out DependencyPlugin) && DependencyPlugin != Plugin && !Plugin.Dependencies.Contains(DependencyPlugin))
							{
								Log.TraceWarning("Warning: Plugin '{0}' does not list plugin '{1}' as a dependency, but module '{2}' depends on '{3}'.", Plugin.Name, DependencyPlugin.Name, Module.Name, DependencyModule.Name);
							}
						}
					}
				}
			}

			// Execute the pre-build steps
			if(!ProjectFileGenerator.bGenerateProjectFiles)
			{
				if(!ExecuteCustomPreBuildSteps())
				{
					return ECompilationResult.OtherCompilationError;
				}
			}

			// If we're compiling monolithic, make sure the executable knows about all referenced modules
			if (ShouldCompileMonolithic())
			{
				UEBuildBinary ExecutableBinary = Binaries[0];

				// Add all the modules that the executable depends on. Plugins will be already included in this list.
				List<UEBuildModule> AllReferencedModules = ExecutableBinary.GetAllDependencyModules(bIncludeDynamicallyLoaded: true, bForceCircular: true);
				foreach (UEBuildModule CurModule in AllReferencedModules)
				{
					if (CurModule.Binary == null || CurModule.Binary == ExecutableBinary || CurModule.Binary.Type == UEBuildBinaryType.StaticLibrary)
					{
						ExecutableBinary.AddModule(CurModule);
					}
				}
			}

			// Add global definitions for project-specific binaries. HACK: Also defining for monolithic builds in binary releases. Might be better to set this via command line instead?
			if(!bUseSharedBuildEnvironment || bCompileMonolithic)
			{
				UEBuildBinary ExecutableBinary = Binaries[0];

				bool IsCurrentPlatform;
				if (Utils.IsRunningOnMono)
				{
					IsCurrentPlatform = Platform == UnrealTargetPlatform.Mac || (UEBuildPlatform.IsPlatformInGroup(Platform, UnrealPlatformGroup.Unix) && Platform == BuildHostPlatform.Current.Platform);
				}
				else
				{
					IsCurrentPlatform = Platform == UnrealTargetPlatform.Win64 || Platform == UnrealTargetPlatform.Win32;
				}

				if ((TargetType == TargetType.Game || TargetType == TargetType.Client || TargetType == TargetType.Server)
					&& IsCurrentPlatform)
				{
					// The hardcoded engine directory needs to be a relative path to match the normal EngineDir format. Not doing so breaks the network file system (TTP#315861).
					string OutputFilePath = ExecutableBinary.OutputFilePath.FullName;
					if (Platform == UnrealTargetPlatform.Mac && OutputFilePath.Contains(".app/Contents/MacOS"))
					{
						OutputFilePath = OutputFilePath.Substring(0, OutputFilePath.LastIndexOf(".app/Contents/MacOS") + 4);
					}
					string EnginePath = Utils.CleanDirectorySeparators(UnrealBuildTool.EngineDirectory.MakeRelativeTo(ExecutableBinary.OutputFilePath.Directory), '/');
					if (EnginePath.EndsWith("/") == false)
					{
						EnginePath += "/";
					}
					GlobalCompileEnvironment.Definitions.Add(String.Format("UE_ENGINE_DIRECTORY=\"{0}\"", EnginePath));
				}
			}

			// On Mac and Linux we have actions that should be executed after all the binaries are created
<<<<<<< HEAD
			TargetToolChain.SetupBundleDependencies(AppBinaries, TargetName);

			// Create a receipt for the target
			if (!ProjectFileGenerator.bGenerateProjectFiles)
			{
				PrepareReceipts(TargetToolChain, GlobalLinkEnvironment.bCreateDebugInfo, HotReload);
			}
=======
			TargetToolChain.SetupBundleDependencies(Binaries, TargetName);
			TargetToolChain.SetupBundleDependencies(PrecompileOnlyBinaries, TargetName);
>>>>>>> a23640a2

			// Write out the deployment context, if necessary
			if(Rules.bDeployAfterCompile && !Rules.bDisableLinking)
			{
				UEBuildDeployTarget DeployTarget = new UEBuildDeployTarget(this);
				DeployTargetFile = FileReference.Combine(ProjectIntermediateDirectory, "Deploy.dat");
				DeployTarget.Write(DeployTargetFile);
			}

			if (!ProjectFileGenerator.bGenerateProjectFiles)
			{
				HashSet<UEBuildModuleCPP> ModulesToGenerateHeadersFor = GatherDependencyModules(OriginalBinaries.Concat(PrecompileOnlyBinaries).ToList());
				ModulesToGenerateHeadersFor.UnionWith(PrecompileOnlyModules);

				if (OnlyModules.Count > 0)
				{
					HashSet<UEBuildModuleCPP> CorrectlyOrderedModules = GatherDependencyModules(NonFilteredModules);

					CorrectlyOrderedModules.RemoveWhere((Module) => !ModulesToGenerateHeadersFor.Contains(Module));
					ModulesToGenerateHeadersFor = CorrectlyOrderedModules;
				}

				Dictionary<string, FlatModuleCsDataType> NameToFlatModuleData = new Dictionary<string, FlatModuleCsDataType>(StringComparer.InvariantCultureIgnoreCase);
				foreach(FlatModuleCsDataType FlatModuleData in FlatModuleCsData)
				{
					NameToFlatModuleData[FlatModuleData.ModuleName] = FlatModuleData;
				}

				ExternalExecution.SetupUObjectModules(ModulesToGenerateHeadersFor, Rules, GlobalCompileEnvironment, UObjectModules, NameToFlatModuleData, Rules.GeneratedCodeVersion, bIsAssemblingBuild);

				// NOTE: Even in Gather mode, we need to run UHT to make sure the files exist for the static action graph to be setup correctly.  This is because UHT generates .cpp
				// files that are injected as top level prerequisites.  If UHT only emitted included header files, we wouldn't need to run it during the Gather phase at all.
				if (UObjectModules.Count > 0)
				{
					// Execute the header tool
					FileReference ModuleInfoFileName = FileReference.Combine(ProjectIntermediateDirectory, GetTargetName() + ".uhtmanifest");
					ECompilationResult UHTResult = ECompilationResult.OtherCompilationError;
					if (!ExternalExecution.ExecuteHeaderToolIfNecessary(BuildConfiguration, this, GlobalCompileEnvironment, UObjectModules, ModuleInfoFileName, ref UHTResult, HotReload, true, bIsAssemblingBuild))
					{
						Log.TraceInformation(String.Format("Error: UnrealHeaderTool failed for target '{0}' (platform: {1}, module info: {2}, exit code: {3} ({4})).", GetTargetName(), Platform.ToString(), ModuleInfoFileName, UHTResult.ToString(), (int)UHTResult));
						return UHTResult;
					}
				}
			}

			GlobalLinkEnvironment.bShouldCompileMonolithic = ShouldCompileMonolithic();

			// Find all the shared PCHs.
			List<PrecompiledHeaderTemplate> SharedPCHs = new List<PrecompiledHeaderTemplate>();
			if (!ProjectFileGenerator.bGenerateProjectFiles && Rules.bUseSharedPCHs)
			{
				SharedPCHs = FindSharedPCHs(OriginalBinaries, GlobalCompileEnvironment);
			}

			// Compile the resource files common to all DLLs on Windows
			if (!ShouldCompileMonolithic())
			{
				if (Platform == UnrealTargetPlatform.Win32 || Platform == UnrealTargetPlatform.Win64)
				{
					if(!Rules.bFormalBuild)
					{
						CppCompileEnvironment DefaultResourceCompileEnvironment = new CppCompileEnvironment(GlobalCompileEnvironment);

						FileItem DefaultResourceFile = FileItem.GetExistingItemByFileReference(FileReference.Combine(UnrealBuildTool.EngineSourceDirectory, "Runtime", "Launch", "Resources", "Windows", "PCLaunch.rc"));
						DefaultResourceFile.CachedIncludePaths = DefaultResourceCompileEnvironment.IncludePaths;
						CPPOutput DefaultResourceOutput = TargetToolChain.CompileRCFiles(DefaultResourceCompileEnvironment, new List<FileItem> { DefaultResourceFile }, EngineIntermediateDirectory, ActionGraph);

						GlobalLinkEnvironment.DefaultResourceFiles.AddRange(DefaultResourceOutput.ObjectFiles);
					}
				}
			}

			// For the project file generator, just generate all the include paths
			if(ProjectFileGenerator.bGenerateProjectFiles)
			{
				foreach(UEBuildBinary Binary in Binaries)
				{
					Binary.GatherDataForProjectFiles(Rules, GlobalCompileEnvironment);
				}
				foreach (UEBuildBinary Binary in PrecompileOnlyBinaries)
				{
					Binary.GatherDataForProjectFiles(Rules, GlobalCompileEnvironment);
				}
				return ECompilationResult.Succeeded;
			}

			if(ForeignPlugin != null)
			{
				// Build all the precompiled plugin binaries
				List<UEBuildBinary> ForeignPluginBinaries = PrecompileOnlyBinaries.Where(x => x.PrimaryModule.RulesFile.IsUnderDirectory(ForeignPlugin.Directory)).ToList();
				foreach(UEBuildBinary Binary in ForeignPluginBinaries)
				{
					OutputItems.AddRange(Binary.Build(Rules, TargetToolChain, GlobalCompileEnvironment, GlobalLinkEnvironment, SharedPCHs, WorkingSet, ActionGraph));
				}

				List<UEBuildModuleCPP> ForeignPluginModules = PrecompileOnlyModules.Where(x => x.RulesFile.IsUnderDirectory(ForeignPlugin.Directory)).ToList();
				foreach (UEBuildModuleCPP Module in ForeignPluginModules)
				{
					OutputItems.AddRange(Module.Compile(Rules, TargetToolChain, GlobalCompileEnvironment, SharedPCHs, WorkingSet, ActionGraph));
				}
			}
			else
			{
				// Build the target's binaries.
				foreach (UEBuildBinary Binary in Binaries)
				{
					OutputItems.AddRange(Binary.Build(Rules, TargetToolChain, GlobalCompileEnvironment, GlobalLinkEnvironment, SharedPCHs, WorkingSet, ActionGraph));
				}

				// Build all the precompiled binaries
				foreach (UEBuildBinary Binary in PrecompileOnlyBinaries)
				{
					OutputItems.AddRange(Binary.Build(Rules, TargetToolChain, GlobalCompileEnvironment, GlobalLinkEnvironment, SharedPCHs, WorkingSet, ActionGraph));
				}
				foreach (UEBuildModuleCPP Module in PrecompileOnlyModules)
				{
					OutputItems.AddRange(Module.Compile(Rules, TargetToolChain, GlobalCompileEnvironment, SharedPCHs, WorkingSet, ActionGraph));
				}
			}

			// Allow the toolchain to modify the final output items
			TargetToolChain.FinalizeOutput(Rules, OutputItems, ActionGraph);

			// Get all the regular build products
			List<KeyValuePair<FileReference, BuildProductType>> BuildProducts = new List<KeyValuePair<FileReference, BuildProductType>>();
			foreach (UEBuildBinary Binary in Binaries)
			{
				Dictionary<FileReference, BuildProductType> BinaryBuildProducts = new Dictionary<FileReference, BuildProductType>();
				Binary.GetBuildProducts(Rules, TargetToolChain, BinaryBuildProducts, GlobalLinkEnvironment.bCreateDebugInfo);
				BuildProducts.AddRange(BinaryBuildProducts);
			}

			// Also get the precompiled build products
			List<KeyValuePair<FileReference, BuildProductType>> PrecompileOnlyBuildProducts = new List<KeyValuePair<FileReference, BuildProductType>>();
			foreach (UEBuildBinary Binary in PrecompileOnlyBinaries)
			{
				Dictionary<FileReference, BuildProductType> BinaryBuildProducts = new Dictionary<FileReference, BuildProductType>();
				Binary.GetBuildProducts(Rules, TargetToolChain, BinaryBuildProducts, GlobalLinkEnvironment.bCreateDebugInfo);
				PrecompileOnlyBuildProducts.AddRange(BinaryBuildProducts);
			}

			// Create a receipt for the target
			if (!ProjectFileGenerator.bGenerateProjectFiles)
			{
				PrepareReceipts(TargetToolChain, BuildProducts, PrecompileOnlyBuildProducts, HotReload);
			}

			// Make sure all the checked headers were valid
			List<string> InvalidIncludeDirectiveMessages = Modules.Values.OfType<UEBuildModuleCPP>().Where(x => x.InvalidIncludeDirectiveMessages != null).SelectMany(x => x.InvalidIncludeDirectiveMessages).ToList();
			if (InvalidIncludeDirectiveMessages.Count > 0)
			{
				foreach (string InvalidIncludeDirectiveMessage in InvalidIncludeDirectiveMessages)
				{
					Log.WriteLine(0, LogEventType.Error, LogFormatOptions.NoSeverityPrefix, "{0}", InvalidIncludeDirectiveMessage);
				}
				Log.TraceError("Build canceled.");
				return ECompilationResult.Canceled;
			}

			// If we're only generating the manifest, return now
			if (BuildConfiguration.bGenerateManifest)
			{
				GenerateManifest(BuildProducts, PrecompileOnlyBuildProducts);
			}

			// Clean any stale modules which exist in multiple output directories. This can lead to the wrong DLL being loaded on Windows.
			CleanStaleModules();
			return ECompilationResult.Succeeded;
		}

		/// <summary>
		/// Creates a toolchain for the current target. May be overridden by the target rules.
		/// </summary>
		/// <returns>New toolchain instance</returns>
		private UEToolChain CreateToolchain(CppPlatform CppPlatform)
		{
			if (Rules.ToolChainName == null)
			{
				return UEBuildPlatform.GetBuildPlatform(Platform).CreateToolChain(CppPlatform, Rules);
			}
			else
			{
				Type ToolchainType = Assembly.GetExecutingAssembly().GetType(String.Format("UnrealBuildTool.{0}", Rules.ToolChainName), false, true);
				if (ToolchainType == null)
				{
					throw new BuildException("Unable to create toolchain '{0}'. Check that the name is correct.", Rules.ToolChainName);
				}
				return (UEToolChain)Activator.CreateInstance(ToolchainType, Rules);
			}
		}

		/// <summary>
		/// Cleans any stale modules that have changed moved output folder.
		/// 
		/// On Windows, the loader reads imported DLLs from the first location it finds them. If modules are moved from one place to another, we have to be sure to clean up the old versions 
		/// so that they're not loaded accidentally causing unintuitive import errors.
		/// </summary>
		void CleanStaleModules()
		{
			// Find all the output files
			HashSet<FileReference> OutputFiles = new HashSet<FileReference>();
			foreach(UEBuildBinary Binary in Binaries)
			{
				OutputFiles.UnionWith(Binary.OutputFilePaths);
			}

			// Build a map of base filenames to their full path
			Dictionary<string, FileReference> OutputNameToLocation = new Dictionary<string, FileReference>(StringComparer.InvariantCultureIgnoreCase);
			foreach(FileReference OutputFile in OutputFiles)
			{
				OutputNameToLocation[OutputFile.GetFileName()] = OutputFile;
			}

			// Search all the output directories for files with a name matching one of our output files
			foreach(DirectoryReference OutputDirectory in OutputFiles.Select(x => x.Directory).Distinct())
			{
				if (DirectoryReference.Exists(OutputDirectory))
				{
					foreach (FileReference ExistingFile in DirectoryReference.EnumerateFiles(OutputDirectory))
					{
						FileReference OutputFile;
						if (OutputNameToLocation.TryGetValue(ExistingFile.GetFileName(), out OutputFile) && !OutputFiles.Contains(ExistingFile))
						{
							Log.TraceInformation("Deleting '{0}' to avoid ambiguity with '{1}'", ExistingFile, OutputFile);
							try
							{
								FileReference.Delete(ExistingFile);
							}
							catch (Exception Ex)
							{
								Log.TraceError("Unable to delete {0} ({1})", ExistingFile, Ex.Message);
							}
						}
					}
				}
			}
		}

		/// <summary>
		/// Check whether a reference from an engine module to a plugin module is allowed. Temporary hack until these can be fixed up propertly.
		/// </summary>
		/// <param name="EngineModuleName">Name of the engine module.</param>
		/// <param name="PluginModuleName">Name of the plugin module.</param>
		/// <returns>True if the reference is whitelisted.</returns>
		static bool IsWhitelistedEnginePluginReference(string EngineModuleName, string PluginModuleName)
		{
			if(EngineModuleName == "AndroidDeviceDetection" && PluginModuleName == "TcpMessaging")
			{
				return true;
			}
			if(EngineModuleName == "Voice" && PluginModuleName == "AndroidPermission")
			{
				return true;
			}
			return false;
		}

		/// <summary>
		/// Export the definition of this target to a JSON file
		/// </summary>
		/// <param name="FileName">File to write to</param>
		public void ExportJson(string FileName)
		{
			using (JsonWriter Writer = new JsonWriter(FileName))
			{
				Writer.WriteObjectStart();

				Writer.WriteValue("Name", TargetName);
				Writer.WriteValue("Configuration", Configuration.ToString());
				Writer.WriteValue("Platform", Platform.ToString());
				if (ProjectFile != null)
				{
					Writer.WriteValue("ProjectFile", ProjectFile.FullName);
				}

				Writer.WriteArrayStart("Binaries");
				foreach (UEBuildBinary Binary in Binaries)
				{
					Writer.WriteObjectStart();
					Binary.ExportJson(Writer);
					Writer.WriteObjectEnd();
				}
				Writer.WriteArrayEnd();

				Writer.WriteObjectStart("Modules");
				foreach(UEBuildModule Module in Modules.Values)
				{
					Writer.WriteObjectStart(Module.Name);
					Module.ExportJson(Writer);
					Writer.WriteObjectEnd();
				}
				Writer.WriteObjectEnd();

				Writer.WriteObjectEnd();
			}
		}

		/// <summary>
		/// Check for EULA violation dependency issues.
		/// </summary>
		private void CheckForEULAViolation()
		{
			if (TargetType != TargetType.Editor && TargetType != TargetType.Program && Configuration == UnrealTargetConfiguration.Shipping &&
				Rules.bCheckLicenseViolations)
			{
				bool bLicenseViolation = false;
				foreach (UEBuildBinary Binary in Binaries)
				{
					List<UEBuildModule> AllDependencies = Binary.GetAllDependencyModules(true, false);
					IEnumerable<UEBuildModule> NonRedistModules = AllDependencies.Where((DependencyModule) =>
							!IsRedistributable(DependencyModule) && DependencyModule.Name != AppName
						);

					if (NonRedistModules.Count() != 0)
					{
						IEnumerable<UEBuildModule> NonRedistDeps = AllDependencies.Where((DependantModule) =>
							DependantModule.GetDirectDependencyModules().Intersect(NonRedistModules).Any()
						);
						string Message = string.Format("Non-editor build cannot depend on non-redistributable modules. {0} depends on '{1}'.", Binary.ToString(), string.Join("', '", NonRedistModules));
						if (NonRedistDeps.Any())
						{
							Message = string.Format("{0}\nDependant modules '{1}'", Message, string.Join("', '", NonRedistDeps));
						}
						if(Rules.bBreakBuildOnLicenseViolation)
						{
							Log.TraceError("ERROR: {0}", Message);
						}
						else
						{
							Log.TraceWarning("WARNING: {0}", Message);
						}
						bLicenseViolation = true;
					}
				}
				if (Rules.bBreakBuildOnLicenseViolation && bLicenseViolation)
				{
					throw new BuildException("Non-editor build cannot depend on non-redistributable modules.");
				}
			}
		}

		/// <summary>
		/// Tells if this module can be redistributed.
		/// </summary>
		public static bool IsRedistributable(UEBuildModule Module)
		{
			if(Module.Rules != null && Module.Rules.IsRedistributableOverride.HasValue)
			{
				return Module.Rules.IsRedistributableOverride.Value;
			}

			if(Module.RulesFile != null)
			{
				return !Module.RulesFile.IsUnderDirectory(UnrealBuildTool.EngineSourceDeveloperDirectory) && !Module.RulesFile.IsUnderDirectory(UnrealBuildTool.EngineSourceEditorDirectory);
			}

			return true;
		}

		/// <summary>
		/// Setup target before build. This method finds dependencies, sets up global environment etc.
		/// </summary>
		public void PreBuildSetup(UEToolChain TargetToolChain)
		{
			// Describe what's being built.
			Log.TraceVerbose("Building {0} - {1} - {2} - {3}", AppName, TargetName, Platform, Configuration);

			// Setup the target's binaries.
			SetupBinaries();

			// Setup the target's plugins
			SetupPlugins();

			// Setup the custom build steps for this target
			SetupCustomBuildSteps();

			// Add the plugin binaries to the build
			foreach (UEBuildPlugin Plugin in BuildPlugins)
			{
				foreach(UEBuildModuleCPP Module in Plugin.Modules)
				{
					AddModuleToBinary(Module);
				}
			}

			// Add all of the extra modules, including game modules, that need to be compiled along
			// with this app.  These modules are always statically linked in monolithic targets, but not necessarily linked to anything in modular targets,
			// and may still be required at runtime in order for the application to load and function properly!
			AddExtraModules();

			// Create all the modules referenced by the existing binaries
			foreach(UEBuildBinary Binary in Binaries)
			{
				Binary.CreateAllDependentModules(FindOrCreateModuleByName);
			}

			// Bind every referenced C++ module to a binary
			for (int Idx = 0; Idx < Binaries.Count; Idx++)
			{
				List<UEBuildModule> DependencyModules = Binaries[Idx].GetAllDependencyModules(true, true);
				foreach (UEBuildModuleCPP DependencyModule in DependencyModules.OfType<UEBuildModuleCPP>())
				{
					if(DependencyModule.Binary == null)
					{
						AddModuleToBinary(DependencyModule);
					}
				}
			}

			// Add all the precompiled modules to the target. In contrast to "Extra Modules", these modules are not compiled into monolithic targets by default.
			if(bPrecompile)
			{
				AddModulesToPrecompile();
			}

			// Add the external and non-C++ referenced modules to the binaries that reference them.
			foreach (UEBuildModuleCPP Module in Modules.Values.OfType<UEBuildModuleCPP>())
			{
				if(Module.Binary != null)
				{
					foreach (UEBuildModule ReferencedModule in Module.GetUnboundReferences())
					{
						Module.Binary.AddModule(ReferencedModule);
					}
				}
			}

			if (!bCompileMonolithic)
			{
				if (Platform == UnrealTargetPlatform.Win64 || Platform == UnrealTargetPlatform.Win32)
				{
					// On Windows create import libraries for all binaries ahead of time, since linking binaries often causes bottlenecks
					foreach (UEBuildBinary Binary in Binaries)
					{
						Binary.SetCreateImportLibrarySeparately(true);
					}
					foreach (UEBuildBinary Binary in PrecompileOnlyBinaries)
					{
						Binary.SetCreateImportLibrarySeparately(true);
					}
				}
				else
				{
					// On other platforms markup all the binaries containing modules with circular references
					foreach (UEBuildModule Module in Modules.Values.Where(x => x.Binary != null))
					{
						foreach (string CircularlyReferencedModuleName in Module.Rules.CircularlyReferencedDependentModules)
						{
							UEBuildModule CircularlyReferencedModule;
							if (Modules.TryGetValue(CircularlyReferencedModuleName, out CircularlyReferencedModule) && CircularlyReferencedModule.Binary != null)
							{
								CircularlyReferencedModule.Binary.SetCreateImportLibrarySeparately(true);
							}
						}
					}
				}
			}

			// On Mac AppBinaries paths for non-console targets need to be adjusted to be inside the app bundle
			if (Platform == UnrealTargetPlatform.Mac && !Rules.bIsBuildingConsoleApplication)
			{
				TargetToolChain.FixBundleBinariesPaths(this, Binaries);
				TargetToolChain.FixBundleBinariesPaths(this, PrecompileOnlyBinaries);
			}
		}

		/// <summary>
		/// Writes scripts for all the custom build steps
		/// </summary>
		private void SetupCustomBuildSteps()
		{
			// Make sure the intermediate directory exists
			DirectoryReference ScriptDirectory = ProjectIntermediateDirectory;

			// Find all the pre-build steps
			List<Tuple<string[], UEBuildPlugin>> PreBuildCommandBatches = new List<Tuple<string[], UEBuildPlugin>>();
			if(ProjectDescriptor != null && ProjectDescriptor.PreBuildSteps != null)
			{
				AddCustomBuildSteps(ProjectDescriptor.PreBuildSteps, null, PreBuildCommandBatches);
			}
			if(Rules.PreBuildSteps.Count > 0)
			{
				PreBuildCommandBatches.Add(new Tuple<string[], UEBuildPlugin>(Rules.PreBuildSteps.ToArray(), null));
			}
			foreach(UEBuildPlugin BuildPlugin in BuildPlugins.Where(x => x.Descriptor.PreBuildSteps != null))
			{
				AddCustomBuildSteps(BuildPlugin.Descriptor.PreBuildSteps, BuildPlugin, PreBuildCommandBatches);
			}
			PreBuildStepScripts = WriteCustomBuildStepScripts(BuildHostPlatform.Current.Platform, ScriptDirectory, "PreBuild", PreBuildCommandBatches);

			// Find all the post-build steps
			List<Tuple<string[], UEBuildPlugin>> PostBuildCommandBatches = new List<Tuple<string[], UEBuildPlugin>>();
			if(ProjectDescriptor != null && ProjectDescriptor.PostBuildSteps != null)
			{
				AddCustomBuildSteps(ProjectDescriptor.PostBuildSteps, null, PostBuildCommandBatches);
			}
			if(Rules.PostBuildSteps.Count > 0)
			{
				PostBuildCommandBatches.Add(new Tuple<string[], UEBuildPlugin>(Rules.PostBuildSteps.ToArray(), null));
			}
			foreach(UEBuildPlugin BuildPlugin in BuildPlugins.Where(x => x.Descriptor.PostBuildSteps != null))
			{
				AddCustomBuildSteps(BuildPlugin.Descriptor.PostBuildSteps, BuildPlugin, PostBuildCommandBatches);
			}
			PostBuildStepScripts = WriteCustomBuildStepScripts(BuildHostPlatform.Current.Platform, ScriptDirectory, "PostBuild", PostBuildCommandBatches);
		}

		/// <summary>
		/// Adds custom build steps from the given JSON object to the list of command batches
		/// </summary>
		/// <param name="BuildSteps">The custom build steps</param>
		/// <param name="Plugin">The plugin to associate with these commands</param>
		/// <param name="CommandBatches">List to receive the command batches</param>
		private void AddCustomBuildSteps(CustomBuildSteps BuildSteps, UEBuildPlugin Plugin, List<Tuple<string[], UEBuildPlugin>> CommandBatches)
		{
			string[] Commands;
			if(BuildSteps.TryGetCommands(BuildHostPlatform.Current.Platform, out Commands))
			{
				CommandBatches.Add(Tuple.Create(Commands, Plugin));
			}
		}

		/// <summary>
		/// Write scripts containing the custom build steps for the given host platform
		/// </summary>
		/// <param name="HostPlatform">The current host platform</param>
		/// <param name="Directory">The output directory for the scripts</param>
		/// <param name="FilePrefix">Bare prefix for all the created script files</param>
		/// <param name="CommandBatches">List of custom build steps, and their matching PluginInfo (if appropriate)</param>
		/// <returns>List of created script files</returns>
		private FileReference[] WriteCustomBuildStepScripts(UnrealTargetPlatform HostPlatform, DirectoryReference Directory, string FilePrefix, List<Tuple<string[], UEBuildPlugin>> CommandBatches)
		{
			List<FileReference> ScriptFiles = new List<FileReference>();
			foreach(Tuple<string[], UEBuildPlugin> CommandBatch in CommandBatches)
			{
				// Find all the standard variables
				Dictionary<string, string> Variables = new Dictionary<string,string>();
				Variables.Add("RootDir", UnrealBuildTool.RootDirectory.FullName);
				Variables.Add("EngineDir", UnrealBuildTool.EngineDirectory.FullName);
				Variables.Add("EnterpriseDir", UnrealBuildTool.EnterpriseDirectory.FullName);
				Variables.Add("ProjectDir", ProjectDirectory.FullName);
				Variables.Add("TargetName", TargetName);
				Variables.Add("TargetPlatform", Platform.ToString());
				Variables.Add("TargetConfiguration", Configuration.ToString());
				Variables.Add("TargetType", TargetType.ToString());
				if(ProjectFile != null)
				{
					Variables.Add("ProjectFile", ProjectFile.FullName);
				}
				if(CommandBatch.Item2 != null)
				{
					Variables.Add("PluginDir", CommandBatch.Item2.Directory.FullName);
				}

				// Get the output path to the script
				string ScriptExtension = (HostPlatform == UnrealTargetPlatform.Win64)? ".bat" : ".sh";
				FileReference ScriptFile = FileReference.Combine(Directory, String.Format("{0}-{1}{2}", FilePrefix, ScriptFiles.Count + 1, ScriptExtension));

				// Write it to disk
				List<string> Contents = new List<string>();
				if(HostPlatform == UnrealTargetPlatform.Win64)
				{
					Contents.Insert(0, "@echo off");
				}
				foreach(string Command in CommandBatch.Item1)
				{
					Contents.Add(Utils.ExpandVariables(Command, Variables));
				}
				if(!DirectoryReference.Exists(ScriptFile.Directory))
				{
					DirectoryReference.CreateDirectory(ScriptFile.Directory);
				}
				File.WriteAllLines(ScriptFile.FullName, Contents);

				// Add the output file to the list of generated scripts
				ScriptFiles.Add(ScriptFile);
			}
			return ScriptFiles.ToArray();
		}

		/// <summary>
		/// Executes the custom pre-build steps
		/// </summary>
		public bool ExecuteCustomPreBuildSteps()
		{
			return Utils.ExecuteCustomBuildSteps(PreBuildStepScripts);
		}

		/// <summary>
		/// Executes the custom post-build steps
		/// </summary>
		public bool ExecuteCustomPostBuildSteps()
		{
			return Utils.ExecuteCustomBuildSteps(PostBuildStepScripts);
		}

		private static FileReference AddModuleFilenameSuffix(string ModuleName, FileReference FilePath, string Suffix)
		{
			int MatchPos = FilePath.FullName.LastIndexOf(ModuleName, StringComparison.InvariantCultureIgnoreCase);
			if (MatchPos < 0)
			{
				throw new BuildException("Failed to find module name \"{0}\" specified on the command line inside of the output filename \"{1}\" to add appendage.", ModuleName, FilePath);
			}
			string Appendage = "-" + Suffix;
			return new FileReference(FilePath.FullName.Insert(MatchPos + ModuleName.Length, Appendage));
		}

		private static List<UEBuildBinary> GetFilteredOnlyModules(List<UEBuildBinary> Binaries, List<OnlyModule> OnlyModules)
		{
			List<UEBuildBinary> Result = new List<UEBuildBinary>();

			foreach (UEBuildBinary Binary in Binaries)
			{
				// If we're doing an OnlyModule compile, we never want the executable that static libraries are linked into for monolithic builds
				if(Binary.Type != UEBuildBinaryType.Executable)
				{
					OnlyModule FoundOnlyModule = Binary.FindOnlyModule(OnlyModules);
					if (FoundOnlyModule != null)
					{
						Result.Add(Binary);

						if (!String.IsNullOrEmpty(FoundOnlyModule.OnlyModuleSuffix))
						{
							Binary.OriginalOutputFilePaths = Binary.OutputFilePaths;
							Binary.OutputFilePaths = Binary.OutputFilePaths.Select(Path => AddModuleFilenameSuffix(FoundOnlyModule.OnlyModuleName, Path, FoundOnlyModule.OnlyModuleSuffix)).ToList();
						}
					}
				}
			}

			return Result;
		}

		private List<UEBuildBinary> GetFilteredGameModules(List<UEBuildBinary> Binaries)
		{
			List<UEBuildBinary> Result = new List<UEBuildBinary>();

			foreach (UEBuildBinary DLLBinary in Binaries)
			{
				List<UEBuildModule> GameModules = DLLBinary.FindGameModules();
				if (GameModules != null && GameModules.Count > 0)
				{
					if(!UnrealBuildTool.IsProjectInstalled() || EnabledPlugins.Where(x => x.Type == PluginType.Mod).Any(x => DLLBinary.OutputFilePaths[0].IsUnderDirectory(x.Directory)))
					{
						Result.Add(DLLBinary);

						string UniqueSuffix = (new Random((int)(DateTime.Now.Ticks % Int32.MaxValue)).Next(10000)).ToString();

						DLLBinary.OriginalOutputFilePaths = DLLBinary.OutputFilePaths;
						DLLBinary.OutputFilePaths = DLLBinary.OutputFilePaths.Select(Path => AddModuleFilenameSuffix(GameModules[0].Name, Path, UniqueSuffix)).ToList();
					}
				}
			}

			return Result;
		}

		/// <summary>
		/// Determines which modules can be used to create shared PCHs
		/// </summary>
		/// <returns>List of shared PCH modules, in order of preference</returns>
		List<PrecompiledHeaderTemplate> FindSharedPCHs(List<UEBuildBinary> OriginalBinaries, CppCompileEnvironment GlobalCompileEnvironment)
		{
			// Find how many other shared PCH modules each module depends on, and use that to sort the shared PCHs by reverse order of size.
			HashSet<UEBuildModuleCPP> SharedPCHModules = new HashSet<UEBuildModuleCPP>();
			foreach(UEBuildBinary Binary in OriginalBinaries)
			{
				foreach(UEBuildModuleCPP Module in Binary.Modules.OfType<UEBuildModuleCPP>())
				{
					if(Module.Rules.SharedPCHHeaderFile != null)
					{
						SharedPCHModules.Add(Module);
					}
				}
			}

			// Shared PCHs are only supported for engine modules at the moment. Check there are no game modules in the list.
			List<UEBuildModuleCPP> NonEngineSharedPCHs = SharedPCHModules.Where(x => !x.RulesFile.IsUnderDirectory(UnrealBuildTool.EngineDirectory)).ToList();
			if(NonEngineSharedPCHs.Count > 0)
			{
				throw new BuildException("Shared PCHs are only supported for engine modules (found {0}).", String.Join(", ", NonEngineSharedPCHs.Select(x => x.Name)));
			}

			// Find a priority for each shared PCH, determined as the number of other shared PCHs it includes.
			Dictionary<UEBuildModuleCPP, int> SharedPCHModuleToPriority = new Dictionary<UEBuildModuleCPP, int>();
			foreach(UEBuildModuleCPP SharedPCHModule in SharedPCHModules)
			{
				List<UEBuildModule> Dependencies = new List<UEBuildModule>();
				SharedPCHModule.GetAllDependencyModules(Dependencies, new HashSet<UEBuildModule>(), false, false, false);
				SharedPCHModuleToPriority.Add(SharedPCHModule, Dependencies.Count(x => SharedPCHModules.Contains(x)));
			}

			// Create the shared PCH modules, in order
			List<PrecompiledHeaderTemplate> OrderedSharedPCHModules = new List<PrecompiledHeaderTemplate>();
			foreach(UEBuildModuleCPP Module in SharedPCHModuleToPriority.OrderByDescending(x => x.Value).Select(x => x.Key))
			{
				OrderedSharedPCHModules.Add(Module.CreateSharedPCHTemplate(this, GlobalCompileEnvironment));
			}

			// Print the ordered list of shared PCHs
			if(OrderedSharedPCHModules.Count > 0)
			{
				Log.TraceVerbose("Found {0} shared PCH headers (listed in order of preference):", SharedPCHModules.Count);
				foreach (PrecompiledHeaderTemplate SharedPCHModule in OrderedSharedPCHModules)
				{
					Log.TraceVerbose("	" + SharedPCHModule.Module.Name);
				}
			}
			return OrderedSharedPCHModules;
		}

		/// <summary>
		/// When building a target, this is called to add any additional modules that should be compiled along
		/// with the main target.  If you override this in a derived class, remember to call the base implementation!
		/// </summary>
		protected void AddExtraModules()
		{
			// Find all the extra module names
			List<string> ExtraModuleNames = new List<string>();
			ExtraModuleNames.AddRange(Rules.ExtraModuleNames);
			UEBuildPlatform.GetBuildPlatform(Platform).AddExtraModules(Rules, ExtraModuleNames);

			// Add extra modules that will either link into the main binary (monolithic), or be linked into separate DLL files (modular)
			foreach (string ModuleName in ExtraModuleNames)
			{
				UEBuildModuleCPP Module = FindOrCreateCppModuleByName(ModuleName, TargetRulesFile.GetFileName());
				if (Module.Binary == null)
				{
					AddModuleToBinary(Module);
				}
			}
		}

		/// <summary>
		/// Adds all the precompiled modules into the target. Precompiled modules are compiled alongside the target, but not linked into it unless directly referenced.
		/// </summary>
		protected void AddModulesToPrecompile()
		{
			// Find all the modules that are part of the target
			HashSet<string> PrecompiledModuleNames = new HashSet<string>();
			foreach (UEBuildModuleCPP Module in Modules.Values.OfType<UEBuildModuleCPP>())
			{
				if(Module.Binary != null && Module.Rules.bPrecompile)
				{
<<<<<<< HEAD
					if(!PrecompiledModules.Contains(Module) && Module.Binary != null)
					{
						if (Module.RulesFile.IsUnderDirectory(UnrealBuildTool.EngineDirectory))
						{
							PrecompiledModules.Add(Module);
						}
						
						// If engine is installed and enterprise is installed, add enterprise modules to list of precompiled modules
						else if (bUsePrecompiled && UnrealBuildTool.IsEnterpriseInstalled() && UnrealBuildTool.IsUnderAnEngineDirectory(Module.RulesFile.Directory))
						{
							PrecompiledModules.Add(Module);
						}
					}
=======
					PrecompiledModuleNames.Add(Module.Name);
>>>>>>> a23640a2
				}
			}

<<<<<<< HEAD

				// If we're precompiling a base engine target, create binaries for all the engine modules that are compatible with it.
				if (bPrecompile && ProjectFile == null && TargetType != TargetType.Program)
				{
					// Find all the known module names in this assembly
					List<string> ModuleNames = new List<string>();
					RulesAssembly.GetAllModuleNames(ModuleNames);
=======
			// If we're precompiling a base engine target, create binaries for all the engine modules that are compatible with it.
			if (ProjectFile == null && TargetType != TargetType.Program)
			{
				// Find all the known module names in this assembly
				List<string> ModuleNames = new List<string>();
				RulesAssembly.GetAllModuleNames(ModuleNames);
>>>>>>> a23640a2

				// Find all the platform folders to exclude from the list of precompiled modules
				List<FileSystemName> ExcludeFolders = new List<FileSystemName>();
				foreach (UnrealTargetPlatform TargetPlatform in Enum.GetValues(typeof(UnrealTargetPlatform)))
				{
					if (TargetPlatform != Platform)
					{
						ExcludeFolders.Add(new FileSystemName(TargetPlatform.ToString()));
					}
				}

				// Also exclude all the platform groups that this platform is not a part of
				List<UnrealPlatformGroup> IncludePlatformGroups = new List<UnrealPlatformGroup>(UEBuildPlatform.GetPlatformGroups(Platform));
				foreach (UnrealPlatformGroup PlatformGroup in Enum.GetValues(typeof(UnrealPlatformGroup)))
				{
					if (!IncludePlatformGroups.Contains(PlatformGroup))
					{
						ExcludeFolders.Add(new FileSystemName(PlatformGroup.ToString()));
					}
				}

				// Create an array of folders to exclude
				FileSystemName[] ExcludeFoldersArray = ExcludeFolders.ToArray();

				// Find all the directories containing engine modules that may be compatible with this target
				List<DirectoryReference> Directories = new List<DirectoryReference>();
				if (TargetType == TargetType.Editor)
				{
					Directories.Add(UnrealBuildTool.EngineSourceEditorDirectory);
				}
				Directories.Add(UnrealBuildTool.EngineSourceRuntimeDirectory);

				// Also allow anything in the developer directory in non-shipping configurations (though we blacklist by default unless the PrecompileForTargets
				// setting indicates that it's actually useful at runtime).
				bool bAllowDeveloperModules = false;
				if(Configuration != UnrealTargetConfiguration.Shipping)
				{
					Directories.Add(UnrealBuildTool.EngineSourceDeveloperDirectory);
					Directories.Add(DirectoryReference.Combine(UnrealBuildTool.EnterpriseSourceDirectory, "Developer"));
					bAllowDeveloperModules = true;
				}

				// Find all the modules that are not part of the standard set
				HashSet<string> FilteredModuleNames = new HashSet<string>();
				foreach (string ModuleName in ModuleNames)
				{
					FileReference ModuleFileName = RulesAssembly.GetModuleFileName(ModuleName);
					foreach(DirectoryReference BaseDir in Directories)
					{
						if(ModuleFileName.IsUnderDirectory(BaseDir))
						{
							Type RulesType = RulesAssembly.GetModuleRulesType(ModuleName);

							SupportedPlatformsAttribute SupportedPlatforms = RulesType.GetCustomAttribute<SupportedPlatformsAttribute>();
							if(SupportedPlatforms != null)
							{
								if(SupportedPlatforms.Platforms.Contains(Platform))
								{
									FilteredModuleNames.Add(ModuleName);
								}
							}
							else
							{
								if(!ModuleFileName.ContainsAnyNames(ExcludeFoldersArray, BaseDir))
								{
									FilteredModuleNames.Add(ModuleName);
								}
							}
						}
					}
				}

				// Add all the plugin modules that need to be precompiled
				List<PluginInfo> Plugins = RulesAssembly.EnumeratePlugins().ToList();
				foreach(PluginInfo Plugin in Plugins)
				{
					if(Rules.bIncludePluginsForTargetPlatforms || Plugin.Descriptor.SupportsTargetPlatform(Platform))
					{
						if(Plugin.Descriptor.Modules != null && (!Plugin.Descriptor.bRequiresBuildPlatform || !Plugin.File.ContainsAnyNames(ExcludeFoldersArray, UnrealBuildTool.EngineDirectory)))
						{
							foreach (ModuleDescriptor ModuleDescriptor in Plugin.Descriptor.Modules)
							{
								if (ModuleDescriptor.IsCompiledInConfiguration(Platform, Configuration, TargetType, bAllowDeveloperModules && Rules.bBuildDeveloperTools, Rules.bBuildEditor, Rules.bBuildRequiresCookedData))
								{
									FileReference ModuleFileName = RulesAssembly.GetModuleFileName(ModuleDescriptor.Name);
									if(!ModuleFileName.ContainsAnyNames(ExcludeFoldersArray, Plugin.Directory))
									{
										FilteredModuleNames.Add(ModuleDescriptor.Name);
									}
								}
							}
						}
					}
				}

				// Create rules for each remaining module, and check that it's set to be precompiled
				foreach(string FilteredModuleName in FilteredModuleNames)
				{
					FileReference ModuleFileName = null;

					// Try to create the rules object, but catch any exceptions if it fails. Some modules (eg. SQLite) may determine that they are unavailable in the constructor.
					ModuleRules ModuleRules;
					try
					{
						ModuleRules = RulesAssembly.CreateModuleRules(FilteredModuleName, this.Rules, "precompile option", out ModuleFileName);
					}
					catch (BuildException)
					{
						ModuleRules = null;
					}

					// Figure out if it can be precompiled
					if (ModuleRules != null && ModuleRules.bPrecompile)
					{
						PrecompiledModuleNames.Add(FilteredModuleName);
					}
				}
			}

			// Now create all the precompiled modules, making sure they don't reference anything that's not in the precompiled set
			HashSet<UEBuildModuleCPP> PrecompiledModules = new HashSet<UEBuildModuleCPP>();
			foreach(string ModuleName in PrecompiledModuleNames)
			{
				const string PrecompileReferenceChain = "precompile option";
				UEBuildModuleCPP Module = (UEBuildModuleCPP)FindOrCreateModuleByName(ModuleName, PrecompileReferenceChain);
				Module.RecursivelyCreateModules(FindOrCreateModuleByName, PrecompileReferenceChain);
				PrecompiledModules.Add(Module);
			}

			// Make sure precompiled modules don't reference any non-precompiled modules
			foreach(UEBuildModuleCPP PrecompiledModule in PrecompiledModules)
			{
				foreach(UEBuildModuleCPP ReferencedModule in PrecompiledModule.GetDependencies(false, true).OfType<UEBuildModuleCPP>())
				{
					if(!PrecompiledModules.Contains(ReferencedModule))
					{
						Log.TraceWarning("Precompiled module '{0}' will not be usable without non-precompiled module '{1}'.", PrecompiledModule.Name, ReferencedModule.Name);
					}
				}
			}

			// Make sure every module is built
			foreach(UEBuildModuleCPP Module in PrecompiledModules)
			{
				if(Module.Binary == null)
				{
					if(bCompileMonolithic)
					{
						PrecompileOnlyModules.Add(Module);
					}
					else
					{
						Module.Binary = CreateDynamicLibraryForModule(Module);
						PrecompileOnlyBinaries.Add(Module.Binary);
					}
				}
			}
		}

		public void AddModuleToBinary(UEBuildModuleCPP Module)
		{
			if (ShouldCompileMonolithic())
			{
				// When linking monolithically, any unbound modules will be linked into the main executable
				Module.Binary = Binaries[0];
				Module.Binary.AddModule(Module);
			}
			else
			{
				// Otherwise create a new module for it
				Module.Binary = CreateDynamicLibraryForModule(Module);
				Binaries.Add(Module.Binary);
            }
		}

		/// <summary>
		/// Finds the base output directory for build products of the given module
		/// </summary>
		/// <param name="ModuleName">Name of the module</param>
		/// <param name="ModuleRules">The rules object created for this module</param>
		/// <param name="Plugin">The plugin that this module belongs to</param>
		/// <returns>The base output directory for compiled object files for this module</returns>
		private DirectoryReference GetBaseOutputDirectory(string ModuleName, ModuleRules ModuleRules, PluginInfo Plugin)
		{
			// Get the root output directory and base name (target name/app name) for this binary
			DirectoryReference BaseOutputDirectory;
			if (Plugin != null)
			{
				BaseOutputDirectory = Plugin.Directory;
			}
			else if (RulesAssembly.IsGameModule(ModuleName) || !bUseSharedBuildEnvironment)
			{
				BaseOutputDirectory = ProjectDirectory;
			}
			else
			{
				if (RulesAssembly.GetModuleFileName(ModuleName).IsUnderDirectory(UnrealBuildTool.EnterpriseDirectory))
				{
					BaseOutputDirectory = UnrealBuildTool.EnterpriseDirectory;
				}
				else
				{
					BaseOutputDirectory = UnrealBuildTool.EngineDirectory;
				}
			}
			return BaseOutputDirectory;
		}

		/// <summary>
		/// Finds the base output directory for a module
		/// </summary>
		/// <param name="ModuleName">Name of the module</param>
		/// <param name="ModuleRules">The rules object created for this module</param>
		/// <param name="Plugin">The plugin that this module belongs to</param>
		/// <returns>The output directory for compiled object files for this module</returns>
		private DirectoryReference GetModuleIntermediateDirectory(string ModuleName, ModuleRules ModuleRules, PluginInfo Plugin)
		{
			// Get the root output directory and base name (target name/app name) for this binary
			DirectoryReference BaseOutputDirectory = GetBaseOutputDirectory(ModuleName, ModuleRules, Plugin);

			// Get the configuration that this module will be built in. Engine modules compiled in DebugGame will use Development.
			UnrealTargetConfiguration ModuleConfiguration = Configuration;
			if (Configuration == UnrealTargetConfiguration.DebugGame && !RulesAssembly.IsGameModule(ModuleName))
			{
				ModuleConfiguration = UnrealTargetConfiguration.Development;
			}

			// Get the output and intermediate directories for this module
			DirectoryReference IntermediateDirectory = DirectoryReference.Combine(BaseOutputDirectory, PlatformIntermediateFolder, AppName, ModuleConfiguration.ToString());

			// Append a subdirectory if the module rules specifies one
			if (ModuleRules != null && !String.IsNullOrEmpty(ModuleRules.BinariesSubFolder))
			{
				IntermediateDirectory = DirectoryReference.Combine(IntermediateDirectory, ModuleRules.BinariesSubFolder);
			}

			return DirectoryReference.Combine(IntermediateDirectory, ModuleRules.ShortName ?? ModuleName);
		}

		/// <summary>
		/// Adds a dynamic library for the given module. Does not check whether a binary already exists, or whether a binary should be created for this build configuration.
		/// </summary>
		/// <param name="Module">The module to create a binary for</param>
		/// <returns>The new binary. This has not been added to the target.</returns>
		private UEBuildBinary CreateDynamicLibraryForModule(UEBuildModuleCPP Module)
		{
			// Get the plugin info for this module
			PluginInfo Plugin = null;
			if (Module.RulesFile != null)
			{
				RulesAssembly.TryGetPluginForModule(Module.RulesFile, out Plugin);
			}

			// Get the root output directory and base name (target name/app name) for this binary
			DirectoryReference BaseOutputDirectory = GetBaseOutputDirectory(Module.Name, Module.Rules, Plugin);
			DirectoryReference OutputDirectory = DirectoryReference.Combine(BaseOutputDirectory, "Binaries", Platform.ToString());

			// Append a subdirectory if the module rules specifies one
			if (Module.Rules != null && !String.IsNullOrEmpty(Module.Rules.BinariesSubFolder))
			{
				OutputDirectory = DirectoryReference.Combine(OutputDirectory, Module.Rules.BinariesSubFolder);
			}

			// Get the configuration that this module will be built in. Engine modules compiled in DebugGame will use Development.
			UnrealTargetConfiguration ModuleConfiguration = Configuration;
			if (Configuration == UnrealTargetConfiguration.DebugGame && !RulesAssembly.IsGameModule(Module.Name))
			{
				ModuleConfiguration = UnrealTargetConfiguration.Development;
			}

			// Get the output filenames
			FileReference BaseBinaryPath = FileReference.Combine(OutputDirectory, MakeBinaryFileName(AppName + "-" + Module.Name, Platform, ModuleConfiguration, Architecture, Rules.UndecoratedConfiguration, UEBuildBinaryType.DynamicLinkLibrary));
			List<FileReference> OutputFilePaths = UEBuildPlatform.GetBuildPlatform(Platform).FinalizeBinaryPaths(BaseBinaryPath, ProjectFile, Rules);

			// Create the binary
			return new UEBuildBinary(
				Type: UEBuildBinaryType.DynamicLinkLibrary,
				OutputFilePaths: OutputFilePaths,
				IntermediateDirectory: Module.IntermediateDirectory,
				bAllowExports: true,
				PrimaryModule: Module,
				bUsePrecompiled: Module.Rules.bUsePrecompiled
			);
		}

		/// <summary>
		/// Makes a filename (without path) for a compiled binary (e.g. "Core-Win64-Debug.lib") */
		/// </summary>
		/// <param name="BinaryName">The name of this binary</param>
		/// <param name="Platform">The platform being built for</param>
		/// <param name="Configuration">The configuration being built</param>
		/// <param name="Architecture">The target architecture being built</param>
		/// <param name="UndecoratedConfiguration">The target configuration which doesn't require a platform and configuration suffix. Development by default.</param>
		/// <param name="BinaryType">Type of binary</param>
		/// <returns>Name of the binary</returns>
		public static string MakeBinaryFileName(string BinaryName, UnrealTargetPlatform Platform, UnrealTargetConfiguration Configuration, string Architecture, UnrealTargetConfiguration UndecoratedConfiguration, UEBuildBinaryType BinaryType)
		{
			StringBuilder Result = new StringBuilder();

			if (Platform == UnrealTargetPlatform.Linux && (BinaryType == UEBuildBinaryType.DynamicLinkLibrary || BinaryType == UEBuildBinaryType.StaticLibrary))
			{
				Result.Append("lib");
			}

			Result.Append(BinaryName);

			if (Configuration != UndecoratedConfiguration)
			{
				Result.AppendFormat("-{0}-{1}", Platform.ToString(), Configuration.ToString());
			}

			UEBuildPlatform BuildPlatform = UEBuildPlatform.GetBuildPlatform(Platform);
			if(BuildPlatform.RequiresArchitectureSuffix())
			{
				Result.Append(Architecture);
			}

				Result.Append(BuildPlatform.GetBinaryExtension(BinaryType));

			return Result.ToString();
		}

		/// <summary>
		/// Determine the output path for a target's executable
		/// </summary>
		/// <param name="BaseDirectory">The base directory for the executable; typically either the engine directory or project directory.</param>
		/// <param name="BinaryName">Name of the binary</param>
		/// <param name="Platform">Target platform to build for</param>
		/// <param name="Configuration">Target configuration being built</param>
		/// <param name="Architecture">Architecture being built</param>
		/// <param name="BinaryType">The type of binary we're compiling</param>
		/// <param name="UndecoratedConfiguration">The configuration which doesn't have a "-{Platform}-{Configuration}" suffix added to the binary</param>
		/// <param name="bIncludesGameModules">Whether this executable contains game modules</param>
		/// <param name="ExeSubFolder">Subfolder for executables. May be null.</param>
		/// <param name="ProjectFile">The project file containing the target being built</param>
		/// <param name="Rules">Rules for the target being built</param>
		/// <returns>List of executable paths for this target</returns>
		public static List<FileReference> MakeBinaryPaths(DirectoryReference BaseDirectory, string BinaryName, UnrealTargetPlatform Platform, UnrealTargetConfiguration Configuration, UEBuildBinaryType BinaryType, string Architecture, UnrealTargetConfiguration UndecoratedConfiguration, bool bIncludesGameModules, string ExeSubFolder, FileReference ProjectFile, ReadOnlyTargetRules Rules)
		{
			// Get the configuration for the executable. If we're building DebugGame, and this executable only contains engine modules, use the same name as development.
			UnrealTargetConfiguration ExeConfiguration = Configuration;
			if (Configuration == UnrealTargetConfiguration.DebugGame && !bIncludesGameModules)
			{
				ExeConfiguration = UnrealTargetConfiguration.Development;
			}

			// Build the binary path
			DirectoryReference BinaryDirectory = DirectoryReference.Combine(BaseDirectory, "Binaries", Platform.ToString());
			if (!String.IsNullOrEmpty(ExeSubFolder))
			{
				BinaryDirectory = DirectoryReference.Combine(BinaryDirectory, ExeSubFolder);
			}
			FileReference BinaryFile = FileReference.Combine(BinaryDirectory, MakeBinaryFileName(BinaryName, Platform, ExeConfiguration, Architecture, UndecoratedConfiguration, BinaryType));

			// Allow the platform to customize the output path (and output several executables at once if necessary)
			return UEBuildPlatform.GetBuildPlatform(Platform).FinalizeBinaryPaths(BinaryFile, ProjectFile, Rules);
		}

		/// <summary>
		/// Sets up the plugins for this target
		/// </summary>
		protected virtual void SetupPlugins()
		{
			// Find all the valid plugins
			Dictionary<string, PluginInfo> NameToInfo = RulesAssembly.EnumeratePlugins().ToDictionary(x => x.Name, x => x, StringComparer.InvariantCultureIgnoreCase);

			// Remove any foreign plugins; we will just precompile those
			if(ForeignPlugin != null)
			{
				NameToInfo = NameToInfo.Where(x => !x.Value.File.IsUnderDirectory(ForeignPlugin.Directory)).ToDictionary(Pair => Pair.Key, Pair => Pair.Value, StringComparer.InvariantCultureIgnoreCase);
			}

			// Remove any plugins for platforms we don't have
			List<UnrealTargetPlatform> MissingPlatforms = new List<UnrealTargetPlatform>();
			foreach (UnrealTargetPlatform TargetPlatform in Enum.GetValues(typeof(UnrealTargetPlatform)))
			{
				if (UEBuildPlatform.GetBuildPlatform(TargetPlatform, true) == null)
				{
					MissingPlatforms.Add(TargetPlatform);
				}
			}

			// Get an array of folders to filter out
			FileSystemName[] ExcludeFolders = MissingPlatforms.Select(x => new FileSystemName(x.ToString())).ToArray();

			// Set of all the plugins that have been referenced
			HashSet<string> ReferencedNames = new HashSet<string>(StringComparer.InvariantCultureIgnoreCase);

			// Map of plugin names to instances of that plugin
			Dictionary<string, UEBuildPlugin> NameToInstance = new Dictionary<string, UEBuildPlugin>(StringComparer.InvariantCultureIgnoreCase);

			// Configure plugins explicitly referenced via target settings
			foreach(string PluginName in Rules.EnablePlugins)
			{
				if(ReferencedNames.Add(PluginName))
				{
					PluginReferenceDescriptor PluginReference = new PluginReferenceDescriptor(PluginName, null, true);
					AddPlugin(PluginReference, "target settings", ExcludeFolders, NameToInstance, NameToInfo);
				}
			}

			// Find a map of plugins which are explicitly referenced in the project file
			if(ProjectDescriptor != null && ProjectDescriptor.Plugins != null)
			{
				string ProjectReferenceChain = ProjectFile.GetFileName();
				foreach(PluginReferenceDescriptor PluginReference in ProjectDescriptor.Plugins)
				{
					if(!Rules.EnablePlugins.Contains(PluginReference.Name, StringComparer.InvariantCultureIgnoreCase))
					{
						// Make sure we don't have multiple references to the same plugin
						if(!ReferencedNames.Add(PluginReference.Name))
						{
							Log.TraceWarning("Plugin '{0}' is listed multiple times in project file '{1}'.", PluginReference.Name, ProjectFile);
						}
						else
						{
							AddPlugin(PluginReference, ProjectReferenceChain, ExcludeFolders, NameToInstance, NameToInfo);
						}
					}
				}
			}

			// Also synthesize references for plugins which are enabled by default
			if (Rules.bCompileAgainstEngine)
			{
				foreach(PluginInfo Plugin in NameToInfo.Values)
				{
					if(Plugin.EnabledByDefault && !ReferencedNames.Contains(Plugin.Name))
					{
						ReferencedNames.Add(Plugin.Name);

						PluginReferenceDescriptor PluginReference = new PluginReferenceDescriptor(Plugin.Name, null, true);
						PluginReference.bOptional = true;

						AddPlugin(PluginReference, "default plugins", ExcludeFolders, NameToInstance, NameToInfo);
					}
				}
			}

			// If this is a program, synthesize references for plugins which are enabled via the config file
			if(TargetType == TargetType.Program)
			{
				ConfigHierarchy EngineConfig = ConfigCache.ReadHierarchy(ConfigHierarchyType.Engine, DirectoryReference.Combine(UnrealBuildTool.EngineDirectory, "Programs", TargetName), Platform);

				List<string> PluginNames;
				if(EngineConfig.GetArray("Plugins", "ProgramEnabledPlugins", out PluginNames))
				{
					foreach(string PluginName in PluginNames)
					{
						if(ReferencedNames.Add(PluginName))
						{
							PluginReferenceDescriptor PluginReference = new PluginReferenceDescriptor(PluginName, null, true);
							AddPlugin(PluginReference, "DefaultEngine.ini", ExcludeFolders, NameToInstance, NameToInfo);
						}
					}
				}
			}

			// Create the list of enabled plugins
			EnabledPlugins = new List<UEBuildPlugin>(NameToInstance.Values);

			// Set the list of plugins that should be built
			BuildPlugins = new List<UEBuildPlugin>(NameToInstance.Values);

			// Determine if the project has a script plugin. We will always build UHT if there is a script plugin in the game folder.
			bHasProjectScriptPlugin = EnabledPlugins.Any(x => x.Descriptor.bCanBeUsedWithUnrealHeaderTool && !x.File.IsUnderDirectory(UnrealBuildTool.EngineDirectory));
		}

		/// <summary>
		/// Creates a plugin instance from a reference to it
		/// </summary>
		/// <param name="Reference">Reference to the plugin</param>
		/// <param name="ReferenceChain">Textual representation of the chain of references, for error reporting</param>
		/// <param name="ExcludeFolders">Array of folder names to be excluded</param>
		/// <param name="NameToInstance">Map from plugin name to instance of it</param>
		/// <param name="NameToInfo">Map from plugin name to information</param>
		/// <returns>Instance of the plugin, or null if it should not be used</returns>
		private UEBuildPlugin AddPlugin(PluginReferenceDescriptor Reference, string ReferenceChain, FileSystemName[] ExcludeFolders, Dictionary<string, UEBuildPlugin> NameToInstance, Dictionary<string, PluginInfo> NameToInfo)
		{
			// Ignore disabled references
			if(!Reference.bEnabled)
			{
				return null;
			}

			// If this plugin is listed to be excluded, do so here. The reference must be optional in this case.
			if(Rules.DisablePlugins.Contains(Reference.Name, StringComparer.InvariantCultureIgnoreCase))
			{
				if(!Reference.bOptional)
				{
					throw new BuildException("The '{0}' plugin is listed in the target's ExcludePlugins list, but is not referenced (via {1}) without the bOptional flag set. This will cause load failures at runtime.", Reference.Name, ReferenceChain);
				}
				else
				{
					return null;
				}
			}

			// Try to get an existing reference to this plugin
			UEBuildPlugin Instance;
			if(NameToInstance.TryGetValue(Reference.Name, out Instance))
			{
				// If this is a non-optional reference, make sure that and every referenced dependency is staged
				if(!Reference.bOptional && !Instance.bDescriptorReferencedExplicitly)
				{
					Instance.bDescriptorReferencedExplicitly = true;
					if(Instance.Descriptor.Plugins != null)
					{
						foreach(PluginReferenceDescriptor NextReference in Instance.Descriptor.Plugins)
						{
							string NextReferenceChain = String.Format("{0} -> {1}", ReferenceChain, Instance.File.GetFileName());
							AddPlugin(NextReference, NextReferenceChain, ExcludeFolders, NameToInstance, NameToInfo);
						}
					}
				}
			}
			else
			{
				// Check if the plugin is required for this platform
				if(!Reference.IsEnabledForPlatform(Platform) || !Reference.IsEnabledForTargetConfiguration(Configuration) || !Reference.IsEnabledForTarget(TargetType))
				{
					Log.TraceLog("Ignoring plugin '{0}' (referenced via {1}) for platform/configuration", Reference.Name, ReferenceChain);
					return null;
				}

				// Disable any plugin reference which does not support the target platform
				if (!Rules.bIncludePluginsForTargetPlatforms && !Reference.IsSupportedTargetPlatform(Platform))
				{
					Log.TraceLog("Ignoring plugin '{0}' (referenced via {1}) due to unsupported target platform.", Reference.Name, ReferenceChain);
					return null;
				}

				// Find the plugin being enabled
				PluginInfo Info;
				if(!NameToInfo.TryGetValue(Reference.Name, out Info))
				{
					if (Reference.bOptional)
					{
						return null;
					}
					else
					{
						throw new BuildException("Unable to find plugin '{0}' (referenced via {1}). Install it and try again, or remove it from the required plugin list.", Reference.Name, ReferenceChain);
					}
				}

				// Disable any plugin which does not support the target platform. The editor should update such references in the .uproject file on load.
				if (!Rules.bIncludePluginsForTargetPlatforms && !Info.Descriptor.SupportsTargetPlatform(Platform))
				{
					Log.TraceLog("Ignoring plugin '{0}' (referenced via {1}) due to target platform not supported by descriptor.", Reference.Name, ReferenceChain);
					return null;
				}

				// Disable any plugin that requires the build platform
				if(Info.Descriptor.bRequiresBuildPlatform && ShouldExcludePlugin(Info, ExcludeFolders))
				{
					Log.TraceLog("Ignoring plugin '{0}' (referenced via {1}) due to missing build platform", Reference.Name, ReferenceChain);
					return null;
				}

				// Create the new instance and add it to the cache
				Log.TraceLog("Enabling plugin '{0}' (referenced via {1})", Reference.Name, ReferenceChain);
				Instance = new UEBuildPlugin(Info);
				Instance.bDescriptorReferencedExplicitly = !Reference.bOptional;
				NameToInstance.Add(Info.Name, Instance);

				// Get the reference chain for this plugin
				string PluginReferenceChain = String.Format("{0} -> {1}", ReferenceChain, Info.File.GetFileName());

				// Create modules for this plugin
				UEBuildBinaryType BinaryType = ShouldCompileMonolithic() ? UEBuildBinaryType.StaticLibrary : UEBuildBinaryType.DynamicLinkLibrary;
				if (Info.Descriptor.Modules != null)
				{
					foreach (ModuleDescriptor ModuleInfo in Info.Descriptor.Modules)
					{
						if (ModuleInfo.IsCompiledInConfiguration(Platform, Configuration, TargetType, Rules.bBuildDeveloperTools, Rules.bBuildEditor, Rules.bBuildRequiresCookedData))
						{
							UEBuildModuleCPP Module = FindOrCreateCppModuleByName(ModuleInfo.Name, PluginReferenceChain);
							if(!Instance.Modules.Contains(Module))
							{
								if (!Module.RulesFile.IsUnderDirectory(Info.Directory))
								{
									throw new BuildException("Plugin '{0}' (referenced via {1}) does not contain the '{2}' module, but lists it in '{3}'.", Info.Name, ReferenceChain, ModuleInfo.Name, Info.File);
								}
								Instance.bDescriptorNeededAtRuntime = true;
								Instance.Modules.Add(Module);
							}
						}
					}
				}

				// Create the dependencies set
				HashSet<UEBuildPlugin> Dependencies = new HashSet<UEBuildPlugin>();
				if(Info.Descriptor.Plugins != null)
				{
					foreach(PluginReferenceDescriptor NextReference in Info.Descriptor.Plugins)
					{
						UEBuildPlugin NextInstance = AddPlugin(NextReference, PluginReferenceChain, ExcludeFolders, NameToInstance, NameToInfo);
						if(NextInstance != null)
						{
							Dependencies.Add(NextInstance);
							if(NextInstance.Dependencies == null)
							{
								throw new BuildException("Found circular dependency from plugin '{0}' onto itself.", NextReference.Name);
							}
							Dependencies.UnionWith(NextInstance.Dependencies);
						}
					}
				}
				Instance.Dependencies = Dependencies;

				// Stage the descriptor if the plugin contains content
				if (Info.Descriptor.bCanContainContent || Dependencies.Any(x => x.bDescriptorNeededAtRuntime))
				{
					Instance.bDescriptorNeededAtRuntime = true;
				}
			}
			return Instance;
		}

		/// <summary>
		/// Checks whether a plugin path contains a platform directory fragment
		/// </summary>
		private bool ShouldExcludePlugin(PluginInfo Plugin, FileSystemName[] ExcludeFolders)
		{
			if (Plugin.LoadedFrom == PluginLoadedFrom.Engine)
			{
				return Plugin.File.ContainsAnyNames(ExcludeFolders, UnrealBuildTool.EngineDirectory);
			}
			else if(ProjectFile != null)
			{
				return Plugin.File.ContainsAnyNames(ExcludeFolders, ProjectFile.Directory);
			}
			else
			{
				return false;
			}
		}

		/// <summary>
		/// Sets up the binaries for the target.
		/// </summary>
		protected void SetupBinaries()
		{
			// If we're using the new method for specifying binaries, fill in the binary configurations now
			if(Rules.LaunchModuleName == null)
			{
				throw new BuildException("LaunchModuleName must be set for all targets.");
			}

			// Create the launch module
			UEBuildModuleCPP LaunchModule = FindOrCreateCppModuleByName(Rules.LaunchModuleName, TargetRulesFile.GetFileName());

			// Create the binary
			UEBuildBinary Binary = new UEBuildBinary(
				Type: Rules.bShouldCompileAsDLL? UEBuildBinaryType.DynamicLinkLibrary : UEBuildBinaryType.Executable,
				OutputFilePaths: OutputPaths,
				IntermediateDirectory: (!LaunchModule.RulesFile.IsUnderDirectory(UnrealBuildTool.EngineDirectory) || ShouldCompileMonolithic()) ? ProjectIntermediateDirectory : EngineIntermediateDirectory,
				bAllowExports: Rules.bHasExports,
				PrimaryModule: LaunchModule,
				bUsePrecompiled: LaunchModule.Rules.bUsePrecompiled && OutputPaths[0].IsUnderDirectory(UnrealBuildTool.EngineDirectory)
						);
			Binaries.Add(Binary);

			// Add the launch module to it
			LaunchModule.Binary = Binary;
			Binary.AddModule(LaunchModule);

			// Create an additional console app for the editor
					if (Platform == UnrealTargetPlatform.Win64 && Configuration != UnrealTargetConfiguration.Shipping && TargetType == TargetType.Editor)
					{
				Binary.bBuildAdditionalConsoleApp = true;
			}
		}

		/// <summary>
		/// Sets up the global compile and link environment for the target.
		/// </summary>
		private void SetupGlobalEnvironment(UEToolChain ToolChain, CppCompileEnvironment GlobalCompileEnvironment, LinkEnvironment GlobalLinkEnvironment)
		{
			UEBuildPlatform BuildPlatform = UEBuildPlatform.GetBuildPlatform(Platform);

			ToolChain.SetUpGlobalEnvironment(Rules);

			// @Hack: This to prevent UHT from listing CoreUObject.init.gen.cpp as its dependency.
			// We flag the compile environment when we build UHT so that we don't need to check
			// this for each file when generating their dependencies.
			GlobalCompileEnvironment.bHackHeaderGenerator = (GetAppName() == "UnrealHeaderTool");

			GlobalCompileEnvironment.bUseDebugCRT = GlobalCompileEnvironment.Configuration == CppConfiguration.Debug && Rules.bDebugBuildsActuallyUseDebugCRT;
			GlobalCompileEnvironment.bEnableOSX109Support = Rules.bEnableOSX109Support;
			GlobalCompileEnvironment.Definitions.Add(String.Format("IS_PROGRAM={0}", TargetType == TargetType.Program ? "1" : "0"));
			GlobalCompileEnvironment.Definitions.AddRange(Rules.GlobalDefinitions);
			GlobalCompileEnvironment.bEnableExceptions = Rules.bForceEnableExceptions || Rules.bBuildEditor;
			GlobalCompileEnvironment.bEnableObjCExceptions = Rules.bForceEnableObjCExceptions || Rules.bBuildEditor;
			GlobalCompileEnvironment.bShadowVariableWarningsAsErrors = Rules.bShadowVariableErrors;
			GlobalCompileEnvironment.bUndefinedIdentifierWarningsAsErrors = Rules.bUndefinedIdentifierErrors;
			GlobalCompileEnvironment.bOptimizeForSize = Rules.bCompileForSize;
			GlobalCompileEnvironment.bUseStaticCRT = Rules.bUseStaticCRT;
			GlobalCompileEnvironment.bOmitFramePointers = Rules.bOmitFramePointers;
			GlobalCompileEnvironment.bUsePDBFiles = Rules.bUsePDBFiles;
			GlobalCompileEnvironment.bSupportEditAndContinue = Rules.bSupportEditAndContinue;
			GlobalCompileEnvironment.bUseIncrementalLinking = Rules.bUseIncrementalLinking;
			GlobalCompileEnvironment.bAllowLTCG = Rules.bAllowLTCG;
			GlobalCompileEnvironment.bPGOOptimize = Rules.bPGOOptimize;
			GlobalCompileEnvironment.bPGOProfile = Rules.bPGOProfile;
			GlobalCompileEnvironment.bAllowRemotelyCompiledPCHs = Rules.bAllowRemotelyCompiledPCHs;
			GlobalCompileEnvironment.IncludePaths.bCheckSystemHeadersForModification = Rules.bCheckSystemHeadersForModification;
			GlobalCompileEnvironment.bPrintTimingInfo = Rules.bPrintToolChainTimingInfo;
			GlobalCompileEnvironment.bUseRTTI = Rules.bForceEnableRTTI;
			GlobalCompileEnvironment.bUseInlining = Rules.bUseInlining;
			GlobalCompileEnvironment.bHideSymbolsByDefault = Rules.bHideSymbolsByDefault;
			GlobalCompileEnvironment.AdditionalArguments = Rules.AdditionalCompilerArguments;

			GlobalLinkEnvironment.bIsBuildingConsoleApplication = Rules.bIsBuildingConsoleApplication;
			GlobalLinkEnvironment.bOptimizeForSize = Rules.bCompileForSize;
			GlobalLinkEnvironment.bOmitFramePointers = Rules.bOmitFramePointers;
			GlobalLinkEnvironment.bSupportEditAndContinue = Rules.bSupportEditAndContinue;
			GlobalLinkEnvironment.bCreateMapFile = Rules.bCreateMapFile;
			GlobalLinkEnvironment.bHasExports = Rules.bHasExports;
			GlobalLinkEnvironment.bAllowASLR = (GlobalCompileEnvironment.Configuration == CppConfiguration.Shipping && Rules.bAllowASLRInShipping);
			GlobalLinkEnvironment.bUsePDBFiles = Rules.bUsePDBFiles;
			GlobalLinkEnvironment.BundleDirectory = BuildPlatform.GetBundleDirectory(Rules, OutputPaths);
			GlobalLinkEnvironment.BundleVersion = Rules.BundleVersion;
			GlobalLinkEnvironment.bAllowLTCG = Rules.bAllowLTCG;
			GlobalLinkEnvironment.bPGOOptimize = Rules.bPGOOptimize;
			GlobalLinkEnvironment.bPGOProfile = Rules.bPGOProfile;
			GlobalLinkEnvironment.bUseIncrementalLinking = Rules.bUseIncrementalLinking;
			GlobalLinkEnvironment.bUseFastPDBLinking = Rules.bUseFastPDBLinking ?? false;
			GlobalLinkEnvironment.bPrintTimingInfo = Rules.bPrintToolChainTimingInfo;
			GlobalLinkEnvironment.AdditionalArguments = Rules.AdditionalLinkerArguments;

			if (Rules.bPGOOptimize && Rules.bPGOProfile)
			{
				throw new BuildException("bPGOProfile and bPGOOptimize are mutually exclusive.");
			}

			if (Rules.bPGOProfile)
			{
				GlobalCompileEnvironment.Definitions.Add("ENABLE_PGO_PROFILE=1");
			}
			else
			{
				GlobalCompileEnvironment.Definitions.Add("ENABLE_PGO_PROFILE=0");
			}

			// Add the 'Engine/Source' path as a global include path for all modules
			GlobalCompileEnvironment.IncludePaths.UserIncludePaths.Add(UnrealBuildTool.EngineSourceDirectory);

			//@todo.PLATFORM: Do any platform specific tool chain initialization here if required

			string OutputAppName = GetAppName();

			UnrealTargetConfiguration EngineTargetConfiguration = Configuration == UnrealTargetConfiguration.DebugGame ? UnrealTargetConfiguration.Development : Configuration;
			DirectoryReference LinkIntermediateDirectory = DirectoryReference.Combine(UnrealBuildTool.EngineDirectory, PlatformIntermediateFolder, OutputAppName, EngineTargetConfiguration.ToString());

			// Installed Engine intermediates go to the project's intermediate folder. Installed Engine never writes to the engine intermediate folder. (Those files are immutable)
			// Also, when compiling in monolithic, all intermediates go to the project's folder.  This is because a project can change definitions that affects all engine translation
			// units too, so they can't be shared between different targets.  They are effectively project-specific engine intermediates.
			if (UnrealBuildTool.IsEngineInstalled() || (ProjectFile != null && ShouldCompileMonolithic()))
			{
				if (ShouldCompileMonolithic())
				{
					if (ProjectFile != null)
					{
						LinkIntermediateDirectory = DirectoryReference.Combine(ProjectFile.Directory, PlatformIntermediateFolder, OutputAppName, Configuration.ToString());
					}
					else if (ForeignPlugin != null)
					{
						LinkIntermediateDirectory = DirectoryReference.Combine(ForeignPlugin.Directory, PlatformIntermediateFolder, OutputAppName, Configuration.ToString());
					}
				}
			}

			// Put the non-executable output files (PDB, import library, etc) in the intermediate directory.
			GlobalLinkEnvironment.IntermediateDirectory = LinkIntermediateDirectory;
			GlobalLinkEnvironment.OutputDirectory = GlobalLinkEnvironment.IntermediateDirectory;

			// By default, shadow source files for this target in the root OutputDirectory
			GlobalLinkEnvironment.LocalShadowDirectory = GlobalLinkEnvironment.OutputDirectory;

			if(!String.IsNullOrEmpty(Rules.ExeBinariesSubFolder))
			{
				GlobalCompileEnvironment.Definitions.Add(String.Format("ENGINE_BASE_DIR_ADJUST={0}", Rules.ExeBinariesSubFolder.Replace('\\', '/').Trim('/').Count(x => x == '/') + 1));
			}

			if (Rules.bForceCompileDevelopmentAutomationTests)
			{
				GlobalCompileEnvironment.Definitions.Add("WITH_DEV_AUTOMATION_TESTS=1");
			}
			else
			{
                switch(Configuration)
				{
					case UnrealTargetConfiguration.Test:
					case UnrealTargetConfiguration.Shipping:
						GlobalCompileEnvironment.Definitions.Add("WITH_DEV_AUTOMATION_TESTS=0");
						break;
					default:
						GlobalCompileEnvironment.Definitions.Add("WITH_DEV_AUTOMATION_TESTS=1");
						break;
				}
			}

			if (Rules.bForceCompilePerformanceAutomationTests)
			{
				GlobalCompileEnvironment.Definitions.Add("WITH_PERF_AUTOMATION_TESTS=1");
			}
			else
			{
				switch (Configuration)
				{
					case UnrealTargetConfiguration.Shipping:
						GlobalCompileEnvironment.Definitions.Add("WITH_PERF_AUTOMATION_TESTS=0");
						break;
					default:
						GlobalCompileEnvironment.Definitions.Add("WITH_PERF_AUTOMATION_TESTS=1");
						break;
				}
			}

			// By default, shadow source files for this target in the root OutputDirectory
			GlobalCompileEnvironment.LocalShadowDirectory = LinkIntermediateDirectory;

			GlobalCompileEnvironment.Definitions.Add("UNICODE");
			GlobalCompileEnvironment.Definitions.Add("_UNICODE");
			GlobalCompileEnvironment.Definitions.Add("__UNREAL__");

			GlobalCompileEnvironment.Definitions.Add(String.Format("IS_MONOLITHIC={0}", ShouldCompileMonolithic() ? "1" : "0"));

			if (Rules.bCompileAgainstEngine)
			{
				GlobalCompileEnvironment.Definitions.Add("WITH_ENGINE=1");
				GlobalCompileEnvironment.Definitions.Add(
					String.Format("WITH_UNREAL_DEVELOPER_TOOLS={0}", Rules.bBuildDeveloperTools ? "1" : "0"));
			}
			else
			{
				GlobalCompileEnvironment.Definitions.Add("WITH_ENGINE=0");
				// Can't have developer tools w/out engine
				GlobalCompileEnvironment.Definitions.Add("WITH_UNREAL_DEVELOPER_TOOLS=0");
			}

			if (Rules.bCompileAgainstCoreUObject)
			{
				GlobalCompileEnvironment.Definitions.Add("WITH_COREUOBJECT=1");
			}
			else
			{
				GlobalCompileEnvironment.Definitions.Add("WITH_COREUOBJECT=0");
			}

			if (Rules.bCompileWithStatsWithoutEngine)
			{
				GlobalCompileEnvironment.Definitions.Add("USE_STATS_WITHOUT_ENGINE=1");
			}
			else
			{
				GlobalCompileEnvironment.Definitions.Add("USE_STATS_WITHOUT_ENGINE=0");
			}

			if (Rules.bCompileWithPluginSupport)
			{
				GlobalCompileEnvironment.Definitions.Add("WITH_PLUGIN_SUPPORT=1");
			}
			else
			{
				GlobalCompileEnvironment.Definitions.Add("WITH_PLUGIN_SUPPORT=0");
			}

			if (Rules.bWithPerfCounters)
			{
				GlobalCompileEnvironment.Definitions.Add("WITH_PERFCOUNTERS=1");
			}
			else
			{
				GlobalCompileEnvironment.Definitions.Add("WITH_PERFCOUNTERS=0");
			}

			if (Rules.bUseLoggingInShipping)
			{
				GlobalCompileEnvironment.Definitions.Add("USE_LOGGING_IN_SHIPPING=1");
			}
			else
			{
				GlobalCompileEnvironment.Definitions.Add("USE_LOGGING_IN_SHIPPING=0");
			}

			if (Rules.bLoggingToMemoryEnabled)
			{
				GlobalCompileEnvironment.Definitions.Add("WITH_LOGGING_TO_MEMORY=1");
			}
			else
			{
				GlobalCompileEnvironment.Definitions.Add("WITH_LOGGING_TO_MEMORY=0");
			}

			if (Rules.bUseCacheFreedOSAllocs)
			{
				GlobalCompileEnvironment.Definitions.Add("USE_CACHE_FREED_OS_ALLOCS=1");
			}
			else
			{
				GlobalCompileEnvironment.Definitions.Add("USE_CACHE_FREED_OS_ALLOCS=0");
			}

			if (Rules.bUseChecksInShipping)
			{
				GlobalCompileEnvironment.Definitions.Add("USE_CHECKS_IN_SHIPPING=1");
			}
			else
			{
				GlobalCompileEnvironment.Definitions.Add("USE_CHECKS_IN_SHIPPING=0");
			}

			// Propagate whether we want a lean and mean build to the C++ code.
			if (Rules.bCompileLeanAndMeanUE)
			{
				GlobalCompileEnvironment.Definitions.Add("UE_BUILD_MINIMAL=1");
			}
			else
			{
				GlobalCompileEnvironment.Definitions.Add("UE_BUILD_MINIMAL=0");
			}

			// bBuildEditor has now been set appropriately for all platforms, so this is here to make sure the #define 
			if (Rules.bBuildEditor)
			{
				GlobalCompileEnvironment.Definitions.Add("WITH_EDITOR=1");
			}
			else if (!GlobalCompileEnvironment.Definitions.Contains("WITH_EDITOR=0"))
			{
				GlobalCompileEnvironment.Definitions.Add("WITH_EDITOR=0");
			}

			if (Rules.bBuildWithEditorOnlyData == false)
			{
				GlobalCompileEnvironment.Definitions.Add("WITH_EDITORONLY_DATA=0");
			}

			// Check if server-only code should be compiled out.
			if (Rules.bWithServerCode == true)
			{
				GlobalCompileEnvironment.Definitions.Add("WITH_SERVER_CODE=1");
			}
			else
			{
				GlobalCompileEnvironment.Definitions.Add("WITH_SERVER_CODE=0");
			}

			// Set the define for whether we're compiling with CEF3
			if (Rules.bCompileCEF3 && (Platform == UnrealTargetPlatform.Win32 || Platform == UnrealTargetPlatform.Win64 || Platform == UnrealTargetPlatform.Mac || Platform == UnrealTargetPlatform.Linux))
			{
				GlobalCompileEnvironment.Definitions.Add("WITH_CEF3=1");
			}
			else
			{
				GlobalCompileEnvironment.Definitions.Add("WITH_CEF3=0");
			}

			if (Rules.bUseXGEController &&
				Rules.Type == TargetType.Editor &&
				(Platform == UnrealTargetPlatform.Win32 || Platform == UnrealTargetPlatform.Win64))
			{
				GlobalCompileEnvironment.Definitions.Add("WITH_XGE_CONTROLLER=1");
			}
			else
			{
				GlobalCompileEnvironment.Definitions.Add("WITH_XGE_CONTROLLER=0");
			}

			// Compile in the names of the module manifests
			GlobalCompileEnvironment.Definitions.Add(String.Format("UBT_MODULE_MANIFEST=\"{0}\"", ModuleManifest.GetStandardFileName(AppName, Platform, Configuration, Architecture, false)));
			GlobalCompileEnvironment.Definitions.Add(String.Format("UBT_MODULE_MANIFEST_DEBUGGAME=\"{0}\"", ModuleManifest.GetStandardFileName(AppName, Platform, UnrealTargetConfiguration.DebugGame, Architecture, true)));

			// tell the compiled code the name of the UBT platform (this affects folder on disk, etc that the game may need to know)
			GlobalCompileEnvironment.Definitions.Add("UBT_COMPILED_PLATFORM=" + Platform.ToString());
			GlobalCompileEnvironment.Definitions.Add("UBT_COMPILED_TARGET=" + TargetType.ToString());

			// Initialize the compile and link environments for the platform, configuration, and project.
			BuildPlatform.SetUpEnvironment(Rules, GlobalCompileEnvironment, GlobalLinkEnvironment);
			BuildPlatform.SetUpConfigurationEnvironment(Rules, GlobalCompileEnvironment, GlobalLinkEnvironment);
		}

		static CppConfiguration GetCppConfiguration(UnrealTargetConfiguration Configuration)
		{
			switch (Configuration)
			{
				case UnrealTargetConfiguration.Debug:
					return CppConfiguration.Debug;
				case UnrealTargetConfiguration.DebugGame:
				case UnrealTargetConfiguration.Development:
					return CppConfiguration.Development;
				case UnrealTargetConfiguration.Shipping:
					return CppConfiguration.Shipping;
				case UnrealTargetConfiguration.Test:
					return CppConfiguration.Shipping;
				default:
					throw new BuildException("Unhandled target configuration");
			}
		}

		/// <summary>
		/// Create a rules object for the given module, and set any default values for this target
		/// </summary>
		private ModuleRules CreateModuleRulesAndSetDefaults(string ModuleName, string ReferenceChain, out FileReference ModuleFileName)
		{
			// Create the rules from the assembly
			ModuleRules RulesObject = RulesAssembly.CreateModuleRules(ModuleName, Rules, ReferenceChain, out ModuleFileName);

			// Reads additional dependencies array for project module from project file and fills PrivateDependencyModuleNames. 
			if (ProjectDescriptor != null && ProjectDescriptor.Modules != null)
			{
				ModuleDescriptor Module = ProjectDescriptor.Modules.FirstOrDefault(x => x.Name.Equals(ModuleName, StringComparison.InvariantCultureIgnoreCase));
				if (Module != null && Module.AdditionalDependencies != null)
				{
					RulesObject.PrivateDependencyModuleNames.AddRange(Module.AdditionalDependencies);
				}
			}

			// Make sure include paths don't end in trailing slashes. This can result in enclosing quotes being escaped when passed to command line tools.
			RemoveTrailingSlashes(RulesObject.PublicIncludePaths);
			RemoveTrailingSlashes(RulesObject.PublicSystemIncludePaths);
			RemoveTrailingSlashes(RulesObject.PrivateIncludePaths);
			RemoveTrailingSlashes(RulesObject.PublicLibraryPaths);

			// Validate rules object
			if (RulesObject.Type == ModuleRules.ModuleType.CPlusPlus)
			{
				List<string> InvalidDependencies = RulesObject.DynamicallyLoadedModuleNames.Intersect(RulesObject.PublicDependencyModuleNames.Concat(RulesObject.PrivateDependencyModuleNames)).ToList();
				if (InvalidDependencies.Count != 0)
				{
					throw new BuildException("Module rules for '{0}' should not be dependent on modules which are also dynamically loaded: {1}", ModuleName, String.Join(", ", InvalidDependencies));
				}

				// Make sure that engine modules use shared PCHs or have an explicit private PCH
				if(RulesObject.PCHUsage == ModuleRules.PCHUsageMode.NoSharedPCHs && RulesObject.PrivatePCHHeaderFile == null)
				{
					if(ProjectFile == null || !ModuleFileName.IsUnderDirectory(ProjectFile.Directory))
					{
						Log.TraceWarning("{0} module has shared PCHs disabled, but does not have a private PCH set", ModuleName);
					}
				}

				// Disable shared PCHs for game modules by default (but not game plugins, since they won't depend on the game's PCH!)
				if (RulesObject.PCHUsage == ModuleRules.PCHUsageMode.Default)
				{
					if(RulesObject.bUseBackwardsCompatibleDefaults && !Rules.bIWYU)
					{
						PluginInfo Plugin;
						if(RulesAssembly.TryGetPluginForModule(ModuleFileName, out Plugin))
						{
							// Game plugin.  Enable shared PCHs by default, since they aren't typically large enough to warrant their own PCH.
							RulesObject.PCHUsage = ModuleRules.PCHUsageMode.UseSharedPCHs;
						}
						else
						{
							// Game module.  Do not enable shared PCHs by default, because games usually have a large precompiled header of their own and compile times would suffer.
							RulesObject.PCHUsage = ModuleRules.PCHUsageMode.NoSharedPCHs;
						}
					}
					else
					{
						// Engine module or plugin module -- allow shared PCHs
						RulesObject.PCHUsage = ModuleRules.PCHUsageMode.UseExplicitOrSharedPCHs;
					}
				}
			}
			return RulesObject;
		}

		/// <summary>
		/// Utility function to remove trailing slashes from a list of paths
		/// </summary>
		/// <param name="Paths">List of paths to process</param>
		private static void RemoveTrailingSlashes(List<string> Paths)
		{
			for(int Idx = 0; Idx < Paths.Count; Idx++)
			{
				Paths[Idx] = Paths[Idx].TrimEnd('\\');
			}
		}

		/// <summary>
		/// Finds a module given its name.  Throws an exception if the module couldn't be found.
		/// </summary>
		/// <param name="ModuleName">Name of the module</param>
		/// <param name="ReferenceChain">Chain of references causing this module to be instantiated, for display in error messages</param>
		public UEBuildModule FindOrCreateModuleByName(string ModuleName, string ReferenceChain)
		{
			UEBuildModule Module;
			if (!Modules.TryGetValue(ModuleName, out Module))
			{
				// @todo projectfiles: Cross-platform modules can appear here during project generation, but they may have already
				//   been filtered out by the project generator.  This causes the projects to not be added to directories properly.
				FileReference ModuleFileName;
				ModuleRules RulesObject = CreateModuleRulesAndSetDefaults(ModuleName, ReferenceChain, out ModuleFileName);
				DirectoryReference ModuleDirectory = ModuleFileName.Directory;

				// Get the type of module we're creating
				UHTModuleType? ModuleType = null;

				// Get the plugin for this module
				PluginInfo Plugin;
				if(RulesAssembly.TryGetPluginForModule(ModuleFileName, out Plugin))
				{
					// Clear the bUsePrecompiled flag if we're compiling a foreign plugin; since it's treated like an engine module, it will default to true in an installed build.
					if(Plugin.File == ForeignPlugin)
					{
						RulesObject.bUsePrecompiled = false;
					}
				}

				// Get the module descriptor for this module if it's a plugin
				ModuleDescriptor PluginModuleDesc = null;
				if (Plugin != null)
				{
					PluginModuleDesc = Plugin.Descriptor.Modules.FirstOrDefault(x => x.Name == ModuleName);
					if (PluginModuleDesc != null && PluginModuleDesc.Type == ModuleHostType.Program)
					{
						ModuleType = UHTModuleType.Program;
					}
				}

				if (UnrealBuildTool.IsUnderAnEngineDirectory(ModuleFileName.Directory))
				{
					if (RulesObject.Type == ModuleRules.ModuleType.External)
					{
						ModuleType = UHTModuleType.EngineThirdParty;
					}
					else
					{
						if (!ModuleType.HasValue && PluginModuleDesc != null)
						{
							ModuleType = ExternalExecution.GetEngineModuleTypeFromDescriptor(PluginModuleDesc);
						}

						if (!ModuleType.HasValue)
						{
							if (ModuleFileName.IsUnderDirectory(UnrealBuildTool.EngineDirectory))
							{
								ModuleType = ExternalExecution.GetEngineModuleTypeBasedOnLocation(UnrealBuildTool.EngineSourceDirectory, ModuleFileName);
							}
							else if (ModuleFileName.IsUnderDirectory(UnrealBuildTool.EnterpriseSourceDirectory))
							{
								ModuleType = ExternalExecution.GetEngineModuleTypeBasedOnLocation(UnrealBuildTool.EnterpriseSourceDirectory, ModuleFileName);
							}
						}
					}
				}
				else
				{
					if (RulesObject.Type == ModuleRules.ModuleType.External)
					{
						ModuleType = UHTModuleType.GameThirdParty;
					}
					else
					{
						if (!ModuleType.HasValue && PluginModuleDesc != null)
						{
							ModuleType = ExternalExecution.GetGameModuleTypeFromDescriptor(PluginModuleDesc);
						}

						if (!ModuleType.HasValue)
						{
							if (ProjectDescriptor != null)
							{
								ModuleDescriptor ProjectModule = (ProjectDescriptor.Modules == null)? null : ProjectDescriptor.Modules.FirstOrDefault(x => x.Name == ModuleName);
								if (ProjectModule != null)
								{
									ModuleType = UHTModuleTypeExtensions.GameModuleTypeFromHostType(ProjectModule.Type) ?? UHTModuleType.GameRuntime;
								}
								else
								{
									// No descriptor file or module was not on the list
									ModuleType = UHTModuleType.GameRuntime;
								}
							}
						}
					}
				}

				if (!ModuleType.HasValue)
				{
					throw new BuildException("Unable to determine module type for {0}\n(referenced via {1})", ModuleFileName, ReferenceChain);
				}

				// Get the base directory for paths referenced by the module. If the module's under the UProject source directory use that, otherwise leave it relative to the Engine source directory.
				if (ProjectFile != null)
				{
					DirectoryReference ProjectSourceDirectoryName = DirectoryReference.Combine(ProjectFile.Directory, "Source");
					if (ModuleFileName.IsUnderDirectory(ProjectSourceDirectoryName))
					{
						RulesObject.PublicIncludePaths = CombinePathList(ProjectSourceDirectoryName, RulesObject.PublicIncludePaths);
						RulesObject.PrivateIncludePaths = CombinePathList(ProjectSourceDirectoryName, RulesObject.PrivateIncludePaths);
						RulesObject.PublicLibraryPaths = CombinePathList(ProjectSourceDirectoryName, RulesObject.PublicLibraryPaths);
						RulesObject.PublicAdditionalShadowFiles = CombinePathList(ProjectSourceDirectoryName, RulesObject.PublicAdditionalShadowFiles);
					}
				}

				// Get the generated code directory. Plugins always write to their own intermediate directory so they can be copied between projects, shared engine 
				// intermediates go in the engine intermediate folder, and anything else goes in the project folder.
				DirectoryReference GeneratedCodeDirectory = null;
				if (RulesObject.Type != ModuleRules.ModuleType.External)
				{
					if (Plugin != null)
					{
						GeneratedCodeDirectory = Plugin.Directory;
					}
					else if (bUseSharedBuildEnvironment)
					{
						if(ModuleFileName.IsUnderDirectory(UnrealBuildTool.EngineDirectory))
						{
							GeneratedCodeDirectory = UnrealBuildTool.EngineDirectory;
						}
						else if (UnrealBuildTool.IsUnderAnEngineDirectory(ModuleFileName.Directory))
						{
							GeneratedCodeDirectory = UnrealBuildTool.EnterpriseDirectory;
						}
					}
<<<<<<< HEAD
					
					if(GeneratedCodeDirectory == null)
=======
					else if (bUseSharedBuildEnvironment && UnrealBuildTool.IsUnderAnEngineDirectory(ModuleFileName.Directory))
					{
						GeneratedCodeDirectory = UnrealBuildTool.EnterpriseDirectory;
					}
					else
>>>>>>> a23640a2
					{
						GeneratedCodeDirectory = ProjectDirectory;
					}
					GeneratedCodeDirectory = DirectoryReference.Combine(GeneratedCodeDirectory, PlatformIntermediateFolder, AppName, "Inc", ModuleName);
				}

				// For legacy modules, add a bunch of default include paths.
				if (RulesObject.Type == ModuleRules.ModuleType.CPlusPlus && RulesObject.bAddDefaultIncludePaths && (Plugin != null || (ProjectFile != null && ModuleFileName.IsUnderDirectory(ProjectFile.Directory))))
				{
					// Add the module source directory 
					DirectoryReference BaseSourceDirectory;
					if (Plugin != null)
					{
						BaseSourceDirectory = DirectoryReference.Combine(Plugin.Directory, "Source");
					}
					else
					{
						BaseSourceDirectory = DirectoryReference.Combine(ProjectFile.Directory, "Source");
					}

					// If it's a game module (plugin or otherwise), add the root source directory to the include paths.
					if (ModuleFileName.IsUnderDirectory(TargetRulesFile.Directory) || (Plugin != null && Plugin.LoadedFrom == PluginLoadedFrom.Project))
					{
						if(DirectoryReference.Exists(BaseSourceDirectory))
						{
							RulesObject.PublicIncludePaths.Add(NormalizeIncludePath(BaseSourceDirectory));
						}
					}

					// Resolve private include paths against the project source root
					for (int Idx = 0; Idx < RulesObject.PrivateIncludePaths.Count; Idx++)
					{
						string PrivateIncludePath = RulesObject.PrivateIncludePaths[Idx];
						if (!Path.IsPathRooted(PrivateIncludePath))
						{
							PrivateIncludePath = DirectoryReference.Combine(BaseSourceDirectory, PrivateIncludePath).FullName;
						}
						RulesObject.PrivateIncludePaths[Idx] = PrivateIncludePath;
					}
				}

				// Override the default for whether the module requires nested include paths
				if(RulesObject.bLegacyPublicIncludePaths == null)
				{
					if(RulesObject.bUseBackwardsCompatibleDefaults)
					{
						RulesObject.bLegacyPublicIncludePaths = Rules.bLegacyPublicIncludePaths;
					}
					else
					{
						RulesObject.bLegacyPublicIncludePaths = false;
					}
				}

				// Figure out whether we need to build this module
				// We don't care about actual source files when generating projects, as these are discovered separately
				bool bDiscoverFiles = !ProjectFileGenerator.bGenerateProjectFiles;
				bool bBuildFiles = bDiscoverFiles && (OnlyModules.Count == 0 || OnlyModules.Any(x => string.Equals(x.OnlyModuleName, ModuleName, StringComparison.InvariantCultureIgnoreCase)));

				List<FileItem> FoundSourceFiles = new List<FileItem>();
				if (RulesObject.Type == ModuleRules.ModuleType.CPlusPlus)
				{
					// So all we care about are the game module and/or plugins.
					if (bDiscoverFiles && !UnrealBuildTool.IsUnderAnInstalledDirectory(ModuleFileName.Directory))
					{
						List<FileReference> SourceFilePaths = new List<FileReference>();
							SourceFilePaths = SourceFileSearch.FindModuleSourceFiles(ModuleRulesFile: ModuleFileName);
						FoundSourceFiles = GetCPlusPlusFilesToBuild(SourceFilePaths, ModuleDirectory, Platform);
					}
				}

				// Allow the current platform to modify the module rules
				UEBuildPlatform.GetBuildPlatform(Platform).ModifyModuleRulesForActivePlatform(ModuleName, RulesObject, Rules);

				// Allow all build platforms to 'adjust' the module setting. 
				// This will allow undisclosed platforms to make changes without 
				// exposing information about the platform in publicly accessible 
				// locations.
				UEBuildPlatform.PlatformModifyHostModuleRules(ModuleName, RulesObject, Rules);

				// Expand the list of runtime dependencies, and update the run-time dependencies path to remove $(PluginDir) and replace with a full path. When the 
				// receipt is saved it'll be converted to a $(ProjectDir) or $(EngineDir) equivalent.
				List<RuntimeDependency> RuntimeDependencies = new List<RuntimeDependency>();
				if(RulesObject.RuntimeDependencies.Inner.Count > 0)
				{
					// Get all the valid variables which can be expanded for this module
					Dictionary<string, string> Variables = new Dictionary<string, string>();
					Variables["EngineDir"] = UnrealBuildTool.EngineDirectory.FullName;
					if (ProjectFile != null)
					{
						Variables["ProjectDir"] = ProjectDirectory.FullName;
					}
					if (Plugin != null)
					{
						Variables["PluginDir"] = Plugin.Directory.FullName;
					}

					// Convert them into concrete file lists. Ignore anything that still hasn't been resolved.
					foreach (ModuleRules.RuntimeDependency Dependency in RulesObject.RuntimeDependencies.Inner)
					{
						string ExpandedPath = Utils.ExpandVariables(Dependency.Path, Variables);
						if (!ExpandedPath.StartsWith("$("))
						{
							int WildcardIdx = FileFilter.FindWildcardIndex(ExpandedPath);
							if (WildcardIdx == -1)
							{
								RuntimeDependencies.Add(new RuntimeDependency(new FileReference(ExpandedPath), Dependency.Type));
							}
							else
							{
								RuntimeDependencies.AddRange(FileFilter.ResolveWildcard(ExpandedPath).Select(x => new RuntimeDependency(x, Dependency.Type)));
							}
						}
					}
				}

				// Now, go ahead and create the module builder instance
				Module = InstantiateModule(RulesObject, ModuleName, ModuleType.Value, ModuleDirectory, GeneratedCodeDirectory, FoundSourceFiles, bBuildFiles, ModuleFileName, RuntimeDependencies, Plugin);
				Modules.Add(Module.Name, Module);
				FlatModuleCsData.Add(new FlatModuleCsDataType(Module.Name, (Module.RulesFile == null) ? null : Module.RulesFile.FullName, RulesObject.ExternalDependencies));
			}
			return Module;
		}

		/// <summary>
		/// Constructs a new C++ module
		/// </summary>
		/// <param name="ModuleName">Name of the module</param>
		/// <param name="ReferenceChain">Chain of references causing this module to be instantiated, for display in error messages</param>
		/// <returns>New C++ module</returns>
		public UEBuildModuleCPP FindOrCreateCppModuleByName(string ModuleName, string ReferenceChain)
		{
			UEBuildModuleCPP CppModule = FindOrCreateModuleByName(ModuleName, ReferenceChain) as UEBuildModuleCPP;
			if(CppModule == null)
			{
				throw new BuildException("'{0}' is not a C++ module (referenced via {1})", ModuleName, ReferenceChain);
			}
			return CppModule;
		}

		protected UEBuildModule InstantiateModule(
			ModuleRules RulesObject,
			string ModuleName,
			UHTModuleType ModuleType,
			DirectoryReference ModuleDirectory,
			DirectoryReference GeneratedCodeDirectory,
			List<FileItem> ModuleSourceFiles,
			bool bBuildSourceFiles,
			FileReference InRulesFile,
			List<RuntimeDependency> InRuntimeDependencies,
			PluginInfo Plugin)
		{
			switch (RulesObject.Type)
			{
				case ModuleRules.ModuleType.CPlusPlus:
					return new UEBuildModuleCPP(
							InName: ModuleName,
							InType: ModuleType,
							InModuleDirectory: ModuleDirectory,
							InIntermediateDirectory: GetModuleIntermediateDirectory(ModuleName, RulesObject, Plugin),
							InGeneratedCodeDirectory: GeneratedCodeDirectory,
							InSourceFiles: ModuleSourceFiles,
							InRules: RulesObject,
							bInBuildSourceFiles: bBuildSourceFiles,
							InRulesFile: InRulesFile,
							InRuntimeDependencies: InRuntimeDependencies
						);

				case ModuleRules.ModuleType.External:
					return new UEBuildModuleExternal(
							InName: ModuleName,
							InType: ModuleType,
							InModuleDirectory: ModuleDirectory,
							InRules: RulesObject,
							InRulesFile: InRulesFile,
							InRuntimeDependencies: InRuntimeDependencies
						);

				default:
					throw new BuildException("Unrecognized module type specified by 'Rules' object {0}", RulesObject.ToString());
			}
		}

		/// <summary>
		/// Normalize an include path to be relative to the engine source directory
		/// </summary>
		public static string NormalizeIncludePath(DirectoryReference Directory)
		{
			return Utils.CleanDirectorySeparators(Directory.MakeRelativeTo(UnrealBuildTool.EngineSourceDirectory), '/');
		}

		/// <summary>
		/// Finds a module given its name.  Throws an exception if the module couldn't be found.
		/// </summary>
		public UEBuildModule GetModuleByName(string Name)
		{
			UEBuildModule Result;
			if (Modules.TryGetValue(Name, out Result))
			{
				return Result;
			}
			else
			{
				throw new BuildException("Couldn't find referenced module '{0}'.", Name);
			}
		}


		/// <summary>
		/// Combines a list of paths with a base path.
		/// </summary>
		/// <param name="BasePath">Base path to combine with. May be null or empty.</param>
		/// <param name="PathList">List of input paths to combine with. May be null.</param>
		/// <returns>List of paths relative The build module object for the specified build rules source file</returns>
		private static List<string> CombinePathList(DirectoryReference BasePath, List<string> PathList)
		{
			List<string> NewPathList = new List<string>();
			foreach (string Path in PathList)
			{
				NewPathList.Add(System.IO.Path.Combine(BasePath.FullName, Path));
			}
			return NewPathList;
		}


		/// <summary>
		/// Given a list of source files for a module, filters them into a list of files that should actually be included in a build
		/// </summary>
		/// <param name="SourceFiles">Original list of files, which may contain non-source</param>
		/// <param name="SourceFilesBaseDirectory">Directory that the source files are in</param>
		/// <param name="TargetPlatform">The platform we're going to compile for</param>
		/// <returns>The list of source files to actually compile</returns>
		static List<FileItem> GetCPlusPlusFilesToBuild(List<FileReference> SourceFiles, DirectoryReference SourceFilesBaseDirectory, UnrealTargetPlatform TargetPlatform)
		{
			// Make a list of all platform name strings that we're *not* currently compiling, to speed
			// up file path comparisons later on
			List<UnrealTargetPlatform> SupportedPlatforms = new List<UnrealTargetPlatform>();
			SupportedPlatforms.Add(TargetPlatform);
			List<string> OtherPlatformNameStrings = Utils.MakeListOfUnsupportedPlatforms(SupportedPlatforms);


			// @todo projectfiles: Consider saving out cached list of source files for modules so we don't need to harvest these each time

			List<FileItem> FilteredFileItems = new List<FileItem>();
			FilteredFileItems.Capacity = SourceFiles.Count;

			// @todo projectfiles: hard-coded source file set.  Should be made extensible by platform tool chains.
			string[] CompilableSourceFileTypes = new string[]
				{
					".cpp",
					".c",
					".cc",
					".mm",
					".m",
					".rc",
					".manifest"
				};

			// When generating project files, we have no file to extract source from, so we'll locate the code files manually
			foreach (FileReference SourceFilePath in SourceFiles)
			{
				// We're only able to compile certain types of files
				bool IsCompilableSourceFile = false;
				foreach (string CurExtension in CompilableSourceFileTypes)
				{
					if (SourceFilePath.HasExtension(CurExtension))
					{
						IsCompilableSourceFile = true;
						break;
					}
				}

				if (IsCompilableSourceFile)
				{
					if (SourceFilePath.IsUnderDirectory(SourceFilesBaseDirectory))
					{
						// Store the path as relative to the project file
						string RelativeFilePath = SourceFilePath.MakeRelativeTo(SourceFilesBaseDirectory);

						// All compiled files should always be in a sub-directory under the project file directory.  We enforce this here.
						if (Path.IsPathRooted(RelativeFilePath) || RelativeFilePath.StartsWith(".."))
						{
							throw new BuildException("Error: Found source file {0} in project whose path was not relative to the base directory of the source files", RelativeFilePath);
						}

						// Check for source files that don't belong to the platform we're currently compiling.  We'll filter
						// those source files out
						bool IncludeThisFile = true;
						foreach (string CurPlatformName in OtherPlatformNameStrings)
						{
							if (RelativeFilePath.IndexOf(Path.DirectorySeparatorChar + CurPlatformName + Path.DirectorySeparatorChar, StringComparison.InvariantCultureIgnoreCase) != -1
								|| RelativeFilePath.StartsWith(CurPlatformName + Path.DirectorySeparatorChar))
							{
								IncludeThisFile = false;
								break;
							}
						}

						if (IncludeThisFile)
						{
							FilteredFileItems.Add(FileItem.GetItemByFileReference(SourceFilePath));
						}
					}
				}
			}

			// @todo projectfiles: Consider enabling this error but changing it to a warning instead.  It can fire for
			//    projects that are being digested for IntelliSense (because the module was set as a cross-
			//	  platform dependency), but all of their source files were filtered out due to platform masking
			//    in the project generator
			bool AllowEmptyProjects = true;
			if (!AllowEmptyProjects)
			{
				if (FilteredFileItems.Count == 0)
				{
					throw new BuildException("Could not find any valid source files for base directory {0}.  Project has {1} files in it", SourceFilesBaseDirectory, SourceFiles.Count);
				}
			}

			return FilteredFileItems;
		}

		static bool ShouldIncludeNativizedAssets(DirectoryReference GameProjectDirectory)
		{
			ConfigHierarchy Config = ConfigCache.ReadHierarchy(ConfigHierarchyType.Game, GameProjectDirectory, BuildHostPlatform.Current.Platform);
			if (Config != null)
			{
				// Determine whether or not the user has enabled nativization of Blueprint assets at cook time (default is 'Disabled')
				string BlueprintNativizationMethod;
				if (!Config.TryGetValue("/Script/UnrealEd.ProjectPackagingSettings", "BlueprintNativizationMethod", out BlueprintNativizationMethod))
				{
					BlueprintNativizationMethod = "Disabled";
				}

				return BlueprintNativizationMethod != "Disabled";
			}

			return false;
		}
	}
}<|MERGE_RESOLUTION|>--- conflicted
+++ resolved
@@ -349,26 +349,6 @@
 		public readonly string OnlyModuleSuffix;
 	}
 
-<<<<<<< HEAD
-
-	/// <summary>
-	/// Describes all of the information needed to initialize a UEBuildTarget object
-	/// </summary>
-	class TargetDescriptor
-	{
-		public FileReference ProjectFile;
-		public string TargetName;
-		public UnrealTargetPlatform Platform;
-		public UnrealTargetConfiguration Configuration;
-		public string Architecture;
-		public bool bIsEditorRecompile;
-		public List<OnlyModule> OnlyModules;
-		public List<FileReference> ForeignPlugins;
-		public string ForceReceiptFileName;
-	}
-
-=======
->>>>>>> a23640a2
 	/// <summary>
 	/// A target that can be built
 	/// </summary>
@@ -385,167 +365,8 @@
 			return TargetName;
 		}
 
-<<<<<<< HEAD
-		public static List<TargetDescriptor> ParseTargetCommandLine(string[] Arguments, ref FileReference ProjectFile)
-		{
-			UnrealTargetPlatform Platform = UnrealTargetPlatform.Unknown;
-			UnrealTargetConfiguration Configuration = UnrealTargetConfiguration.Unknown;
-			List<string> TargetNames = new List<string>();
-			string Architecture = null;
-			List<OnlyModule> OnlyModules = new List<OnlyModule>();
-			List<FileReference> ForeignPlugins = new List<FileReference>();
-			string ForceReceiptFileName = null;
-
-			// If true, the recompile was launched by the editor.
-			bool bIsEditorRecompile = false;
-
-			// Settings for creating/using static libraries for the engine
-			List<string> PossibleTargetNames = new List<string>();
-			for (int ArgumentIndex = 0; ArgumentIndex < Arguments.Length; ArgumentIndex++)
-			{
-				string Argument = Arguments[ArgumentIndex];
-				if(!Argument.StartsWith("-"))
-				{
-					UnrealTargetPlatform ParsedPlatform;
-					if(Enum.TryParse(Argument, true, out ParsedPlatform) && ParsedPlatform != UnrealTargetPlatform.Unknown)
-					{
-						if(Platform != UnrealTargetPlatform.Unknown)
-						{
-							throw new BuildException("Multiple platforms specified on command line (first {0}, then {1})", Platform, ParsedPlatform);
-						}
-						Platform = ParsedPlatform;
-						continue;
-					}
-
-					UnrealTargetConfiguration ParsedConfiguration;
-					if(Enum.TryParse(Argument, true, out ParsedConfiguration) && ParsedConfiguration != UnrealTargetConfiguration.Unknown)
-					{
-						if(Configuration != UnrealTargetConfiguration.Unknown)
-						{
-							throw new BuildException("Multiple configurations specified on command line (first {0}, then {1})", Configuration, ParsedConfiguration);
-						}
-						Configuration = ParsedConfiguration;
-						continue;
-					}
-
-					PossibleTargetNames.Add(Argument);
-				}
-				else
-				{
-					string Value;
-					if(ParseArgumentValue(Argument, "-Module=", out Value))
-					{
-						OnlyModules.Add(new OnlyModule(Value));
-					}
-					else if(ParseArgumentValue(Argument, "-ModuleWithSuffix=", out Value))
-					{
-						int SuffixIdx = Value.LastIndexOf(',');
-						if(SuffixIdx == -1)
-						{
-							throw new BuildException("Missing suffix argument from -ModuleWithSuffix=Name,Suffix");
-						}
-						OnlyModules.Add(new OnlyModule(Value.Substring(0, SuffixIdx), Value.Substring(SuffixIdx + 1)));
-					}
-					else if(ParseArgumentValue(Argument, "-Plugin=", out Value))
-					{
-						ForeignPlugins.Add(new FileReference(Value));
-					}
-					else if(ParseArgumentValue(Argument, "-Receipt=", out Value))
-					{
-						ForceReceiptFileName = Value;
-					}
-					else if(Argument.Equals("-EditorRecompile", StringComparison.InvariantCultureIgnoreCase))
-					{
-						bIsEditorRecompile = true;
-					}
-					else
-					{
-						switch (Arguments[ArgumentIndex].ToUpperInvariant())
-						{
-							case "-MODULE":
-								throw new BuildException("'-Module <Name>' syntax is no longer supported on the command line. Use '-Module=<Name>' instead.");
-							case "-MODULEWITHSUFFIX":
-								throw new BuildException("'-ModuleWithSuffix <Name> <Suffix>' syntax is no longer supported on the command line. Use '-Module=<Name>,<Suffix>' instead.");
-							case "-PLUGIN":
-								throw new BuildException("'-Plugin <Path>' syntax is no longer supported on the command line. Use '-Plugin=<Path>' instead.");
-							case "-RECEIPT":
-								throw new BuildException("'-Receipt <Path>' syntax is no longer supported on the command line. Use '-Receipt=<Path>' instead.");
-						}
-					}
-				}
-			}
-
-			if (Platform == UnrealTargetPlatform.Unknown)
-			{
-				throw new BuildException("Couldn't find platform name.");
-			}
-			if (Configuration == UnrealTargetConfiguration.Unknown)
-			{
-				throw new BuildException("Couldn't determine configuration name.");
-			}
-
-			List<TargetDescriptor> Targets = new List<TargetDescriptor>();
-			if (PossibleTargetNames.Count > 0)
-			{
-				// We have possible targets!
-				string PossibleTargetName = PossibleTargetNames[0];
-
-				// If Engine is installed, the PossibleTargetName could contain a path
-				string TargetName = PossibleTargetName;
-
-				// If a project file was not specified see if we can find one
-				if (ProjectFile == null && UProjectInfo.TryGetProjectForTarget(TargetName, out ProjectFile))
-				{
-					Log.TraceVerbose("Found project file for {0} - {1}", TargetName, ProjectFile);
-				}
-
-				UEBuildPlatform BuildPlatform = UEBuildPlatform.GetBuildPlatform(Platform);
-
-				if(Architecture == null)
-				{
-					Architecture = BuildPlatform.GetDefaultArchitecture(ProjectFile);
-				}
-
-				Targets.Add(new TargetDescriptor()
-					{
-						ProjectFile = ProjectFile,
-						TargetName = TargetName,
-						Platform = Platform,
-						Configuration = Configuration,
-						Architecture = Architecture,
-						bIsEditorRecompile = bIsEditorRecompile,
-						OnlyModules = OnlyModules,
-						ForeignPlugins = ForeignPlugins,
-						ForceReceiptFileName = ForceReceiptFileName
-					});
-			}
-			if (Targets.Count == 0)
-			{
-				throw new BuildException("No target name was specified on the command-line.");
-			}
-			return Targets;
-		}
-
-		private static bool ParseArgumentValue(string Argument, string Prefix, out string Value)
-		{
-			if(Argument.StartsWith(Prefix, StringComparison.InvariantCultureIgnoreCase))
-			{
-				Value = Argument.Substring(Prefix.Length);
-				return true;
-			}
-			else
-			{
-				Value = null;
-				return false;
-			}
-		}
-
 		public static UnrealTargetPlatform[] GetSupportedPlatforms(TargetRules Rules)
 		{
-=======
-		public static UnrealTargetPlatform[] GetSupportedPlatforms(TargetRules Rules)
-		{
->>>>>>> a23640a2
 			// Otherwise take the SupportedPlatformsAttribute from the first type in the inheritance chain that supports it
 			for (Type CurrentType = Rules.GetType(); CurrentType != null; CurrentType = CurrentType.BaseType)
 			{
@@ -609,11 +430,7 @@
 			}
 
 			FileReference TargetFileName;
-<<<<<<< HEAD
-			TargetRules RulesObject = RulesAssembly.CreateTargetRules(Desc.TargetName, Desc.Platform, Desc.Configuration, Desc.Architecture, Desc.ProjectFile, Version, Desc.bIsEditorRecompile, out TargetFileName);
-=======
 			TargetRules RulesObject = RulesAssembly.CreateTargetRules(Desc.Name, Desc.Platform, Desc.Configuration, Desc.Architecture, Desc.ProjectFile, Version, out TargetFileName);
->>>>>>> a23640a2
 			if ((ProjectFileGenerator.bGenerateProjectFiles == false) && !GetSupportedPlatforms(RulesObject).Contains(Desc.Platform))
 			{
 				throw new BuildException("{0} does not support the {1} platform.", Desc.Name, Desc.Platform.ToString());
@@ -656,11 +473,7 @@
 			}
 			else
 			{
-<<<<<<< HEAD
-				ValidateSharedEnvironment(RulesAssembly, Desc.TargetName, RulesObject);
-=======
 				ValidateSharedEnvironment(RulesAssembly, Desc.Name, RulesObject);
->>>>>>> a23640a2
 			}
 
 			// Setup the malloc profiler
@@ -836,38 +649,6 @@
 			}
 
 			// Create the target rules for it
-<<<<<<< HEAD
-			TargetRules BaseRules = RulesAssembly.CreateTargetRules(BaseTargetName, ThisRules.Platform, ThisRules.Configuration, ThisRules.Architecture, null, ThisRules.Version, false);
-
-			// Iterate through all fields with the [SharedBuildEnvironment] attribute
-			foreach(FieldInfo Field in typeof(TargetRules).GetFields())
-			{
-				if(Field.GetCustomAttribute<RequiresUniqueBuildEnvironmentAttribute>() != null)
-				{
-					// Get the values for the current target and for the base target
-					object ThisValue = Field.GetValue(ThisRules);
-					object BaseValue = Field.GetValue(BaseRules);
-
-					// Check if the fields match, treating lists of strings (eg. definitions) differently to value types.
-					bool bFieldsMatch;
-					if(ThisValue == null || BaseValue == null)
-					{
-						bFieldsMatch = (ThisValue == BaseValue);
-					}
-					else if(typeof(IEnumerable<string>).IsAssignableFrom(Field.FieldType))
-					{
-						bFieldsMatch = Enumerable.SequenceEqual((IEnumerable<string>)ThisValue, (IEnumerable<string>)BaseValue);
-					}
-					else
-					{
-						bFieldsMatch = ThisValue.Equals(BaseValue);
-					}
-
-					// Throw an exception if they don't match
-					if(!bFieldsMatch)
-					{
-						throw new BuildException("{0} modifies the value of {1}. This is not allowed, as {0} has build products in common with {2}.\nRemove the modified setting or change {0} to use a unique build environment by setting 'BuildEnvironment = TargetBuildEnvironment.Unique;' in the {3} constructor.", ThisTargetName, Field.Name, BaseTargetName, ThisRules.GetType().Name);
-=======
 			TargetRules BaseRules = RulesAssembly.CreateTargetRules(BaseTargetName, ThisRules.Platform, ThisRules.Configuration, ThisRules.Architecture, null, ThisRules.Version);
 
 			// Get all the configurable objects
@@ -910,7 +691,6 @@
 						{
 							throw new BuildException("{0} modifies the value of {1}. This is not allowed, as {0} has build products in common with {2}.\nRemove the modified setting or change {0} to use a unique build environment by setting 'BuildEnvironment = TargetBuildEnvironment.Unique;' in the {3} constructor.", ThisTargetName, Field.Name, BaseTargetName, ThisRules.GetType().Name);
 						}
->>>>>>> a23640a2
 					}
 				}
 			}
@@ -1192,11 +972,7 @@
 			bUsePrecompiled = Info.GetBoolean("up");
 			OnlyModules = (List<OnlyModule>)Info.GetValue("om", typeof(List<OnlyModule>));
 			bCompileMonolithic = Info.GetBoolean("cm");
-<<<<<<< HEAD
-			FlatModuleCsData = (Dictionary<string, FlatModuleCsDataType>)Info.GetValue("fm", typeof(Dictionary<string, FlatModuleCsDataType>));
-=======
 			FlatModuleCsData = (List<FlatModuleCsDataType>)Info.GetValue("fm", typeof(List<FlatModuleCsDataType>));
->>>>>>> a23640a2
 			Receipt = (TargetReceipt)Info.GetValue("re", typeof(TargetReceipt));
 			ReceiptFileName = (FileReference)Info.GetValue("rf", typeof(FileReference));
 			FileReferenceToModuleManifestPairs = (KeyValuePair<FileReference, ModuleManifest>[])Info.GetValue("vm", typeof(KeyValuePair<FileReference, ModuleManifest>[]));
@@ -1346,13 +1122,8 @@
 				OutputDirectory = UnrealBuildTool.EngineDirectory;
 			}
 
-<<<<<<< HEAD
-            bool bCompileAsDLL = Rules.bShouldCompileAsDLL && bCompileMonolithic;
-            OutputPaths = MakeBinaryPaths(OutputDirectory, bCompileMonolithic ? TargetName : AppName, Platform, Configuration, bCompileAsDLL ? UEBuildBinaryType.DynamicLinkLibrary : UEBuildBinaryType.Executable, Rules.Architecture, Rules.UndecoratedConfiguration, bCompileMonolithic && ProjectFile != null, Rules.ExeBinariesSubFolder, Rules.OverrideExecutableFileExtension, ProjectFile, Rules);
-=======
 			bool bCompileAsDLL = Rules.bShouldCompileAsDLL && bCompileMonolithic;
 			OutputPaths = MakeBinaryPaths(OutputDirectory, bCompileMonolithic ? TargetName : AppName, Platform, Configuration, bCompileAsDLL ? UEBuildBinaryType.DynamicLinkLibrary : UEBuildBinaryType.Executable, Rules.Architecture, Rules.UndecoratedConfiguration, bCompileMonolithic && ProjectFile != null, Rules.ExeBinariesSubFolder, ProjectFile, Rules);
->>>>>>> a23640a2
 
 			// Get the path to the version file unless this is a formal build (where it will be compiled in)
 			if(Rules.LinkType != TargetLinkType.Monolithic)
@@ -1716,18 +1487,6 @@
 					Manifest.BuildProducts.Add(VersionManifestFile.FullName);
 				}
 
-				// Also add the version file if it's been specified
-				if (VersionFile != null)
-				{
-					Manifest.BuildProducts.Add(VersionFile.FullName);
-				}
-
-				// Add all the version manifests to the receipt
-				foreach (FileReference VersionManifestFile in FileReferenceToModuleManifestPairs.Select(x => x.Key))
-				{
-					Manifest.BuildProducts.Add(VersionManifestFile.FullName);
-				}
-
 				UEBuildPlatform BuildPlatform = UEBuildPlatform.GetBuildPlatform(Platform);
 				if (OnlyModules.Count == 0)
 				{
@@ -1755,11 +1514,7 @@
 		/// <summary>
 		/// Prepare all the receipts this target (all the .target and .modules files). See the VersionManifest class for an explanation of what these files are.
 		/// </summary>
-<<<<<<< HEAD
-		void PrepareReceipts(UEToolChain ToolChain, bool bCreateDebugInfo, EHotReload HotReload)
-=======
 		void PrepareReceipts(UEToolChain ToolChain, List<KeyValuePair<FileReference, BuildProductType>> BuildProducts, List<KeyValuePair<FileReference, BuildProductType>> PrecompileOnlyBuildProducts, EHotReload HotReload)
->>>>>>> a23640a2
 		{
 			// If linking is disabled, don't generate any receipt
 			if(Rules.bDisableLinking)
@@ -1780,21 +1535,12 @@
 			if(String.IsNullOrEmpty(Version.BuildId))
 			{
 				if(Rules.bFormalBuild)
-<<<<<<< HEAD
 				{
 					// If this is a formal build, we can just the compatible changelist as the unique id.
 					Version.BuildId = String.Format("{0}", Version.EffectiveCompatibleChangelist);
 				}
 				else if(HotReload != EHotReload.Disabled || OnlyModules.Count > 0)
 				{
-=======
-				{
-					// If this is a formal build, we can just the compatible changelist as the unique id.
-					Version.BuildId = String.Format("{0}", Version.EffectiveCompatibleChangelist);
-				}
-				else if(HotReload != EHotReload.Disabled || OnlyModules.Count > 0)
-				{
->>>>>>> a23640a2
 					// If we're hot reloading or doing a partial build, just use the last version number.
 					BuildVersion LastVersion;
 					if(VersionFile != null && BuildVersion.TryRead(VersionFile, out LastVersion))
@@ -1861,15 +1607,7 @@
 					{
 						foreach (RuntimeDependency RuntimeDependency in Module.RuntimeDependencies)
 						{
-<<<<<<< HEAD
-							foreach (RuntimeDependency RuntimeDependency in Module.RuntimeDependencies)
-							{
-								Receipt.RuntimeDependencies.Add(RuntimeDependency.Path, RuntimeDependency.Type);
-							}
-							Receipt.AdditionalProperties.AddRange(Module.Rules.AdditionalPropertiesForReceipt.Inner);
-=======
 							Receipt.RuntimeDependencies.Add(RuntimeDependency.Path, RuntimeDependency.Type);
->>>>>>> a23640a2
 						}
 						Receipt.AdditionalProperties.AddRange(Module.Rules.AdditionalPropertiesForReceipt.Inner);
 					}
@@ -1931,8 +1669,6 @@
 					}
 				}
 
-<<<<<<< HEAD
-=======
 				// Add all the files which are required to use the precompiled modules
 				HashSet<FileReference> ExternalFiles = new HashSet<FileReference>();
 				GetExternalFileList(ReferencedModules, ExternalFiles);
@@ -1947,7 +1683,6 @@
 				}
 			}
 
->>>>>>> a23640a2
 			// Also add the version file if it's been specified
 			if (VersionFile != null)
 			{
@@ -2511,18 +2246,8 @@
 			}
 
 			// On Mac and Linux we have actions that should be executed after all the binaries are created
-<<<<<<< HEAD
-			TargetToolChain.SetupBundleDependencies(AppBinaries, TargetName);
-
-			// Create a receipt for the target
-			if (!ProjectFileGenerator.bGenerateProjectFiles)
-			{
-				PrepareReceipts(TargetToolChain, GlobalLinkEnvironment.bCreateDebugInfo, HotReload);
-			}
-=======
 			TargetToolChain.SetupBundleDependencies(Binaries, TargetName);
 			TargetToolChain.SetupBundleDependencies(PrecompileOnlyBinaries, TargetName);
->>>>>>> a23640a2
 
 			// Write out the deployment context, if necessary
 			if(Rules.bDeployAfterCompile && !Rules.bDisableLinking)
@@ -3267,42 +2992,16 @@
 			{
 				if(Module.Binary != null && Module.Rules.bPrecompile)
 				{
-<<<<<<< HEAD
-					if(!PrecompiledModules.Contains(Module) && Module.Binary != null)
-					{
-						if (Module.RulesFile.IsUnderDirectory(UnrealBuildTool.EngineDirectory))
-						{
-							PrecompiledModules.Add(Module);
-						}
-						
-						// If engine is installed and enterprise is installed, add enterprise modules to list of precompiled modules
-						else if (bUsePrecompiled && UnrealBuildTool.IsEnterpriseInstalled() && UnrealBuildTool.IsUnderAnEngineDirectory(Module.RulesFile.Directory))
-						{
-							PrecompiledModules.Add(Module);
-						}
-					}
-=======
 					PrecompiledModuleNames.Add(Module.Name);
->>>>>>> a23640a2
-				}
-			}
-
-<<<<<<< HEAD
-
-				// If we're precompiling a base engine target, create binaries for all the engine modules that are compatible with it.
-				if (bPrecompile && ProjectFile == null && TargetType != TargetType.Program)
-				{
-					// Find all the known module names in this assembly
-					List<string> ModuleNames = new List<string>();
-					RulesAssembly.GetAllModuleNames(ModuleNames);
-=======
+				}
+			}
+
 			// If we're precompiling a base engine target, create binaries for all the engine modules that are compatible with it.
 			if (ProjectFile == null && TargetType != TargetType.Program)
 			{
 				// Find all the known module names in this assembly
 				List<string> ModuleNames = new List<string>();
 				RulesAssembly.GetAllModuleNames(ModuleNames);
->>>>>>> a23640a2
 
 				// Find all the platform folders to exclude from the list of precompiled modules
 				List<FileSystemName> ExcludeFolders = new List<FileSystemName>();
@@ -4512,27 +4211,15 @@
 					{
 						GeneratedCodeDirectory = Plugin.Directory;
 					}
-					else if (bUseSharedBuildEnvironment)
-					{
-						if(ModuleFileName.IsUnderDirectory(UnrealBuildTool.EngineDirectory))
-						{
-							GeneratedCodeDirectory = UnrealBuildTool.EngineDirectory;
-						}
-						else if (UnrealBuildTool.IsUnderAnEngineDirectory(ModuleFileName.Directory))
-						{
-							GeneratedCodeDirectory = UnrealBuildTool.EnterpriseDirectory;
-						}
-					}
-<<<<<<< HEAD
-					
-					if(GeneratedCodeDirectory == null)
-=======
+					else if (bUseSharedBuildEnvironment && ModuleFileName.IsUnderDirectory(UnrealBuildTool.EngineDirectory))
+					{
+						GeneratedCodeDirectory = UnrealBuildTool.EngineDirectory;
+					}
 					else if (bUseSharedBuildEnvironment && UnrealBuildTool.IsUnderAnEngineDirectory(ModuleFileName.Directory))
 					{
 						GeneratedCodeDirectory = UnrealBuildTool.EnterpriseDirectory;
 					}
 					else
->>>>>>> a23640a2
 					{
 						GeneratedCodeDirectory = ProjectDirectory;
 					}
