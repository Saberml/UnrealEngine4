// Copyright 1998-2014 Epic Games, Inc. All Rights Reserved.

using System;
using System.Collections.Generic;
using System.Text;
using System.Diagnostics;
using System.IO;
using System.Linq;
using System.Text.RegularExpressions;
using System.Xml;

namespace UnrealBuildTool
{
	/** Type of module. Mirrored in UHT as EBuildModuleType */
	public enum UEBuildModuleType
	{
		Unknown,
		Runtime,
		Developer,
		Editor,
		ThirdParty,
		Program,
		Game,
	}
	public static class UEBuildModuleTypeExtensions
	{
		public static bool IsEngineModule(this UEBuildModuleType ModuleType)
		{
			return ModuleType != UEBuildModuleType.Game;
		}
	}
	
	/** A unit of code compilation and linking. */
	public abstract class UEBuildModule
	{
		/** Known module folders */
		public static readonly string RuntimeFolder = String.Format("{0}Runtime{0}", Path.DirectorySeparatorChar);
		public static readonly string DeveloperFolder = String.Format("{0}Developer{0}", Path.DirectorySeparatorChar);
		public static readonly string EditorFolder = String.Format("{0}Editor{0}", Path.DirectorySeparatorChar);
		public static readonly string ProgramsFolder = String.Format("{0}Programs{0}", Path.DirectorySeparatorChar);

		public static UEBuildModuleType GetPluginModuleType(string ModuleName)
		{
			UEBuildModuleType ModuleType = UEBuildModuleType.Unknown;
			PluginInfo Info = Plugins.GetPluginInfoForModule(ModuleName);
			if (null == Info)
			{
				return ModuleType;
			}
			foreach (PluginInfo.PluginModuleInfo ModuleInfo in Info.Modules)
			{
				if (ModuleInfo.Name == ModuleName)
				{
					switch (ModuleInfo.Type)
					{
						case PluginInfo.PluginModuleType.Developer:
							ModuleType = UEBuildModuleType.Developer;
							break;
						case PluginInfo.PluginModuleType.Editor:
						case PluginInfo.PluginModuleType.EditorNoCommandlet:
							ModuleType = UEBuildModuleType.Editor;
							break;
						case PluginInfo.PluginModuleType.Program:
							ModuleType = UEBuildModuleType.Program;
							break;
						case PluginInfo.PluginModuleType.Runtime:
						case PluginInfo.PluginModuleType.RuntimeNoCommandlet:
							ModuleType = UEBuildModuleType.Runtime;
							break;
						default:
							throw new BuildException("Unhandled plugin module type {0}", ModuleInfo.Type.ToString());
					}
					// break out of loop
					break;
				}
			}
			return ModuleType;
		}

		public static UEBuildModuleType GetEngineModuleTypeBasedOnLocation(string ModuleName, UEBuildModuleType ModuleType, string ModuleFileRelativeToEngineDirectory)
		{
			if (ModuleFileRelativeToEngineDirectory.IndexOf(UEBuildModule.RuntimeFolder, StringComparison.InvariantCultureIgnoreCase) >= 0)
			{
				ModuleType = UEBuildModuleType.Runtime;
			}
			else if (ModuleFileRelativeToEngineDirectory.IndexOf(UEBuildModule.DeveloperFolder, StringComparison.InvariantCultureIgnoreCase) >= 0)
			{
				ModuleType = UEBuildModuleType.Developer;
			}
			else if (ModuleFileRelativeToEngineDirectory.IndexOf(UEBuildModule.EditorFolder, StringComparison.InvariantCultureIgnoreCase) >= 0)
			{
				ModuleType = UEBuildModuleType.Editor;
			}
			else if (ModuleFileRelativeToEngineDirectory.IndexOf(UEBuildModule.ProgramsFolder, StringComparison.InvariantCultureIgnoreCase) >= 0)
			{
				ModuleType = UEBuildModuleType.Program;
			}
			return ModuleType;
		}

		/** Converts an optional string list parameter to a well-defined list. */
		protected static List<string> ListFromOptionalEnumerableStringParameter(IEnumerable<string> InEnumerableStrings)
		{
			return InEnumerableStrings == null ? new List<string>() : new List<string>(InEnumerableStrings);
		}

		/** The target which owns this module. */
		public readonly UEBuildTarget Target;
	
		/** The name that uniquely identifies the module. */
		public readonly string Name;

		/** The type of module being built. Used to switch between debug/development and precompiled/source configurations. */
		public UEBuildModuleType Type;

		/** Path to the module directory */
		public readonly string ModuleDirectory;

		/** An optional output path for the module */
		public readonly string OutputDirectory;

		/** The binary the module will be linked into for the current target.  Only set after UEBuildBinary.BindModules is called. */
		public UEBuildBinary Binary = null;

		/** Whether this module is included in the current target.  Only set after UEBuildBinary.BindModules is called. */
		public bool bIncludedInTarget = false;

		protected readonly List<string> PublicDefinitions;
		protected readonly List<string> PublicIncludePaths;
		protected readonly List<string> PrivateIncludePaths;
		protected readonly List<string> PublicSystemIncludePaths;
		protected readonly List<string> PublicLibraryPaths;
		protected readonly List<string> PublicAdditionalLibraries;
		protected readonly List<string> PublicFrameworks;
		protected readonly List<string> PublicWeakFrameworks;
		protected readonly List<UEBuildFramework> PublicAdditionalFrameworks;
		protected readonly List<string> PublicAdditionalShadowFiles;

		/** Names of modules with header files that this module's public interface needs access to. */
		protected List<string> PublicIncludePathModuleNames;

		/** Names of modules that this module's public interface depends on. */
		protected List<string> PublicDependencyModuleNames;

		/** Names of DLLs that this module should delay load */
		protected List<string> PublicDelayLoadDLLs;

		/** Names of modules with header files that this module's private implementation needs access to. */
		protected List<string> PrivateIncludePathModuleNames;
	
		/** Names of modules that this module's private implementation depends on. */
		protected List<string> PrivateDependencyModuleNames;

		/** If any of this module's dependent modules circularly reference this module, then they must be added to this list */
		public HashSet<string> CircularlyReferencedDependentModules
		{
			get;
			protected set;
		}

		/** Extra modules this module may require at run time */
		protected List<string> DynamicallyLoadedModuleNames;

        /** Extra modules this module may require at run time, that are on behalf of another platform (i.e. shader formats and the like) */
        protected List<string> PlatformSpecificDynamicallyLoadedModuleNames;

		public UEBuildModule(
			UEBuildTarget InTarget,
			string InName,
			UEBuildModuleType InType,
			string InModuleDirectory,
			string InOutputDirectory,
			IEnumerable<string> InPublicDefinitions = null,
			IEnumerable<string> InPublicIncludePaths = null,
			IEnumerable<string> InPublicSystemIncludePaths = null,
			IEnumerable<string> InPublicLibraryPaths = null,
			IEnumerable<string> InPublicAdditionalLibraries = null,
			IEnumerable<string> InPublicFrameworks = null,
			IEnumerable<string> InPublicWeakFrameworks = null,
			IEnumerable<UEBuildFramework> InPublicAdditionalFrameworks = null,
			IEnumerable<string> InPublicAdditionalShadowFiles = null,
			IEnumerable<string> InPublicIncludePathModuleNames = null,
			IEnumerable<string> InPublicDependencyModuleNames = null,
			IEnumerable<string> InPublicDelayLoadDLLs = null,
			IEnumerable<string> InPrivateIncludePaths = null,
			IEnumerable<string> InPrivateIncludePathModuleNames = null,
			IEnumerable<string> InPrivateDependencyModuleNames = null,
			IEnumerable<string> InCircularlyReferencedDependentModules = null,
			IEnumerable<string> InDynamicallyLoadedModuleNames = null,
            IEnumerable<string> InPlatformSpecificDynamicallyLoadedModuleNames = null
			)
		{
			Target = InTarget;
			Name = InName;
			Type = InType;
			ModuleDirectory = InModuleDirectory;
			OutputDirectory = InOutputDirectory;
			PublicDefinitions = ListFromOptionalEnumerableStringParameter(InPublicDefinitions);
			PublicIncludePaths = ListFromOptionalEnumerableStringParameter(InPublicIncludePaths);
			PublicSystemIncludePaths = ListFromOptionalEnumerableStringParameter(InPublicSystemIncludePaths);
			PublicLibraryPaths = ListFromOptionalEnumerableStringParameter(InPublicLibraryPaths);
			PublicAdditionalLibraries = ListFromOptionalEnumerableStringParameter(InPublicAdditionalLibraries);
			PublicFrameworks = ListFromOptionalEnumerableStringParameter(InPublicFrameworks);
			PublicWeakFrameworks = ListFromOptionalEnumerableStringParameter(InPublicWeakFrameworks);
			PublicAdditionalFrameworks = InPublicAdditionalFrameworks == null ? new List<UEBuildFramework>() : new List<UEBuildFramework>(InPublicAdditionalFrameworks);
			PublicAdditionalShadowFiles = ListFromOptionalEnumerableStringParameter(InPublicAdditionalShadowFiles);
			PublicIncludePathModuleNames = ListFromOptionalEnumerableStringParameter( InPublicIncludePathModuleNames );
			PublicDependencyModuleNames = ListFromOptionalEnumerableStringParameter(InPublicDependencyModuleNames);
			PublicDelayLoadDLLs = ListFromOptionalEnumerableStringParameter(InPublicDelayLoadDLLs);
			PrivateIncludePaths = ListFromOptionalEnumerableStringParameter(InPrivateIncludePaths);
			PrivateIncludePathModuleNames = ListFromOptionalEnumerableStringParameter( InPrivateIncludePathModuleNames );
			PrivateDependencyModuleNames = ListFromOptionalEnumerableStringParameter( InPrivateDependencyModuleNames );
			CircularlyReferencedDependentModules = new HashSet<string>( ListFromOptionalEnumerableStringParameter( InCircularlyReferencedDependentModules ) );
			DynamicallyLoadedModuleNames = ListFromOptionalEnumerableStringParameter( InDynamicallyLoadedModuleNames );
            PlatformSpecificDynamicallyLoadedModuleNames = ListFromOptionalEnumerableStringParameter(InPlatformSpecificDynamicallyLoadedModuleNames);

			Target.RegisterModule(this);
		}

		/** Adds a public definition */
		public virtual void AddPublicDefinition(string Definition)
		{
			PublicDefinitions.Add(Definition);
		}

		/** Adds a public include path. */
		public virtual void AddPublicIncludePath(string PathName, bool bCheckForDuplicates = true)
		{
			if (bCheckForDuplicates == true)
			{
				if (PublicIncludePaths.Contains(PathName))
				{
					return;
				}
			}
			PublicIncludePaths.Add(PathName);
		}

		/** Adds a public library path */
		public virtual void AddPublicLibraryPath(string PathName, bool bCheckForDuplicates = true)
		{
			if (bCheckForDuplicates == true)
			{
				if (PublicLibraryPaths.Contains(PathName))
				{
					return;
				}
			}
			PublicLibraryPaths.Add(PathName);
		}

		/** Adds a public additional library */
		public virtual void AddPublicAdditionalLibrary(string LibraryName, bool bCheckForDuplicates = true)
		{
			if (bCheckForDuplicates == true)
			{
				if (PublicAdditionalLibraries.Contains(LibraryName))
				{
					return;
				}
			}
			PublicAdditionalLibraries.Add(LibraryName);
		}

		/** Adds a public framework */
		public virtual void AddPublicFramework(string LibraryName, bool bCheckForDuplicates = true)
		{
			if (bCheckForDuplicates == true)
			{
				if (PublicFrameworks.Contains(LibraryName))
				{
					return;
				}
			}
			PublicFrameworks.Add(LibraryName);
		}

		/** Adds a public weak framework */
		public virtual void AddPublicWeakFramework(string LibraryName, bool bCheckForDuplicates = true)
		{
			if (bCheckForDuplicates == true)
			{
				if (PublicWeakFrameworks.Contains(LibraryName))
				{
					return;
				}
			}
			PublicWeakFrameworks.Add(LibraryName);
		}

		/** Adds a public additional framework */
		public virtual void AddPublicAdditionalFramework(UEBuildFramework Framework, bool bCheckForDuplicates = true)
		{
			if (bCheckForDuplicates == true)
			{
				if ( PublicAdditionalFrameworks.Contains( Framework ) )
				{
					return;
				}
			}
			PublicAdditionalFrameworks.Add( Framework );
		}

		/** Adds a file that will be synced to a remote machine if a remote build is being executed */
		public virtual void AddPublicAdditionalShadowFile(string FileName)
		{
			PublicAdditionalShadowFiles.Add(FileName);
		}

		/** Adds a public include path module. */
		public virtual void AddPublicIncludePathModule(string ModuleName, bool bCheckForDuplicates = true)
		{
			if (bCheckForDuplicates == true)
			{
				if (PublicIncludePathModuleNames.Contains(ModuleName))
				{
					return;
				}
			}
			PublicIncludePathModuleNames.Add(ModuleName);
		}

		/** Adds a public dependency module. */
		public virtual void AddPublicDependencyModule(string ModuleName, bool bCheckForDuplicates = true)
		{
			if (bCheckForDuplicates == true)
			{
				if (PublicDependencyModuleNames.Contains(ModuleName))
				{
					return;
				}
			}
			PublicDependencyModuleNames.Add(ModuleName);
		}
		
		/** Adds a dynamically loaded module. */
		public virtual void AddDynamicallyLoadedModule(string ModuleName, bool bCheckForDuplicates = true)
		{
			if (bCheckForDuplicates == true)
			{
				if (DynamicallyLoadedModuleNames.Contains(ModuleName))
				{
					return;
				}
			}
			DynamicallyLoadedModuleNames.Add(ModuleName);
		}
        /** Adds a dynamically loaded module platform specifc. */
		public virtual void AddPlatformSpecificDynamicallyLoadedModule(string ModuleName, bool bCheckForDuplicates = true)
        {
            if (bCheckForDuplicates == true)
            {
                if (PlatformSpecificDynamicallyLoadedModuleNames.Contains(ModuleName))
                {
                    return;
                }
            }
            PlatformSpecificDynamicallyLoadedModuleNames.Add(ModuleName);
        }
		/** Adds a public delay load DLL */
		public virtual void AddPublicDelayLoadDLLs(string DelayLoadDLLName, bool bCheckForDuplicates = true)
		{
			if (bCheckForDuplicates == true)
			{
				if (PublicDelayLoadDLLs.Contains(DelayLoadDLLName))
				{
					return;
				}
			}
			PublicDelayLoadDLLs.Add(DelayLoadDLLName);
		}

		/** Adds a private include path. */
		public virtual void AddPrivateIncludePath(string PathName, bool bCheckForDuplicates = true)
		{
			if (bCheckForDuplicates == true)
			{
				if (PrivateIncludePaths.Contains(PathName))
				{
					return;
				}
			}
			PrivateIncludePaths.Add(PathName);
		}

		/** Adds a private include path module. */
		public virtual void AddPrivateIncludePathModule(string ModuleName, bool bCheckForDuplicates = true)
		{
			if (bCheckForDuplicates == true)
			{
				if (PrivateIncludePathModuleNames.Contains(ModuleName))
				{
					return;
				}
			}
			PrivateIncludePathModuleNames.Add(ModuleName);
		}

		/** Adds a dependency module. */
		public virtual void AddPrivateDependencyModule(string ModuleName, bool bCheckForDuplicates = true)
		{
			if (bCheckForDuplicates == true)
			{
				if (PrivateDependencyModuleNames.Contains(ModuleName))
				{
					return;
				}
			}
			PrivateDependencyModuleNames.Add(ModuleName);
		}

		/** Tells the module that a specific dependency is circularly reference */
		public virtual void AddCircularlyReferencedDependentModule(string ModuleName)
		{
			CircularlyReferencedDependentModules.Add( ModuleName );
		}

		/** Adds an extra module name */
		public virtual void AddExtraModuleName(string ModuleName)
		{
			DynamicallyLoadedModuleNames.Add( ModuleName );
		}

		/**
		 * Clears all public include paths.
		 */
		internal void ClearPublicIncludePaths()
		{
			PublicIncludePaths.Clear();
		}

		/** 
		 * Clears all public library paths.
		 * This is to allow a given platform the opportunity to remove set libraries.
		 */
		internal void ClearPublicLibraryPaths()
		{
			PublicLibraryPaths.Clear();
		}

		/** 
		 * Clears all public additional libraries from the module.
		 * This is to allow a given platform the opportunity to remove set libraries.
		 */
		internal void ClearPublicAdditionalLibraries()
		{
			PublicAdditionalLibraries.Clear();
		}

		/// <summary>
		/// If present, remove the given library from the PublicAdditionalLibraries array
		/// </summary>
		/// <param name="InLibrary">The library to remove from the list</param>
		internal void RemovePublicAdditionalLibrary(string InLibrary)
		{
			PublicAdditionalLibraries.Remove(InLibrary);
		}

		/**
		 * If found, remove the given entry from the definitions of the module.
		 */
		internal void RemovePublicDefinition(string InDefintion)
		{
			PublicDefinitions.Remove(InDefintion);
		}

		/** Return the (optional) output directory */
		public string GetOutputDirectory()
		{
			return OutputDirectory;
		}

		/** Fix up the output path */
		public virtual string FixupOutputPath(string InOutputPath)
		{
			string ModuleOutputPath = InOutputPath;
			if ((OutputDirectory.Length != 0) && (UnrealBuildTool.BuildingRocket() == false))
			{
				// Use from 'Binaries/' on as it is setup w/ the correct platform already
				int BinariesIndex = ModuleOutputPath.LastIndexOf("Binaries");
				if (BinariesIndex != -1)
				{
					ModuleOutputPath = OutputDirectory + ModuleOutputPath.Substring(BinariesIndex);
				}
			}

			return ModuleOutputPath;
		}

		/** Sets up the environment for compiling any module that includes the public interface of this module. */
		protected virtual void SetupPublicCompileEnvironment(
			UEBuildBinary SourceBinary,
			bool bIncludePathsOnly,
			ref List<string> IncludePaths,
			ref List<string> SystemIncludePaths,
			ref List<string> Definitions,
			ref Dictionary<UEBuildModule, bool> VisitedModules
			)
		{
			// There may be circular dependencies in compile dependencies, so we need to avoid reentrance.
			if(!VisitedModules.ContainsKey(this))
			{
				VisitedModules.Add(this,true);

				// Add this module's public include paths and definitions.
				IncludePaths.AddRange(PublicIncludePaths);
				SystemIncludePaths.AddRange(PublicSystemIncludePaths);
				Definitions.AddRange(PublicDefinitions);
				
				// If this module is being built into a DLL or EXE, set up an IMPORTS or EXPORTS definition for it.
				if (Binary != null)
				{
					if (ProjectFileGenerator.bGenerateProjectFiles || (Binary.Config.Type == UEBuildBinaryType.StaticLibrary))
					{
						// When generating IntelliSense files, never add dllimport/dllexport specifiers as it
						// simply confuses the compiler
						Definitions.Add( string.Format( "{0}_API=", Name.ToUpperInvariant() ) );
					}
					else if( Binary == SourceBinary )
					{
						if( Binary.Config.bAllowExports )
						{
							Log.TraceVerbose( "{0}: Exporting {1} from {2}", Path.GetFileNameWithoutExtension( SourceBinary.Config.OutputFilePath ), Name, Path.GetFileNameWithoutExtension( Binary.Config.OutputFilePath ) );
							Definitions.Add( string.Format( "{0}_API=DLLEXPORT", Name.ToUpperInvariant() ) );
						}
						else
						{
							Log.TraceVerbose( "{0}: Not importing/exporting {1} (binary: {2})", Path.GetFileNameWithoutExtension( SourceBinary.Config.OutputFilePath ), Name, Path.GetFileNameWithoutExtension( Binary.Config.OutputFilePath ) );
							Definitions.Add( string.Format( "{0}_API=", Name.ToUpperInvariant() ) );
						}
					}
					else
					{
						// @todo SharedPCH: Public headers included from modules that are not importing the module of that public header, seems invalid.  
						//		Those public headers have no business having APIs in them.  OnlineSubsystem has some public headers like this.  Without changing
						//		this, we need to suppress warnings at compile time.
						if( bIncludePathsOnly )
						{
							Log.TraceVerbose( "{0}: Include paths only for {1} (binary: {2})", Path.GetFileNameWithoutExtension( SourceBinary.Config.OutputFilePath ), Name, Path.GetFileNameWithoutExtension( Binary.Config.OutputFilePath ) );
							Definitions.Add( string.Format( "{0}_API=", Name.ToUpperInvariant() ) );
						}
						else if (Binary.Config.bAllowExports)
						{
							Log.TraceVerbose( "{0}: Importing {1} from {2}", Path.GetFileNameWithoutExtension( SourceBinary.Config.OutputFilePath ), Name, Path.GetFileNameWithoutExtension( Binary.Config.OutputFilePath ) );
							Definitions.Add( string.Format( "{0}_API=DLLIMPORT", Name.ToUpperInvariant() ) );
						}
						else
						{
							Log.TraceVerbose("{0}: Not importing/exporting {1} (binary: {2})", Path.GetFileNameWithoutExtension(SourceBinary.Config.OutputFilePath), Name, Path.GetFileNameWithoutExtension(Binary.Config.OutputFilePath));
							Definitions.Add(string.Format("{0}_API=", Name.ToUpperInvariant()));
						}
					}
				}

				if( !bIncludePathsOnly )
				{
					// Recurse on this module's public dependencies.
					foreach(var DependencyName in PublicDependencyModuleNames)
					{
						var DependencyModule = Target.GetModuleByName(DependencyName);
						DependencyModule.SetupPublicCompileEnvironment(SourceBinary,bIncludePathsOnly,ref IncludePaths,ref SystemIncludePaths,ref Definitions,ref VisitedModules);
					}
				}

				// Now add an include paths from modules with header files that we need access to, but won't necessarily be importing
				foreach( var IncludePathModuleName in PublicIncludePathModuleNames )
				{
					bool bInnerIncludePathsOnly = true;
					var IncludePathModule = Target.GetModuleByName(IncludePathModuleName);
					IncludePathModule.SetupPublicCompileEnvironment( SourceBinary, bInnerIncludePathsOnly, ref IncludePaths, ref SystemIncludePaths, ref Definitions, ref VisitedModules );
				}

				// Add the module's directory to the include path, so we can root #includes to it
				IncludePaths.Add(Utils.CleanDirectorySeparators(Utils.MakePathRelativeTo(ModuleDirectory, Path.Combine(ProjectFileGenerator.RootRelativePath, "Engine/Source")), '/'));
			}
		}
		
		/** Sets up the environment for compiling this module. */
		protected virtual void SetupPrivateCompileEnvironment(
			ref List<string> IncludePaths,
			ref List<string> SystemIncludePaths,
			ref List<string> Definitions
			)
		{
			var VisitedModules = new Dictionary<UEBuildModule, bool>();

			// Add this module's private include paths and definitions.
			IncludePaths.AddRange( PrivateIncludePaths );

			// Allow the module's public dependencies to modify the compile environment.
			bool bIncludePathsOnly = false;
			SetupPublicCompileEnvironment(Binary,bIncludePathsOnly,ref IncludePaths,ref SystemIncludePaths,ref Definitions,ref VisitedModules);

			// Also allow the module's private dependencies to modify the compile environment.
			foreach(var DependencyName in PrivateDependencyModuleNames)
			{
				var DependencyModule = Target.GetModuleByName(DependencyName);
				DependencyModule.SetupPublicCompileEnvironment(Binary,bIncludePathsOnly,ref IncludePaths,ref SystemIncludePaths,ref Definitions,ref VisitedModules);
			}

			// Add include paths from modules with header files that our private files need access to, but won't necessarily be importing
			foreach( var IncludePathModuleName in PrivateIncludePathModuleNames )
			{
				bool bInnerIncludePathsOnly = true;
				var IncludePathModule = Target.GetModuleByName(IncludePathModuleName);
				IncludePathModule.SetupPublicCompileEnvironment( Binary, bInnerIncludePathsOnly, ref IncludePaths, ref SystemIncludePaths, ref Definitions, ref VisitedModules );
			}
		}

		/** Sets up the environment for linking any module that includes the public interface of this module. */ 
		protected virtual void SetupPublicLinkEnvironment(
			UEBuildBinary SourceBinary,
			ref List<string> LibraryPaths,
			ref List<string> AdditionalLibraries,
			ref List<string> Frameworks,
			ref List<string> WeakFrameworks,
			ref List<UEBuildFramework> AdditionalFrameworks,
			ref List<string> AdditionalShadowFiles,
			ref List<string> DelayLoadDLLs,
			ref List<UEBuildBinary> BinaryDependencies,
			ref Dictionary<UEBuildModule, bool> VisitedModules
			)
		{
			// There may be circular dependencies in compile dependencies, so we need to avoid reentrance.
			if(!VisitedModules.ContainsKey(this))
			{
				VisitedModules.Add(this,true);

				// Only process modules that are included in the current target.
				if(bIncludedInTarget)
				{
					// Add this module's binary to the binary dependencies.
					if(Binary != null
					&& Binary != SourceBinary
					&& !BinaryDependencies.Contains(Binary))
					{
						BinaryDependencies.Add(Binary);
					}

					// If this module belongs to a static library that we are not currently building, recursively add the link environment settings for all of its dependencies too.
					// Keep doing this until we reach a module that is not part of a static library (or external module, since they have no associated binary).
					// Static libraries do not contain the symbols for their dependencies, so we need to recursively gather them to be linked into other binary types.
					bool bIsBuildingAStaticLibrary = (SourceBinary != null && SourceBinary.Config.Type == UEBuildBinaryType.StaticLibrary);
					bool bIsModuleBinaryAStaticLibrary = (Binary != null && Binary.Config.Type == UEBuildBinaryType.StaticLibrary);
					if (!bIsBuildingAStaticLibrary && bIsModuleBinaryAStaticLibrary)
					{
						// Gather all dependencies and recursively call SetupPublicLinkEnvironmnet
						List<string> AllDependencyModuleNames = new List<string>(PrivateDependencyModuleNames);
						AllDependencyModuleNames.AddRange(PublicDependencyModuleNames);

						foreach (var DependencyName in AllDependencyModuleNames)
						{
							var DependencyModule = Target.GetModuleByName(DependencyName);
							bool bIsExternalModule = (DependencyModule as UEBuildExternalModule != null);
							bool bIsInStaticLibrary = (DependencyModule.Binary != null && DependencyModule.Binary.Config.Type == UEBuildBinaryType.StaticLibrary);
							if (bIsExternalModule || bIsInStaticLibrary)
							{
								DependencyModule.SetupPublicLinkEnvironment(SourceBinary, ref LibraryPaths, ref AdditionalLibraries, ref Frameworks, ref WeakFrameworks,
									ref AdditionalFrameworks, ref AdditionalShadowFiles, ref DelayLoadDLLs, ref BinaryDependencies, ref VisitedModules);
							}
						}
					}

					// Add this module's public include library paths and additional libraries.
					LibraryPaths.AddRange(PublicLibraryPaths);
					AdditionalLibraries.AddRange(PublicAdditionalLibraries);
					Frameworks.AddRange(PublicFrameworks);
					WeakFrameworks.AddRange(PublicWeakFrameworks);
					// Remember the module so we can refer to it when needed
					foreach ( var Framework in PublicAdditionalFrameworks )
					{
						Framework.OwningModule = this;
					}
					AdditionalFrameworks.AddRange(PublicAdditionalFrameworks);
					AdditionalShadowFiles.AddRange(PublicAdditionalShadowFiles);
					DelayLoadDLLs.AddRange(PublicDelayLoadDLLs);
				}
			}
		}

		/** Sets up the environment for linking this module. */
		public virtual void SetupPrivateLinkEnvironment(
			ref LinkEnvironment LinkEnvironment,
			ref List<UEBuildBinary> BinaryDependencies,
			ref Dictionary<UEBuildModule, bool> VisitedModules
			)
		{
			// Allow the module's public dependencies to add library paths and additional libraries to the link environment.
			SetupPublicLinkEnvironment(Binary,ref LinkEnvironment.Config.LibraryPaths,ref LinkEnvironment.Config.AdditionalLibraries,ref LinkEnvironment.Config.Frameworks,ref LinkEnvironment.Config.WeakFrameworks,
				ref LinkEnvironment.Config.AdditionalFrameworks,ref LinkEnvironment.Config.AdditionalShadowFiles,ref LinkEnvironment.Config.DelayLoadDLLs,ref BinaryDependencies,ref VisitedModules);

			// Also allow the module's public and private dependencies to modify the link environment.
			List<string> AllDependencyModuleNames = new List<string>(PrivateDependencyModuleNames);
			AllDependencyModuleNames.AddRange(PublicDependencyModuleNames);

			foreach (var DependencyName in AllDependencyModuleNames)
			{
				var DependencyModule = Target.GetModuleByName(DependencyName);
				DependencyModule.SetupPublicLinkEnvironment(Binary,ref LinkEnvironment.Config.LibraryPaths,ref LinkEnvironment.Config.AdditionalLibraries,ref LinkEnvironment.Config.Frameworks,ref LinkEnvironment.Config.WeakFrameworks,
					ref LinkEnvironment.Config.AdditionalFrameworks,ref LinkEnvironment.Config.AdditionalShadowFiles,ref LinkEnvironment.Config.DelayLoadDLLs,ref BinaryDependencies,ref VisitedModules);
			}
		}

		/** Compiles the module, and returns a list of files output by the compiler. */
		public abstract List<FileItem> Compile( CPPEnvironment GlobalCompileEnvironment, CPPEnvironment CompileEnvironment, bool bCompileMonolithic );

		/** Writes the build environment for this module */
		public abstract void WriteBuildEnvironment(CPPEnvironment CompileEnvironment, XmlWriter Writer);
		
		// Object interface.
		public override string ToString()
		{
			return Name;
		}


		/**
		 * Gets all of the modules referenced by this module
		 * 
		 * @param	ReferencedModules	Hash of all referenced modules
		 * @param	OrderedModules		Ordered list of the referenced modules
		 * @param	bIncludeDynamicallyLoaded	True if dynamically loaded modules (and all of their dependent modules) should be included.
		 * @param	bForceCircular	True if circular dependecies should be processed
		 */
		public virtual void GetAllDependencyModules(ref Dictionary<string, UEBuildModule> ReferencedModules, ref List<UEBuildModule> OrderedModules, bool bIncludeDynamicallyLoaded, bool bForceCircular)
		{
		}

		/**
		 * Gathers and binds binaries for this module and all of it's dependent modules
		 *
		 * @param	Target				The target we are currently building
		 * @param	Binaries			Dictionary of all binaries we've gathered so far
		 * @param	ExecutableBinary	The binary for the target's main executable (used only when linking monolithically)
		 * @param	bBuildOnlyModules	True to build only specific modules, false for all
		 * @param	ModulesToBuild		The specific modules to build
		 */
		public virtual void RecursivelyProcessUnboundModules(UEBuildTarget Target, ref Dictionary<string, UEBuildBinary> Binaries, UEBuildBinary ExecutableBinary)
		{
		}

		/**
		 * Recursively adds modules that are referenced only for include paths (not actual dependencies).
		 * 
		 * @param	Target	The target we are currently building
		 * @param	bPublicIncludesOnly	True to only add modules for public includes, false to add all include path modules.  Regardless of what you pass here, recursive adds will only add public include path modules.
		 */
		public virtual void RecursivelyAddIncludePathModules( UEBuildTarget Target, bool bPublicIncludesOnly )
		{
		}
	};

	/** A module that is never compiled by us, and is only used to group include paths and libraries into a dependency unit. */
	class UEBuildExternalModule : UEBuildModule
	{
		public UEBuildExternalModule(
			UEBuildTarget InTarget,
			UEBuildModuleType InType,
			string InName,
			string InModuleDirectory,
			string InOutputDirectory,
			IEnumerable<string> InPublicDefinitions = null,
			IEnumerable<string> InPublicIncludePaths = null,
			IEnumerable<string> InPublicSystemIncludePaths = null,
			IEnumerable<string> InPublicLibraryPaths = null,
			IEnumerable<string> InPublicAdditionalLibraries = null,
			IEnumerable<string> InPublicFrameworks = null,
			IEnumerable<string> InPublicWeakFrameworks = null,
			IEnumerable<UEBuildFramework> InPublicAdditionalFrameworks = null,
			IEnumerable<string> InPublicAdditionalShadowFiles = null,
			IEnumerable<string> InPublicDependencyModuleNames = null,
			IEnumerable<string> InPublicDelayLoadDLLs = null		// Delay loaded DLLs that should be setup when including this module
			)
		: base(
			InTarget:						InTarget,
			InType:							InType,
			InName:							InName,
			InModuleDirectory:				InModuleDirectory,
			InOutputDirectory:				InOutputDirectory,
			InPublicDefinitions:			InPublicDefinitions,
			InPublicIncludePaths:			InPublicIncludePaths,
			InPublicSystemIncludePaths:		InPublicSystemIncludePaths,
			InPublicLibraryPaths:			InPublicLibraryPaths,
			InPublicAdditionalLibraries:	InPublicAdditionalLibraries,
			InPublicFrameworks:             InPublicFrameworks,
			InPublicWeakFrameworks:			InPublicWeakFrameworks,
			InPublicAdditionalFrameworks: 	InPublicAdditionalFrameworks,
			InPublicAdditionalShadowFiles:  InPublicAdditionalShadowFiles,
			InPublicDependencyModuleNames:	InPublicDependencyModuleNames,
			InPublicDelayLoadDLLs:			InPublicDelayLoadDLLs
			)
		{
			bIncludedInTarget = true;
		}

		// UEBuildModule interface.
		public override List<FileItem> Compile(CPPEnvironment GlobalCompileEnvironment, CPPEnvironment CompileEnvironment, bool bCompileMonolithic)
		{
			return new List<FileItem>();
		}

		public override void WriteBuildEnvironment(CPPEnvironment CompileEnvironment, XmlWriter Writer)
		{
			Writer.WriteStartElement("module");
			Writer.WriteAttributeString("name", Name);
			Writer.WriteAttributeString("path", ModuleDirectory);
			Writer.WriteAttributeString("type", "external");
			Writer.WriteEndElement();
		}
	};

	/** A module that is compiled from C++ code. */
	public class UEBuildModuleCPP : UEBuildModule
	{
		public class AutoGenerateCppInfoClass
		{
			/** The filename of the *.generated.cpp file which was generated for the module */
			public readonly string Filename;

			public AutoGenerateCppInfoClass(string InFilename)
			{
				Debug.Assert(InFilename != null);

				Filename = InFilename;
			}
		}

		/** Information about the .inl file . */
		public AutoGenerateCppInfoClass AutoGenerateCppInfo = null;

		public class SourceFilesClass
		{
			public readonly List<FileItem> MissingFiles = new List<FileItem>();
			public readonly List<FileItem> CPPFiles     = new List<FileItem>();
			public readonly List<FileItem> CFiles       = new List<FileItem>();
			public readonly List<FileItem> CCFiles      = new List<FileItem>();
			public readonly List<FileItem> MMFiles      = new List<FileItem>();
			public readonly List<FileItem> RCFiles      = new List<FileItem>();
			public readonly List<FileItem> OtherFiles   = new List<FileItem>();

			public int Count
			{
				get
				{
					return MissingFiles.Count +
					       CPPFiles    .Count +
					       CFiles      .Count +
					       CCFiles     .Count +
					       MMFiles     .Count +
					       RCFiles     .Count +
					       OtherFiles  .Count;
				}
			}
		}

		/** A list of the absolute paths of source files to be built in this module. */
		public readonly SourceFilesClass SourceFilesToBuild = new SourceFilesClass();

		/** A list of the source files that were found for the module. */
		public readonly SourceFilesClass SourceFilesFound = new SourceFilesClass();

		/** The preprocessor definitions used to compile this module's private implementation. */
		List<string> Definitions;

		/// When set, allows this module to report compiler definitions and include paths for Intellisense
		IntelliSenseGatherer IntelliSenseGatherer;

		/** Whether this module contains performance critical code. */
		ModuleRules.CodeOptimization OptimizeCode = ModuleRules.CodeOptimization.Default;

		/** Whether this module should use a "shared PCH" header if possible.  Disable this for modules that have lots of global includes
			in a private PCH header (e.g. game modules) */
		public bool bAllowSharedPCH = true;

		/** Header file name for a shared PCH provided by this module.  Must be a valid relative path to a public C++ header file.
			This should only be set for header files that are included by a significant number of other C++ modules. */
		public string SharedPCHHeaderFile = String.Empty;

		/** Use run time type information */
		public bool bUseRTTI = false;

		/** Enable buffer security checks. This should usually be enabled as it prevents severe security risks. */
		public bool bEnableBufferSecurityChecks = true;

		/** If true and unity builds are enabled, this module will build without unity. */
		public bool bFasterWithoutUnity = false;

		/** Overrides BuildConfiguration.MinFilesUsingPrecompiledHeader if non-zero. */
		public int MinFilesUsingPrecompiledHeaderOverride = 0;

		/** Enable exception handling */
		public bool bEnableExceptions = false;

		/** Path to this module's redist static library */
		public string RedistStaticLibraryPath = null;

		/** Whether we're building the redist static library (as well as using it). */
		public bool bBuildingRedistStaticLibrary = false;

		public class ProcessedDependenciesClass
		{
			/** The file, if any, which is used as the unique PCH for this module */
			public FileItem UniquePCHHeaderFile = null;
		}

		/** The processed dependencies for the class */
		public ProcessedDependenciesClass ProcessedDependencies = null;

		/** Categorizes source files into per-extension buckets */
		private static void CategorizeSourceFiles(IEnumerable<FileItem> InSourceFiles, SourceFilesClass OutSourceFiles)
		{
			foreach (var SourceFile in InSourceFiles)
			{
				string Extension = Path.GetExtension(SourceFile.AbsolutePath).ToUpperInvariant();
				if (!SourceFile.bExists)
				{
					OutSourceFiles.MissingFiles.Add(SourceFile);
				}
				else if (Extension == ".CPP")
				{
					OutSourceFiles.CPPFiles.Add(SourceFile);
				}
				else if (Extension == ".C")
				{
					OutSourceFiles.CFiles.Add(SourceFile);
				}
				else if (Extension == ".CC")
				{
					OutSourceFiles.CCFiles.Add(SourceFile);
				}
				else if (Extension == ".MM" || Extension == ".M")
				{
					OutSourceFiles.MMFiles.Add(SourceFile);
				}
				else if (Extension == ".RC")
				{
					OutSourceFiles.RCFiles.Add(SourceFile);
				}
				else
				{
					OutSourceFiles.OtherFiles.Add(SourceFile);
				}
			}
		}

		public UEBuildModuleCPP(
			UEBuildTarget InTarget,
			string InName,
			UEBuildModuleType InType,
			string InModuleDirectory,
			string InOutputDirectory,
			IntelliSenseGatherer InIntelliSenseGatherer,
			IEnumerable<FileItem> InSourceFiles,
			IEnumerable<string> InPublicIncludePaths,
			IEnumerable<string> InPublicSystemIncludePaths,
			IEnumerable<string> InDefinitions,
			IEnumerable<string> InPublicIncludePathModuleNames,
			IEnumerable<string> InPublicDependencyModuleNames,
			IEnumerable<string> InPublicDelayLoadDLLs,
			IEnumerable<string> InPublicAdditionalLibraries,
			IEnumerable<string> InPublicFrameworks,
			IEnumerable<string> InPublicWeakFrameworks,
			IEnumerable<UEBuildFramework> InPublicAdditionalFrameworks,
			IEnumerable<string> InPublicAdditionalShadowFiles,
			IEnumerable<string> InPrivateIncludePaths,
			IEnumerable<string> InPrivateIncludePathModuleNames,
			IEnumerable<string> InPrivateDependencyModuleNames,
			IEnumerable<string> InCircularlyReferencedDependentModules,
			IEnumerable<string> InDynamicallyLoadedModuleNames,
            IEnumerable<string> InPlatformSpecificDynamicallyLoadedModuleNames,
            ModuleRules.CodeOptimization InOptimizeCode,
			bool InAllowSharedPCH,
			string InSharedPCHHeaderFile,
			bool InUseRTTI,
			bool InEnableBufferSecurityChecks,
			bool InFasterWithoutUnity,
			int InMinFilesUsingPrecompiledHeaderOverride,
			bool InEnableExceptions,
<<<<<<< HEAD
			bool InEnableInlining,
=======
>>>>>>> 3f3b556c
			bool bInBuildSourceFiles
			)
			: base(	InTarget,
					InName, 
					InType,
					InModuleDirectory,
					InOutputDirectory, 
					InDefinitions, 
					InPublicIncludePaths,
					InPublicSystemIncludePaths, 
					null, 
					InPublicAdditionalLibraries,
					InPublicFrameworks,
					InPublicWeakFrameworks,
					InPublicAdditionalFrameworks,
					InPublicAdditionalShadowFiles,
					InPublicIncludePathModuleNames,
					InPublicDependencyModuleNames,
					InPublicDelayLoadDLLs,
					InPrivateIncludePaths, 
					InPrivateIncludePathModuleNames,
					InPrivateDependencyModuleNames, 
					InCircularlyReferencedDependentModules,
					InDynamicallyLoadedModuleNames,
                    InPlatformSpecificDynamicallyLoadedModuleNames
				)
		{
			IntelliSenseGatherer = InIntelliSenseGatherer;

			CategorizeSourceFiles(InSourceFiles, SourceFilesFound);
			if (bInBuildSourceFiles)
			{
				CategorizeSourceFiles(InSourceFiles, SourceFilesToBuild);
			}

			Definitions = ListFromOptionalEnumerableStringParameter(InDefinitions);
			foreach (var Def in Definitions)
			{
				Log.TraceVerbose("Compile Env {0}: {1}", Name, Def);
			}
			OptimizeCode                           = InOptimizeCode;
			bAllowSharedPCH                        = InAllowSharedPCH;
			SharedPCHHeaderFile                    = InSharedPCHHeaderFile;
			bUseRTTI                               = InUseRTTI;
			bEnableBufferSecurityChecks 		   = InEnableBufferSecurityChecks;
			bFasterWithoutUnity                    = InFasterWithoutUnity;
			MinFilesUsingPrecompiledHeaderOverride = InMinFilesUsingPrecompiledHeaderOverride;
			bEnableExceptions                      = InEnableExceptions;
		}

		// UEBuildModule interface.
		public override List<FileItem> Compile(CPPEnvironment GlobalCompileEnvironment, CPPEnvironment CompileEnvironment, bool bCompileMonolithic)
		{
			var BuildPlatform = UEBuildPlatform.GetBuildPlatformForCPPTargetPlatform(CompileEnvironment.Config.Target.Platform);

			var LinkInputFiles = new List<FileItem>();
			if( ProjectFileGenerator.bGenerateProjectFiles && IntelliSenseGatherer == null)
			{
				// Nothing to do for IntelliSense, bail out early
				return LinkInputFiles;
			}

			if(RedistStaticLibraryPath != null && !bBuildingRedistStaticLibrary)
			{
				// The redist static library will be added in SetupPrivateLinkEnvironment
				return LinkInputFiles;
			}

			var ModuleCompileEnvironment = CreateModuleCompileEnvironment(CompileEnvironment);

			if( IntelliSenseGatherer != null )
			{
				// Update project file's set of preprocessor definitions and include paths
				IntelliSenseGatherer.AddIntelliSensePreprocessorDefinitions( ModuleCompileEnvironment.Config.Definitions );
				IntelliSenseGatherer.AddInteliiSenseIncludePaths( ModuleCompileEnvironment.Config.SystemIncludePaths, bAddingSystemIncludes: true );
				IntelliSenseGatherer.AddInteliiSenseIncludePaths( ModuleCompileEnvironment.Config.IncludePaths, bAddingSystemIncludes: false );

				// Bail out.  We don't need to actually compile anything while generating project files.
				return LinkInputFiles;
			}

			// Throw an error if the module's source file list referenced any non-existent files.
			if (SourceFilesToBuild.MissingFiles.Count > 0)
			{
				throw new BuildException(
					"UBT ERROR: Module \"{0}\" references non-existent files:\n{1} (perhaps a file was added to the project but not checked in)",
					Name,
					string.Join("\n", SourceFilesToBuild.MissingFiles.Select(M => M.AbsolutePath))
				);
			}

			// For an executable or a static library do not use the default RC file - 
			// If the executable wants it, it will be in their source list anyway.
			// The issue here is that when making a monolithic game, the processing
			// of the other game modules will stomp the game-specific rc file.
			if (Binary.Config.Type == UEBuildBinaryType.DynamicLinkLibrary)
			{
				// Add default PCLaunch.rc file if this module has no own resource file specified
				if (SourceFilesToBuild.RCFiles.Count <= 0)
				{
					string DefRC = Path.Combine(Directory.GetCurrentDirectory(), "Runtime/Launch/Resources/Windows/PCLaunch.rc");
					FileItem Item = FileItem.GetItemByFullPath(DefRC);
					SourceFilesToBuild.RCFiles.Add(Item);
				}

				// Always compile in the API version resource separately. This is required for the module manager to detect compatible API versions.
				string ModuleVersionRC = Path.GetFullPath(Path.Combine(Directory.GetCurrentDirectory(), "Runtime/Core/Resources/Windows/ModuleVersionResource.rc.inl"));
				FileItem ModuleVersionItem = FileItem.GetItemByFullPath(ModuleVersionRC);
				if(!SourceFilesToBuild.RCFiles.Contains(ModuleVersionItem)) SourceFilesToBuild.RCFiles.Add(ModuleVersionItem);
			}

			// Check to see if this is an Engine module (including program or plugin modules).  That is, the module is located under the "Engine" folder
			var IsGameModule = !Utils.IsFileUnderDirectory( this.ModuleDirectory, Path.Combine( ProjectFileGenerator.EngineRelativePath ) );

			// Should we force a precompiled header to be generated for this module?  Usually, we only bother with a
			// precompiled header if there are at least several source files in the module (after combining them for unity
			// builds.)  But for game modules, it can be convenient to always have a precompiled header to single-file
			// changes to code is really quick to compile.
			int MinFilesUsingPrecompiledHeader = BuildConfiguration.MinFilesUsingPrecompiledHeader;
			if( MinFilesUsingPrecompiledHeaderOverride != 0 )
			{
				MinFilesUsingPrecompiledHeader = MinFilesUsingPrecompiledHeaderOverride;
			}
			else if( IsGameModule && BuildConfiguration.bForcePrecompiledHeaderForGameModules )
			{
				// This is a game module with only a small number of source files, so go ahead and force a precompiled header
				// to be generated to make incremental changes to source files as fast as possible for small projects.
				MinFilesUsingPrecompiledHeader = 1;
			}


			// Should we use unity build mode for this module?
			bool bModuleUsesUnityBuild = BuildConfiguration.bUseUnityBuild;
			if( bFasterWithoutUnity )
			{
				bModuleUsesUnityBuild = false;
			}
			else if( !BuildConfiguration.bForceUnityBuild && IsGameModule && SourceFilesToBuild.CPPFiles.Count < BuildConfiguration.MinGameModuleSourceFilesForUnityBuild )
			{
				// Game modules with only a small number of source files are usually better off having faster iteration times
				// on single source file changes, so we forcibly disable unity build for those modules
				bModuleUsesUnityBuild = false;
			}

			// The environment with which to compile the CPP files
			var CPPCompileEnvironment = ModuleCompileEnvironment;

			// Precompiled header support.
			bool bWasModuleCodeCompiled = false;
			if (BuildPlatform.ShouldUsePCHFiles(CompileEnvironment.Config.Target.Platform, CompileEnvironment.Config.Target.Configuration))
			{
				var PCHTimerStart = DateTime.UtcNow;

				// The code below will figure out whether this module will either use a "unique PCH" (private PCH that will only be included by
				// this module's code files), or a "shared PCH" (potentially included by many code files in many modules.)  Only one or the other
				// will be used.
				FileItem SharedPCHHeaderFile = null;

				// In the case of a shared PCH, we also need to keep track of which module that PCH's header file is a member of
				string SharedPCHModuleName = String.Empty;

				bool bDisableSharedPCHFiles = (Binary.Config.bCompileMonolithic && CompileEnvironment.Config.bIsBuildingLibrary);
				if( BuildConfiguration.bUseSharedPCHs && bDisableSharedPCHFiles )
				{
					Log.TraceVerbose("Module '{0}' was not allowed to use SharedPCHs, because we're compiling to a library in monolithic mode", this.Name );
				}

				bool bUseSharedPCHFiles  = BuildConfiguration.bUseSharedPCHs && (bDisableSharedPCHFiles == false) && !UnrealBuildTool.BuildingRocket();
				bool bIsASharedPCHModule = bUseSharedPCHFiles && GlobalCompileEnvironment.SharedPCHHeaderFiles.Any( PCH => PCH.Module == this );

				// Map from pch header string to the source files that use that PCH
				var UsageMapPCH = new Dictionary<string, List<FileItem>>( StringComparer.InvariantCultureIgnoreCase );

				// Determine what potential precompiled header is used by each source file.
				double SharedPCHTotalTime = 0.0;
				foreach( var CPPFile in SourceFilesToBuild.CPPFiles )
				{
					
					if (CPPFile.AbsolutePath.IndexOf("ActorConstruction.cpp", StringComparison.InvariantCultureIgnoreCase) >= 0)
					{
						Log.TraceVerbose("ActorConstruction.cpp");
					}
					if (bUseSharedPCHFiles)
					{
						var SharedPCHStartTime = DateTime.UtcNow;

						// When compiling in modular mode, we can't use a shared PCH file when compiling a module
						// with exports, because the shared PCH can only have imports in it to work correctly.
						// @todo SharedPCH: If we ever have SharedPCH headers that themselves belong to modules which never use DLL Exports, we can avoid
						// generating TWO PCH files by checking for that here.  For now, we always assume that SharedPCH headers have exports when
						// compiling in modular mode.
						if( bAllowSharedPCH && ( !bIsASharedPCHModule || bCompileMonolithic ) )
						{
							// Figure out which shared PCH tier we're in
							int LargestSharedPCHHeaderFileIndex = -1;
							{
								var AllIncludedFiles = ModuleCompileEnvironment.GetIncludeDependencies( CPPFile );
								foreach( var IncludedFile in AllIncludedFiles )
								{
									// These PCHs are ordered from least complex to most complex.  We'll start at the last one and search backwards.
									for( var SharedPCHHeaderFileIndex = GlobalCompileEnvironment.SharedPCHHeaderFiles.Count - 1; SharedPCHHeaderFileIndex > LargestSharedPCHHeaderFileIndex; --SharedPCHHeaderFileIndex )
									{
										var CurSharedPCHHeaderFile = GlobalCompileEnvironment.SharedPCHHeaderFiles[ SharedPCHHeaderFileIndex ];
										if( IncludedFile == CurSharedPCHHeaderFile.PCHHeaderFile )
										{
											LargestSharedPCHHeaderFileIndex = SharedPCHHeaderFileIndex;
											break;
										}
									}

									if( LargestSharedPCHHeaderFileIndex == GlobalCompileEnvironment.SharedPCHHeaderFiles.Count - 1)
									{
										// We've determined that the module is using our most complex PCH header, so we can early-out
										break;
									}
								}
							}

							if( LargestSharedPCHHeaderFileIndex > -1 )
							{
								var LargestIncludedSharedPCHHeaderFile = GlobalCompileEnvironment.SharedPCHHeaderFiles[LargestSharedPCHHeaderFileIndex];
								if( SharedPCHHeaderFile == null )
								{
									SharedPCHModuleName = LargestIncludedSharedPCHHeaderFile.Module.Name;
									SharedPCHHeaderFile = LargestIncludedSharedPCHHeaderFile.PCHHeaderFile;
								}
								else if( SharedPCHHeaderFile != LargestIncludedSharedPCHHeaderFile.PCHHeaderFile )
								{
									// @todo UBT perf: It is fairly costly to perform this test, as we could easily early-out after we have SharedPCHHeaderFile and not bother testing the rest of the files in the module.  But this can be useful to find abusive modules that include a shared PCH header in the bowels of a non-PCH private source file.
									Console.WriteLine( "WARNING: File '{0}' doesn't use same 'shared' precompiled header as other files in this module: '{1}' vs '{2}'.  This can greatly impact compile times.  Make sure that your module's private PCH header includes the 'largest' shared PCH header that your module uses", 
										CPPFile.AbsolutePath, SharedPCHHeaderFile, LargestIncludedSharedPCHHeaderFile.PCHHeaderFile );
								}
							}
							else
							{
								Log.TraceVerbose("File {0} doesn't use a SharedPCH!", CPPFile.AbsolutePath);
							}

							SharedPCHTotalTime += ( DateTime.UtcNow - SharedPCHStartTime ).TotalSeconds;
						}
						else
						{
							Log.TraceVerbose("File '{0}' cannot create or use SharedPCHs, because its module '{1}' needs its own private PCH", CPPFile.AbsolutePath, this.Name);
						}
					}

					if( CPPFile.PrecompiledHeaderIncludeFilename == null )
					{
						throw new BuildException( "No PCH usage for file \"{0}\" . Missing #include header?", CPPFile.AbsolutePath );
					}

					// Create a new entry if not in the pch usage map
					UsageMapPCH.GetOrAddNew( CPPFile.PrecompiledHeaderIncludeFilename ).Add( CPPFile );
				}

				if( BuildConfiguration.bPrintDebugInfo )
				{
					Log.TraceVerbose( "{0} PCH files for module {1}:", UsageMapPCH.Count, Name );
					int MostFilesIncluded = 0;
					foreach( var CurPCH in UsageMapPCH )
					{
						if( CurPCH.Value.Count > MostFilesIncluded )
						{
							MostFilesIncluded = CurPCH.Value.Count;
						}

						Log.TraceVerbose("   {0}  ({1} files including it: {2}, ...)", CurPCH.Key, CurPCH.Value.Count, CurPCH.Value[0].AbsolutePath);
					}
				}

				if( UsageMapPCH.Count > 1 )
				{
					// Keep track of the PCH file that is most used within this module
					string MostFilesAreIncludingPCH = string.Empty;
					int MostFilesIncluded = 0;
					foreach( var CurPCH in UsageMapPCH.Where( PCH => PCH.Value.Count > MostFilesIncluded ) )
					{
						MostFilesAreIncludingPCH = CurPCH.Key;
						MostFilesIncluded        = CurPCH.Value.Count;
					}

					// Find all of the files that are not including our "best" PCH header
					var FilesNotIncludingBestPCH = new StringBuilder();
					foreach( var CurPCH in UsageMapPCH.Where( PCH => PCH.Key != MostFilesAreIncludingPCH ) )
					{
						foreach( var SourceFile in CurPCH.Value )
						{
							FilesNotIncludingBestPCH.AppendFormat( "{0} (including {1})\n", SourceFile.AbsolutePath, CurPCH.Key );
						}
					}

					// Bail out and let the user know which source files may need to be fixed up
					throw new BuildException(
						"All source files in module \"{0}\" must include the same precompiled header first.  Currently \"{1}\" is included by most of the source files.  The following source files are not including \"{1}\" as their first include:\n\n{2}",
						Name,
						MostFilesAreIncludingPCH,
						FilesNotIncludingBestPCH );
				}

				// The precompiled header environment for all source files in this module that use a precompiled header, if we even need one
				PrecompileHeaderEnvironment ModulePCHEnvironment = null;

				// If there was one header that was included first by enough C++ files, use it as the precompiled header.
				// Only use precompiled headers for projects with enough files to make the PCH creation worthwhile.
				if( SharedPCHHeaderFile != null || SourceFilesToBuild.CPPFiles.Count >= MinFilesUsingPrecompiledHeader )
				{
					FileItem PCHToUse;

					if( SharedPCHHeaderFile != null )
					{
						ModulePCHEnvironment = ApplySharedPCH(GlobalCompileEnvironment, CompileEnvironment, ModuleCompileEnvironment, SourceFilesToBuild.CPPFiles, ref SharedPCHHeaderFile);
						if (ModulePCHEnvironment != null)
						{
							// @todo SharedPCH: Ideally we would exhaustively check for a compatible compile environment (definitions, imports/exports, etc)
							//    Currently, it's possible for the shared PCH to be compiled differently depending on which module UBT happened to have
							//    include it first during the build phase.  This could create problems with determinstic builds, or turn up compile
							//    errors unexpectedly due to compile environment differences.
							Log.TraceVerbose("Module " + Name + " uses existing SharedPCH '" + ModulePCHEnvironment.PrecompiledHeaderIncludeFilename + "' (from module " + ModulePCHEnvironment.ModuleName + ")");
						}

						PCHToUse = SharedPCHHeaderFile;
					}
					else
					{
						PCHToUse = ProcessedDependencies.UniquePCHHeaderFile;
					}

					if (PCHToUse != null)
					{
						// Update all CPPFiles to point to the PCH
						foreach (var CPPFile in SourceFilesToBuild.CPPFiles)
						{
							CPPFile.PCHHeaderNameInCode              = PCHToUse.AbsolutePath;
							CPPFile.PrecompiledHeaderIncludeFilename = PCHToUse.AbsolutePath;
						}
					}

					// A shared PCH was not already set up for us, so set one up.
					if( ModulePCHEnvironment == null )
					{
						var PCHHeaderFile = ProcessedDependencies.UniquePCHHeaderFile;
						var PCHModuleName = this.Name;
						if( SharedPCHHeaderFile != null )
						{
							PCHHeaderFile = SharedPCHHeaderFile;
							PCHModuleName = SharedPCHModuleName;
						}
						var PCHHeaderNameInCode = SourceFilesToBuild.CPPFiles[ 0 ].PCHHeaderNameInCode;

						ModulePCHEnvironment = new PrecompileHeaderEnvironment( PCHModuleName, PCHHeaderNameInCode, PCHHeaderFile, ModuleCompileEnvironment.Config.CLRMode, ModuleCompileEnvironment.Config.OptimizeCode );

						Log.TraceVerbose( "PCH file \"{0}\" generated for module \"{1}\" .", PCHHeaderFile.AbsolutePath, Name );

						if( SharedPCHHeaderFile != null )
						{
							// Add to list of shared PCH environments
							GlobalCompileEnvironment.SharedPCHEnvironments.Add( ModulePCHEnvironment );
							Log.TraceVerbose( "Module " + Name + " uses new SharedPCH '" + ModulePCHEnvironment.PrecompiledHeaderIncludeFilename + "'" );
						}
						else
						{
							Log.TraceVerbose( "Module " + Name + " uses a unique PCH '" + ModulePCHEnvironment.PrecompiledHeaderIncludeFilename + "'" );
						}
					}
				}

				// Compile the C++ source or the unity C++ files that use a PCH environment.
				if( ModulePCHEnvironment != null )
				{
					// Setup a new compile environment for this module's source files.  It's pretty much the exact same as the
					// module's compile environment, except that it will include a PCH file.

					var ModulePCHCompileEnvironment = ModuleCompileEnvironment.DeepCopy();
					ModulePCHCompileEnvironment.Config.PrecompiledHeaderAction          = PrecompiledHeaderAction.Include;
					ModulePCHCompileEnvironment.Config.PrecompiledHeaderIncludeFilename = ModulePCHEnvironment.PrecompiledHeaderIncludeFilename.AbsolutePath;
					ModulePCHCompileEnvironment.Config.PCHHeaderNameInCode              = ModulePCHEnvironment.PCHHeaderNameInCode;

					if( SharedPCHHeaderFile != null )
					{
						// Shared PCH headers need to be force included, because we're basically forcing the module to use
						// the precompiled header that we want, instead of the "first include" in each respective .cpp file
						ModulePCHCompileEnvironment.Config.bForceIncludePrecompiledHeader = true;
					}

					var CPPFilesToBuild = SourceFilesToBuild.CPPFiles;
					if (bModuleUsesUnityBuild)
					{
						// unity files generated for only the set of files which share the same PCH environment
						CPPFilesToBuild = Unity.GenerateUnityCPPs( CPPFilesToBuild, ModulePCHCompileEnvironment, Name );
					}

					// Check if there are enough unity files to warrant pch generation (and we haven't already generated the shared one)
					if( ModulePCHEnvironment.PrecompiledHeaderFile == null && ( SharedPCHHeaderFile != null || CPPFilesToBuild.Count >= MinFilesUsingPrecompiledHeader ) )
					{
						bool bAllowDLLExports = true;
						var PCHOutputDirectory = ModuleCompileEnvironment.Config.OutputDirectory;
						var PCHModuleName = this.Name;

						if( SharedPCHHeaderFile != null )
						{
							// Disallow DLLExports when generating shared PCHs.  These headers aren't able to export anything, because they're potentially shared between many modules.
							bAllowDLLExports = false;

							// Save shared PCHs to a specific folder
							PCHOutputDirectory = Path.Combine( CompileEnvironment.Config.OutputDirectory, "SharedPCHs" );

							// Use a fake module name for "shared" PCHs.  It may be used by many modules, so we don't want to use this module's name.
							PCHModuleName = "Shared";
						}

						var PCHOutput = PrecompileHeaderEnvironment.GeneratePCHCreationAction( 
							CPPFilesToBuild[0].PCHHeaderNameInCode,
							ModulePCHEnvironment.PrecompiledHeaderIncludeFilename,
							ModuleCompileEnvironment, 
							PCHOutputDirectory,
							PCHModuleName, 
							bAllowDLLExports );
						ModulePCHEnvironment.PrecompiledHeaderFile = PCHOutput.PrecompiledHeaderFile;
							
						ModulePCHEnvironment.OutputObjectFiles.Clear();
						ModulePCHEnvironment.OutputObjectFiles.AddRange( PCHOutput.ObjectFiles );
					}

					if( ModulePCHEnvironment.PrecompiledHeaderFile != null )
					{
						// Link in the object files produced by creating the precompiled header.
						LinkInputFiles.AddRange( ModulePCHEnvironment.OutputObjectFiles );

						// if pch action was generated for the environment then use pch
						ModulePCHCompileEnvironment.PrecompiledHeaderFile = ModulePCHEnvironment.PrecompiledHeaderFile;

						// Use this compile environment from now on
						CPPCompileEnvironment = ModulePCHCompileEnvironment;
					}

					LinkInputFiles.AddRange( CPPCompileEnvironment.CompileFiles( CPPFilesToBuild, Name ).ObjectFiles );
					bWasModuleCodeCompiled = true;
				}

				if( BuildConfiguration.bPrintPerformanceInfo )
				{
					var TotalPCHTime = DateTime.UtcNow - PCHTimerStart;
					Trace.TraceInformation( "PCH time for " + Name + " is " + TotalPCHTime.TotalSeconds + "s (shared PCHs: " + SharedPCHTotalTime + "s)" );
				}
			}

			if( !bWasModuleCodeCompiled && SourceFilesToBuild.CPPFiles.Count > 0 )
			{
				var CPPFilesToCompile = SourceFilesToBuild.CPPFiles;
				if (bModuleUsesUnityBuild)
				{
					CPPFilesToCompile = Unity.GenerateUnityCPPs( CPPFilesToCompile, ModuleCompileEnvironment, Name );
				}
				LinkInputFiles.AddRange( CPPCompileEnvironment.CompileFiles( CPPFilesToCompile, Name ).ObjectFiles );
			}

			if (AutoGenerateCppInfo != null && !ModuleCompileEnvironment.bHackHeaderGenerator)
			{
				var GeneratedCppFileItem = FileItem.GetItemByPath( AutoGenerateCppInfo.Filename );

				LinkInputFiles.AddRange( CPPCompileEnvironment.CompileFiles( new List<FileItem>{ GeneratedCppFileItem }, Name ).ObjectFiles );
			}

			// Compile C files directly.
			LinkInputFiles.AddRange(ModuleCompileEnvironment.CompileFiles(SourceFilesToBuild.CFiles, Name).ObjectFiles);

			// Compile CC files directly.
			LinkInputFiles.AddRange(ModuleCompileEnvironment.CompileFiles(SourceFilesToBuild.CCFiles, Name).ObjectFiles);

			// Compile MM files directly.
			LinkInputFiles.AddRange(ModuleCompileEnvironment.CompileFiles(SourceFilesToBuild.MMFiles, Name).ObjectFiles);

			// If we're building Rocket, generate a static library for this module
			if(RedistStaticLibraryPath != null)
			{
				// Create a link environment for it
				LinkEnvironment RedistLinkEnvironment = new LinkEnvironment();
				RedistLinkEnvironment.InputFiles.AddRange(LinkInputFiles);
				RedistLinkEnvironment.Config.Target                = CompileEnvironment.Config.Target;
				RedistLinkEnvironment.Config.bIsBuildingDLL        = false;
				RedistLinkEnvironment.Config.bIsBuildingLibrary    = true;
				RedistLinkEnvironment.Config.IntermediateDirectory = Binary.Config.IntermediateDirectory;
				RedistLinkEnvironment.Config.OutputFilePath        = RedistStaticLibraryPath;

				// Replace the items built so far with the library
				RedistLinkEnvironment.LinkExecutable(false);
				LinkInputFiles.Clear();
			}

			// Compile RC files.
			LinkInputFiles.AddRange(ModuleCompileEnvironment.CompileRCFiles(SourceFilesToBuild.RCFiles).ObjectFiles);

			return LinkInputFiles;
		}

		private PrecompileHeaderEnvironment ApplySharedPCH(CPPEnvironment GlobalCompileEnvironment, CPPEnvironment CompileEnvironment, CPPEnvironment ModuleCompileEnvironment, List<FileItem> CPPFiles, ref FileItem SharedPCHHeaderFile)
		{
			// Check to see if we have a PCH header already setup that we can use
			var SharedPCHHeaderFileCopy = SharedPCHHeaderFile;
			var SharedPCHEnvironment = GlobalCompileEnvironment.SharedPCHEnvironments.Find(Env => Env.PrecompiledHeaderIncludeFilename == SharedPCHHeaderFileCopy);
			if (SharedPCHEnvironment == null)
				return null;

			// Don't mix CLR modes
			if (SharedPCHEnvironment.CLRMode != ModuleCompileEnvironment.Config.CLRMode)
			{
				Log.TraceVerbose("Module {0} cannot use existing SharedPCH '{1}' (from module '{2}') because CLR modes don't match", Name, SharedPCHEnvironment.PrecompiledHeaderIncludeFilename.AbsolutePath, SharedPCHEnvironment.ModuleName);
				SharedPCHHeaderFile = null;
				return null;
			}

			// Don't mix non-optimized code with optimized code (PCHs won't be compatible)
			var SharedPCHCodeOptimization = SharedPCHEnvironment.OptimizeCode;
			var ModuleCodeOptimization    = ModuleCompileEnvironment.Config.OptimizeCode;

			if (CompileEnvironment.Config.Target.Configuration != CPPTargetConfiguration.Debug)
			{
				if (SharedPCHCodeOptimization == ModuleRules.CodeOptimization.InNonDebugBuilds)
				{
					SharedPCHCodeOptimization = ModuleRules.CodeOptimization.Always;
				}

				if (ModuleCodeOptimization == ModuleRules.CodeOptimization.InNonDebugBuilds)
				{
					ModuleCodeOptimization = ModuleRules.CodeOptimization.Always;
				}
			}

			if (SharedPCHCodeOptimization != ModuleCodeOptimization)
			{
				Log.TraceVerbose("Module {0} cannot use existing SharedPCH '{1}' (from module '{2}') because optimization levels don't match", Name, SharedPCHEnvironment.PrecompiledHeaderIncludeFilename.AbsolutePath, SharedPCHEnvironment.ModuleName);
				SharedPCHHeaderFile = null;
				return null;
			}

			return SharedPCHEnvironment;
		}

		public void ProcessAllCppDependencies(CPPEnvironment ModuleCompileEnvironment)
		{
			if (ProcessedDependencies != null)
				return;

			FileItem UniquePCH = null;
			foreach( var CPPFile in SourceFilesFound.CPPFiles )
			{
				// Find headers used by the source file.
				var PCH = ProcessDependencies(CPPFile, ModuleCompileEnvironment);
				UniquePCH = UniquePCH ?? PCH;
			}

			ProcessedDependencies = new ProcessedDependenciesClass{ UniquePCHHeaderFile = UniquePCH };
		}

		private FileItem ProcessDependencies(FileItem CPPFile, CPPEnvironment ModuleCompileEnvironment)
		{
			List<DependencyInclude> DirectIncludeFilenames = CPPEnvironment.GetDirectIncludeDependencies(CPPFile, ModuleCompileEnvironment.Config.Target.Platform);
			if (BuildConfiguration.bPrintDebugInfo)
			{
				Log.TraceVerbose("Found direct includes for {0}: {1}", Path.GetFileName(CPPFile.AbsolutePath), string.Join(", ", DirectIncludeFilenames.Select(F => F.IncludeName)));
			}

			if (DirectIncludeFilenames.Count == 0)
				return null;

			var FirstInclude = DirectIncludeFilenames[0];

			// The pch header should always be the first include in the source file.
			// NOTE: This is not an absolute path.  This is just the literal include string from the source file!
			CPPFile.PCHHeaderNameInCode = FirstInclude.IncludeName;

			// Resolve the PCH header to an absolute path.
			// Check NullOrEmpty here because if the file could not be resolved we need to throw an exception
			if (!string.IsNullOrEmpty(FirstInclude.IncludeResolvedName) &&
				// ignore any preexisting resolve cache if we are not configured to use it.
				BuildConfiguration.bUseIncludeDependencyResolveCache &&
				// if we are testing the resolve cache, we force UBT to resolve every time to look for conflicts
				!BuildConfiguration.bTestIncludeDependencyResolveCache)
			{
				CPPFile.PrecompiledHeaderIncludeFilename = FirstInclude.IncludeResolvedName;
				return FileItem.GetItemByFullPath(CPPFile.PrecompiledHeaderIncludeFilename);
			}

			string SourceFilesDirectory = Path.GetDirectoryName(CPPFile.AbsolutePath);

			// search the include paths to resolve the file.
			FileItem PrecompiledHeaderIncludeFile = ModuleCompileEnvironment.FindIncludedFile(CPPFile.PCHHeaderNameInCode, !BuildConfiguration.bCheckExternalHeadersForModification, SourceFilesDirectory);
			if (PrecompiledHeaderIncludeFile == null)
				throw new BuildException("The first include statement in source file '{0}' is trying to include the file '{1}' as the precompiled header for module '{2}', but that file could not be located in any of the module's include search paths.", CPPFile.AbsolutePath, CPPFile.PCHHeaderNameInCode, this.Name);

			CPPEnvironment.IncludeDependencyCache.CacheResolvedIncludeFullPath(CPPFile, 0, PrecompiledHeaderIncludeFile.AbsolutePath);
			CPPFile.PrecompiledHeaderIncludeFilename = PrecompiledHeaderIncludeFile.AbsolutePath;

			return PrecompiledHeaderIncludeFile;
		}

		/// <summary>
		/// Creates a compile environment from a base environment based on the module settings.
		/// </summary>
		/// <param name="BaseCompileEnvironment">An existing environment to base the module compile environment on.</param>
		/// <returns>The new module compile environment.</returns>
		public CPPEnvironment CreateModuleCompileEnvironment(CPPEnvironment BaseCompileEnvironment)
		{
			var Result = BaseCompileEnvironment.DeepCopy();

			// Override compile environment
			Result.Config.bFasterWithoutUnity                    = bFasterWithoutUnity;
			Result.Config.OptimizeCode                           = OptimizeCode;
			Result.Config.bUseRTTI                               = bUseRTTI;
			Result.Config.bEnableBufferSecurityChecks            = bEnableBufferSecurityChecks;
			Result.Config.bFasterWithoutUnity                    = bFasterWithoutUnity;
			Result.Config.MinFilesUsingPrecompiledHeaderOverride = MinFilesUsingPrecompiledHeaderOverride;
			Result.Config.bEnableExceptions                      = bEnableExceptions;
			Result.Config.OutputDirectory                        = Path.Combine(Binary.Config.IntermediateDirectory, Name);

			// Switch the optimization flag if we're building a game module
			if (Target.Configuration == UnrealTargetConfiguration.DebugGame && Type == UEBuildModuleType.Game)
			{
				Result.Config.Target.Configuration = CPPTargetConfiguration.Debug;
			}

			// Add the module's private definitions.
			Result.Config.Definitions.AddRange(Definitions);

			// Setup the compile environment for the module.
			SetupPrivateCompileEnvironment(ref Result.Config.IncludePaths, ref Result.Config.SystemIncludePaths, ref Result.Config.Definitions);

			return Result;
		}

		public override void SetupPrivateLinkEnvironment(
			ref LinkEnvironment LinkEnvironment,
			ref List<UEBuildBinary> BinaryDependencies,
			ref Dictionary<UEBuildModule, bool> VisitedModules
			)
		{
			base.SetupPrivateLinkEnvironment(ref LinkEnvironment,ref BinaryDependencies,ref VisitedModules);

			if(RedistStaticLibraryPath != null)
			{
				LinkEnvironment.Config.AdditionalLibraries.Add(Path.GetFullPath(RedistStaticLibraryPath));
			}
		}

		public override void WriteBuildEnvironment(CPPEnvironment CompileEnvironment, XmlWriter Writer)
		{
			// Get the compile environment
			List<string> PrivateIncludePaths = new List<string>();
			List<string> PrivateSystemIncludePaths = new List<string>();
			List<string> PrivateDefinitions = new List<string>();
			SetupPrivateCompileEnvironment(ref PrivateIncludePaths, ref PrivateSystemIncludePaths, ref PrivateDefinitions);

			// Add all of the include paths
			List<string> IncludePaths = new List<string>();
			IncludePaths.AddRange(CompileEnvironment.Config.SystemIncludePaths);
			IncludePaths.AddRange(PrivateSystemIncludePaths);
			IncludePaths.AddRange(CompileEnvironment.Config.IncludePaths);
			IncludePaths.AddRange(PrivateIncludePaths);

			// Build the full list of definitions
			List<string> Definitions = new List<string>();
			Definitions.AddRange(CompileEnvironment.Config.Definitions);
			Definitions.AddRange(PrivateDefinitions);

			// Build a list of all the dependencies
			List<string> Dependencies = new List<string>();
			Dependencies.AddRange(PublicDependencyModuleNames);
			Dependencies.AddRange(PrivateDependencyModuleNames);

			// Write the output XML
			Writer.WriteStartElement("module");
			Writer.WriteAttributeString("name", Name);
			Writer.WriteAttributeString("path", ModuleDirectory);
			Writer.WriteAttributeString("type", "cpp");
			Writer.WriteStartElement("dependencies");
			foreach (string Dependency in Dependencies)
			{
				Writer.WriteStartElement("dependency");
				Writer.WriteAttributeString("module", Dependency);
				Writer.WriteEndElement();
			}
			Writer.WriteEndElement();
			Writer.WriteStartElement("definitions");
			foreach (string Definition in Definitions)
			{
				Writer.WriteStartElement("definition");
				Writer.WriteAttributeString("name", Definition);
				Writer.WriteEndElement();
			}
			Writer.WriteEndElement();
			Writer.WriteStartElement("includes");
			foreach (string IncludePath in IncludePaths)
			{
				Writer.WriteStartElement("include");
				Writer.WriteAttributeString("path", IncludePath);
				Writer.WriteEndElement();
			}
			Writer.WriteEndElement();
			Writer.WriteEndElement();
		}

		public HashSet<FileItem> _AllClassesHeaders     = new HashSet<FileItem>();
		public HashSet<FileItem> _PublicUObjectHeaders  = new HashSet<FileItem>();
		public HashSet<FileItem> _PrivateUObjectHeaders = new HashSet<FileItem>();

		private UHTModuleInfo? CachedModuleUHTInfo = null;

		/// <summary>
		/// If any of this module's source files contain UObject definitions, this will return those header files back to the caller
		/// </summary>
		/// <param name="PublicUObjectClassesHeaders">All UObjects headers in the module's Classes folder (legacy)</param>
		/// <param name="PublicUObjectHeaders">Dependent UObject headers in Public source folders</param>
		/// <param name="PrivateUObjectHeaders">Dependent UObject headers not in Public source folders</param>
		/// <returns>
		public UHTModuleInfo GetUHTModuleInfo(CPPEnvironment CompileEnvironment)
		{
			if (CachedModuleUHTInfo.HasValue)
				return CachedModuleUHTInfo.Value;

			var ClassesFolder = Path.Combine(this.ModuleDirectory, "Classes");
			var PublicFolder  = Path.Combine(this.ModuleDirectory, "Public");

			var ClassesFiles = Directory.GetFiles( this.ModuleDirectory, "*.h", SearchOption.AllDirectories );
			foreach (var ClassHeader in ClassesFiles)
			{
				var UObjectHeaderFileItem = FileItem.GetExistingItemByPath( ClassHeader );
				var FileContents = Utils.ReadAllText(UObjectHeaderFileItem.AbsolutePath);
				if (!Regex.IsMatch(FileContents, "^\\s*U(CLASS|STRUCT|ENUM|INTERFACE|DELEGATE)\\b", RegexOptions.Multiline))
					continue;

				UObjectHeaderFileItem.HasUObjects = true;
				if (UObjectHeaderFileItem.AbsolutePath.StartsWith(ClassesFolder))
				{
					_AllClassesHeaders.Add(UObjectHeaderFileItem);
				}
				else if (UObjectHeaderFileItem.AbsolutePath.StartsWith(PublicFolder))
				{
					_PublicUObjectHeaders.Add(UObjectHeaderFileItem);
				}
				else
				{
					_PrivateUObjectHeaders.Add(UObjectHeaderFileItem);
				}
			}

			CachedModuleUHTInfo = new UHTModuleInfo {
				ModuleName                  = this.Name,
				ModuleDirectory             = this.ModuleDirectory,
				ModuleType					= this.Type.ToString(),
				PublicUObjectClassesHeaders = _AllClassesHeaders    .ToList(),
				PublicUObjectHeaders        = _PublicUObjectHeaders .ToList(),
				PrivateUObjectHeaders       = _PrivateUObjectHeaders.ToList()
			};

			return CachedModuleUHTInfo.Value;
		}

		public override void GetAllDependencyModules( ref Dictionary<string, UEBuildModule> ReferencedModules, ref List<UEBuildModule> OrderedModules, bool bIncludeDynamicallyLoaded, bool bForceCircular )
		{
			var AllModuleNames = new List<string>();
			AllModuleNames.AddRange(PrivateDependencyModuleNames);
			AllModuleNames.AddRange(PublicDependencyModuleNames);
			if( bIncludeDynamicallyLoaded )
			{
				AllModuleNames.AddRange(DynamicallyLoadedModuleNames);
                AllModuleNames.AddRange(PlatformSpecificDynamicallyLoadedModuleNames);
            }

			foreach (var DependencyName in AllModuleNames)
			{
				if (!ReferencedModules.ContainsKey(DependencyName))
				{
					// Don't follow circular back-references!
					bool bIsCircular = CircularlyReferencedDependentModules.Contains( DependencyName );
					if (bForceCircular || !bIsCircular)
					{
						var Module = Target.GetModuleByName( DependencyName );
						ReferencedModules[ DependencyName ] = Module;

						// Recurse into dependent modules first
						Module.GetAllDependencyModules(ref ReferencedModules, ref OrderedModules, bIncludeDynamicallyLoaded, bForceCircular);

						OrderedModules.Add( Module );
					}
				}
			}
		}

		public override void RecursivelyAddIncludePathModules( UEBuildTarget Target, bool bPublicIncludesOnly )
		{
			var AllIncludePathModuleNames = new List<string>();
			AllIncludePathModuleNames.AddRange( PublicIncludePathModuleNames );
			if( !bPublicIncludesOnly )
			{
				AllIncludePathModuleNames.AddRange( PrivateIncludePathModuleNames );
			}
			foreach( var IncludePathModuleName in AllIncludePathModuleNames )
			{
				var IncludePathModule = Target.FindOrCreateModuleByName( IncludePathModuleName );

				// No need to do anything here.  We just want to make sure that we've instantiated our representation of the
				// module so that we can find it later when processing include path module names.  Unlike actual dependency
				// modules, these include path modules may never be "bound" (have Binary or bIncludedInTarget member variables set)

				// We'll also need to make sure we know about all dependent public include path modules, too!
				IncludePathModule.RecursivelyAddIncludePathModules( Target, bPublicIncludesOnly:true );
			}
		}

		public override void RecursivelyProcessUnboundModules(UEBuildTarget Target, ref Dictionary<string, UEBuildBinary> Binaries, UEBuildBinary ExecutableBinary)
		{
			try
			{
				// Make sure this module is bound to a binary
				if( !bIncludedInTarget )
				{
					throw new BuildException( "Module '{0}' should already have been bound to a binary!", Name );
				}

				var AllModuleNames = new List<string>();
				AllModuleNames.AddRange( PrivateDependencyModuleNames );
				AllModuleNames.AddRange( PublicDependencyModuleNames );
				AllModuleNames.AddRange( DynamicallyLoadedModuleNames );
				AllModuleNames.AddRange( PlatformSpecificDynamicallyLoadedModuleNames );

				foreach( var DependencyName in AllModuleNames )
				{
					var DependencyModule = Target.FindOrCreateModuleByName(DependencyName);

					// Skip modules that are included with the target (externals)
					if( !DependencyModule.bIncludedInTarget )
					{
						if( !Binaries.ContainsKey( DependencyModule.Name ) )
						{
							UEBuildBinary BinaryToBindTo;
							if (Target.ShouldCompileMonolithic())
							{
								// When linking monolithically, any unbound modules will be linked into the main executable
								BinaryToBindTo = ExecutableBinary;
							}
							else
							{
								// Is this a Rocket module?
								bool bIsRocketModule = RulesCompiler.IsRocketProjectModule(DependencyName);

								// Is this a plugin module?
								var PluginInfo = Plugins.GetPluginInfoForModule( DependencyName );

								string OutputFilePath = Target.MakeBinaryPath(DependencyModule.Name, Target.GetAppName() + "-" + DependencyModule.Name, UEBuildBinaryType.DynamicLinkLibrary, Target.Rules.Type, bIsRocketModule, PluginInfo, "");

								// If it's an engine module, output intermediates to the engine intermediates directory. 
								string IntermediateDirectory = Binary.Config.IntermediateDirectory;
								if (IntermediateDirectory != Target.EngineIntermediateDirectory && Path.GetFullPath(DependencyModule.ModuleDirectory).StartsWith(Path.GetFullPath(BuildConfiguration.RelativeEnginePath)))
								{
									IntermediateDirectory = Target.EngineIntermediateDirectory;
								}

								// When using modular linkage, unbound modules will be linked into their own DLL files
								UEBuildBinaryConfiguration Config = new UEBuildBinaryConfiguration( InType: UEBuildBinaryType.DynamicLinkLibrary,
																									InOutputFilePath: OutputFilePath,
																									InIntermediateDirectory: IntermediateDirectory,
																									bInAllowExports: true,
																									InModuleNames: new List<string> { DependencyModule.Name },
																									InTargetName: Target.GetAppName(),
																									bInIsCrossTarget: PlatformSpecificDynamicallyLoadedModuleNames.Contains(DependencyName) && !DynamicallyLoadedModuleNames.Contains(DependencyName),
																									InTargetConfiguration: Target.Configuration,
																									bInCompileMonolithic: Target.ShouldCompileMonolithic() );

								// Fix up the binary path if this is module specifies an alternate output directory
								Config.OutputFilePath = DependencyModule.FixupOutputPath(Config.OutputFilePath);

								BinaryToBindTo = new UEBuildBinaryCPP( Target, Config );
							}

							Binaries[ DependencyModule.Name ] = BinaryToBindTo;

							// Bind this module
							DependencyModule.Binary = BinaryToBindTo;
							DependencyModule.bIncludedInTarget = true;

							// Also add binaries for this module's dependencies
							DependencyModule.RecursivelyProcessUnboundModules( Target, ref Binaries, ExecutableBinary );
						}
					}

					if (Target.ShouldCompileMonolithic() == false)
					{
						// Check to see if there is a circular relationship between the module and it's referencer
						if( DependencyModule.Binary != null )
						{
							if( CircularlyReferencedDependentModules.Contains( DependencyName ) )
							{
								DependencyModule.Binary.SetCreateImportLibrarySeparately( true );
							}
						}
					}
				}

				// Also make sure module entries are created for any module that is pulled in as an "include path" module.
				// These modules are never linked in unless they were referenced as an actual dependency of a different module,
				// but we still need to keep track of them so that we can find their include paths when setting up our
				// module's include paths.
				RecursivelyAddIncludePathModules( Target, bPublicIncludesOnly:false );
			}
			catch (System.Exception ex)
			{
				throw new ModuleProcessingException(this, ex);
			}
		}


		/// <summary>
		/// Determines where generated code files will be stored for this module
		/// </summary>
		/// <param name="ModuleDirectory">Module's base directory</param>
		/// <param name="ModuleName">Name of module</param>
		/// <returns></returns>
		public static string GetGeneratedCodeDirectoryForModule(UEBuildTarget Target, string ModuleDirectory, string ModuleName)
		{
			string BaseDirectory = null;
			if ((Target.ShouldCompileMonolithic() || Target.Rules.Type == TargetRules.TargetType.Program) && 
				(!UnrealBuildTool.BuildingRocket()) &&
				(!UnrealBuildTool.RunningRocket() || Utils.IsFileUnderDirectory(ModuleDirectory, UnrealBuildTool.GetUProjectPath())))
			{
				// Monolithic configurations and programs have their intermediate headers stored under their
				// respective project folders with the exception of rocket which always stores engine modules in the engine folder.
				string RootDirectory = UnrealBuildTool.GetUProjectPath();
				if (String.IsNullOrEmpty(RootDirectory))
				{
					// Intermediates under Engine intermediate folder (program name will be appended later)
					RootDirectory = Path.GetFullPath(BuildConfiguration.RelativeEnginePath);
				}
				BaseDirectory = Path.Combine(RootDirectory, BuildConfiguration.PlatformIntermediateFolder, Target.GetTargetName(), "Inc");
			}
			else if (Plugins.IsPluginModule(ModuleName))
			{
				// Plugin module
				BaseDirectory = Plugins.GetPluginInfoForModule(ModuleName).IntermediateIncPath;
			}
			else
			{
				var AllProjectFolders = UEBuildTarget.DiscoverAllGameFolders();
				BaseDirectory = AllProjectFolders.Find(ProjectFolder => Utils.IsFileUnderDirectory( ModuleDirectory, ProjectFolder ));
				if (BaseDirectory == null)
				{
					// Must be an engine module or program module
					BaseDirectory = ProjectFileGenerator.EngineRelativePath;
				}

				BaseDirectory = Path.GetFullPath(Path.Combine(BaseDirectory, BuildConfiguration.PlatformIntermediateFolder, "Inc"));
			}

			// Construct the intermediate path.
			var GeneratedCodeDirectory = Path.Combine(BaseDirectory, ModuleName);
			return GeneratedCodeDirectory + Path.DirectorySeparatorChar;
		}

	};

	/** A module that is compiled from C++ CLR code. */
	class UEBuildModuleCPPCLR : UEBuildModuleCPP
	{
		/** The assemblies referenced by the module's private implementation. */
		List<string> PrivateAssemblyReferences;

		public UEBuildModuleCPPCLR(
			UEBuildTarget InTarget,
			string InName,
			UEBuildModuleType InType,
			string InModuleDirectory,
			string InOutputDirectory,
			IntelliSenseGatherer InIntelliSenseGatherer,
			IEnumerable<FileItem> InSourceFiles,
			IEnumerable<string> InPublicIncludePaths,
			IEnumerable<string> InPublicSystemIncludePaths,
			IEnumerable<string> InDefinitions,
			IEnumerable<string> InPrivateAssemblyReferences,
			IEnumerable<string> InPublicIncludePathModuleNames,
			IEnumerable<string> InPublicDependencyModuleNames,
			IEnumerable<string> InPublicDelayLoadDLLs,
			IEnumerable<string> InPublicAdditionalLibraries,
			IEnumerable<string> InPublicFrameworks,
			IEnumerable<string> InPublicWeakFrameworks,
			IEnumerable<UEBuildFramework> InPublicAdditionalFrameworks,
			IEnumerable<string> InPublicAdditionalShadowFiles,
			IEnumerable<string> InPrivateIncludePaths,
			IEnumerable<string> InPrivateIncludePathModuleNames,
			IEnumerable<string> InPrivateDependencyModuleNames,
			IEnumerable<string> InCircularlyReferencedDependentModules,
			IEnumerable<string> InDynamicallyLoadedModuleNames,
            IEnumerable<string> InPlatformSpecificDynamicallyLoadedModuleNames,
            ModuleRules.CodeOptimization InOptimizeCode,
			bool InAllowSharedPCH,
			string InSharedPCHHeaderFile,
			bool InUseRTTI,
			bool InEnableBufferSecurityChecks,
			bool InFasterWithoutUnity,
			int InMinFilesUsingPrecompiledHeaderOverride,
			bool InEnableExceptions,
<<<<<<< HEAD
			bool InEnableInlining,
=======
>>>>>>> 3f3b556c
			bool bInBuildSourceFiles
			)
		: base(InTarget,InName,InType,InModuleDirectory,InOutputDirectory,InIntelliSenseGatherer,
			InSourceFiles,InPublicIncludePaths,InPublicSystemIncludePaths,InDefinitions,
			InPublicIncludePathModuleNames,InPublicDependencyModuleNames,InPublicDelayLoadDLLs,InPublicAdditionalLibraries,InPublicFrameworks,InPublicWeakFrameworks,InPublicAdditionalFrameworks,InPublicAdditionalShadowFiles,
			InPrivateIncludePaths,InPrivateIncludePathModuleNames,InPrivateDependencyModuleNames,
            InCircularlyReferencedDependentModules, InDynamicallyLoadedModuleNames, InPlatformSpecificDynamicallyLoadedModuleNames, InOptimizeCode,
			InAllowSharedPCH, InSharedPCHHeaderFile, InUseRTTI, InEnableBufferSecurityChecks, InFasterWithoutUnity, InMinFilesUsingPrecompiledHeaderOverride,
<<<<<<< HEAD
			InEnableExceptions, InEnableInlining, bInBuildSourceFiles)
=======
			InEnableExceptions, bInBuildSourceFiles)
>>>>>>> 3f3b556c
		{
			PrivateAssemblyReferences = ListFromOptionalEnumerableStringParameter(InPrivateAssemblyReferences);
		}

		// UEBuildModule interface.
		public override List<FileItem> Compile( CPPEnvironment GlobalCompileEnvironment, CPPEnvironment CompileEnvironment, bool bCompileMonolithic )
		{
			var ModuleCLREnvironment = CompileEnvironment.DeepCopy();

			// Setup the module environment for the project CLR mode
			ModuleCLREnvironment.Config.CLRMode = CPPCLRMode.CLREnabled;

			// Add the private assembly references to the compile environment.
			foreach(var PrivateAssemblyReference in PrivateAssemblyReferences)
			{
				ModuleCLREnvironment.AddPrivateAssembly(PrivateAssemblyReference);
			}

			// Pass the CLR compilation environment to the standard C++ module compilation code.
			return base.Compile(GlobalCompileEnvironment, ModuleCLREnvironment, bCompileMonolithic );
		}

		public override void SetupPrivateLinkEnvironment(
			ref LinkEnvironment LinkEnvironment,
			ref List<UEBuildBinary> BinaryDependencies,
			ref Dictionary<UEBuildModule, bool> VisitedModules
			)
		{
			base.SetupPrivateLinkEnvironment(ref LinkEnvironment,ref BinaryDependencies,ref VisitedModules);

			// Setup the link environment for linking a CLR binary.
			LinkEnvironment.Config.CLRMode = CPPCLRMode.CLREnabled;
		}
	}

	public class UEBuildFramework
	{
		public UEBuildFramework( string InFrameworkName )
		{
			FrameworkName = InFrameworkName;
		}

		public UEBuildFramework( string InFrameworkName, string InFrameworkZipPath, string InCopyBundledAssets )
		{
			FrameworkName		= InFrameworkName;
			FrameworkZipPath	= InFrameworkZipPath;
			CopyBundledAssets	= InCopyBundledAssets;
		}

		public UEBuildModule	OwningModule		= null;
		public string			FrameworkName		= null;
		public string			FrameworkZipPath	= null;
		public string			CopyBundledAssets	= null;
	}
}<|MERGE_RESOLUTION|>--- conflicted
+++ resolved
@@ -976,10 +976,6 @@
 			bool InFasterWithoutUnity,
 			int InMinFilesUsingPrecompiledHeaderOverride,
 			bool InEnableExceptions,
-<<<<<<< HEAD
-			bool InEnableInlining,
-=======
->>>>>>> 3f3b556c
 			bool bInBuildSourceFiles
 			)
 			: base(	InTarget,
@@ -1979,10 +1975,6 @@
 			bool InFasterWithoutUnity,
 			int InMinFilesUsingPrecompiledHeaderOverride,
 			bool InEnableExceptions,
-<<<<<<< HEAD
-			bool InEnableInlining,
-=======
->>>>>>> 3f3b556c
 			bool bInBuildSourceFiles
 			)
 		: base(InTarget,InName,InType,InModuleDirectory,InOutputDirectory,InIntelliSenseGatherer,
@@ -1991,11 +1983,7 @@
 			InPrivateIncludePaths,InPrivateIncludePathModuleNames,InPrivateDependencyModuleNames,
             InCircularlyReferencedDependentModules, InDynamicallyLoadedModuleNames, InPlatformSpecificDynamicallyLoadedModuleNames, InOptimizeCode,
 			InAllowSharedPCH, InSharedPCHHeaderFile, InUseRTTI, InEnableBufferSecurityChecks, InFasterWithoutUnity, InMinFilesUsingPrecompiledHeaderOverride,
-<<<<<<< HEAD
-			InEnableExceptions, InEnableInlining, bInBuildSourceFiles)
-=======
 			InEnableExceptions, bInBuildSourceFiles)
->>>>>>> 3f3b556c
 		{
 			PrivateAssemblyReferences = ListFromOptionalEnumerableStringParameter(InPrivateAssemblyReferences);
 		}
