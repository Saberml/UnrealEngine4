--- conflicted
+++ resolved
@@ -9,20 +9,9 @@
 
 namespace UnrealBuildTool
 {
-<<<<<<< HEAD
-    public class IOSPlatform : UEBuildPlatform
-    {
-        // by default, use an empty architecture (which is really just a modifer to the platform for some paths/names)
-        [XmlConfig]
-        public static string IOSArchitecture = "";
-
-		/** Which version of the iOS to allow at run time */
-		public static string RunTimeIOSVersion = "7.0";
-=======
 	public class IOSPlatformContext : UEBuildPlatformContext
 	{
 		private bool bInitializedProject = false;
->>>>>>> 73f66985
 
 		// by default, use an empty architecture (which is really just a modifer to the platform for some paths/names)
 		public static string IOSArchitecture = "";
@@ -73,27 +62,11 @@
 		{
 		}
 
-<<<<<<< HEAD
-		/** additional linker flags for shipping */
-		public static string AdditionalShippingLinkerFlags = "";
-
-		/** additional linker flags for non-shipping */
-		public static string AdditionalLinkerFlags = "";
-
-		/** mobile provision to use for code signing */
-		public static string MobileProvision = "";
-
-		/** signing certificate to use for code signing */
-		public static string SigningCertificate = "";
-
-		private bool bInitializedProject = false;
-=======
 		// The current architecture - affects everything about how UBT operates on IOS
 		public override string GetActiveArchitecture()
 		{
 			return IOSArchitecture;
 		}
->>>>>>> 73f66985
 
 		public virtual string GetRunTimeVersion()
 		{
@@ -105,29 +78,9 @@
 			return RunTimeIOSDevices;
 		}
 
-<<<<<<< HEAD
-		public string GetAdditionalLinkerFlags(CPPTargetConfiguration InConfiguration)
-		{
-			if (InConfiguration != CPPTargetConfiguration.Shipping)
-			{
-				return AdditionalLinkerFlags;
-			}
-			else
-			{
-				return AdditionalShippingLinkerFlags;
-			}
-
-		}
-		// The current architecture - affects everything about how UBT operates on IOS
-        public override string GetActiveArchitecture()
-        {
-            return IOSArchitecture;
-        }
-=======
 		// The name that Xcode uses for the platform
 		private const string XcodeDevicePlatformName = "iPhoneOS";
 		private const string XcodeSimulatorPlatformName = "iPhoneSimulator";
->>>>>>> 73f66985
 
 		public virtual string GetXcodePlatformName(bool bForDevice)
 		{
@@ -278,10 +231,7 @@
 				// determine if we need to generate the dsym
 				Ini.GetBool("/Script/IOSRuntimeSettings.IOSRuntimeSettings", "bGeneratedSYMFile", out BuildConfiguration.bGeneratedSYMFile);
 
-<<<<<<< HEAD
-=======
 				// @todo tvos: We probably want to handle TVOS versions here
->>>>>>> 73f66985
 				Ini.GetString("/Script/IOSRuntimeSettings.IOSRuntimeSettings", "AdditionalLinkerFlags", out AdditionalLinkerFlags);
 				Ini.GetString("/Script/IOSRuntimeSettings.IOSRuntimeSettings", "AdditionalShippingLinkerFlags", out AdditionalShippingLinkerFlags);
 
@@ -484,105 +434,6 @@
 			}
 
 			// check the base settings
-<<<<<<< HEAD
-			return base.HasDefaultBuildConfig(Platform, ProjectPath);
-		}
-
-		/**
-         *	Setup the target environment for building
-         *	
-         *	@param	InBuildTarget		The target being built
-         */
-        public override void SetUpEnvironment(UEBuildTarget InBuildTarget)
-        {
-            InBuildTarget.GlobalCompileEnvironment.Config.Definitions.Add("PLATFORM_IOS=1");
-            InBuildTarget.GlobalCompileEnvironment.Config.Definitions.Add("PLATFORM_APPLE=1");
-
-            InBuildTarget.GlobalCompileEnvironment.Config.Definitions.Add("WITH_TTS=0");
-            InBuildTarget.GlobalCompileEnvironment.Config.Definitions.Add("WITH_SPEECH_RECOGNITION=0");
-            InBuildTarget.GlobalCompileEnvironment.Config.Definitions.Add("WITH_DATABASE_SUPPORT=0");
-            InBuildTarget.GlobalCompileEnvironment.Config.Definitions.Add("WITH_EDITOR=0");
-            InBuildTarget.GlobalCompileEnvironment.Config.Definitions.Add("USE_NULL_RHI=0");
-            InBuildTarget.GlobalCompileEnvironment.Config.Definitions.Add("REQUIRES_ALIGNED_INT_ACCESS");
-
-            if (GetActiveArchitecture() == "-simulator")
-            {
-                InBuildTarget.GlobalCompileEnvironment.Config.Definitions.Add("WITH_SIMULATOR=1");
-            }
-
-            // needs IOS8 for Metal
-            if (IOSToolChain.IOSSDKVersionFloat >= 8.0 && UEBuildConfiguration.bCompileAgainstEngine)
-            {
-                InBuildTarget.GlobalCompileEnvironment.Config.Definitions.Add("HAS_METAL=1");
-                InBuildTarget.ExtraModuleNames.Add("MetalRHI");
-            }
-            else
-            {
-                InBuildTarget.GlobalCompileEnvironment.Config.Definitions.Add("HAS_METAL=0");
-            }
-
-            InBuildTarget.GlobalLinkEnvironment.Config.AdditionalFrameworks.Add( new UEBuildFramework( "GameKit" ) );
-            InBuildTarget.GlobalLinkEnvironment.Config.AdditionalFrameworks.Add( new UEBuildFramework( "StoreKit" ) );
-        }
-
-        /**
-        *	Whether the editor should be built for this platform or not
-        *	
-        *	@param	InPlatform		The UnrealTargetPlatform being built
-        *	@param	InConfiguration	The UnrealTargetConfiguration being built
-        *	@return	bool			true if the editor should be built, false if not
-        */
-        public override bool ShouldNotBuildEditor(UnrealTargetPlatform InPlatform, UnrealTargetConfiguration InConfiguration)
-        {
-            return true;
-        }
-
-        public override bool BuildRequiresCookedData(UnrealTargetPlatform InPlatform, UnrealTargetConfiguration InConfiguration)
-        {
-            return true; // for iOS can only run cooked. this is mostly for testing console code paths.
-        }
-
-        /**
-         *	Whether this platform should create debug information or not
-         *	
-         *	@param	InPlatform			The UnrealTargetPlatform being built
-         *	@param	InConfiguration		The UnrealTargetConfiguration being built
-         *	
-         *	@return	bool				true if debug info should be generated, false if not
-         */
-        public override bool ShouldCreateDebugInfo(UnrealTargetPlatform Platform, UnrealTargetConfiguration Configuration)
-        {
-            return true;
-        }
-
-        public override void ResetBuildConfiguration(UnrealTargetPlatform InPlatform, UnrealTargetConfiguration InConfiguration)
-        {
-            UEBuildConfiguration.bBuildEditor = false;
-            UEBuildConfiguration.bBuildDeveloperTools = false;
-            UEBuildConfiguration.bCompileAPEX = false;
-            UEBuildConfiguration.bRuntimePhysicsCooking = false;
-            UEBuildConfiguration.bCompileSimplygon = false;
-            UEBuildConfiguration.bBuildDeveloperTools = false;
-            UEBuildConfiguration.bCompileICU = true;
-
-            // we currently don't have any simulator libs for PhysX
-            if (GetActiveArchitecture() == "-simulator")
-            {
-                UEBuildConfiguration.bCompilePhysX = false;
-            }
-        }
-
-        public override bool ShouldCompileMonolithicBinary(UnrealTargetPlatform InPlatform)
-        {
-            // This platform currently always compiles monolithic
-            return true;
-        }
-
-        public override void ValidateBuildConfiguration(CPPTargetConfiguration Configuration, CPPTargetPlatform Platform, bool bCreateDebugInfo)
-        {
-			// check the base first
-			base.ValidateBuildConfiguration(Configuration, Platform, bCreateDebugInfo);
-=======
 			return base.HasDefaultBuildConfig(Platform, ProjectDirectoryName);
 		}
 
@@ -700,7 +551,6 @@
 			return SDKStatus.Valid;
 		}
 	}
->>>>>>> 73f66985
 
 	public class IOSPlatformFactory : UEBuildPlatformFactory
 	{
