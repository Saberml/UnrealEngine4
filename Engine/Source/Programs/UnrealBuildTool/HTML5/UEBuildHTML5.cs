// Copyright 1998-2014 Epic Games, Inc. All Rights Reserved.

using System;
using System.Collections.Generic;
using System.Text;
using System.Diagnostics;
using System.IO;

namespace UnrealBuildTool
{
	class HTML5Platform : UEBuildPlatform
	{
        // use -win32 for win32 builds. ( build html5 platform as a win32 binary for debugging )
		[XmlConfig]
		public static string HTML5Architecture = "";

        // Enable and link in code for serving HTTP request via NFS. 
        [XmlConfig]
        public static bool EnableHTTPForNFS = false;

        // Actually use HTTP code path for both Client and Server. 
        [XmlConfig]
        public static bool UseHTTPForNFS = false;


		// The current architecture - affects everything about how UBT operates on HTML5
		public override string GetActiveArchitecture()
		{
			// by default, use an empty architecture (which is really just a modifier to the platform for some paths/names)
			return HTML5Architecture;
		}

		// F5 should always try to run the Win32 version
		public override string ModifyNMakeOutput(string ExeName)
		{
			// nmake Run should always run the win32 version
			return Path.ChangeExtension(ExeName+"-win32", ".exe");
		}

		/**
		 *	Whether the required external SDKs are installed for this platform
		 */
		public override SDKStatus HasRequiredSDKsInstalled()
		{
			string BaseSDKPath = Environment.GetEnvironmentVariable("EMSCRIPTEN");
			return (string.IsNullOrEmpty(BaseSDKPath) == false) ? SDKStatus.Valid : SDKStatus.Invalid;
		}

        public override bool CanUseXGE()
        {
            return (GetActiveArchitecture() == "-win32" );
        }

		/**
		 *	Register the platform with the UEBuildPlatform class
		 */
		public override void RegisterBuildPlatform()
		{
			//@todo.Rocket: Add platform support
			if (UnrealBuildTool.RunningRocket() || UnrealBuildTool.BuildingRocket())
			{
				return;
			}

			// Make sure the SDK is installed
			if ((ProjectFileGenerator.bGenerateProjectFiles == true) || (HasRequiredSDKsInstalled() == SDKStatus.Valid))
			{
				bool bRegisterBuildPlatform = true;

				// make sure we have the HTML5 files; if not, then this user doesn't really have HTML5 access/files, no need to compile HTML5!
				string EngineSourcePath = Path.Combine(ProjectFileGenerator.EngineRelativePath, "Source");
				string HTML5TargetPlatformFile = Path.Combine(EngineSourcePath, "Developer", "HTML5", "HTML5TargetPlatform", "HTML5TargetPlatform.Build.cs");
 				if ((File.Exists(HTML5TargetPlatformFile) == false))
 				{
 					bRegisterBuildPlatform = false;
 					Log.TraceWarning("Missing required components (.... HTML5TargetPlatformFile, others here...). Check source control filtering, or try resyncing.");
 				}

				if (bRegisterBuildPlatform == true)
				{
					// Register this build platform for HTML5
					Log.TraceVerbose("        Registering for {0}", UnrealTargetPlatform.HTML5.ToString());
					UEBuildPlatform.RegisterBuildPlatform(UnrealTargetPlatform.HTML5, this);
                    if (GetActiveArchitecture() == "-win32")
                    {
                        UEBuildPlatform.RegisterPlatformWithGroup(UnrealTargetPlatform.HTML5, UnrealPlatformGroup.Simulator);
                    }
                    else
                    {
                        UEBuildPlatform.RegisterPlatformWithGroup(UnrealTargetPlatform.HTML5, UnrealPlatformGroup.Device);
                    }
				}
			}

            // if HTTP is not enabled, we can't use it. 
            if (EnableHTTPForNFS == false)
                UseHTTPForNFS = false; 
		}

		/**
		 *	Retrieve the CPPTargetPlatform for the given UnrealTargetPlatform
		 *
		 *	@param	InUnrealTargetPlatform		The UnrealTargetPlatform being build
		 *	
		 *	@return	CPPTargetPlatform			The CPPTargetPlatform to compile for
		 */
		public override CPPTargetPlatform GetCPPTargetPlatform(UnrealTargetPlatform InUnrealTargetPlatform)
		{
			switch (InUnrealTargetPlatform)
			{
				case UnrealTargetPlatform.HTML5:
					return CPPTargetPlatform.HTML5;
			}
			throw new BuildException("HTML5Platform::GetCPPTargetPlatform: Invalid request for {0}", InUnrealTargetPlatform.ToString());
		}

		/**
		 *	Get the extension to use for the given binary type
		 *	
		 *	@param	InBinaryType		The binrary type being built
		 *	
		 *	@return	string				The binary extenstion (ie 'exe' or 'dll')
		 */
		public override string GetBinaryExtension(UEBuildBinaryType InBinaryType)
		{
			if (GetActiveArchitecture() == "-win32")
			{
				switch (InBinaryType)
				{
					case UEBuildBinaryType.DynamicLinkLibrary:
						return ".dll";
					case UEBuildBinaryType.Executable:
						return ".exe";
					case UEBuildBinaryType.StaticLibrary:
						return ".lib";
					case UEBuildBinaryType.Object:
						return ".o";
					case UEBuildBinaryType.PrecompiledHeader:
						return ".gch";
				}
				return base.GetBinaryExtension(InBinaryType);
			}
			else
			{
                switch (InBinaryType)
                {
                    case UEBuildBinaryType.DynamicLinkLibrary:
                        return ".js";
                    case UEBuildBinaryType.Executable:
                        return ".js";
                    case UEBuildBinaryType.StaticLibrary:
                        return ".bc";
                    case UEBuildBinaryType.Object:
                        return ".bc";
                    case UEBuildBinaryType.PrecompiledHeader:
                        return ".gch";
                }

                return base.GetBinaryExtension(InBinaryType);
            }
		}

		/**
		 *	Get the extension to use for debug info for the given binary type
		 *	
		 *	@param	InBinaryType		The binary type being built
		 *	
		 *	@return	string				The debug info extension (i.e. 'pdb')
		 */
		public override string GetDebugInfoExtension(UEBuildBinaryType InBinaryType)
		{
			if (GetActiveArchitecture() == "-win32")
			{
				switch (InBinaryType)
				{
					case UEBuildBinaryType.DynamicLinkLibrary:
						return ".pdb";
					case UEBuildBinaryType.Executable:
						return ".pdb";
				}
				return "";
			}
			else
			{
				return "";
			}
		}

		/**
		 *	Gives the platform a chance to 'override' the configuration settings 
		 *	that are overridden on calls to RunUBT.
		 *	
		 *	@param	InPlatform			The UnrealTargetPlatform being built
		 *	@param	InConfiguration		The UnrealTargetConfiguration being built
		 *	
		 *	@return	bool				true if debug info should be generated, false if not
		 */
		public override void ResetBuildConfiguration(UnrealTargetPlatform InPlatform, UnrealTargetConfiguration InConfiguration)
		{
			ValidateUEBuildConfiguration();
		}

		/**
		 *	Validate the UEBuildConfiguration for this platform
		 *	This is called BEFORE calling UEBuildConfiguration to allow setting 
		 *	various fields used in that function such as CompileLeanAndMean...
		 */
		public override void ValidateUEBuildConfiguration()
		{
			UEBuildConfiguration.bCompileLeanAndMeanUE = true;
			UEBuildConfiguration.bCompileAPEX = false;
			UEBuildConfiguration.bCompilePhysX = true;
			UEBuildConfiguration.bCompileSimplygon = false;
            UEBuildConfiguration.bCompileICU = false;
		}

		/**
		 * Whether this platform should build a monolithic binary
		 */
		public override bool ShouldCompileMonolithicBinary(UnrealTargetPlatform InPlatform)
		{
			// This platform currently always compiles monolithic
			return true;
		}

		/**
		 *	Whether PDB files should be used
		 *	
		 *	@param	InPlatform			The CPPTargetPlatform being built
		 *	@param	InConfiguration		The CPPTargetConfiguration being built
		 *	@param	bInCreateDebugInfo	true if debug info is getting create, false if not
		 *	
		 *	@return	bool	true if PDB files should be used, false if not
		 */
		public override bool ShouldUsePDBFiles(CPPTargetPlatform Platform, CPPTargetConfiguration Configuration, bool bCreateDebugInfo)
		{
			return bCreateDebugInfo;
		}

		/**
		 *	Whether PCH files should be used
		 *	
		 *	@param	InPlatform			The CPPTargetPlatform being built
		 *	@param	InConfiguration		The CPPTargetConfiguration being built
		 *	
		 *	@return	bool				true if PCH files should be used, false if not
		 */
		public override bool ShouldUsePCHFiles(CPPTargetPlatform Platform, CPPTargetConfiguration Configuration)
		{
			return false;
		}

		/**
		 *	Whether the editor should be built for this platform or not
		 *	
		 *	@param	InPlatform		The UnrealTargetPlatform being built
		 *	@param	InConfiguration	The UnrealTargetConfiguration being built
		 *	@return	bool			true if the editor should be built, false if not
		 */
		public override bool ShouldNotBuildEditor(UnrealTargetPlatform InPlatform, UnrealTargetConfiguration InConfiguration)
		{
			return true;
		}

		public override bool BuildRequiresCookedData(UnrealTargetPlatform InPlatform, UnrealTargetConfiguration InConfiguration)
		{
			return true;
		}

		/**
		 *	Modify the newly created module passed in for this platform.
		 *	This is not required - but allows for hiding details of a
		 *	particular platform.
		 *	
		 *	@param	InModule		The newly loaded module
		 *	@param	Target			The target being build
		 */
		public override void ModifyNewlyLoadedModule(UEBuildModule InModule, TargetInfo Target)
		{
			if (Target.Platform == UnrealTargetPlatform.HTML5)
			{
				if (InModule.ToString() == "Core")
				{
					InModule.AddPublicIncludePath("Runtime/Core/Public/HTML5");
					InModule.AddPublicDependencyModule("zlib");
				}
				else if (InModule.ToString() == "Engine")
				{
					InModule.AddPrivateDependencyModule("zlib");
					InModule.AddPrivateDependencyModule("UElibPNG");
					InModule.AddPublicDependencyModule("UEOgg");
					InModule.AddPublicDependencyModule("Vorbis");
<<<<<<< HEAD
				}
=======
                }

                if (InModule.ToString() == "NetworkFile")
                {
                    if (EnableHTTPForNFS)
                    {   
                        InModule.AddPublicDefinition("ENABLE_HTTP_FOR_NFS=1");
                        if (Target.Architecture == "-win32")
                        {
                            InModule.AddPrivateDependencyModule("HTML5Win32");
                        }
                        else
                        {
                            InModule.AddPrivateDependencyModule("HTML5JS");
                        }
                    }
                    if (UseHTTPForNFS)
                    {
                        InModule.AddPublicDefinition("USE_HTTP_FOR_NFS=1");
                    }
                }
>>>>>>> 3f3b556c
			}
			else if (Target.Platform == UnrealTargetPlatform.Win64 || Target.Platform == UnrealTargetPlatform.Mac )
			{
				if ( (!UEBuildConfiguration.bBuildRequiresCookedData
					&& InModule.ToString() == "Engine"
					&& UEBuildConfiguration.bBuildDeveloperTools)
					|| UEBuildConfiguration.bForceBuildTargetPlatforms)
				{
					InModule.AddPlatformSpecificDynamicallyLoadedModule("HTML5TargetPlatform");
				}
<<<<<<< HEAD
=======

                if (EnableHTTPForNFS)
                {
                    if (InModule.ToString() == "NetworkFile") // client
                    {
                        InModule.AddPrivateDependencyModule("HTTP");
                        InModule.AddPublicDefinition("ENABLE_HTTP_FOR_NFS=1");
                    }
                    else if (InModule.ToString() == "NetworkFileSystem") // server 
                    {
                        InModule.AddPublicDependencyModule("WebSockets");
                        InModule.AddPublicDefinition("ENABLE_HTTP_FOR_NFS=1");
                    }
                }
                if (UseHTTPForNFS)
                {
                    if (InModule.ToString() == "NetworkFile") // client
                    {
                        InModule.AddPublicDefinition("USE_HTTP_FOR_NFS=1");
                    }
                    else if (InModule.ToString() == "NetworkFileSystem") // server 
                    {
                        InModule.AddPublicDefinition("USE_HTTP_FOR_NFS=1");
                    }
                }


>>>>>>> 3f3b556c
			}
		}


		/**
		 *	Setup the target environment for building
		 *	
		 *	@param	InBuildTarget		The target being built
		 */
		public override void SetUpEnvironment(UEBuildTarget InBuildTarget)
		{
            if (GetActiveArchitecture() == "-win32")
                InBuildTarget.GlobalLinkEnvironment.Config.ExcludedLibraries.Add("LIBCMT");

			InBuildTarget.GlobalCompileEnvironment.Config.Definitions.Add("PLATFORM_HTML5=1");
            InBuildTarget.GlobalCompileEnvironment.Config.Definitions.Add("HTML5=1");
            if (InBuildTarget.GlobalCompileEnvironment.Config.Target.Architecture == "-win32")
			{
				InBuildTarget.GlobalCompileEnvironment.Config.Definitions.Add("PLATFORM_HTML5_WIN32=1");
				InBuildTarget.GlobalLinkEnvironment.Config.AdditionalLibraries.Add("delayimp.lib");
			}
            else
            {
                InBuildTarget.GlobalCompileEnvironment.Config.Definitions.Add("PLATFORM_HTML5_BROWSER=1");
            }

			// @todo needed?
			InBuildTarget.GlobalCompileEnvironment.Config.Definitions.Add("UNICODE");
			InBuildTarget.GlobalCompileEnvironment.Config.Definitions.Add("_UNICODE");
            InBuildTarget.GlobalCompileEnvironment.Config.Definitions.Add("WITH_AUTOMATION_WORKER=0");
            InBuildTarget.GlobalCompileEnvironment.Config.Definitions.Add("REQUIRES_ALIGNED_INT_ACCESS");
            InBuildTarget.GlobalCompileEnvironment.Config.Definitions.Add("WITH_OGGVORBIS=1");
            InBuildTarget.GlobalCompileEnvironment.Config.Definitions.Add("USE_SCENE_LOCK=0");
         	BuildConfiguration.bDeployAfterCompile = true;

		}

		/**
		 *	Whether this platform should create debug information or not
		 *	
		 *	@param	InPlatform			The UnrealTargetPlatform being built
		 *	@param	InConfiguration		The UnrealTargetConfiguration being built
		 *	
		 *	@return	bool				true if debug info should be generated, false if not
		 */
		public override bool ShouldCreateDebugInfo(UnrealTargetPlatform Platform, UnrealTargetConfiguration Configuration)
		{
			switch (Configuration)
			{
				case UnrealTargetConfiguration.Development:
				case UnrealTargetConfiguration.Shipping:
				case UnrealTargetConfiguration.Test:
					return !BuildConfiguration.bOmitPCDebugInfoInDevelopment;
				case UnrealTargetConfiguration.Debug:
				default:
					// We don't need debug info for Emscripten, and it causes a bunch of issues with linking
					return true;
			};
		}

		/**
		 *	Setup the binaries for this specific platform.
		 *	
		 *	@param	InBuildTarget		The target being built
		 */
		public override void SetupBinaries(UEBuildTarget InBuildTarget)
		{
// 			InBuildTarget.ExtraModuleNames.Add("ES2RHI");
		}
	}
}<|MERGE_RESOLUTION|>--- conflicted
+++ resolved
@@ -290,9 +290,6 @@
 					InModule.AddPrivateDependencyModule("UElibPNG");
 					InModule.AddPublicDependencyModule("UEOgg");
 					InModule.AddPublicDependencyModule("Vorbis");
-<<<<<<< HEAD
-				}
-=======
                 }
 
                 if (InModule.ToString() == "NetworkFile")
@@ -314,7 +311,6 @@
                         InModule.AddPublicDefinition("USE_HTTP_FOR_NFS=1");
                     }
                 }
->>>>>>> 3f3b556c
 			}
 			else if (Target.Platform == UnrealTargetPlatform.Win64 || Target.Platform == UnrealTargetPlatform.Mac )
 			{
@@ -325,8 +321,6 @@
 				{
 					InModule.AddPlatformSpecificDynamicallyLoadedModule("HTML5TargetPlatform");
 				}
-<<<<<<< HEAD
-=======
 
                 if (EnableHTTPForNFS)
                 {
@@ -354,7 +348,6 @@
                 }
 
 
->>>>>>> 3f3b556c
 			}
 		}
 
