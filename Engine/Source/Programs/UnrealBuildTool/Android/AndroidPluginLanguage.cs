﻿// Copyright 1998-2016 Epic Games, Inc. All Rights Reserved.

using System;
using System.Collections.Generic;
using System.Linq;
using System.Text;
using System.Xml;
using System.Xml.Linq;
using System.Diagnostics;
using System.IO;

namespace UnrealBuildTool
{
	/* AndroidPluginLanguage (APL) is a simple XML-based language for manipulating XML and returning
	 * strings.  It contains an <init> section which is evaluated once per architecture before any
	 * other sections.  The state is maintained and carried forward to the next section evaluated
	 * so the order the sections are executed matters.
	 * 
	 * If you need to see the instructions executed in your plugin context add the following to
	 * enable tracing:
	 * 
	 *	<trace enable="true"/>
	 *	
	 * After this instuction all the nodes actually executed in your context will be written to the
	 * log until you do a <trace enable="false"/>.  You can also get a dump of all the variables in
	 * your context with this command:
	 * 
	 *	<dumpvars/>
	 * 
	 * Bool, Int, and String variable types are supported.  Any attribute may reference a variable
	 * and will be replaced with the string equivalent before evaluation using this syntax:
	 * 
	 *	$B(name) = boolean variable "name"'s value
	 *	$I(name) = integer variable "name"'s value
	 *	$S(name) = string variable "name"'s value
	 *	$E(name) = element variable "name"'s value
	 * 
	 * The following variables are initialized automatically:
	 * 
	 *	$S(Output) = the output returned for evaluating the section (initialized to Input)
	 *	$S(Architecture) = target architecture (armeabi-armv7a, arm64-v8a, x86, x86_64)
	 *	$S(PluginDir) = directory the XML file was loaded from
	 *	$S(EngineDir) = engine directory
	 *	$S(BuildDir) = project's Intermediate/Android/APK directory
	 *	$B(Distribution) = true if distribution build
	 * 
	 * Note: with the exception of the above variables, all are in the context of the plugin to
	 * prevent namespace collision; trying to set a new value to any of the above, with the
	 * exception of Output, will only affect the current context.
	 * 
	 * The following nodes allow manipulation of variables:
	 * 
	 *	<setBool result="" value=""/>
	 *	<setInt result="" value=""/>
	 *	<setString result="" value=""/>
	 *	<setElement result="" value=""/>
	 *	<setElement result="" xml=""/>
	 *	
	 * <setElement> with value creates an empty XML element with the tag set to value.
	 * <setElement> with xml will parse the XML provided.  Remember to escape any special characters!
	 * 
	 * Variables may also be set from a property in an ini file:
	 * 
	 *	<setBoolFromProperty result="" ini="" section="" property="" default=""/>
	 *	<setIntFromProperty result="" ini="" section="" property="" default=""/>
	 *	<setStringFromProperty result="" ini="" section="" property="" default=""/>
	 * 
	 * Boolean variables may also be set to the result of applying operators:
	 * 
	 *	<setBoolNot result="" source=""/>
	 *	<setBoolAnd result="" arg1="" arg2=""/>
	 *	<setBoolOr result="" arg1="" arg2=""/>
	 *	<setBoolIsEqual result="" arg1="" arg2=""/>
	 *	<setBoolIsLess result="" arg1="" arg2=""/>
	 *	<setBoolIsLessEqual result="" arg1="" arg2=""/>
	 *	<setBoolIsGreater result="" arg1="" arg2=""/>
	 *	<setBoolIsGreaterEqual result="" arg1="" arg2=""/>
	 * 
	 * Integer variables may use these arithmetic operations: 
	 * 
	 *	<setIntAdd result="" arg1="" arg2=""/>
	 *	<setIntSubtract result="" arg1="" arg2=""/>
	 *	<setIntMultiply result="" arg1="" arg2=""/>
	 *	<setIntDivide result="" arg1="" arg2=""/>
	 * 
	 * Strings are manipulated with the following:
	 * 
 	 *	<setStringAdd result="" arg1="" arg2=""/>
	 *	<setStringSubstring result="" source="" start="" length=""/>
	 *	<setStringReplace result="" source="" find="" with=""/>
	 * 
	 * String length may be retrieved with:
	 * 
	 *	<setIntLength result="" source=""/>
	 * 
	 * The index of a search string may be found in source with:
	 * 
	 *	<setIntFindString result="" source="" find=""/>
	 *	
	 * The following shortcut string comparisons may also be used instead of using <setIntFindString>
	 * and checking the result:
	 * 
	 *	<setBoolStartsWith result="" source="" find=""/>
	 *	<setBoolEndsWith result="" source="" find=""/>
	 *	<setBoolContains result="" source="" find=""/>
	 *	
	 * Messages are written to the log with this node:
	 *
	 *	<log text=""/>
	 * 
	 * Conditional execution uses the following form:
	 * 
	 *	<if condition="">
	 *		<true>
	 *			<!-- executes if boolean variable in condition is true -->
	 *		</true>
	 *		<false>
	 *			<!-- executes if boolean variable in condition is false -->
	 *		</false>
	 *	</if>
	 * 
	 * The <true> and <false> blocks are optional.  The condition must be in a boolean variable.
	 * The boolean operator nodes may be combined to create a final state for more complex
	 * conditions:
	 * 
	 *	<setBoolNot result="notDistribution" value="$B(Distribution)/>
	 *	<setBoolEquals result="isX86" arg1="$S(Architecture)" arg2="x86"/>
	 *	<setBoolEquals result="isX86_64" arg2="$S(Architecture)" arg2="x86_64/">
	 *	<setBoolOr result="isIntel" arg1="$B(isX86)" arg2="$B(isX86_64)"/>
	 *	<setBoolAnd result="intelAndNotDistribution" arg1="$B(isIntel)" arg2="$B(notDistribution)"/>
	 *	<if condition="intelAndNotDistribution">
	 *		<true>
	 *			<!-- do something for Intel if not a distribution build -->
	 *		</true>
	 *	</if>
	 * 
	 * Note the "isIntel" could also be done like this:
	 * 
	 *	<setStringSubstring result="subarch" source="$S(Architecture)" start="0" length="3"/>
	 *	<setBoolEquals result="isIntel" arg1="$S(subarch)" arg2="x86"/>
	 * 
	 * Two shortcut nodes are available for conditional execution:
	 * 
	 *	<isArch arch="armeabi-armv7">
	 *		<!-- do stuff -->
	 *	</isArch>
	 * 
	 * is the equivalent of:
	 * 
	 *	<setBoolEquals result="temp" arg1="$S(Architecture)" arg2="armeabi-armv7">
	 *	<if condition="temp">
	 *		<true>
	 *			<!-- do stuff -->
	 *		</true>
	 *	</if>
	 *	
	 * and
	 * 
	 *	<isDistribution>
	 *		<!-- do stuff -->
	 *	</isDistribution>
	 *	
	 * is the equivalent of:
	 * 
	 *	<if condition="$B(Distribution)">
	 *		<!-- do stuff -->
	 *	</if>
	 * 
	 * Execution may be stopped with:
	 * 
	 *	<return/>
	 *	 
	 * Loops may be created using these nodes:
	 * 
	 *	<while condition="">
	 *		<!-- do stuff -->
	 *	</while>
	 *	
	 *	<break/>
	 *	<continue/>
	 *	
	 * The <while> body will execute until the condition is false or a <break/> is hit.  The
	 * <continue/> will restart execution of the loop if the condition is still true or exit.
	 * 
	 * Note: <break/> outside a <while> body will act the same as <return/>
	 * 
	 * Here is an example loop which writes 1 to 5 to the log, skipping 3.  Note the update of the
	 * while condition should be done before the continue otherwise it may not exit.
	 * 
	 *	<setInt result="index" value="0"/>
	 *	<setBool result="loopRun" value="true"/>
	 *	<while condition="loopRun">
	 *		<setIntAdd result="index" arg1="$I(index)" arg2="1"/>
	 *		<setBoolIsLess result="loopRun" arg1="$I(index)" arg2="5"/>
	 *		<setBoolIsEqual result="indexIs3" arg1="$I(index)" arg2="3"/>
	 *		<if condition="indexIs3">
	 *			<true>
	 *				<continue/>
	 *			</true>
	 *		</if>
	 *		<log text="$I(index)"/>
	 *	</while>
	 *	
	 * It is possible to use variable replacement in generating the result variable
	 * name as well.  This makes the creation of arrays in loops possible:
	 * 
	 *	<setString result="array_$I(index)" value="element $I(index) in array"/>
	 *	
	 * This may be retrieved using the following (value is treated as the variable
	 * name):
	 * 
	 *	<setStringFrom result="out" value="array_$I(index)"/>
	 *	
	 * For boolean and integer types, you may use <setBoolFrom/> and <setIntFrom/>.
	 * 
	 * Nodes for inserting text into the section are as follows:
	 * 
	 *	<insert> body </insert>
	 *	<insertValue value=""/>
	 *	<loadLibrary name="" failmsg=""/>
	 *	
	 * The first one will insert either text or nodes into the returned section
	 * string.  Please note you must use escaped characters for:
	 * 
	 *	< = &lt;
	 *	> = &gt;
	 *	& = &amp;
	 * 
	 *	<insertValue value=""/> evaluates variables in value before insertion.  If value contains
	 * double quote ("), you must escape it with &quot;.
	 * 
	 *	<loadLibrary name="" failmsg=""/> is a shortcut to insert a system.LoadLibrary try/catch
	 * block with an optional logged message for failure to load case.
	 * 
	 * You can do a search and replace in the Output with:
	 * 
	 *	<replace find="" with=""/>
	 * 
	 * Note you can also manipulate the actual $S(Output) directly, the above are more efficient:
	 * 
	 *	<setStringAdd result="Input" arg1="$S(Output)" arg2="sample\n"/>
	 *	<setStringReplace result="Input" source="$S(Output)" find=".LAUNCH" with=".INFO"/>
	 *	
	 * XML manipulation uses the following nodes:
	 * 
	 *	<addElement tag="" name=""/>
	 *	<addElements tag=""> body </addElements>
	 *	<removeElement tag=""/>
	 *	<setStringFromTag result="" tag="" name=""/>
	 *	<setStringFromAttribute result="" tag="" name=""/>
	 *	<addAttribute tag="" name="" value=""/>
	 *	<removeAttribute tag="" name=""/>
	 *	<loopElements tag=""> instructions </loopElements>
	 *	
	 * The current element is referenced with tag="$".  Element variables are referenced with $varname
	 * since using $E(varname) will be expanded to the string equivalent of the XML.
	 * 
	 * <uses-permission>, <uses-feature>, and <uses-library> are updated with:
	 * 
	 *	<addPermission android:name="" .. />
	 *	<addFeature android:name="" .. />
	 *	<addLibrary android:name="" .. />
	 *
	 * Any attributes in the above commands are copied to the element added to the manifest so you
	 * can do the following, for example:
	 * 
	 *	<addFeature android:name="android.hardware.usb.host" android:required="true"/>
	 *	
	 * Finally, these nodes allow copying of files useful for staging jar and so files:
	 * 
	 *	<copyFile src="" dst=""/>
	 *	<copyDir src="" dst=""/>
	 *	
	 * The following should be used as the base for the src and dst paths:
	 * 
	 *	$S(PluginDir) = directory the XML file was loaded from
 	 *	$S(EngineDir) = engine directory
	 *	$S(BuildDir) = project's Intermediate/Android/APK directory
	 *	
	 * While it is possible to write outside the APK directory, it is not recommended.
	 * 
	 * If you must remove files (like development-only files from distribution builds) you can
	 * use this node:
	 * 
	 *	<removeFiles mask=""/>
	 *	
	 * It is restricted to only removing files from the BuildDir.  Here is example usage to remove
	 * the Oculus Signature Files (osig) from the assets directory:
	 * 
	 *	<removeFiles mask="assets/oculussig_*"/>
	 *	
	 * The following sections are evaluated during the packaging or deploy stages:
	 * 
	 *	<!-- init section is always evaluated once per architecture -->
	 * 	<init> </init>
	 * 	
	 * 	<!-- optional updates applied to AndroidManifest.xml -->
	 * 	<androidManifestUpdates> </androidManifestUpdates>
	 * 	
	 * 	<!-- optional additions to proguard -->
	 * 	<proguardAdditions>	</proguardAdditions>
	 * 	
	 * 	<!-- optional files or directories to copy or delete from Intermediate/Android/APK before ndk-build -->
	 * 	<prebuildCopies> </prebuildCopies>
	 * 	
	 * 	<!-- optional files or directories to copy or delete from Intermediate/Android/APK after ndk-build -->
	 * 	<resourceCopies> </resourceCopies>
	 * 	
	 * 	<!-- optional additions to the GameActivity imports in GameActivity.java -->
	 * 	<gameActivityImportAdditions> </gameActivityImportAdditions>
	 * 	
	 * 	<!-- optional additions to the GameActivity class in GameActivity.java -->
	 * 	<gameActivityClassAdditions> </gameActivityOnClassAdditions>
	 * 	
	 * 	<!-- optional additions to GameActivity onCreate metadata reading in GameActivity.java -->
	 * 	<gameActivityReadMetadata> </gameActivityReadMetadata>
	 * 
	 *	<!-- optional additions to GameActivity onCreate in GameActivity.java -->
	 *	<gameActivityOnCreateAdditions> </gameActivityOnCreateAdditions>
	 * 	
	 * 	<!-- optional additions to GameActivity onDestroy in GameActivity.java -->
	 * 	<gameActivityOnDestroyAdditions> </gameActivityOnDestroyAdditions>
	 * 	
	 * 	<!-- optional additions to GameActivity onStart in GameActivity.java -->
	 * 	<gameActivityOnStartAdditions> </gameActivityOnStartAdditions>
	 * 	
	 * 	<!-- optional additions to GameActivity onStop in GameActivity.java -->
	 * 	<gameActivityOnStopAdditions> </gameActivityOnStopAdditions>
	 * 	
	 * 	<!-- optional additions to GameActivity onPause in GameActivity.java -->
	 * 	<gameActivityOnPauseAdditions> </gameActivityOnPauseAdditions>
	 * 	
	 * 	<!-- optional additions to GameActivity onResume in GameActivity.java -->
	 *	<gameActivityOnResumeAdditions>	</gameActivityOnResumeAdditions>
	 *	
	 * 	<!-- optional additions to GameActivity onActivityResult in GameActivity.java -->
	 * 	<gameActivityOnActivityResultAdditions>	</gameActivityOnActivityResultAdditions>
	 * 	
	 * 	<!-- optional libraries to load in GameActivity.java before libUE4.so -->
	 * 	<soLoadLibrary>	</soLoadLibrary>
	 * 	
	 * 
	 * Here is the complete list of supported nodes:
	 * 
	 * <isArch arch="">
	 * <isDistribution>
	 * <if> => <true> / <false>
	 * <while condition="">
	 * <return/>
	 * <break/>
	 * <continue/>
	 * <log text=""/>
	 * <insert> </insert>
	 * <insertValue value=""/>
	 * <replace find="" with""/>
	 * <copyFile src="" dst=""/>
	 * <copyDir src="" dst=""/>
	 * <loadLibrary name="" failmsg=""/>
	 * <setBool result="" value=""/>
	 * <setBoolFrom result="" value=""/>
	 * <setBoolFromProperty result="" ini="" section="" property="" default=""/>
	 * <setBoolNot result="" source=""/>
	 * <setBoolAnd result="" arg1="" arg2=""/>
	 * <setBoolOr result="" arg1="" arg2=""/>
	 * <setBoolIsEqual result="" arg1="" arg2=""/>
	 * <setBoolIsLess result="" arg1="" arg2=""/>
	 * <setBoolIsLessEqual result="" arg1="" arg2=""/>
	 * <setBoolIsGreater result="" arg1="" arg2=""/>
	 * <setBoolIsGreaterEqual result="" arg1="" arg2=""/>
	 * <setInt result="" value=""/>
	 * <setIntFrom result="" value=""/>
	 * <setIntFromProperty result="" ini="" section="" property="" default=""/>
	 * <setIntAdd result="" arg1="" arg2=""/>
	 * <setIntSubtract result="" arg1="" arg2=""/>
	 * <setIntMultiply result="" arg1="" arg2=""/>
	 * <setIntDivide result="" arg1="" arg2=""/>
	 * <setIntLength result="" source=""/>
	 * <setIntFindString result="" source="" find=""/>
	 * <setString result="" value=""/>
	 * <setStringFrom result="" value=""/>
	 * <setStringFromProperty result="" ini="" section="" property="" default=""/>
	 * <setStringAdd result="" arg1="" arg2=""/>
	 * <setStringSubstring result="" source="" index="" length=""/>
	 * <setStringReplace result="" source="" find="" with=""/>
	 * 
	 */

	public class AndroidPluginLanguage
	{
		/** The merged XML program to run */
		private XDocument XDoc;

		/** Android namespace */
		private XNamespace AndroidNameSpace;

		/** Trace flag to enable debugging */
		static private bool bGlobalTrace = false;

		/** Project file reference */
		private FileReference ProjectFile;
		
		static private XDocument XMLDummy = XDocument.Parse("<manifest></manifest>");

		private class APLContext
		{
			/** Variable state */
			public Dictionary<string, bool> BoolVariables;
			public Dictionary<string, int> IntVariables;
			public Dictionary<string, string> StringVariables;
			public Dictionary<string, XElement> ElementVariables;

			/** Local context trace */
			public bool bTrace;

			public APLContext(string Architecture, string PluginDir)
			{
				BoolVariables = new Dictionary<string, bool>();
				IntVariables = new Dictionary<string, int>();
				StringVariables = new Dictionary<string, string>();
				ElementVariables = new Dictionary<string, XElement>();

				StringVariables["Architecture"] = Architecture;
				StringVariables["PluginDir"] = PluginDir;

				bTrace = false;
			}
		}

		private APLContext GlobalContext;
		private Dictionary<string, APLContext> Contexts;
		private int ContextIndex;

		public AndroidPluginLanguage(FileReference InProjectFile, List<string> XMLFiles, List<string> Architectures)
		{
			ProjectFile = InProjectFile;

			Contexts = new Dictionary<string, APLContext>();
			GlobalContext = new APLContext("", "");
			ContextIndex = 0;

			AndroidNameSpace = "http://schemas.android.com/apk/res/android";

			string PathPrefix = Path.GetFileName(Directory.GetCurrentDirectory()).Equals("Source") ? ".." : "Engine";

			XDoc = XDocument.Parse("<root xmlns:android=\"http://schemas.android.com/apk/res/android\"></root>");
			foreach (string Basename in XMLFiles)
			{
				string Filename = Path.Combine(PathPrefix, Basename.Replace("\\", "/"));
				Log.TraceInformation("\nAPL: {0}", Filename);
				if (File.Exists(Filename))
				{
					string PluginDir = Path.GetDirectoryName(Filename);
					try
					{
						XDocument MergeDoc = XDocument.Load(Filename);
						MergeXML(MergeDoc, PluginDir, Architectures);
					}
					catch (Exception e)
					{
						Log.TraceError("\nAndroid Plugin file {0} parsing failed! {1}", Filename, e);
					}
				}
				else
				{
					Log.TraceError("\nAndroid Plugin file {0} missing!", Filename);
					Log.TraceInformation("\nCWD: {0}", Directory.GetCurrentDirectory());
				}
			}
		}

		public bool GetTrace() { return bGlobalTrace; }
		public void SetTrace() { bGlobalTrace = true; }
		public void ClearTrace() { bGlobalTrace = false; }

		public bool MergeXML(XDocument MergeDoc, string PluginDir, List<string> Architectures)
		{
			if (MergeDoc == null)
			{
				return false;
			}
	
			// create a context for each architecture
			ContextIndex++;
			foreach (string Architecture in Architectures)
			{
				APLContext Context = new APLContext(Architecture, PluginDir);
				Contexts[Architecture + "_" + ContextIndex] = Context;
			}

			// merge in the nodes
			foreach (var Element in MergeDoc.Root.Elements())
			{
				var Parent = XDoc.Root.Element(Element.Name);
				if (Parent != null)
				{
					var Entry = new XElement("Context", new XAttribute("index", ContextIndex.ToString()));
					Entry.Add(Element.Elements());
					Parent.Add(Entry);
				}
				else
				{
					var Entry = new XElement("Context", new XAttribute("index", ContextIndex.ToString()));
					Entry.Add(Element.Elements());
					var Base = new XElement(Element.Name);
					Base.Add(Entry);
					XDoc.Root.Add(Base);
				}
			}

			return true;
		}

		public void SaveXML(string Filename)
		{
			if (XDoc != null)
			{
				XDoc.Save(Filename);
			}
		}

		private string DumpContext(APLContext Context)
		{
			StringBuilder Text = new StringBuilder();
			foreach (var Variable in Context.BoolVariables)
			{
				Text.AppendLine(string.Format("\tbool {0} = {1}", Variable.Key, Variable.Value.ToString().ToLower()));
			}
			foreach (var Variable in Context.IntVariables)
			{
				Text.AppendLine(string.Format("\tint {0} = {1}", Variable.Key, Variable.Value));
			}
			foreach (var Variable in Context.StringVariables)
			{
				Text.AppendLine(string.Format("\tstring {0} = {1}", Variable.Key, Variable.Value));
			}
			foreach (var Variable in Context.ElementVariables)
			{
				Text.AppendLine(string.Format("\telement {0} = {1}", Variable.Key, Variable.Value));
			}
			return Text.ToString();
		}

		public string DumpVariables()
		{
			string Result = "Global Context:\n" + DumpContext(GlobalContext);
			foreach (var Context in Contexts)
			{
				Result += "Context " + Context.Key + ": " + Context.Value.StringVariables["PluginDir"] + "\n" + DumpContext(Context.Value);
			}
			return Result;
		}

		private bool GetCondition(APLContext Context, XElement Node, string Condition, out bool Result)
		{
			Result = false;
			if (!Context.BoolVariables.TryGetValue(Condition, out Result))
			{
				if (!GlobalContext.BoolVariables.TryGetValue(Condition, out Result))
				{
					Log.TraceWarning("\nMissing condition '{0}' in '{1}' (skipping instruction)", Condition, TraceNodeString(Node));
					return false;
				}
			}
			return true;
		}

		private string ExpandVariables(APLContext Context, string InputString)
		{
			string Result = InputString;
			for (int Idx = Result.IndexOf("$B("); Idx != -1; Idx = Result.IndexOf("$B(", Idx))
			{
				// Find the end of the variable name
				int EndIdx = Result.IndexOf(')', Idx + 3);
				if (EndIdx == -1)
				{
					break;
				}

				// Extract the variable name from the string
				string Name = Result.Substring(Idx + 3, EndIdx - (Idx + 3));

				// Find the value for it, either from the dictionary or the environment block
				bool Value;
				if (!Context.BoolVariables.TryGetValue(Name, out Value))
				{
					if (!GlobalContext.BoolVariables.TryGetValue(Name, out Value))
					{
						Idx = EndIdx + 1;
						continue;
					}
				}

				// Replace the variable, or skip past it
				Result = Result.Substring(0, Idx) + Value.ToString().ToLower() + Result.Substring(EndIdx + 1);
			}
			for (int Idx = Result.IndexOf("$I("); Idx != -1; Idx = Result.IndexOf("$I(", Idx))
			{
				// Find the end of the variable name
				int EndIdx = Result.IndexOf(')', Idx + 3);
				if (EndIdx == -1)
				{
					break;
				}

				// Extract the variable name from the string
				string Name = Result.Substring(Idx + 3, EndIdx - (Idx + 3));

				// Find the value for it, either from the dictionary or the environment block
				int Value;
				if (!Context.IntVariables.TryGetValue(Name, out Value))
				{
					if (!GlobalContext.IntVariables.TryGetValue(Name, out Value))
					{
						Idx = EndIdx + 1;
						continue;
					}
				}

				// Replace the variable, or skip past it
				Result = Result.Substring(0, Idx) + Value.ToString() + Result.Substring(EndIdx + 1);
			}
			for (int Idx = Result.IndexOf("$S("); Idx != -1; Idx = Result.IndexOf("$S(", Idx))
			{
				// Find the end of the variable name
				int EndIdx = Result.IndexOf(')', Idx + 3);
				if (EndIdx == -1)
				{
					break;
				}

				// Extract the variable name from the string
				string Name = Result.Substring(Idx + 3, EndIdx - (Idx + 3));

				// Find the value for it, either from the dictionary or the environment block
				string Value;
				if (!Context.StringVariables.TryGetValue(Name, out Value))
				{
					if (!GlobalContext.StringVariables.TryGetValue(Name, out Value))
					{
						Idx = EndIdx + 1;
						continue;
					}
				}

				// Replace the variable, or skip past it
				Result = Result.Substring(0, Idx) + Value + Result.Substring(EndIdx + 1);
			}
			for (int Idx = Result.IndexOf("$E("); Idx != -1; Idx = Result.IndexOf("$E(", Idx))
			{
				// Find the end of the variable name
				int EndIdx = Result.IndexOf(')', Idx + 3);
				if (EndIdx == -1)
				{
					break;
				}

				// Extract the variable name from the string
				string Name = Result.Substring(Idx + 3, EndIdx - (Idx + 3));

				// Find the value for it, either from the dictionary or the environment block
				XElement Value;
				if (!Context.ElementVariables.TryGetValue(Name, out Value))
				{
					if (!GlobalContext.ElementVariables.TryGetValue(Name, out Value))
					{
						Idx = EndIdx + 1;
						continue;
					}
				}

				// Replace the variable, or skip past it
				Result = Result.Substring(0, Idx) + Value + Result.Substring(EndIdx + 1);
			}
			return Result;
		}

		private string TraceNodeString(XElement Node)
		{
			string Result = Node.Name.ToString();
			foreach (var Attrib in Node.Attributes())
			{
				Result += " " + Attrib.ToString();
			}
			return Result;
		}

		private bool StringToBool(string Input)
		{
			if (Input == null)
			{
				return false;
			}
			Input = Input.ToLower();
			return !(Input.Equals("0") || Input.Equals("false") || Input.Equals("off") || Input.Equals("no"));
		}

		private int StringToInt(string Input, XElement Node)
		{
			int Result = 0;
			if (!int.TryParse(Input, out Result))
			{
				Log.TraceWarning("\nInvalid integer '{0}' in '{1}' (defaulting to 0)", Input, TraceNodeString(Node));
			}
			return Result;
		}

		private string GetAttribute(APLContext Context, XElement Node, string AttributeName, bool bExpand = true, bool bRequired = true, string Fallback = null)
		{
			XAttribute Attribute = Node.Attribute(AttributeName);
			if (Attribute == null)
			{
				if (bRequired)
				{
					Log.TraceWarning("\nMissing attribute '{0}' in '{1}' (skipping instruction)", AttributeName, TraceNodeString(Node));
				}
				return Fallback;
			}
			string Result = Attribute.Value;
			return bExpand ? ExpandVariables(Context, Result) : Result;
		}

		private string GetAttributeWithNamespace(APLContext Context, XElement Node, XNamespace Namespace, string AttributeName, bool bExpand = true, bool bRequired = true, string Fallback = null)
		{
			XAttribute Attribute = Node.Attribute(Namespace + AttributeName);
			if (Attribute == null)
			{
				if (bRequired)
				{
					Log.TraceWarning("\nMissing attribute '{0}' in '{1}' (skipping instruction)", AttributeName, TraceNodeString(Node));
				}
				return Fallback;
			}
			string Result = Attribute.Value;
			return bExpand ? ExpandVariables(Context, Result) : Result;
		}

		static private Dictionary<string, ConfigCacheIni_APL> ConfigCache = null;

		private ConfigCacheIni_APL GetConfigCacheIni_APL(string baseIniName)
		{
			if (ConfigCache == null)
			{
				ConfigCache = new Dictionary<string, ConfigCacheIni_APL>();
			}
			ConfigCacheIni_APL config = null;
			if (!ConfigCache.TryGetValue(baseIniName, out config))
			{
				// note: use our own ConfigCacheIni since EngineConfiguration.cs only parses RequiredSections!
				config = ConfigCacheIni_APL.CreateConfigCacheIni_APL(UnrealTargetPlatform.Android, "Engine", DirectoryReference.FromFile(ProjectFile));
				ConfigCache.Add(baseIniName, config);
			}
			return config;
		}

		private static void CopyFileDirectory(string SourceDir, string DestDir)
		{
			if (!Directory.Exists(SourceDir))
			{
				return;
			}

			string[] Files = Directory.GetFiles(SourceDir, "*.*", SearchOption.AllDirectories);
			foreach (string Filename in Files)
			{
				// make the dst filename with the same structure as it was in SourceDir
				string DestFilename = Path.Combine(DestDir, Utils.MakePathRelativeTo(Filename, SourceDir));
				if (File.Exists(DestFilename))
				{
					File.Delete(DestFilename);
				}

				// make the subdirectory if needed
				string DestSubdir = Path.GetDirectoryName(DestFilename);
				if (!Directory.Exists(DestSubdir))
				{
					Directory.CreateDirectory(DestSubdir);
				}

				File.Copy(Filename, DestFilename);

				// remove any read only flags
				FileInfo DestFileInfo = new FileInfo(DestFilename);
				DestFileInfo.Attributes = DestFileInfo.Attributes & ~FileAttributes.ReadOnly;
			}
		}

		private static void DeleteFiles(string Filespec)
		{
			string BaseDir = Path.GetDirectoryName(Filespec);
			string Mask = Path.GetFileName(Filespec);

			if (!Directory.Exists(BaseDir))
			{
				return;
			}

			string[] Files = Directory.GetFiles(BaseDir, Mask, SearchOption.TopDirectoryOnly);
			foreach (string Filename in Files)
			{
				File.Delete(Filename);
				Log.TraceInformation("\nDeleted file {0}", Filename);
			}
		}

		private void AddAttribute(XElement Element, string Name, string Value)
		{
			XAttribute Attribute;
			int Index = Name.IndexOf(":");
			if (Index >= 0)
			{
				Name = Name.Substring(Index + 1);
				Attribute = Element.Attribute(AndroidNameSpace + Name);
			}
			else
			{
				Attribute = Element.Attribute(Name);
			}

			if (Attribute != null)
			{
				Attribute.SetValue(Value);
			}
			else
			{
				if (Index >= 0)
				{
					Element.Add(new XAttribute(AndroidNameSpace + Name, Value));
				}
				else
				{
					Element.Add(new XAttribute(Name, Value));
				}
			}
		}

		private void RemoveAttribute(XElement Element, string Name)
		{
			XAttribute Attribute;
			int Index = Name.IndexOf(":");
			if (Index >= 0)
			{
				Name = Name.Substring(Index + 1);
				Attribute = Element.Attribute(AndroidNameSpace + Name);
			}
			else
			{
				Attribute = Element.Attribute(Name);
			}

			if (Attribute != null)
			{
				Attribute.Remove();
			}
		}

		private void AddElements(XElement Target, XElement Source)
		{
			if (Source.HasElements)
			{
				foreach (var Index in Source.Elements())
				{
//					if (Target.Element(Index.Name) == null)
					{
						Target.Add(Index);
					}
				}
			}
		}

		public string ProcessPluginNode(string Architecture, string NodeName, string Input)
		{
			return ProcessPluginNode(Architecture, NodeName, Input, ref XMLDummy);
		}

		public string ProcessPluginNode(string Architecture, string NodeName, string Input, ref XDocument XMLWork)
		{
			// add all instructions to execution list
			var ExecutionStack = new Stack<XElement>();
			var StartNode = XDoc.Root.Element(NodeName);
			if (StartNode != null)
			{
				foreach (var Instruction in StartNode.Elements().Reverse())
				{
					ExecutionStack.Push(Instruction);
				}
			}

			if (ExecutionStack.Count == 0)
			{
				return Input;
			}

			var ContextStack = new Stack<APLContext>();
			APLContext CurrentContext = GlobalContext;

			// update Output in global context
			GlobalContext.StringVariables["Output"] = Input;

			var ElementStack = new Stack<XElement>();
			XElement CurrentElement = XMLWork.Elements().First();

			// run the instructions
			while (ExecutionStack.Count > 0)
			{
				var Node = ExecutionStack.Pop();
				if (bGlobalTrace || CurrentContext.bTrace)
				{
					Log.TraceInformation("Execute: '{0}'", TraceNodeString(Node));
				}
				switch (Node.Name.ToString())
				{
					case "trace":
						{
							string Enable = GetAttribute(CurrentContext, Node, "enable");
							if (Enable != null)
							{
								CurrentContext.bTrace = StringToBool(Enable);
								if (!bGlobalTrace && CurrentContext.bTrace)
								{
									Log.TraceInformation("Context: '{0}' using Architecture='{1}', NodeName='{2}', Input='{3}'", CurrentContext.StringVariables["PluginDir"], Architecture, NodeName, Input);
								}
							}
						}
						break;

					case "dumpvars":
						{
							if (!bGlobalTrace && !CurrentContext.bTrace)
							{
								Log.TraceInformation("Context: '{0}' using Architecture='{1}', NodeName='{2}', Input='{3}'", CurrentContext.StringVariables["PluginDir"], Architecture, NodeName, Input);
							}
							Log.TraceInformation("Variables:\n{0}", DumpContext(CurrentContext));
						}
						break;

					case "Context":
						{
							ContextStack.Push(CurrentContext);
							string index = GetAttribute(CurrentContext, Node, "index");
							CurrentContext = Contexts[Architecture + "_" + index];
							ExecutionStack.Push(new XElement("PopContext"));
							foreach (var instruction in Node.Elements().Reverse())
							{
								ExecutionStack.Push(instruction);
							}

							if (bGlobalTrace || CurrentContext.bTrace)
							{
								Log.TraceInformation("Context: '{0}' using Architecture='{1}', NodeName='{2}', Input='{3}'", CurrentContext.StringVariables["PluginDir"], Architecture, NodeName, Input);
							}
						}
						break;

					case "PopContext":
						{
							CurrentContext = ContextStack.Pop();
						}
						break;

					case "PopElement":
						{
							CurrentElement = ElementStack.Pop();
						}
						break;

					case "isArch":
						{
							string arch = GetAttribute(CurrentContext, Node, "arch");
							if (arch != null && arch.Equals(Architecture))
							{
								foreach (var instruction in Node.Elements().Reverse())
								{
									ExecutionStack.Push(instruction);
								}
							}
						}
						break;

					case "isDistribution":
						{
							bool Result = false;
							if (GetCondition(CurrentContext, Node, "Distribution", out Result))
							{
								if (Result)
								{
									foreach (var Instruction in Node.Elements().Reverse())
									{
										ExecutionStack.Push(Instruction);
									}
								}
							}
						}
						break;

					case "if":
						{
							bool Result;
							if (GetCondition(CurrentContext, Node, GetAttribute(CurrentContext, Node, "condition"), out Result))
							{
								var ResultNode = Node.Element(Result ? "true" : "false");
								if (ResultNode != null)
								{
									foreach (var Instruction in ResultNode.Elements().Reverse())
									{
										ExecutionStack.Push(Instruction);
									}
								}
							}
						}
						break;

					case "while":
						{
							bool Result;
							if (GetCondition(CurrentContext, Node, GetAttribute(CurrentContext, Node, "condition"), out Result))
							{
								if (Result)
								{
									var ResultNode = Node.Elements();
									if (ResultNode != null)
									{
										ExecutionStack.Push(Node);
										foreach (var Instruction in ResultNode.Reverse())
										{
											ExecutionStack.Push(Instruction);
										}
									}
								}
							}
						}
						break;

					case "return":
						{
							while (ExecutionStack.Count > 0)
							{
								ExecutionStack.Pop();
							}
						}
						break;

					case "break":
						{
							// remove up to while (or acts like a return if outside by removing everything)
							while (ExecutionStack.Count > 0)
							{
								Node = ExecutionStack.Pop();
								if (Node.Name.ToString().Equals("while"))
								{
									break;
								}
							}
						}
						break;

					case "continue":
						{
							// remove up to while (or acts like a return if outside by removing everything)
							while (ExecutionStack.Count > 0)
							{
								Node = ExecutionStack.Pop();
								if (Node.Name.ToString().Equals("while"))
								{
									ExecutionStack.Push(Node);
									break;
								}
							}
						}
						break;

					case "log":
						{
							string Text = GetAttribute(CurrentContext, Node, "text");
							if (Text != null)
							{
								Log.TraceInformation("{0}", Text);
							}
						}
						break;

					case "loopElements":
						{
							string Tag = GetAttribute(CurrentContext, Node, "tag");
							ElementStack.Push(CurrentElement);
							ExecutionStack.Push(new XElement("PopElement"));
							var WorkList = (Tag == "$") ? CurrentElement.Elements().Reverse() : CurrentElement.Descendants(Tag).Reverse();
							foreach (var WorkNode in WorkList)
							{
								foreach (var Instruction in Node.Elements().Reverse())
								{
									ExecutionStack.Push(Instruction);
								}
								ElementStack.Push(WorkNode);
								ExecutionStack.Push(new XElement("PopElement"));
							}
						}
						break;

					case "addAttribute":
						{
							string Tag = GetAttribute(CurrentContext, Node, "tag");
							string Name = GetAttribute(CurrentContext, Node, "name");
							string Value = GetAttribute(CurrentContext, Node, "value");
							if (Tag != null && Name != null && Value != null)
							{
								if (Tag.StartsWith("$"))
								{
									XElement Target = CurrentElement;
									if (Tag.Length > 1)
									{
										if (!CurrentContext.ElementVariables.TryGetValue(Tag.Substring(1), out Target))
										{
											if (!GlobalContext.ElementVariables.TryGetValue(Tag.Substring(1), out Target))
											{
												Log.TraceWarning("\nMissing element variable '{0}' in '{1}' (skipping instruction)", Tag, TraceNodeString(Node));
												continue;
											}
										}
									}
									AddAttribute(Target, Name, Value);
								}
								else
								{
									if (CurrentElement.Name.ToString().Equals(Tag))
									{
										AddAttribute(CurrentElement, Name, Value);
									}
									foreach (var WorkNode in CurrentElement.Descendants(Tag))
									{
										AddAttribute(WorkNode, Name, Value);
									}
								}
							}
						}
						break;

					case "removeAttribute":
						{
							string Tag = GetAttribute(CurrentContext, Node, "tag");
							string Name = GetAttribute(CurrentContext, Node, "name");
							if (Tag != null && Name != null)
							{
								if (Tag.StartsWith("$"))
								{
									XElement Target = CurrentElement;
									if (Tag.Length > 1)
									{
										if (!CurrentContext.ElementVariables.TryGetValue(Tag.Substring(1), out Target))
										{
											if (!GlobalContext.ElementVariables.TryGetValue(Tag.Substring(1), out Target))
											{
												Log.TraceWarning("\nMissing element variable '{0}' in '{1}' (skipping instruction)", Tag, TraceNodeString(Node));
												continue;
											}
										}
									}
									RemoveAttribute(Target, Name);
								}
								else
								{
									if (CurrentElement.Name.ToString().Equals(Tag))
									{
										RemoveAttribute(CurrentElement, Name);
									}
									foreach (var WorkNode in CurrentElement.Descendants(Tag))
									{
										RemoveAttribute(WorkNode, Name);
									}
								}
							}
						}
						break;

					case "addPermission":
						{
							string Name = GetAttributeWithNamespace(CurrentContext, Node, AndroidNameSpace, "name");
							if (Name != null)
							{
								// make sure it isn't already added
								bool bFound = false;
								foreach (var Element in XMLWork.Descendants("uses-permission"))
								{
									XAttribute Attribute = Element.Attribute(AndroidNameSpace + "name");
									if (Attribute != null)
									{
										if (Attribute.Value == Name)
										{
											bFound = true;
											break;
										}
									}
								}

								// add it if not found
								if (!bFound)
								{
									XMLWork.Element("manifest").Add(new XElement("uses-permission", Node.Attributes()));
								}
							}
						}
						break;

					case "removePermission":
						{
							string Name = GetAttributeWithNamespace(CurrentContext, Node, AndroidNameSpace, "name");
							if (Name != null)
							{
								foreach (var Element in XMLWork.Descendants("uses-permission"))
								{
									XAttribute Attribute = Element.Attribute(AndroidNameSpace + "name");
									if (Attribute != null)
									{
										if (Attribute.Value == Name)
										{
											Element.Remove();
											break;
										}
									}
								}
							}
						}
						break;

					case "addFeature":
						{
							string Name = GetAttributeWithNamespace(CurrentContext, Node, AndroidNameSpace, "name");
							if (Name != null)
							{
								// make sure it isn't already added
								bool bFound = false;
								foreach (var Element in XMLWork.Descendants("uses-feature"))
								{
									XAttribute Attribute = Element.Attribute(AndroidNameSpace + "name");
									if (Attribute != null)
									{
										if (Attribute.Value == Name)
										{
											bFound = true;
											break;
										}
									}
								}

								// add it if not found
								if (!bFound)
								{
									XMLWork.Element("manifest").Add(new XElement("uses-feature", Node.Attributes()));
								}
							}
						}
						break;

					case "removeFeature":
						{
							string Name = GetAttributeWithNamespace(CurrentContext, Node, AndroidNameSpace, "name");
							if (Name != null)
							{
								foreach (var Element in XMLWork.Descendants("uses-feature"))
								{
									XAttribute Attribute = Element.Attribute(AndroidNameSpace + "name");
									if (Attribute != null)
									{
										if (Attribute.Value == Name)
										{
											Element.Remove();
											break;
										}
									}
								}
							}
						}
						break;

					case "addLibrary":
						{
							string Name = GetAttributeWithNamespace(CurrentContext, Node, AndroidNameSpace, "name");
							if (Name != null)
							{
								// make sure it isn't already added
								bool bFound = false;
								foreach (var Element in XMLWork.Descendants("uses-library"))
								{
									XAttribute Attribute = Element.Attribute(AndroidNameSpace + "name");
									if (Attribute != null)
									{
										if (Attribute.Value == Name)
										{
											bFound = true;
											break;
										}
									}
								}

								// add it if not found
								if (!bFound)
								{
									XMLWork.Element("manifest").Element("application").Add(new XElement("uses-library", Node.Attributes()));
								}
							}
						}
						break;

					case "removeLibrary":
						{
							string Name = GetAttributeWithNamespace(CurrentContext, Node, AndroidNameSpace, "name");
							if (Name != null)
							{
								foreach (var Element in XMLWork.Descendants("uses-library"))
								{
									XAttribute Attribute = Element.Attribute(AndroidNameSpace + "name");
									if (Attribute != null)
									{
										if (Attribute.Value == Name)
										{
											Element.Remove();
											break;
										}
									}
								}
							}
						}
						break;

					case "removeElement":
						{
							string Tag = GetAttribute(CurrentContext, Node, "tag");
							if (Tag != null)
							{
								if (Tag == "$")
								{
									XElement Parent = CurrentElement.Parent;
									CurrentElement.Remove();
									CurrentElement = Parent;
								}
								else
								{
									// use a list since Remove() may modify it
									foreach (var Element in XMLWork.Descendants(Tag).ToList())
									{
										Element.Remove();
									}
								}
							}
						}
						break;

					case "addElement":
						{
							string Tag = GetAttribute(CurrentContext, Node, "tag");
							string Name = GetAttribute(CurrentContext, Node, "name");
							if (Tag != null && Name != null)
							{
								XElement Element;
								if (!CurrentContext.ElementVariables.TryGetValue(Name, out Element))
								{
									if (!GlobalContext.ElementVariables.TryGetValue(Name, out Element))
									{
										Log.TraceWarning("\nMissing element variable '{0}' in '{1}' (skipping instruction)", Name, TraceNodeString(Node));
										continue;
									}
								}
								if (Tag.StartsWith("$"))
								{
									XElement Target = CurrentElement;
									if (Tag.Length > 1)
									{
										if (!CurrentContext.ElementVariables.TryGetValue(Tag.Substring(1), out Target))
										{
											if (!GlobalContext.ElementVariables.TryGetValue(Tag.Substring(1), out Target))
											{
												Log.TraceWarning("\nMissing element variable '{0}' in '{1}' (skipping instruction)", Tag, TraceNodeString(Node));
												continue;
											}
										}
									}
									Target.Add(new XElement(Element));
								}
								else
								{
									if (CurrentElement.Name.ToString().Equals(Tag))
									{
										CurrentElement.Add(new XElement(Element));
									}
									foreach (var WorkNode in CurrentElement.Descendants(Tag))
									{
										WorkNode.Add(new XElement(Element));
									}
								}
							}
						}
						break;

					case "addElements":
						{
							string Tag = GetAttribute(CurrentContext, Node, "tag");
							if (Tag != null)
							{
								if (Tag.StartsWith("$"))
								{
									XElement Target = CurrentElement;
									if (Tag.Length > 1)
									{
										if (!CurrentContext.ElementVariables.TryGetValue(Tag.Substring(1), out Target))
										{
											if (!GlobalContext.ElementVariables.TryGetValue(Tag.Substring(1), out Target))
											{
												Log.TraceWarning("\nMissing element variable '{0}' in '{1}' (skipping instruction)", Tag, TraceNodeString(Node));
												continue;
											}
										}
									}
									AddElements(Target, Node);
								}
								else
								{
									if (CurrentElement.Name.ToString().Equals(Tag))
									{
										AddElements(CurrentElement, Node);
									}
									foreach (var WorkNode in CurrentElement.Descendants(Tag))
									{
										AddElements(WorkNode, Node);
									}
								}
							}
						}
						break;

					case "insert":
						{
							if (Node.HasElements)
							{
								foreach (var Element in Node.Elements())
								{
									string Value = Element.ToString().Replace(" xmlns:android=\"http://schemas.android.com/apk/res/android\" ", "");
									GlobalContext.StringVariables["Output"] += Value + "\n";
								}
							}
							else
							{
								string Value = Node.Value.ToString();

								// trim trailing tabs
								int Index = Value.Length;
								while (Index > 0 && Value[Index - 1] == '\t')
								{
									Index--;
								}
								if (Index < Value.Length)
								{
									Value = Value.Substring(0, Index);
								}

								// trim leading newlines
								Index = 0;
								while (Index < Value.Length && Value[Index] == '\n')
								{
									Index++;
								}

								if (Index < Value.Length)
								{
									GlobalContext.StringVariables["Output"] += Value.Substring(Index);
								}
							}
						}
						break;

					case "insertValue":
						{
							string Value = GetAttribute(CurrentContext, Node, "value");
							if (Value != null)
							{
								GlobalContext.StringVariables["Output"] += Value;
							}
						}
						break;

					case "replace":
						{
							string Find = GetAttribute(CurrentContext, Node, "find");
							string With = GetAttribute(CurrentContext, Node, "with");
							if (Find != null && With != null)
							{
								GlobalContext.StringVariables["Output"] = GlobalContext.StringVariables["Output"].Replace(Find, With);
							}
						}
						break;

					case "copyFile":
						{
							string Src = GetAttribute(CurrentContext, Node, "src");
							string Dst = GetAttribute(CurrentContext, Node, "dst");
							if (Src != null && Dst != null)
							{
								if (File.Exists(Src))
								{
									// check to see if newer than last time we copied
									bool bFileExists = File.Exists(Dst);
									TimeSpan Diff = File.GetLastWriteTimeUtc(Dst) - File.GetLastWriteTimeUtc(Src);
									if (!bFileExists || Diff.TotalSeconds < -1 || Diff.TotalSeconds > 1)
									{
										if (bFileExists)
										{
											File.Delete(Dst);
										}
										Directory.CreateDirectory(Path.GetDirectoryName(Dst));
										File.Copy(Src, Dst, true);
										Log.TraceInformation("\nFile {0} copied to {1}", Src, Dst);

										// remove any read only flags
										FileInfo DestFileInfo = new FileInfo(Dst);
										DestFileInfo.Attributes = DestFileInfo.Attributes & ~FileAttributes.ReadOnly;
									}
								}
							}
						}
						break;

					case "copyDir":
						{
							string Src = GetAttribute(CurrentContext, Node, "src");
							string Dst = GetAttribute(CurrentContext, Node, "dst");
							if (Src != null && Dst != null)
							{
								CopyFileDirectory(Src, Dst);
								Log.TraceInformation("\nDirectory {0} copied to {1}", Src, Dst);
							}
						}
						break;

					case "deleteFiles":
						{
							string Filespec = GetAttribute(CurrentContext, Node, "filespec");
							if (Filespec != null)
							{
								if (Filespec.Contains(":") || Filespec.Contains(".."))
								{
									Log.TraceInformation("\nFilespec {0} not allowed; ignored.", Filespec);
								}
								else
								{
									// force relative to BuildDir (and only from global context so someone doesn't try to be clever)
									DeleteFiles(Path.Combine(GlobalContext.StringVariables["BuildDir"], Filespec));
								}
							}
						}
						break;

					case "loadLibrary":
						{
							string Name = GetAttribute(CurrentContext, Node, "name");
							string FailMsg = GetAttribute(CurrentContext, Node, "failmsg", true, false);
							if (Name != null)
							{
								string Work = "\t\ttry\n" +
											"\t\t{\n" +
											"\t\t\tSystem.loadLibrary(\"" + Name + "\");\n" +
											"\t\t}\n" +
											"\t\tcatch (java.lang.UnsatisfiedLinkError e)\n" +
											"\t\t{\n";
								if (FailMsg != null)
								{
									Work += "\t\t\tLog.debug(\"" + FailMsg + "\");\n";
								}
								GlobalContext.StringVariables["Output"] += Work + "\t\t}\n";
							}
						}
						break;

					case "setBool":
						{
							string Result = GetAttribute(CurrentContext, Node, "result");
							string Value = GetAttribute(CurrentContext, Node, "value", true, false, "false");
							if (Result != null)
							{
								CurrentContext.BoolVariables[Result] = StringToBool(Value);
							}
						}
						break;

					case "setBoolFrom":
						{
							string Result = GetAttribute(CurrentContext, Node, "result");
							string Value = GetAttribute(CurrentContext, Node, "value", true, false, "false");
							if (Result != null)
							{
								Value = ExpandVariables(CurrentContext, "$B(" + Value + ")");
								CurrentContext.BoolVariables[Result] = StringToBool(Value);
							}
						}
						break;

					case "setBoolFromProperty":
						{
							string Result = GetAttribute(CurrentContext, Node, "result");
							string Ini = GetAttribute(CurrentContext, Node, "ini");
							string Section = GetAttribute(CurrentContext, Node, "section");
							string Property = GetAttribute(CurrentContext, Node, "property");
							string DefaultVal = GetAttribute(CurrentContext, Node, "default", true, false, "false");
							if (Result != null && Ini != null && Section != null && Property != null)
							{
								bool Value = StringToBool(DefaultVal);

								ConfigCacheIni_APL ConfigIni = GetConfigCacheIni_APL(Ini);
								if (ConfigIni != null)
								{
									if (!ConfigIni.GetBool(Section, Property, out Value))
									{
										Value = StringToBool(DefaultVal);
									}
								}
								CurrentContext.BoolVariables[Result] = Value;
							}
						}
						break;

					case "setBoolContains":
						{
							string Result = GetAttribute(CurrentContext, Node, "result");
							string Source = GetAttribute(CurrentContext, Node, "source", true, false, "");
							string Find = GetAttribute(CurrentContext, Node, "find", true, false, "");
							if (Result != null)
							{
								CurrentContext.BoolVariables[Result] = Source.Contains(Find);
							}
						}
						break;

					case "setBoolStartsWith":
						{
							string Result = GetAttribute(CurrentContext, Node, "result");
							string Source = GetAttribute(CurrentContext, Node, "source", true, false, "");
							string Find = GetAttribute(CurrentContext, Node, "find", true, false, "");
							if (Result != null)
							{
								CurrentContext.BoolVariables[Result] = Source.StartsWith(Find);
							}
						}
						break;

					case "setBoolEndsWith":
						{
							string Result = GetAttribute(CurrentContext, Node, "result");
							string Source = GetAttribute(CurrentContext, Node, "source", true, false, "");
							string Find = GetAttribute(CurrentContext, Node, "find", true, false, "");
							if (Result != null)
							{
								CurrentContext.BoolVariables[Result] = Source.EndsWith(Find);
							}
						}
						break;

					case "setBoolNot":
						{
							string Result = GetAttribute(CurrentContext, Node, "result");
							string Source = GetAttribute(CurrentContext, Node, "source", true, false, "false");
							if (Result != null)
							{
								CurrentContext.BoolVariables[Result] = !StringToBool(Source);
							}
						}
						break;

					case "setBoolAnd":
						{
							string Result = GetAttribute(CurrentContext, Node, "result");
							string Arg1 = GetAttribute(CurrentContext, Node, "arg1", true, false, "false");
							string Arg2 = GetAttribute(CurrentContext, Node, "arg2", true, false, "false");
							if (Result != null)
							{
								CurrentContext.BoolVariables[Result] = StringToBool(Arg1) && StringToBool(Arg2);
							}
						}
						break;

					case "setBoolOr":
						{
							string Result = GetAttribute(CurrentContext, Node, "result");
							string Arg1 = GetAttribute(CurrentContext, Node, "arg1", true, false, "false");
							string Arg2 = GetAttribute(CurrentContext, Node, "arg2", true, false, "false");
							if (Result != null)
							{
								CurrentContext.BoolVariables[Result] = StringToBool(Arg1) || StringToBool(Arg2);
							}
						}
						break;

					case "setBoolIsEqual":
						{
							string Result = GetAttribute(CurrentContext, Node, "result");
							string Arg1 = GetAttribute(CurrentContext, Node, "arg1", true, false, "");
							string Arg2 = GetAttribute(CurrentContext, Node, "arg2", true, false, "");
							if (Result != null)
							{
								CurrentContext.BoolVariables[Result] = Arg1.Equals(Arg2);
							}
						}
						break;

					case "setBoolIsLess":
						{
							string Result = GetAttribute(CurrentContext, Node, "result");
							string Arg1 = GetAttribute(CurrentContext, Node, "arg1", true, false);
							string Arg2 = GetAttribute(CurrentContext, Node, "arg2", true, false);
							if (Result != null)
							{
								CurrentContext.BoolVariables[Result] = (StringToInt(Arg1, Node) < StringToInt(Arg2, Node));
							}
						}
						break;

					case "setBoolIsLessEqual":
						{
							string Result = GetAttribute(CurrentContext, Node, "result");
							string Arg1 = GetAttribute(CurrentContext, Node, "arg1", true, false);
							string Arg2 = GetAttribute(CurrentContext, Node, "arg2", true, false);
							if (Result != null)
							{
								CurrentContext.BoolVariables[Result] = (StringToInt(Arg1, Node) <= StringToInt(Arg2, Node));
							}
						}
						break;

					case "setBoolIsGreater":
						{
							string Result = GetAttribute(CurrentContext, Node, "result");
							string Arg1 = GetAttribute(CurrentContext, Node, "arg1", true, false);
							string Arg2 = GetAttribute(CurrentContext, Node, "arg2", true, false);
							if (Result != null)
							{
								CurrentContext.BoolVariables[Result] = (StringToInt(Arg1, Node) > StringToInt(Arg2, Node));
							}
						}
						break;

					case "setBoolIsGreaterEqual":
						{
							string Result = GetAttribute(CurrentContext, Node, "result");
							string Arg1 = GetAttribute(CurrentContext, Node, "arg1", true, false);
							string Arg2 = GetAttribute(CurrentContext, Node, "arg2", true, false);
							if (Result != null)
							{
								CurrentContext.BoolVariables[Result] = (StringToInt(Arg1, Node) >= StringToInt(Arg2, Node));
							}
						}
						break;

					case "setInt":
						{
							string Result = GetAttribute(CurrentContext, Node, "result");
							string Value = GetAttribute(CurrentContext, Node, "value", true, false, "0");
							if (Result != null)
							{
								CurrentContext.IntVariables[Result] = StringToInt(Value, Node);
							}
						}
						break;

					case "setIntFrom":
						{
							string Result = GetAttribute(CurrentContext, Node, "result");
							string Value = GetAttribute(CurrentContext, Node, "value", true, false, "0");
							if (Result != null)
							{
								Value = ExpandVariables(CurrentContext, "$I(" + Value + ")");
								CurrentContext.IntVariables[Result] = StringToInt(Value, Node);
							}
						}
						break;

					case "setIntFromProperty":
						{
							string Result = GetAttribute(CurrentContext, Node, "result");
							string Ini = GetAttribute(CurrentContext, Node, "ini");
							string Section = GetAttribute(CurrentContext, Node, "section");
							string Property = GetAttribute(CurrentContext, Node, "property");
							string DefaultVal = GetAttribute(CurrentContext, Node, "default", true, false, "0");
							if (Result != null && Ini != null && Section != null && Property != null)
							{
								int Value = StringToInt(DefaultVal, Node);

								ConfigCacheIni_APL ConfigIni = GetConfigCacheIni_APL(Ini);
								if (ConfigIni != null)
								{
									ConfigIni.GetInt32(Section, Property, out Value);
								}
								CurrentContext.IntVariables[Result] = Value;
							}
						}
						break;

					case "setIntAdd":
						{
							string Result = GetAttribute(CurrentContext, Node, "result");
							string Arg1 = GetAttribute(CurrentContext, Node, "arg1", true, false, "0");
							string Arg2 = GetAttribute(CurrentContext, Node, "arg2", true, false, "0");
							if (Result != null)
							{
								CurrentContext.IntVariables[Result] = StringToInt(Arg1, Node) + StringToInt(Arg2, Node);
							}
						}
						break;

					case "setIntSubtract":
						{
							string Result = GetAttribute(CurrentContext, Node, "result");
							string Arg1 = GetAttribute(CurrentContext, Node, "arg1", true, false, "0");
							string Arg2 = GetAttribute(CurrentContext, Node, "arg2", true, false, "0");
							if (Result != null)
							{
								CurrentContext.IntVariables[Result] = StringToInt(Arg1, Node) - StringToInt(Arg2, Node);
							}
						}
						break;

					case "setIntMultiply":
						{
							string Result = GetAttribute(CurrentContext, Node, "result");
							string Arg1 = GetAttribute(CurrentContext, Node, "arg1", true, false, "1");
							string Arg2 = GetAttribute(CurrentContext, Node, "arg2", true, false, "1");
							if (Result != null)
							{
								CurrentContext.IntVariables[Result] = StringToInt(Arg1, Node) * StringToInt(Arg2, Node);
							}
						}
						break;

					case "setIntDivide":
						{
							string Result = GetAttribute(CurrentContext, Node, "result");
							string Arg1 = GetAttribute(CurrentContext, Node, "arg1", true, false, "1");
							string Arg2 = GetAttribute(CurrentContext, Node, "arg2", true, false, "1");
							if (Result != null)
							{
								int Denominator = StringToInt(Arg2, Node);
								if (Denominator == 0)
								{
									CurrentContext.IntVariables[Result] = StringToInt(Arg1, Node);
								}
								else
								{
									CurrentContext.IntVariables[Result] = StringToInt(Arg1, Node) / Denominator;
								}
							}
						}
						break;

					case "setIntLength":
						{
							string Result = GetAttribute(CurrentContext, Node, "result");
							string Source = GetAttribute(CurrentContext, Node, "source", true, false, "");
							if (Result != null)
							{
								CurrentContext.IntVariables[Result] = Source.Length;
							}
						}
						break;

					case "setIntFindString":
						{
							string Result = GetAttribute(CurrentContext, Node, "result");
							string Source = GetAttribute(CurrentContext, Node, "source", true, false, "");
							string Find = GetAttribute(CurrentContext, Node, "find", true, false, "");
							if (Result != null)
							{
								CurrentContext.IntVariables[Result] = Source.IndexOf(Find);
							}
						}
						break;

					case "setString":
						{
							string Result = GetAttribute(CurrentContext, Node, "result");
							string Value = GetAttribute(CurrentContext, Node, "value", true, false, "");
							if (Result != null)
							{
								if (Result == "Output")
								{
									GlobalContext.StringVariables["Output"] = Value;
								}
								else
								{
									CurrentContext.StringVariables[Result] = Value;
								}
							}
						}
						break;

					case "setStringFrom":
						{
							string Result = GetAttribute(CurrentContext, Node, "result");
							string Value = GetAttribute(CurrentContext, Node, "value", true, false, "0");
							if (Result != null)
							{
								Value = ExpandVariables(CurrentContext, "$S(" + Value + ")");
								CurrentContext.StringVariables[Result] = Value;
							}
						}
						break;

					case "setStringFromTag":
						{
							string Result = GetAttribute(CurrentContext, Node, "result");
							string Tag = GetAttribute(CurrentContext, Node, "tag", true, false, "$");
							if (Result != null)
							{
								XElement Element = CurrentElement;
								if (Tag.StartsWith("$"))
								{
									if (Tag.Length > 1)
									{
										if (!CurrentContext.ElementVariables.TryGetValue(Tag.Substring(1), out Element))
										{
											if (!GlobalContext.ElementVariables.TryGetValue(Tag.Substring(1), out Element))
											{
												Log.TraceWarning("\nMissing element variable '{0}' in '{1}' (skipping instruction)", Tag, TraceNodeString(Node));
												continue;
											}
										}
									}
								}
								CurrentContext.StringVariables[Result] = Element.Name.ToString();
							}
						}
						break;

					case "setStringFromAttribute":
						{
							string Result = GetAttribute(CurrentContext, Node, "result");
							string Tag = GetAttribute(CurrentContext, Node, "tag");
							string Name = GetAttribute(CurrentContext, Node, "name");
							if (Result != null && Tag != null && Name != null)
							{
								XElement Element = CurrentElement;
								if (Tag.StartsWith("$"))
								{
									if (Tag.Length > 1)
									{
										if (!CurrentContext.ElementVariables.TryGetValue(Tag.Substring(1), out Element))
										{
											if (!GlobalContext.ElementVariables.TryGetValue(Tag.Substring(1), out Element))
											{
												Log.TraceWarning("\nMissing element variable '{0}' in '{1}' (skipping instruction)", Tag, TraceNodeString(Node));
												continue;
											}
										}
									}
								}

								XAttribute Attribute;
								int Index = Name.IndexOf(":");
								if (Index >= 0)
								{
									Name = Name.Substring(Index + 1);
									Attribute = Element.Attribute(AndroidNameSpace + Name);
								}
								else
								{
									Attribute = Element.Attribute(Name);
								}

								CurrentContext.StringVariables[Result] = (Attribute != null) ? Attribute.Value : "";
							}
						}
						break;

					case "setStringFromProperty":
						{
							string Result = GetAttribute(CurrentContext, Node, "result");
							string Ini = GetAttribute(CurrentContext, Node, "ini");
							string Section = GetAttribute(CurrentContext, Node, "section");
							string Property = GetAttribute(CurrentContext, Node, "property");
							string DefaultVal = GetAttribute(CurrentContext, Node, "default", true, false, "");
							if (Result != null && Ini != null && Section != null && Property != null)
							{
								string Value = DefaultVal;

								ConfigCacheIni_APL ConfigIni = GetConfigCacheIni_APL(Ini);
								if (ConfigIni != null)
								{
									ConfigIni.GetString(Section, Property, out Value);
								}
								if (Result == "Output")
								{
									GlobalContext.StringVariables["Output"] = Value;
								}
								else
								{
									CurrentContext.StringVariables[Result] = Value;
								}
							}
						}
						break;

					case "setStringAdd":
						{
							string Result = GetAttribute(CurrentContext, Node, "result");
							string Arg1 = GetAttribute(CurrentContext, Node, "arg1", true, false, "");
							string Arg2 = GetAttribute(CurrentContext, Node, "arg2", true, false, "");
							if (Result != null)
							{
								string Value = Arg1 + Arg2;
								if (Result == "Output")
								{
									GlobalContext.StringVariables["Output"] = Value;
								}
								else
								{
									CurrentContext.StringVariables[Result] = Value;
								}
							}
						}
						break;

					case "setStringSubstring":
						{
							string Result = GetAttribute(CurrentContext, Node, "result");
							string Source = GetAttribute(CurrentContext, Node, "source", true, false, "");
							string Start = GetAttribute(CurrentContext, Node, "start", true, false, "0");
							string Length = GetAttribute(CurrentContext, Node, "length", true, false, "0");
							if (Result != null && Source != null)
							{
								int Index = StringToInt(Start, Node);
								int Count = StringToInt(Length, Node);
								Index = (Index < 0) ? 0 : (Index > Source.Length) ? Source.Length : Index;
								Count = (Index + Count > Source.Length) ? Source.Length - Index : Count;
								string Value = Source.Substring(Index, Count);
								if (Result == "Output")
								{
									GlobalContext.StringVariables["Output"] = Value;
								}
								else
								{
									CurrentContext.StringVariables[Result] = Value;
								}
							}
						}
						break;

					case "setStringReplace":
						{
							string Result = GetAttribute(CurrentContext, Node, "result");
							string Source = GetAttribute(CurrentContext, Node, "source", true, false, "");
							string Find = GetAttribute(CurrentContext, Node, "find");
							string With = GetAttribute(CurrentContext, Node, "with", true, false, "");
							if (Result != null && Find != null)
							{
								string Value = Source.Replace(Find, With);
								if (Result == "Output")
								{
									GlobalContext.StringVariables["Output"] = Value;
								}
								else
								{
									CurrentContext.StringVariables[Result] = Value;
								}
							}
						}
						break;

					case "setElement":
						{
							string Result = GetAttribute(CurrentContext, Node, "result");
							string Value = GetAttribute(CurrentContext, Node, "value", true, false);
							string Parse = GetAttribute(CurrentContext, Node, "xml", true, false);
							if (Result != null)
							{
								if (Value != null)
								{
									CurrentContext.ElementVariables[Result] = new XElement(Value);
								}
								else if (Parse != null)
								{
									try
									{
										CurrentContext.ElementVariables[Result] = XElement.Parse(Parse);
									}
									catch (Exception e)
									{
										Log.TraceError("\nXML parsing {0} failed! {1} (skipping instruction)", Parse, e);
									}
								}
							}
						}
						break;

					default:
						Log.TraceWarning("\nUnknown command: {0}", Node.Name);
						break;
				}
			}

			return GlobalContext.StringVariables["Output"];
		}

		public void Init(List<string> Architectures, bool bDistribution, string EngineDirectory, string BuildDirectory)
		{
			GlobalContext.BoolVariables["Distribution"] = bDistribution;
			GlobalContext.StringVariables["EngineDir"] = EngineDirectory;
			GlobalContext.StringVariables["BuildDir"] = BuildDirectory;

			foreach (string Arch in Architectures)
			{
				Log.TraceInformation("APL Init: {0}", Arch);
				ProcessPluginNode(Arch, "init", "");
			}

			if (bGlobalTrace)
			{
				Log.TraceInformation("\nVariables:\n{0}", DumpVariables());
			}
		}
	}

	/// <summary>
	/// Equivalent of FConfigCacheIni_APL. Parses ini files.  This version reads ALL sections since ConfigCacheIni_APL does NOT
	/// </summary>
	public class ConfigCacheIni_APL
	{
<<<<<<< HEAD
=======
		/// <summary>
		/// Exception when parsing ini files
		/// </summary>
		public class IniParsingException : Exception
		{
			public IniParsingException(string Message)
				: base(Message)
			{ }
			public IniParsingException(string Format, params object[] Args)
				: base(String.Format(Format, Args))
			{ }
		}

>>>>>>> e58dcb1b

		// command class for being able to create config caches over and over without needing to read the ini files
		public class Command
		{
			public string TrimmedLine;
		}

		class SectionCommand : Command
		{
			public FileReference Filename;
			public int LineIndex;
		}

		class KeyValueCommand : Command
		{
			public string Key;
			public string Value;
			public ParseAction LastAction;
		}

		// cached ini files
		static Dictionary<string, List<Command>> FileCache = new Dictionary<string, List<Command>>();
		static Dictionary<string, ConfigCacheIni_APL> IniCache = new Dictionary<string, ConfigCacheIni_APL>();
		static Dictionary<string, ConfigCacheIni_APL> BaseIniCache = new Dictionary<string, ConfigCacheIni_APL>();

		// static creation functions for ini files
		public static ConfigCacheIni_APL CreateConfigCacheIni_APL(UnrealTargetPlatform Platform, string BaseIniName, DirectoryReference ProjectDirectory, DirectoryReference EngineDirectory = null)
		{
			if (EngineDirectory == null)
			{
				EngineDirectory = UnrealBuildTool.EngineDirectory;
			}

			// cache base ini for use as the seed for the rest
			if (!BaseIniCache.ContainsKey(BaseIniName))
			{
				BaseIniCache.Add(BaseIniName, new ConfigCacheIni_APL(UnrealTargetPlatform.Unknown, BaseIniName, null, EngineDirectory, EngineOnly: true));
			}

			// build the new ini and cache it for later re-use
			ConfigCacheIni_APL BaseCache = BaseIniCache[BaseIniName];
			string Key = GetIniPlatformName(Platform) + BaseIniName + EngineDirectory.FullName + (ProjectDirectory != null ? ProjectDirectory.FullName : "");
			if (!IniCache.ContainsKey(Key))
			{
				IniCache.Add(Key, new ConfigCacheIni_APL(Platform, BaseIniName, ProjectDirectory, EngineDirectory, BaseCache: BaseCache));
			}
			return IniCache[Key];
		}

		/// <summary>
		/// List of values (or a single value)
		/// </summary>
		public class IniValues : List<string>
		{
			public IniValues()
			{
			}
			public IniValues(IniValues Other)
				: base(Other)
			{
			}
			public override string ToString()
			{
				return String.Join(",", ToArray());
			}
		}

		/// <summary>
		/// Ini section (map of keys and values)
		/// </summary>
		public class IniSection : Dictionary<string, IniValues>
		{
			public IniSection()
				: base(StringComparer.InvariantCultureIgnoreCase)
			{ }
			public IniSection(IniSection Other)
				: this()
			{
				foreach (var Pair in Other)
				{
					Add(Pair.Key, new IniValues(Pair.Value));
				}
			}
			public override string ToString()
			{
				return "IniSection";
			}
		}

		/// <summary>
		/// True if we are loading a hierarchy of config files that should be merged together
		/// </summary>
		bool bIsMergingConfigs;

		/// <summary>
		/// All sections parsed from ini file
		/// </summary>
		Dictionary<string, IniSection> Sections;

		/// <summary>
		/// Constructor. Parses a single ini file. No Platform settings, no engine hierarchy. Do not use this with ini files that have hierarchy!
		/// </summary>
		/// <param name="Filename">The ini file to load</param>
		public ConfigCacheIni_APL(FileReference Filename)
		{
			Init(Filename);
		}

		/// <summary>
		/// Constructor. Parses ini hierarchy for the specified project.  No Platform settings.
		/// </summary>
		/// <param name="ProjectDirectory">Project path</param>
		/// <param name="Platform">Target platform</param>
		/// <param name="BaseIniName">Ini name (Engine, Editor, etc)</param>
		public ConfigCacheIni_APL(string BaseIniName, string ProjectDirectory, string EngineDirectory = null)
		{
			Init(UnrealTargetPlatform.Unknown, BaseIniName, (ProjectDirectory == null) ? null : new DirectoryReference(ProjectDirectory), (EngineDirectory == null) ? null : new DirectoryReference(EngineDirectory));
		}

		/// <summary>
		/// Constructor. Parses ini hierarchy for the specified project.  No Platform settings.
		/// </summary>
		/// <param name="ProjectDirectory">Project path</param>
		/// <param name="Platform">Target platform</param>
		/// <param name="BaseIniName">Ini name (Engine, Editor, etc)</param>
		public ConfigCacheIni_APL(string BaseIniName, DirectoryReference ProjectDirectory, DirectoryReference EngineDirectory = null)
		{
			Init(UnrealTargetPlatform.Unknown, BaseIniName, ProjectDirectory, EngineDirectory);
		}

		/// <summary>
		/// Constructor. Parses ini hierarchy for the specified platform and project.
		/// </summary>
		/// <param name="ProjectDirectory">Project path</param>
		/// <param name="Platform">Target platform</param>
		/// <param name="BaseIniName">Ini name (Engine, Editor, etc)</param>
		public ConfigCacheIni_APL(UnrealTargetPlatform Platform, string BaseIniName, string ProjectDirectory, string EngineDirectory = null)
		{
			Init(Platform, BaseIniName, (ProjectDirectory == null) ? null : new DirectoryReference(ProjectDirectory), (EngineDirectory == null) ? null : new DirectoryReference(EngineDirectory));
		}

		/// <summary>
		/// Constructor. Parses ini hierarchy for the specified platform and project.
		/// </summary>
		/// <param name="ProjectDirectory">Project path</param>
		/// <param name="Platform">Target platform</param>
		/// <param name="BaseIniName">Ini name (Engine, Editor, etc)</param>
		public ConfigCacheIni_APL(UnrealTargetPlatform Platform, string BaseIniName, DirectoryReference ProjectDirectory, DirectoryReference EngineDirectory = null, bool EngineOnly = false, ConfigCacheIni_APL BaseCache = null)
		{
			Init(Platform, BaseIniName, ProjectDirectory, EngineDirectory, EngineOnly, BaseCache);
		}

		private void InitCommon()
		{
			Sections = new Dictionary<string, IniSection>(StringComparer.InvariantCultureIgnoreCase);
		}

		private void Init(FileReference IniFileName)
		{
			InitCommon();
			bIsMergingConfigs = false;
			ParseIniFile(IniFileName);
		}

		private void Init(UnrealTargetPlatform Platform, string BaseIniName, DirectoryReference ProjectDirectory, DirectoryReference EngineDirectory, bool EngineOnly = false, ConfigCacheIni_APL BaseCache = null)
		{
			InitCommon();
			bIsMergingConfigs = true;
			if (EngineDirectory == null)
			{
				EngineDirectory = UnrealBuildTool.EngineDirectory;
			}

			if (BaseCache != null)
			{
				foreach (var Pair in BaseCache.Sections)
				{
					Sections.Add(Pair.Key, new IniSection(Pair.Value));
				}
			}
			if (EngineOnly)
			{
				foreach (var IniFileName in EnumerateEngineIniFileNames(EngineDirectory, BaseIniName))
				{
					if (IniFileName.Exists())
					{
						ParseIniFile(IniFileName);
					}
				}
			}
			else
			{
				foreach (var IniFileName in EnumerateCrossPlatformIniFileNames(ProjectDirectory, EngineDirectory, Platform, BaseIniName, BaseCache != null))
				{
					if (IniFileName.Exists())
					{
						ParseIniFile(IniFileName);
					}
				}
			}
		}

		/// <summary>
		/// Finds a section in INI
		/// </summary>
		/// <param name="SectionName"></param>
		/// <returns>Found section or null</returns>
		public IniSection FindSection(string SectionName)
		{
			IniSection Section;
			Sections.TryGetValue(SectionName, out Section);
			return Section;
		}

		/// <summary>
		/// Finds values associated with the specified key (does not copy the list)
		/// </summary>
		private bool GetList(string SectionName, string Key, out IniValues Value)
		{
			bool Result = false;
			var Section = FindSection(SectionName);
			Value = null;
			if (Section != null)
			{
				if (Section.TryGetValue(Key, out Value))
				{
					Result = true;
				}
			}
			return Result;
		}

		/// <summary>
		/// Gets all values associated with the specified key
		/// </summary>
		/// <param name="SectionName">Section where the key is located</param>
		/// <param name="Key">Key name</param>
		/// <param name="Value">Copy of the list containing all values associated with the specified key</param>
		/// <returns>True if the key exists</returns>
		public bool GetArray(string SectionName, string Key, out List<string> Value)
		{
			Value = null;
			IniValues ValueList;
			bool Result = GetList(SectionName, Key, out ValueList);
			if (Result)
			{
				Value = new List<string>(ValueList);
			}
			return Result;
		}

		/// <summary>
		/// Gets a single string value associated with the specified key.
		/// </summary>
		/// <param name="SectionName">Section name</param>
		/// <param name="Key">Key name</param>
		/// <param name="Value">Value associated with the specified key. If the key has more than one value, only the first one is returned</param>
		/// <returns>True if the key exists</returns>
		public bool GetString(string SectionName, string Key, out string Value)
		{
			Value = String.Empty;
			IniValues ValueList;
			bool Result = GetList(SectionName, Key, out ValueList);
			if (Result && ValueList != null && ValueList.Count > 0)
			{
				Value = ValueList[0];
				Result = true;
			}
			else
			{
				Result = false;
			}
			return Result;
		}

		/// <summary>
		/// Gets a single bool value associated with the specified key.
		/// </summary>
		/// <param name="SectionName">Section name</param>
		/// <param name="Key">Key name</param>
		/// <param name="Value">Value associated with the specified key. If the key has more than one value, only the first one is returned</param>
		/// <returns>True if the key exists</returns>
		public bool GetBool(string SectionName, string Key, out bool Value)
		{
			Value = false;
			string TextValue;
			bool Result = GetString(SectionName, Key, out TextValue);
			if (Result)
			{
				// C# Boolean type expects "False" or "True" but since we're not case sensitive, we need to suppor that manually
				if (String.Compare(TextValue, "true", true) == 0 || String.Compare(TextValue, "1") == 0)
				{
					Value = true;
				}
				else if (String.Compare(TextValue, "false", true) == 0 || String.Compare(TextValue, "0") == 0)
				{
					Value = false;
				}
				else
				{
					// Failed to parse
					Result = false;
				}
			}
			return Result;
		}

		/// <summary>
		/// Gets a single Int32 value associated with the specified key.
		/// </summary>
		/// <param name="SectionName">Section name</param>
		/// <param name="Key">Key name</param>
		/// <param name="Value">Value associated with the specified key. If the key has more than one value, only the first one is returned</param>
		/// <returns>True if the key exists</returns>
		public bool GetInt32(string SectionName, string Key, out int Value)
		{
			Value = 0;
			string TextValue;
			bool Result = GetString(SectionName, Key, out TextValue);
			if (Result)
			{
				Result = Int32.TryParse(TextValue, out Value);
			}
			return Result;
		}

		/// <summary>
		/// Gets a single GUID value associated with the specified key.
		/// </summary>
		/// <param name="SectionName">Section name</param>
		/// <param name="Key">Key name</param>
		/// <param name="Value">Value associated with the specified key. If the key has more than one value, only the first one is returned</param>
		/// <returns>True if the key exists</returns>
		public bool GetGUID(string SectionName, string Key, out Guid Value)
		{
			Value = Guid.Empty;
			string TextValue;
			bool Result = GetString(SectionName, Key, out TextValue);
			if (Result)
			{
				string HexString = "";
				if (TextValue.Contains("A=") && TextValue.Contains("B=") && TextValue.Contains("C=") && TextValue.Contains("D="))
				{
					char[] Separators = new char[] { '(', ')', '=', ',', ' ', 'A', 'B', 'C', 'D' };
					string[] ComponentValues = TextValue.Split(Separators, StringSplitOptions.RemoveEmptyEntries);
					if (ComponentValues.Length == 4)
					{
						for (int ComponentIndex = 0; ComponentIndex < 4; ComponentIndex++)
						{
							int IntegerValue;
							Result &= Int32.TryParse(ComponentValues[ComponentIndex], out IntegerValue);
							HexString += IntegerValue.ToString("X8");
						}
					}
				}
				else
				{
					HexString = TextValue;
				}

				try
				{
					Value = Guid.ParseExact(HexString, "N");
					Result = true;
				}
				catch (Exception)
				{
					Result = false;
				}
			}
			return Result;
		}

		/// <summary>
		/// Gets a single float value associated with the specified key.
		/// </summary>
		/// <param name="SectionName">Section name</param>
		/// <param name="Key">Key name</param>
		/// <param name="Value">Value associated with the specified key. If the key has more than one value, only the first one is returned</param>
		/// <returns>True if the key exists</returns>
		public bool GetSingle(string SectionName, string Key, out float Value)
		{
			Value = 0.0f;
			string TextValue;
			bool Result = GetString(SectionName, Key, out TextValue);
			if (Result)
			{
				Result = Single.TryParse(TextValue, out Value);
			}
			return Result;
		}

		/// <summary>
		/// Gets a single double value associated with the specified key.
		/// </summary>
		/// <param name="SectionName">Section name</param>
		/// <param name="Key">Key name</param>
		/// <param name="Value">Value associated with the specified key. If the key has more than one value, only the first one is returned</param>
		/// <returns>True if the key exists</returns>
		public bool GetDouble(string SectionName, string Key, out double Value)
		{
			Value = 0.0;
			string TextValue;
			bool Result = GetString(SectionName, Key, out TextValue);
			if (Result)
			{
				Result = Double.TryParse(TextValue, out Value);
			}
			return Result;
		}

		private static bool ExtractPath(string Source, out string Path)
		{
			int start = Source.IndexOf('"');
			int end = Source.LastIndexOf('"');
			if (start != 1 && end != -1 && start < end)
			{
				++start;
				Path = Source.Substring(start, end - start);
				return true;
			}
			else
			{
				Path = "";
			}

			return false;
		}

		public bool GetPath(string SectionName, string Key, out string Value)
		{
			string temp;
			if (GetString(SectionName, Key, out temp))
			{
				return ExtractPath(temp, out Value);
			}
			else
			{
				Value = "";
			}

			return false;
		}

		/// <summary>
		/// List of actions that can be performed on a single line from ini file
		/// </summary>
		enum ParseAction
		{
			None,
			New,
			Add,
			Remove
		}

		/// <summary>
		/// Checks what action should be performed on a single line from ini file
		/// </summary>
		private ParseAction GetActionForLine(ref string Line)
		{
			if (String.IsNullOrEmpty(Line) || Line.StartsWith(";") || Line.StartsWith("//"))
			{
				return ParseAction.None;
			}
			else if (Line.StartsWith("-"))
			{
				Line = Line.Substring(1).TrimStart();
				return ParseAction.Remove;
			}
			else if (Line.StartsWith("+"))
			{
				Line = Line.Substring(1).TrimStart();
				return ParseAction.Add;
			}
			else
			{
				// We use Add rather than New when we're not merging config files together in order 
				// to mimic the behavior of the C++ config cache when loading a single file
				return (bIsMergingConfigs) ? ParseAction.New : ParseAction.Add;
			}
		}

		/// <summary>
		/// Loads and parses ini file.
		/// </summary>
		public void ParseIniFile(FileReference Filename)
		{
			String[] IniLines = null;
			List<Command> Commands = null;
			if (!FileCache.ContainsKey(Filename.FullName))
			{
				try
				{
					IniLines = File.ReadAllLines(Filename.FullName);
					Commands = new List<Command>();
					FileCache.Add(Filename.FullName, Commands);
				}
				catch (Exception ex)
				{
					Console.WriteLine("Error reading ini file: " + Filename + " Exception: " + ex.Message);
				}
			}
			else
			{
				Commands = FileCache[Filename.FullName];
			}
			if (IniLines != null)
			{
				IniSection CurrentSection = null;

				// Line Index for exceptions
				var LineIndex = 1;
				var bMultiLine = false;
				var SingleValue = "";
				var Key = "";
				var LastAction = ParseAction.None;

				// Parse each line
				foreach (var Line in IniLines)
				{
					var TrimmedLine = Line.Trim();
					// Multiline value support
					bool bWasMultiLine = bMultiLine;
					bMultiLine = TrimmedLine.EndsWith("\\");
					if (bMultiLine)
					{
						TrimmedLine = TrimmedLine.Substring(0, TrimmedLine.Length - 1).TrimEnd();
					}
					if (!bWasMultiLine)
					{
						if (TrimmedLine.StartsWith("["))
						{
							CurrentSection = FindOrAddSection(TrimmedLine, Filename, LineIndex);
							LastAction = ParseAction.None;
							if (CurrentSection != null)
							{
								SectionCommand Command = new SectionCommand();
								Command.Filename = Filename;
								Command.LineIndex = LineIndex;
								Command.TrimmedLine = TrimmedLine;
								Commands.Add(Command);
							}
						}
						else
						{
							if (LastAction != ParseAction.None)
							{
								throw new IniParsingException("Parsing new key/value pair when the previous one has not yet been processed ({0}, {1}) in {2}, line {3}: {4}", Key, SingleValue, Filename, LineIndex, TrimmedLine);
							}
							// Check if the line is empty or a comment, also remove any +/- markers
							LastAction = GetActionForLine(ref TrimmedLine);
							if (LastAction != ParseAction.None)
							{
								/*								if (CurrentSection == null)
																{
																	throw new IniParsingException("Trying to parse key/value pair that doesn't belong to any section in {0}, line {1}: {2}", Filename, LineIndex, TrimmedLine);
																}*/
								ParseKeyValuePair(TrimmedLine, Filename, LineIndex, out Key, out SingleValue);
							}
						}
					}
					if (bWasMultiLine)
					{
						SingleValue += TrimmedLine;
					}
					if (!bMultiLine && LastAction != ParseAction.None && CurrentSection != null)
					{
						ProcessKeyValuePair(CurrentSection, Key, SingleValue, LastAction);
						KeyValueCommand Command = new KeyValueCommand();
						Command.Key = Key;
						Command.Value = SingleValue;
						Command.LastAction = LastAction;
						Commands.Add(Command);
						LastAction = ParseAction.None;
						SingleValue = "";
						Key = "";
					}
					else if (CurrentSection == null)
					{
						LastAction = ParseAction.None;
					}
					LineIndex++;
				}
			}
			else if (Commands != null)
			{
				IniSection CurrentSection = null;

				// run each command
				for (int Idx = 0; Idx < Commands.Count; ++Idx)
				{
					var Command = Commands[Idx];
					if (Command is SectionCommand)
					{
						CurrentSection = FindOrAddSection((Command as SectionCommand).TrimmedLine, (Command as SectionCommand).Filename, (Command as SectionCommand).LineIndex);
					}
					else if (Command is KeyValueCommand)
					{
						ProcessKeyValuePair(CurrentSection, (Command as KeyValueCommand).Key, (Command as KeyValueCommand).Value, (Command as KeyValueCommand).LastAction);
					}
				}
			}
		}

		/// <summary>
		/// Splits a line into key and value
		/// </summary>
		private static void ParseKeyValuePair(string TrimmedLine, FileReference Filename, int LineIndex, out string Key, out string Value)
		{
			var AssignIndex = TrimmedLine.IndexOf('=');
			if (AssignIndex < 0)
			{
				throw new IniParsingException("Failed to find value when parsing {0}, line {1}: {2}", Filename, LineIndex, TrimmedLine);
			}
			Key = TrimmedLine.Substring(0, AssignIndex).Trim();
			if (String.IsNullOrEmpty(Key))
			{
				throw new IniParsingException("Empty key when parsing {0}, line {1}: {2}", Filename, LineIndex, TrimmedLine);
			}
			Value = TrimmedLine.Substring(AssignIndex + 1).Trim();
			if (Value.StartsWith("\""))
			{
				// Remove quotes
				var QuoteEnd = Value.LastIndexOf('\"');
				if (QuoteEnd == 0)
				{
					throw new IniParsingException("Mismatched quotes when parsing {0}, line {1}: {2}", Filename, LineIndex, TrimmedLine);
				}
				Value = Value.Substring(1, Value.Length - 2);
			}
		}

		/// <summary>
		/// Processes parsed key/value pair
		/// </summary>
		private static void ProcessKeyValuePair(IniSection CurrentSection, string Key, string SingleValue, ParseAction Action)
		{
			switch (Action)
			{
				case ParseAction.New:
					{
						// New/replace
						IniValues Value;
						if (CurrentSection.TryGetValue(Key, out Value) == false)
						{
							Value = new IniValues();
							CurrentSection.Add(Key, Value);
						}
						Value.Clear();
						Value.Add(SingleValue);
					}
					break;
				case ParseAction.Add:
					{
						IniValues Value;
						if (CurrentSection.TryGetValue(Key, out Value) == false)
						{
							Value = new IniValues();
							CurrentSection.Add(Key, Value);
						}
						Value.Add(SingleValue);
					}
					break;
				case ParseAction.Remove:
					{
						IniValues Value;
						if (CurrentSection.TryGetValue(Key, out Value))
						{
							var ExistingIndex = Value.FindIndex(X => (String.Compare(SingleValue, X, true) == 0));
							if (ExistingIndex >= 0)
							{
								Value.RemoveAt(ExistingIndex);
							}
						}
					}
					break;
			}
		}

		/// <summary>
		/// Finds an existing section or adds a new one
		/// </summary>
		private IniSection FindOrAddSection(string TrimmedLine, FileReference Filename, int LineIndex)
		{
			var SectionEndIndex = TrimmedLine.IndexOf(']');
			if (SectionEndIndex != (TrimmedLine.Length - 1))
			{
				throw new IniParsingException("Mismatched brackets when parsing section name in {0}, line {1}: {2}", Filename, LineIndex, TrimmedLine);
			}
			var SectionName = TrimmedLine.Substring(1, TrimmedLine.Length - 2);
			if (String.IsNullOrEmpty(SectionName))
			{
				throw new IniParsingException("Empty section name when parsing {0}, line {1}: {2}", Filename, LineIndex, TrimmedLine);
			}
			{
				IniSection CurrentSection;
				if (Sections.TryGetValue(SectionName, out CurrentSection) == false)
				{
					CurrentSection = new IniSection();
					Sections.Add(SectionName, CurrentSection);
				}
				return CurrentSection;
			}
		}

		/// <summary>
		/// Returns a list of INI filenames for the engine
		/// </summary>
		private static IEnumerable<FileReference> EnumerateEngineIniFileNames(DirectoryReference EngineDirectory, string BaseIniName)
		{
			// Engine/Config/Base.ini (included in every ini type, required)
			yield return FileReference.Combine(EngineDirectory, "Config", "Base.ini");

			// Engine/Config/Base* ini
			yield return FileReference.Combine(EngineDirectory, "Config", "Base" + BaseIniName + ".ini");

			// Engine/Config/NotForLicensees/Base* ini
			yield return FileReference.Combine(EngineDirectory, "Config", "NotForLicensees", "Base" + BaseIniName + ".ini");
		}


		/// <summary>
		/// Returns a list of INI filenames for the given project
		/// </summary>
		private static IEnumerable<FileReference> EnumerateCrossPlatformIniFileNames(DirectoryReference ProjectDirectory, DirectoryReference EngineDirectory, UnrealTargetPlatform Platform, string BaseIniName, bool SkipEngine)
		{
			if (!SkipEngine)
			{
				// Engine/Config/Base.ini (included in every ini type, required)
				yield return FileReference.Combine(EngineDirectory, "Config", "Base.ini");

				// Engine/Config/Base* ini
				yield return FileReference.Combine(EngineDirectory, "Config", "Base" + BaseIniName + ".ini");

				// Engine/Config/NotForLicensees/Base* ini
				yield return FileReference.Combine(EngineDirectory, "Config", "NotForLicensees", "Base" + BaseIniName + ".ini");

				// NOTE: 4.7: See comment in GetSourceIniHierarchyFilenames()
				// Engine/Config/NoRedist/Base* ini
				// yield return Path.Combine(EngineDirectory, "Config", "NoRedist", "Base" + BaseIniName + ".ini");
			}

			if (ProjectDirectory != null)
			{
				// Game/Config/Default* ini
				yield return FileReference.Combine(ProjectDirectory, "Config", "Default" + BaseIniName + ".ini");

				// Game/Config/NotForLicensees/Default* ini
				yield return FileReference.Combine(ProjectDirectory, "Config", "NotForLicensees", "Default" + BaseIniName + ".ini");

				// Game/Config/NoRedist/Default* ini
				yield return FileReference.Combine(ProjectDirectory, "Config", "NoRedist", "Default" + BaseIniName + ".ini");
			}

			string PlatformName = GetIniPlatformName(Platform);
			if (Platform != UnrealTargetPlatform.Unknown)
			{
				// Engine/Config/Platform/Platform* ini
				yield return FileReference.Combine(EngineDirectory, "Config", PlatformName, PlatformName + BaseIniName + ".ini");

				if (ProjectDirectory != null)
				{
					// Game/Config/Platform/Platform* ini
					yield return FileReference.Combine(ProjectDirectory, "Config", PlatformName, PlatformName + BaseIniName + ".ini");
				}
			}

			DirectoryReference UserSettingsFolder = Utils.GetUserSettingDirectory(); // Match FPlatformProcess::UserSettingsDir()
			DirectoryReference PersonalFolder = null; // Match FPlatformProcess::UserDir()
			if (BuildHostPlatform.Current.Platform == UnrealTargetPlatform.Mac)
			{
				PersonalFolder = new DirectoryReference(Path.Combine(Environment.GetFolderPath(Environment.SpecialFolder.Personal), "Documents"));
			}
			else if (Environment.OSVersion.Platform == PlatformID.Unix)
			{
				PersonalFolder = new DirectoryReference(Path.Combine(Environment.GetFolderPath(Environment.SpecialFolder.Personal), "Documents"));
			}
			else
			{
				PersonalFolder = new DirectoryReference(Environment.GetFolderPath(Environment.SpecialFolder.Personal));
			}

			// <AppData>/UE4/EngineConfig/User* ini
			yield return FileReference.Combine(UserSettingsFolder, "Unreal Engine", "Engine", "Config", "User" + BaseIniName + ".ini");
			// <Documents>/UE4/EngineConfig/User* ini
			yield return FileReference.Combine(PersonalFolder, "Unreal Engine", "Engine", "Config", "User" + BaseIniName + ".ini");

			// Game/Config/User* ini
			if (ProjectDirectory != null)
			{
				yield return FileReference.Combine(ProjectDirectory, "Config", "User" + BaseIniName + ".ini");
			}
		}

		/// <summary>
		/// Returns the platform name to use as part of platform-specific config files
		/// </summary>
		private static string GetIniPlatformName(UnrealTargetPlatform TargetPlatform)
		{
			if (TargetPlatform == UnrealTargetPlatform.Win32 || TargetPlatform == UnrealTargetPlatform.Win64 || TargetPlatform == UnrealTargetPlatform.UWP)
			{
				return "Windows";
			}
			else
			{
				return Enum.GetName(typeof(UnrealTargetPlatform), TargetPlatform);
			}
		}
	}

}<|MERGE_RESOLUTION|>--- conflicted
+++ resolved
@@ -2118,8 +2118,6 @@
 	/// </summary>
 	public class ConfigCacheIni_APL
 	{
-<<<<<<< HEAD
-=======
 		/// <summary>
 		/// Exception when parsing ini files
 		/// </summary>
@@ -2133,7 +2131,6 @@
 			{ }
 		}
 
->>>>>>> e58dcb1b
 
 		// command class for being able to create config caches over and over without needing to read the ini files
 		public class Command
