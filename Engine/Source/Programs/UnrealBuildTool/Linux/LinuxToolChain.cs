﻿// Copyright 1998-2016 Epic Games, Inc. All Rights Reserved.

using System;
using System.Collections.Generic;
using System.Text.RegularExpressions;
using System.Diagnostics;
using System.IO;
using System.Linq;
using Microsoft.Win32;

namespace UnrealBuildTool
{
	class LinuxToolChain : UEToolChain
	{
		LinuxPlatformContext PlatformContext;

		public LinuxToolChain(LinuxPlatformContext InPlatformContext) 
			: base(CPPTargetPlatform.Linux)
		{
			PlatformContext = InPlatformContext;
			if (!CrossCompiling())
			{
				// use native linux toolchain
				string[] ClangNames = { "clang++", "clang++-3.9", "clang++-3.8", "clang++-3.7", "clang++-3.6", "clang++-3.5" };
				foreach (var ClangName in ClangNames)
				{
					ClangPath = Which(ClangName);
					if (!String.IsNullOrEmpty(ClangPath))
					{
						break;
					}
				}
				GCCPath = Which("g++");
				ArPath = Which("ar");
				RanlibPath = Which("ranlib");
				StripPath = Which("strip");

				// if clang is available, zero out gcc (@todo: support runtime switching?)
				if (!String.IsNullOrEmpty(ClangPath))
				{
					GCCPath = null;
				}
			}
			else
			{
				// if new multi-arch toolchain is used, prefer it
				string MultiArchRoot = Environment.GetEnvironmentVariable("LINUX_MULTIARCH_ROOT");

				if (MultiArchRoot != null)
				{
					// FIXME: UBT should loop across all the architectures and compile for all the selected ones.
					BaseLinuxPath = Path.Combine(MultiArchRoot, LinuxPlatform.DefaultArchitecture);

					Console.WriteLine("Using LINUX_MULTIARCH_ROOT, building with toolchain '{0}'", BaseLinuxPath);
				}
				else
				{
					// use cross linux toolchain if LINUX_ROOT is specified
					BaseLinuxPath = Environment.GetEnvironmentVariable("LINUX_ROOT");

					Console.WriteLine("Using LINUX_ROOT (deprecated, consider LINUX_MULTIARCH_ROOT), building with toolchain '{0}'", BaseLinuxPath);
				}

				// don't register if we don't have an LINUX_ROOT specified
				if (String.IsNullOrEmpty(BaseLinuxPath))
				{
					throw new BuildException("LINUX_ROOT environment variable is not set; cannot instantiate Linux toolchain");
				}

				BaseLinuxPath = BaseLinuxPath.Replace("\"", "");

				// set up the path to our toolchains
				GCCPath = "";
				ClangPath = Path.Combine(BaseLinuxPath, @"bin\clang++.exe");
				// ar and ranlib will be switched later to match the architecture
				ArPath = "ar.exe";
				RanlibPath = "ranlib.exe";
				StripPath = "strip.exe";
			}

			if (!DetermineCompilerVersion())
			{
				throw new BuildException("Could not determine version of the compiler, not registering Linux toolchain.");
			}

			// refuse to use compilers that we know won't work
			// disable that only if you are a dev and you know what you are doing
			if (!UsingClang())
			{
				throw new BuildException("This version of the engine can only be compiled by clang - refusing to register the Linux toolchain.");
			}
			else if (CompilerVersionMajor == 3 && CompilerVersionMinor == 4)
			{
				throw new BuildException("clang 3.4.x is known to miscompile the engine - refusing to register the Linux toolchain.");
			}
			// prevent unknown clangs since the build is likely to fail on too old or too new compilers
			else if ((CompilerVersionMajor * 10 + CompilerVersionMinor) > 39 || (CompilerVersionMajor * 10 + CompilerVersionMinor) < 35)
			{
				throw new BuildException(
					string.Format("This version of the Unreal Engine can only be compiled with clang 3.9, 3.8, 3.7, 3.6 and 3.5. clang {0} may not build it - please use a different version.",
						CompilerVersionString)
					);
			}
		}

		protected static bool CrossCompiling()
		{
			return BuildHostPlatform.Current.Platform != UnrealTargetPlatform.Linux;
		}

		protected static bool UsingClang()
		{
			return !String.IsNullOrEmpty(ClangPath);
		}

		private string Which(string name)
		{
			Process proc = new Process();
			proc.StartInfo.FileName = "/bin/sh";
			proc.StartInfo.Arguments = String.Format("-c 'which {0}'", name);
			proc.StartInfo.UseShellExecute = false;
			proc.StartInfo.CreateNoWindow = true;
			proc.StartInfo.RedirectStandardOutput = true;
			proc.StartInfo.RedirectStandardError = true;

			proc.Start();
			proc.WaitForExit();

			string path = proc.StandardOutput.ReadLine();
			Log.TraceVerbose(String.Format("which {0} result: ({1}) {2}", name, proc.ExitCode, path));

			if (proc.ExitCode == 0 && String.IsNullOrEmpty(proc.StandardError.ReadToEnd()))
			{
				return path;
			}
			return null;
		}

		/// <summary>
		/// Splits compiler version string into numerical components, leaving unchanged if not known
		/// </summary>
		private void DetermineCompilerMajMinPatchFromVersionString()
		{
			string[] Parts = CompilerVersionString.Split('.');
			if (Parts.Length >= 1)
			{
				CompilerVersionMajor = Convert.ToInt32(Parts[0]);
			}
			if (Parts.Length >= 2)
			{
				CompilerVersionMinor = Convert.ToInt32(Parts[1]);
			}
			if (Parts.Length >= 3)
			{
				CompilerVersionPatch = Convert.ToInt32(Parts[2]);
			}
		}

		/// <summary>
		/// Queries compiler for the version
		/// </summary>
		private bool DetermineCompilerVersion()
		{
			CompilerVersionString = null;
			CompilerVersionMajor = -1;
			CompilerVersionMinor = -1;
			CompilerVersionPatch = -1;

			Process Proc = new Process();
			Proc.StartInfo.UseShellExecute = false;
			Proc.StartInfo.CreateNoWindow = true;
			Proc.StartInfo.RedirectStandardOutput = true;
			Proc.StartInfo.RedirectStandardError = true;

			if (!String.IsNullOrEmpty(GCCPath) && File.Exists(GCCPath))
			{
				Proc.StartInfo.FileName = GCCPath;
				Proc.StartInfo.Arguments = " -dumpversion";

				Proc.Start();
				Proc.WaitForExit();

				if (Proc.ExitCode == 0)
				{
					// read just the first string
					CompilerVersionString = Proc.StandardOutput.ReadLine();
					DetermineCompilerMajMinPatchFromVersionString();
				}
			}
			else if (!String.IsNullOrEmpty(ClangPath) && File.Exists(ClangPath))
			{
				Proc.StartInfo.FileName = ClangPath;
				Proc.StartInfo.Arguments = " --version";

				Proc.Start();
				Proc.WaitForExit();

				if (Proc.ExitCode == 0)
				{
					// read just the first string
					string VersionString = Proc.StandardOutput.ReadLine();

					Regex VersionPattern = new Regex("version \\d+(\\.\\d+)+");
					Match VersionMatch = VersionPattern.Match(VersionString);

					// version match will be like "version 3.3", so remove the "version"
					if (VersionMatch.Value.StartsWith("version "))
					{
						CompilerVersionString = VersionMatch.Value.Replace("version ", "");

						DetermineCompilerMajMinPatchFromVersionString();
					}
				}
			}
			else
			{
				// icl?
			}

			if (!CrossCompiling() && !ProjectFileGenerator.bGenerateProjectFiles)
			{
				Console.WriteLine("Using {0} version '{1}' (string), {2} (major), {3} (minor), {4} (patch)",
					String.IsNullOrEmpty(ClangPath) ? "gcc" : "clang",
					CompilerVersionString, CompilerVersionMajor, CompilerVersionMinor, CompilerVersionPatch);
			}
			return !String.IsNullOrEmpty(CompilerVersionString);
		}

		/// <summary>
		/// Checks if compiler version matches the requirements
		/// </summary>
		private static bool CompilerVersionGreaterOrEqual(int Major, int Minor, int Patch)
		{
			return CompilerVersionMajor > Major ||
				(CompilerVersionMajor == Major && CompilerVersionMinor > Minor) ||
				(CompilerVersionMajor == Major && CompilerVersionMinor == Minor && CompilerVersionPatch >= Patch);
		}

		/// <summary>
		/// Architecture-specific compiler switches
		/// </summary>
		static string ArchitectureSpecificSwitches(string Architecture)
		{
			string Result = "";

			if (Architecture.StartsWith("arm"))
			{
				Result += " -fsigned-char";

				// FreeType2's ftconfig.h will trigger this
				Result += " -Wno-deprecated-register";
			}

			return Result;
		}

		static string ArchitectureSpecificDefines(string Architecture)
		{
			string Result = "";

			if (Architecture.StartsWith("x86_64"))
			{
				Result += " -D_LINUX64";
			}

			return Result;
		}

		/// <summary>
		/// Gets architecture-specific ar paths
		/// </summary>
		private static string GetArPath(string Architecture)
		{
			if (CrossCompiling())
			{
				return Path.Combine(Path.Combine(BaseLinuxPath, String.Format("bin/{0}-{1}", Architecture, ArPath)));
			}

			return ArPath;
		}

		/// <summary>
		/// Gets architecture-specific ranlib paths
		/// </summary>
		private static string GetRanlibPath(string Architecture)
		{
			if (CrossCompiling())
			{
				return Path.Combine(Path.Combine(BaseLinuxPath, String.Format("bin/{0}-{1}", Architecture, RanlibPath)));
			}

			return RanlibPath;
		}

		/// <summary>
		/// Gets architecture-specific strip path
		/// </summary>
		private static string GetStripPath(string Architecture)
		{
			if (CrossCompiling())
			{
				return Path.Combine(Path.Combine(BaseLinuxPath, String.Format("bin/{0}-{1}", Architecture, StripPath)));
			}

			return StripPath;
		}

		private static bool ShouldUseLibcxx(NativeBuildEnvironmentConfiguration.TargetInfo Target)
		{
			// set UE4_LINUX_USE_LIBCXX to either 0 or 1. If unset, defaults to 1.
			string UseLibcxxEnvVarOverride = Environment.GetEnvironmentVariable("UE4_LINUX_USE_LIBCXX");
			if (UseLibcxxEnvVarOverride != null && (UseLibcxxEnvVarOverride == "1"))
			{
				return true;
			}

			// at the moment only x86_64 is supported
			return Target.Architecture.StartsWith("x86_64");
        }

		static string GetCLArguments_Global(CPPEnvironment CompileEnvironment)
		{
			string Result = "";

			// build up the commandline common to C and C++
			Result += " -c";
			Result += " -pipe";

<<<<<<< HEAD
			Result += " -nostdinc++";
			Result += " -I" + UEBuildConfiguration.UEThirdPartySourceDirectory + "Linux/LibCxx/include/";
			Result += " -I" + UEBuildConfiguration.UEThirdPartySourceDirectory + "Linux/LibCxx/include/c++/v1";
=======
			if (ShouldUseLibcxx(CompileEnvironment.Config.Target))
			{
				Result += " -nostdinc++";
				Result += " -I" + UEBuildConfiguration.UEThirdPartySourceDirectory + "Linux/LibCxx/include/";
				Result += " -I" + UEBuildConfiguration.UEThirdPartySourceDirectory + "Linux/LibCxx/include/c++/v1";
			}
>>>>>>> 92a3597a

			Result += " -Wall -Werror";
			// test without this next line?
			Result += " -funwind-tables";               // generate unwind tables as they seem to be needed for stack tracing (why??)
			Result += " -Wsequence-point";              // additional warning not normally included in Wall: warns if order of operations is ambigious
			//Result += " -Wunreachable-code";            // additional warning not normally included in Wall: warns if there is code that will never be executed - not helpful due to bIsGCC and similar 
			//Result += " -Wshadow";                      // additional warning not normally included in Wall: warns if there variable/typedef shadows some other variable - not helpful because we have gobs of code that shadows variables

			Result += ArchitectureSpecificSwitches(CompileEnvironment.Config.Target.Architecture);

			Result += " -fno-math-errno";               // do not assume that math ops have side effects
			Result += " -fno-rtti";                     // no run-time type info

			if (String.IsNullOrEmpty(ClangPath))
			{
				// GCC only option
				Result += " -fno-strict-aliasing";
				Result += " -Wno-sign-compare"; // needed to suppress: comparison between signed and unsigned integer expressions
				Result += " -Wno-enum-compare"; // Stats2.h triggers this (ALIGNOF(int64) <= DATA_ALIGN)
				Result += " -Wno-return-type"; // Variant.h triggers this
				Result += " -Wno-unused-local-typedefs";
				Result += " -Wno-multichar";
				Result += " -Wno-unused-but-set-variable";
				Result += " -Wno-strict-overflow"; // Array.h:518
			}
			else
			{
				// Clang only options
				if (CrossCompiling())
				{
					Result += " -fdiagnostics-format=msvc";     // make diagnostics compatible with MSVC when cross-compiling
				}
				Result += " -Wno-unused-private-field";     // MultichannelTcpSocket.h triggers this, possibly more
				// this hides the "warning : comparison of unsigned expression < 0 is always false" type warnings due to constant comparisons, which are possible with template arguments
				Result += " -Wno-tautological-compare";

				// this switch is understood by clang 3.5.0, but not clang-3.5 as packaged by Ubuntu 14.04 atm
				if (CompilerVersionGreaterOrEqual(3, 5, 0))
				{
					Result += " -Wno-undefined-bool-conversion";	// hides checking if 'this' pointer is null
				}

				if (CompilerVersionGreaterOrEqual(3, 6, 0))
				{
					Result += " -Wno-unused-local-typedef";	// clang is being overly strict here? PhysX headers trigger this.
					Result += " -Wno-inconsistent-missing-override";	// these have to be suppressed for UE 4.8, should be fixed later.
				}

				if (CompilerVersionGreaterOrEqual(3, 9, 0))
				{
					Result += " -Wno-undefined-var-template"; // not really a good warning to disable
					Result += " -Wno-delete-non-virtual-dtor";  // at least for 4.14
					Result += " -Wno-expansion-to-defined";		// at least for 4.14
					Result += " -Wno-null-dereference";         // at least for 4.14
					Result += " -Wno-literal-conversion";       // at least for 4.14
				}
			}

			Result += " -Wno-unused-variable";
			// this will hide the warnings about static functions in headers that aren't used in every single .cpp file
			Result += " -Wno-unused-function";
			// this hides the "enumeration value 'XXXXX' not handled in switch [-Wswitch]" warnings - we should maybe remove this at some point and add UE_LOG(, Fatal, ) to default cases
			Result += " -Wno-switch";
			Result += " -Wno-unknown-pragmas";			// Slate triggers this (with its optimize on/off pragmas)
			// needed to suppress warnings about using offsetof on non-POD types.
			Result += " -Wno-invalid-offsetof";
			// we use this feature to allow static FNames.
			Result += " -Wno-gnu-string-literal-operator-template";

			if (CompileEnvironment.Config.bEnableShadowVariableWarning)
			{
				Result += " -Wshadow" + (BuildConfiguration.bShadowVariableErrors ? "" : " -Wno-error=shadow");
			}

			//Result += " -DOPERATOR_NEW_INLINE=FORCENOINLINE";

			// shipping builds will cause this warning with "ensure", so disable only in those case
			if (CompileEnvironment.Config.Target.Configuration == CPPTargetConfiguration.Shipping)
			{
				Result += " -Wno-unused-value";
				Result += " -fomit-frame-pointer";
			}
			// switches to help debugging
			else if (CompileEnvironment.Config.Target.Configuration == CPPTargetConfiguration.Debug)
			{
				Result += " -fno-inline";                   // disable inlining for better debuggability (e.g. callstacks, "skip file" in gdb)
				Result += " -fno-omit-frame-pointer";       // force not omitting fp
				Result += " -fstack-protector";             // detect stack smashing
				//Result += " -fsanitize=address";            // detect address based errors (support properly and link to libasan)
			}

			// debug info 
			// bCreateDebugInfo is normally set for all configurations, including Shipping - this is needed to enable callstack in Shipping builds (proper resolution: UEPLAT-205, separate files with debug info)
			if (CompileEnvironment.Config.bCreateDebugInfo)
			{
				// libdwarf (from elftoolchain 0.6.1) doesn't support DWARF4
				Result += " -gdwarf-3";
			}

			// optimization level
			if (CompileEnvironment.Config.Target.Configuration == CPPTargetConfiguration.Debug)
			{
				Result += " -O0";
			}
			else
			{
				Result += " -O2";	// warning: as of now (2014-09-28), clang 3.5.0 miscompiles PlatformerGame with -O3 (bitfields?)
			}

			if (CompileEnvironment.Config.bIsBuildingDLL)
			{
				Result += " -fPIC";
				// Use local-dynamic TLS model. This generates less efficient runtime code for __thread variables, but avoids problems of running into
				// glibc/ld.so limit (DTV_SURPLUS) for number of dlopen()'ed DSOs with static TLS (see e.g. https://www.cygwin.com/ml/libc-help/2013-11/msg00033.html)
				Result += " -ftls-model=local-dynamic";
			}

			if (CompileEnvironment.Config.bEnableExceptions || UEBuildConfiguration.bForceEnableExceptions)
			{
				Result += " -fexceptions";
				Result += " -DPLATFORM_EXCEPTIONS_DISABLED=0";
			}
			else
			{
				Result += " -fno-exceptions";               // no exceptions
				Result += " -DPLATFORM_EXCEPTIONS_DISABLED=1";
			}

			//Result += " -v";                            // for better error diagnosis

			Result += ArchitectureSpecificDefines(CompileEnvironment.Config.Target.Architecture);
			if (CrossCompiling())
			{
				if (UsingClang())
				{
					Result += String.Format(" -target {0}", CompileEnvironment.Config.Target.Architecture);        // Set target triple
				}
				Result += String.Format(" --sysroot=\"{0}\"", BaseLinuxPath);
			}

			return Result;
		}

		/// <summary>
		/// Sanitizes a definition argument if needed.
		/// </summary>
		/// <param name="definition">A string in the format "foo=bar".</param>
		/// <returns></returns>
		internal static string EscapeArgument(string definition)
		{
			string[] splitData = definition.Split('=');
			string myKey = splitData.ElementAtOrDefault(0);
			string myValue = splitData.ElementAtOrDefault(1);

			if (string.IsNullOrEmpty(myKey)) { return ""; }
			if (!string.IsNullOrEmpty(myValue))
			{
				if (!myValue.StartsWith("\"") && (myValue.Contains(" ") || myValue.Contains("$")))
				{
					myValue = myValue.Trim('\"');		// trim any leading or trailing quotes
					myValue = "\"" + myValue + "\"";	// ensure wrap string with double quotes
				}

				// replace double quotes to escaped double quotes if exists
				myValue = myValue.Replace("\"", "\\\"");
			}

			return myValue == null
				? string.Format("{0}", myKey)
				: string.Format("{0}={1}", myKey, myValue);
		}

		static string GetCompileArguments_CPP()
		{
			string Result = "";
			Result += " -x c++";
			Result += " -std=c++11";
			return Result;
		}

		static string GetCompileArguments_C()
		{
			string Result = "";
			Result += " -x c";
			return Result;
		}

		static string GetCompileArguments_MM()
		{
			string Result = "";
			Result += " -x objective-c++";
			Result += " -fobjc-abi-version=2";
			Result += " -fobjc-legacy-dispatch";
			Result += " -fno-rtti";
			Result += " -std=c++11";
			return Result;
		}

		static string GetCompileArguments_M()
		{
			string Result = "";
			Result += " -x objective-c";
			Result += " -fobjc-abi-version=2";
			Result += " -fobjc-legacy-dispatch";
			Result += " -std=c++11";
			return Result;
		}

		static string GetCompileArguments_PCH()
		{
			string Result = "";
			Result += " -x c++-header";
			Result += " -std=c++11";
			return Result;
		}

		static string GetLinkArguments(LinkEnvironment LinkEnvironment)
		{
			string Result = "";

			// debugging symbols
			// Applying to all configurations @FIXME: temporary hack for FN to enable callstack in Shipping builds (proper resolution: UEPLAT-205)
			Result += " -rdynamic";   // needed for backtrace_symbols()...

			if (LinkEnvironment.Config.bIsBuildingDLL)
			{
				Result += " -shared";
			}
			else
			{
				// ignore unresolved symbols in shared libs
				Result += string.Format(" -Wl,--unresolved-symbols=ignore-in-shared-libs");
			}

			// RPATH for third party libs
			Result += " -Wl,-rpath=${ORIGIN}";
			Result += " -Wl,-rpath-link=${ORIGIN}";
			Result += " -Wl,-rpath=${ORIGIN}/../../../Engine/Binaries/Linux";
			Result += " -Wl,-rpath=${ORIGIN}/..";	// for modules that are in sub-folders of the main Engine/Binary/Linux folder
			// FIXME: really ugly temp solution. Modules need to be able to specify this
			Result += " -Wl,-rpath=${ORIGIN}/../../../Engine/Binaries/ThirdParty/ICU/icu4c-53_1/Linux/x86_64-unknown-linux-gnu";
			Result += " -Wl,-rpath=${ORIGIN}/../../../Engine/Binaries/ThirdParty/Steamworks/Steamv132/Linux";
<<<<<<< HEAD
=======
			Result += " -Wl,-rpath=${ORIGIN}/../../../Engine/Binaries/ThirdParty/Qualcomm/Linux";
>>>>>>> 92a3597a

			// Some OS ship ld with new ELF dynamic tags, which use DT_RUNPATH vs DT_RPATH. Since DT_RUNPATH do not propagate to dlopen()ed DSOs,
			// this breaks the editor on such systems. See https://kenai.com/projects/maxine/lists/users/archive/2011-01/message/12 for details
			Result += " -Wl,--disable-new-dtags";

			// This severely improves dynamic linker performance, but affects iteration times. Do not do it in Debug,
			// because taking a hit of several tens of seconds on startup is better than linking for ~4 more minutes when iterating
			if (LinkEnvironment.Config.Target.Configuration != CPPTargetConfiguration.Debug)
			{
				Result += " -Wl,--as-needed";
			}
			// Additionally speeds up editor startup by 1-2s
			Result += " -Wl,--hash-style=gnu";

			if (CrossCompiling())
			{
				if (UsingClang())
				{
					Result += String.Format(" -target {0}", LinkEnvironment.Config.Target.Architecture);        // Set target triple
				}
				string SysRootPath = BaseLinuxPath.TrimEnd(new char[] { '\\', '/' });
				Result += String.Format(" \"--sysroot={0}\"", SysRootPath);
			}

			return Result;
		}

		static string GetArchiveArguments(LinkEnvironment LinkEnvironment)
		{
			return " rc";
		}

		public static void CrossCompileOutputReceivedDataEventHandler(Object Sender, DataReceivedEventArgs e)
		{
			Debug.Assert(CrossCompiling());

			string Output = e.Data;
			if (String.IsNullOrEmpty(Output))
			{
				return;
			}

			// format the string so the output errors are clickable in Visual Studio

			// Need to match following for clickable links
			string RegexFilePath = @"^[A-Z]\:([\\\/][A-Za-z0-9_\-\.]*)+\.(cpp|c|mm|m|hpp|h)";
			string RegexLineNumber = @"\:\d+\:\d+\:";
			string RegexDescription = @"(\serror:\s|\swarning:\s|\snote:\s).*";

			// Get Matches
			string MatchFilePath = Regex.Match(Output, RegexFilePath).Value.Replace("Engine\\Source\\..\\..\\", "");
			string MatchLineNumber = Regex.Match(Output, RegexLineNumber).Value;
			string MatchDescription = Regex.Match(Output, RegexDescription).Value;

			// If any of the above matches failed, do nothing
			if (MatchFilePath.Length == 0 ||
				MatchLineNumber.Length == 0 ||
				MatchDescription.Length == 0)
			{
				Console.WriteLine(Output);
				return;
			}

			// Convert Path
			string RegexStrippedPath = @"\\Engine\\.*"; //@"(Engine\/|[A-Za-z0-9_\-\.]*\/).*";
			string ConvertedFilePath = Regex.Match(MatchFilePath, RegexStrippedPath).Value;
			ConvertedFilePath = Path.GetFullPath("..\\.." + ConvertedFilePath);

			// Extract Line + Column Number
			string ConvertedLineNumber = Regex.Match(MatchLineNumber, @"\d+").Value;
			string ConvertedColumnNumber = Regex.Match(MatchLineNumber, @"(?<=:\d+:)\d+").Value;

			// Write output
			string ConvertedExpression = "  " + ConvertedFilePath + "(" + ConvertedLineNumber + "," + ConvertedColumnNumber + "):" + MatchDescription;
			Console.WriteLine(ConvertedExpression); // To create clickable vs link
		}

		// cache the location of NDK tools
		static string BaseLinuxPath;
		static string ClangPath;
		static string GCCPath;
		static string ArPath;
		static string RanlibPath;
		static string StripPath;

		/// <summary>
		/// Version string of the current compiler, whether clang or gcc or whatever
		/// </summary>
		static string CompilerVersionString;
		/// <summary>
		/// Major version of the current compiler, whether clang or gcc or whatever
		/// </summary>
		static int CompilerVersionMajor = -1;
		/// <summary>
		/// Minor version of the current compiler, whether clang or gcc or whatever
		/// </summary>
		static int CompilerVersionMinor = -1;
		/// <summary>
		/// Patch version of the current compiler, whether clang or gcc or whatever
		/// </summary>
		static int CompilerVersionPatch = -1;

		/// <summary>
		/// Track which scripts need to be deleted before appending to
		/// </summary>
		private bool bHasWipedFixDepsScript = false;

		/// <summary>
		/// Tracks that information about used C++ library is only printed once
		/// </summary>
		private bool bHasPrintedLibcxxInformation = false;

		private static List<FileItem> BundleDependencies = new List<FileItem>();

		public override CPPOutput CompileCPPFiles(UEBuildTarget Target, CPPEnvironment CompileEnvironment, List<FileItem> SourceFiles, string ModuleName)
		{
			string Arguments = GetCLArguments_Global(CompileEnvironment);
			string PCHArguments = "";

			if (!bHasPrintedLibcxxInformation)
			{
				// inform the user which C++ library the engine is going to be compiled against - important for compatibility with third party code that uses STL
				bool bUseLibCxx = ShouldUseLibcxx(CompileEnvironment.Config.Target);
				Console.WriteLine("Using {0} standard C++ library.", bUseLibCxx ? "bundled libc++" : "compiler default (most likely libstdc++)");
				bHasPrintedLibcxxInformation = true;
			}

			if (CompileEnvironment.Config.PrecompiledHeaderAction == PrecompiledHeaderAction.Include)
			{
				// Add the precompiled header file's path to the include path so Clang can find it.
				// This needs to be before the other include paths to ensure Clang uses it instead of the source header file.
				var PrecompiledFileExtension = UEBuildPlatform.GetBuildPlatform(UnrealTargetPlatform.Linux).GetBinaryExtension(UEBuildBinaryType.PrecompiledHeader);
				PCHArguments += string.Format(" -include \"{0}\"", CompileEnvironment.PrecompiledHeaderFile.AbsolutePath.Replace(PrecompiledFileExtension, ""));
			}

			// Add include paths to the argument list.
			foreach (string IncludePath in CompileEnvironment.Config.CPPIncludeInfo.IncludePaths)
			{
				Arguments += string.Format(" -I\"{0}\"", IncludePath);
			}
			foreach (string IncludePath in CompileEnvironment.Config.CPPIncludeInfo.SystemIncludePaths)
			{
				Arguments += string.Format(" -I\"{0}\"", IncludePath);
			}

			// Add preprocessor definitions to the argument list.
			foreach (string Definition in CompileEnvironment.Config.Definitions)
			{
				Arguments += string.Format(" -D \"{0}\"", EscapeArgument(Definition));
			}

			var BuildPlatform = UEBuildPlatform.GetBuildPlatformForCPPTargetPlatform(CompileEnvironment.Config.Target.Platform);

			// Create a compile action for each source file.
			CPPOutput Result = new CPPOutput();
			foreach (FileItem SourceFile in SourceFiles)
			{
				Action CompileAction = new Action(ActionType.Compile);
				string FileArguments = "";
				string Extension = Path.GetExtension(SourceFile.AbsolutePath).ToUpperInvariant();

				// Add C or C++ specific compiler arguments.
				if (CompileEnvironment.Config.PrecompiledHeaderAction == PrecompiledHeaderAction.Create)
				{
					FileArguments += GetCompileArguments_PCH();
				}
				else if (Extension == ".C")
				{
					// Compile the file as C code.
					FileArguments += GetCompileArguments_C();
				}
				else if (Extension == ".CC")
				{
					// Compile the file as C++ code.
					FileArguments += GetCompileArguments_CPP();
				}
				else if (Extension == ".MM")
				{
					// Compile the file as Objective-C++ code.
					FileArguments += GetCompileArguments_MM();
				}
				else if (Extension == ".M")
				{
					// Compile the file as Objective-C code.
					FileArguments += GetCompileArguments_M();
				}
				else
				{
					FileArguments += GetCompileArguments_CPP();

					// only use PCH for .cpp files
					FileArguments += PCHArguments;
				}

				// Add the C++ source file and its included files to the prerequisite item list.
				AddPrerequisiteSourceFile(Target, BuildPlatform, CompileEnvironment, SourceFile, CompileAction.PrerequisiteItems);

				if (CompileEnvironment.Config.PrecompiledHeaderAction == PrecompiledHeaderAction.Create)
				{
					var PrecompiledFileExtension = UEBuildPlatform.GetBuildPlatform(UnrealTargetPlatform.Linux).GetBinaryExtension(UEBuildBinaryType.PrecompiledHeader);
					// Add the precompiled header file to the produced item list.
					FileItem PrecompiledHeaderFile = FileItem.GetItemByFileReference(
						FileReference.Combine(
							CompileEnvironment.Config.OutputDirectory,
							Path.GetFileName(SourceFile.AbsolutePath) + PrecompiledFileExtension
							)
						);

					CompileAction.ProducedItems.Add(PrecompiledHeaderFile);
					Result.PrecompiledHeaderFile = PrecompiledHeaderFile;

					// Add the parameters needed to compile the precompiled header file to the command-line.
					FileArguments += string.Format(" -o \"{0}\"", PrecompiledHeaderFile.AbsolutePath, false);
				}
				else
				{
					if (CompileEnvironment.Config.PrecompiledHeaderAction == PrecompiledHeaderAction.Include)
					{
						CompileAction.bIsUsingPCH = true;
						CompileAction.PrerequisiteItems.Add(CompileEnvironment.PrecompiledHeaderFile);
					}

					var ObjectFileExtension = UEBuildPlatform.GetBuildPlatform(UnrealTargetPlatform.Linux).GetBinaryExtension(UEBuildBinaryType.Object);
					// Add the object file to the produced item list.
					FileItem ObjectFile = FileItem.GetItemByFileReference(
						FileReference.Combine(
							CompileEnvironment.Config.OutputDirectory,
							Path.GetFileName(SourceFile.AbsolutePath) + ObjectFileExtension
							)
						);
					CompileAction.ProducedItems.Add(ObjectFile);
					Result.ObjectFiles.Add(ObjectFile);

					FileArguments += string.Format(" -o \"{0}\"", ObjectFile.AbsolutePath, false);
				}

				// Add the source file path to the command-line.
				FileArguments += string.Format(" \"{0}\"", SourceFile.AbsolutePath);

				CompileAction.WorkingDirectory = UnrealBuildTool.EngineSourceDirectory.FullName;
				if (!UsingClang())
				{
					CompileAction.CommandPath = GCCPath;
				}
				else
				{
					CompileAction.CommandPath = ClangPath;
				}
				CompileAction.CommandArguments = Arguments + FileArguments + CompileEnvironment.Config.AdditionalArguments;
				CompileAction.CommandDescription = "Compile";
				CompileAction.StatusDescription = Path.GetFileName(SourceFile.AbsolutePath);
				CompileAction.bIsGCCCompiler = true;

				// Don't farm out creation of pre-compiled headers as it is the critical path task.
				CompileAction.bCanExecuteRemotely =
					CompileEnvironment.Config.PrecompiledHeaderAction != PrecompiledHeaderAction.Create ||
					BuildConfiguration.bAllowRemotelyCompiledPCHs;

				// piping output through the handler during native builds is unnecessary and reportedly causes problems with tools like octobuild.
				if (CrossCompiling())
				{
					CompileAction.OutputEventHandler = new DataReceivedEventHandler(CrossCompileOutputReceivedDataEventHandler);
				}
			}

			return Result;
		}

		/// <summary>
		/// Creates an action to archive all the .o files into single .a file
		/// </summary>
		public FileItem CreateArchiveAndIndex(LinkEnvironment LinkEnvironment)
		{
			// Create an archive action
			Action ArchiveAction = new Action(ActionType.Link);
			ArchiveAction.WorkingDirectory = UnrealBuildTool.EngineSourceDirectory.FullName;
			bool bUsingSh = BuildHostPlatform.Current.Platform != UnrealTargetPlatform.Win64 && BuildHostPlatform.Current.Platform != UnrealTargetPlatform.Win32;
			if (bUsingSh)
			{
				ArchiveAction.CommandPath = "/bin/sh";
				ArchiveAction.CommandArguments = "-c '";
			}
			else
			{
				ArchiveAction.CommandPath = "cmd.exe";
				ArchiveAction.CommandArguments = "/c \"";
			}

			// this will produce a final library
			ArchiveAction.bProducesImportLibrary = true;

			// Add the output file as a production of the link action.
			FileItem OutputFile = FileItem.GetItemByFileReference(LinkEnvironment.Config.OutputFilePath);
			ArchiveAction.ProducedItems.Add(OutputFile);
			ArchiveAction.CommandDescription = "Archive";
			ArchiveAction.StatusDescription = Path.GetFileName(OutputFile.AbsolutePath);
			ArchiveAction.CommandArguments += string.Format("\"{0}\" {1} \"{2}\"", GetArPath(LinkEnvironment.Config.Target.Architecture), GetArchiveArguments(LinkEnvironment), OutputFile.AbsolutePath);

			// Add the input files to a response file, and pass the response file on the command-line.
			List<string> InputFileNames = new List<string>();
			foreach (FileItem InputFile in LinkEnvironment.InputFiles)
			{
				string InputAbsolutePath = InputFile.AbsolutePath.Replace("\\", "/");
				InputFileNames.Add(string.Format("\"{0}\"", InputAbsolutePath));
				ArchiveAction.PrerequisiteItems.Add(InputFile);
				ArchiveAction.CommandArguments += string.Format(" \"{0}\"", InputAbsolutePath);
			}

			// add ranlib
			ArchiveAction.CommandArguments += string.Format(" && \"{0}\" \"{1}\"", GetRanlibPath(LinkEnvironment.Config.Target.Architecture), OutputFile.AbsolutePath);

			// Add the additional arguments specified by the environment.
			ArchiveAction.CommandArguments += LinkEnvironment.Config.AdditionalArguments;
			ArchiveAction.CommandArguments.Replace("\\", "/");

			if (bUsingSh)
			{
				ArchiveAction.CommandArguments += "'";
			}
			else
			{
				ArchiveAction.CommandArguments += "\"";
			}

			// Only execute linking on the local PC.
			ArchiveAction.bCanExecuteRemotely = false;

			// piping output through the handler during native builds is unnecessary and reportedly causes problems with tools like octobuild.
			if (CrossCompiling())
			{
				ArchiveAction.OutputEventHandler = new DataReceivedEventHandler(CrossCompileOutputReceivedDataEventHandler);
			}

			return OutputFile;
		}

		public FileItem FixDependencies(LinkEnvironment LinkEnvironment, FileItem Executable)
		{
			if (!LinkEnvironment.Config.bIsCrossReferenced)
			{
				return null;
			}

			Log.TraceVerbose("Adding postlink step");

			bool bUseCmdExe = BuildHostPlatform.Current.Platform == UnrealTargetPlatform.Win64 || BuildHostPlatform.Current.Platform == UnrealTargetPlatform.Win32;
			string ShellBinary = bUseCmdExe ? "cmd.exe" : "/bin/sh";
			string ExecuteSwitch = bUseCmdExe ? " /C" : ""; // avoid -c so scripts don't need +x
			string ScriptName = bUseCmdExe ? "FixDependencies.bat" : "FixDependencies.sh";

			FileItem FixDepsScript = FileItem.GetItemByFileReference(FileReference.Combine(LinkEnvironment.Config.LocalShadowDirectory, ScriptName));

			Action PostLinkAction = new Action(ActionType.Link);
			PostLinkAction.WorkingDirectory = UnrealBuildTool.EngineSourceDirectory.FullName;
			PostLinkAction.CommandPath = ShellBinary;
			PostLinkAction.StatusDescription = string.Format("{0}", Path.GetFileName(Executable.AbsolutePath));
			PostLinkAction.CommandDescription = "FixDeps";
			PostLinkAction.bCanExecuteRemotely = false;
			PostLinkAction.CommandArguments = ExecuteSwitch;

			PostLinkAction.CommandArguments += bUseCmdExe ? " \"" : " -c '";

			FileItem OutputFile = FileItem.GetItemByFileReference(FileReference.Combine(LinkEnvironment.Config.LocalShadowDirectory, Path.GetFileNameWithoutExtension(Executable.AbsolutePath) + ".link"));

			// Make sure we don't run this script until the all executables and shared libraries
			// have been built.
			PostLinkAction.PrerequisiteItems.Add(Executable);
			foreach (FileItem Dependency in BundleDependencies)
			{
				PostLinkAction.PrerequisiteItems.Add(Dependency);
			}

			PostLinkAction.CommandArguments += ShellBinary + ExecuteSwitch + " \"" + FixDepsScript.AbsolutePath + "\" && ";

			// output file should not be empty or it will be rebuilt next time
			string Touch = bUseCmdExe ? "echo \"Dummy\" >> \"{0}\" && copy /b \"{0}\" +,," : "echo \"Dummy\" >> \"{0}\"";

			PostLinkAction.CommandArguments += String.Format(Touch, OutputFile.AbsolutePath);
			PostLinkAction.CommandArguments += bUseCmdExe ? "\"" : "'";

			System.Console.WriteLine("{0} {1}", PostLinkAction.CommandPath, PostLinkAction.CommandArguments);

			// piping output through the handler during native builds is unnecessary and reportedly causes problems with tools like octobuild.
			if (CrossCompiling())
			{
				PostLinkAction.OutputEventHandler = new DataReceivedEventHandler(CrossCompileOutputReceivedDataEventHandler);
			}

			PostLinkAction.ProducedItems.Add(OutputFile);
			return OutputFile;
		}


		public override FileItem LinkFiles(LinkEnvironment LinkEnvironment, bool bBuildImportLibraryOnly)
		{
			Debug.Assert(!bBuildImportLibraryOnly);

			List<string> RPaths = new List<string>();

			if (LinkEnvironment.Config.bIsBuildingLibrary || bBuildImportLibraryOnly)
			{
				return CreateArchiveAndIndex(LinkEnvironment);
			}

			// Create an action that invokes the linker.
			Action LinkAction = new Action(ActionType.Link);
			LinkAction.WorkingDirectory = UnrealBuildTool.EngineSourceDirectory.FullName;
			if (String.IsNullOrEmpty(ClangPath))
			{
				LinkAction.CommandPath = GCCPath;
			}
			else
			{
				LinkAction.CommandPath = ClangPath;
			}

			// Get link arguments.
			LinkAction.CommandArguments = GetLinkArguments(LinkEnvironment);

			// Tell the action that we're building an import library here and it should conditionally be
			// ignored as a prerequisite for other actions
			LinkAction.bProducesImportLibrary = LinkEnvironment.Config.bIsBuildingDLL;

			// Add the output file as a production of the link action.
			FileItem OutputFile = FileItem.GetItemByFileReference(LinkEnvironment.Config.OutputFilePath);
			LinkAction.ProducedItems.Add(OutputFile);
			LinkAction.CommandDescription = "Link";
			LinkAction.StatusDescription = Path.GetFileName(OutputFile.AbsolutePath);

			// Add the output file to the command-line.
			LinkAction.CommandArguments += string.Format(" -o \"{0}\"", OutputFile.AbsolutePath);

			// Add the input files to a response file, and pass the response file on the command-line.
			List<string> InputFileNames = new List<string>();
			foreach (FileItem InputFile in LinkEnvironment.InputFiles)
			{
				InputFileNames.Add(string.Format("\"{0}\"", InputFile.AbsolutePath.Replace("\\", "/")));
				LinkAction.PrerequisiteItems.Add(InputFile);
			}

			FileReference ResponseFileName = GetResponseFileName(LinkEnvironment, OutputFile);
			LinkAction.CommandArguments += string.Format(" -Wl,@\"{0}\"", ResponseFile.Create(ResponseFileName, InputFileNames));

			if (LinkEnvironment.Config.bIsBuildingDLL)
			{
				LinkAction.CommandArguments += string.Format(" -Wl,-soname={0}", OutputFile);
			}

			// Start with the configured LibraryPaths and also add paths to any libraries that
			// we depend on (libraries that we've build ourselves).
			List<string> AllLibraryPaths = LinkEnvironment.Config.LibraryPaths;
			foreach (string AdditionalLibrary in LinkEnvironment.Config.AdditionalLibraries)
			{
				string PathToLib = Path.GetDirectoryName(AdditionalLibrary);
				if (!String.IsNullOrEmpty(PathToLib))
				{
					// make path absolute, because FixDependencies script may be executed in a different directory
					string AbsolutePathToLib = Path.GetFullPath(PathToLib);
					if (!AllLibraryPaths.Contains(AbsolutePathToLib))
					{
						AllLibraryPaths.Add(AbsolutePathToLib);
					}
				}

				if ((AdditionalLibrary.Contains("Plugins") || AdditionalLibrary.Contains("Binaries/ThirdParty") || AdditionalLibrary.Contains("Binaries\\ThirdParty")) && Path.GetDirectoryName(AdditionalLibrary) != Path.GetDirectoryName(OutputFile.AbsolutePath))
				{
					string RelativePath = Utils.MakePathRelativeTo(Path.GetDirectoryName(AdditionalLibrary), Path.GetDirectoryName(OutputFile.AbsolutePath));
					if (!RPaths.Contains(RelativePath))
					{
						RPaths.Add(RelativePath);
						LinkAction.CommandArguments += string.Format(" -Wl,-rpath=\"${{ORIGIN}}/{0}\"", RelativePath);
					}
				}
			}

			LinkAction.CommandArguments += string.Format(" -Wl,-rpath-link=\"{0}\"", Path.GetDirectoryName(OutputFile.AbsolutePath));

			// Add the library paths to the argument list.
			foreach (string LibraryPath in AllLibraryPaths)
			{
				// use absolute paths because of FixDependencies script again
				LinkAction.CommandArguments += string.Format(" -L\"{0}\"", Path.GetFullPath(LibraryPath));
			}

			List<string> EngineAndGameLibraries = new List<string>();

			// Pre-2.25 ld has symbol resolution problems when .so are mixed with .a in a single --start-group/--end-group
			// when linking with --as-needed.
			// Move external libraries to a separate --start-group/--end-group to fix it (and also make groups smaller and faster to link).
			// See https://github.com/EpicGames/UnrealEngine/pull/2778 and https://github.com/EpicGames/UnrealEngine/pull/2793 for discussion
			string ExternalLibraries = "";

			// add libraries in a library group
			LinkAction.CommandArguments += string.Format(" -Wl,--start-group");

			foreach (string AdditionalLibrary in LinkEnvironment.Config.AdditionalLibraries)
			{
				if (String.IsNullOrEmpty(Path.GetDirectoryName(AdditionalLibrary)))
				{
					// library was passed just like "jemalloc", turn it into -ljemalloc
					ExternalLibraries += string.Format(" -l{0}", AdditionalLibrary);
				}
				else if (Path.GetExtension(AdditionalLibrary) == ".a")
				{
					// static library passed in, pass it along but make path absolute, because FixDependencies script may be executed in a different directory
					string AbsoluteAdditionalLibrary = Path.GetFullPath(AdditionalLibrary);
					if (AbsoluteAdditionalLibrary.Contains(" "))
					{
						AbsoluteAdditionalLibrary = string.Format("\"{0}\"", AbsoluteAdditionalLibrary);
					}
					LinkAction.CommandArguments += (" " + AbsoluteAdditionalLibrary);
					LinkAction.PrerequisiteItems.Add(FileItem.GetItemByPath(AdditionalLibrary));
				}
				else
				{
					// Skip over full-pathed library dependencies when building DLLs to avoid circular
					// dependencies.
					FileItem LibraryDependency = FileItem.GetItemByPath(AdditionalLibrary);

					var LibName = Path.GetFileNameWithoutExtension(AdditionalLibrary);
					if (LibName.StartsWith("lib"))
					{
						// Remove lib prefix
						LibName = LibName.Remove(0, 3);
					}
					string LibLinkFlag = string.Format(" -l{0}", LibName);

					if (LinkEnvironment.Config.bIsBuildingDLL && LinkEnvironment.Config.bIsCrossReferenced)
					{
						// We are building a cross referenced DLL so we can't actually include
						// dependencies at this point. Instead we add it to the list of
						// libraries to be used in the FixDependencies step.
						EngineAndGameLibraries.Add(LibLinkFlag);
						if (!LinkAction.CommandArguments.Contains("--allow-shlib-undefined"))
						{
							LinkAction.CommandArguments += string.Format(" -Wl,--allow-shlib-undefined");
						}
					}
					else
					{
						LinkAction.PrerequisiteItems.Add(LibraryDependency);
						ExternalLibraries += LibLinkFlag;
					}
				}
			}
			LinkAction.CommandArguments += " -Wl,--end-group";

			LinkAction.CommandArguments += " -Wl,--start-group";
			LinkAction.CommandArguments += ExternalLibraries;
			LinkAction.CommandArguments += " -Wl,--end-group";

			LinkAction.CommandArguments += " -lrt"; // needed for clock_gettime()
			LinkAction.CommandArguments += " -lm"; // math

<<<<<<< HEAD
			// libc++ and its abi lib
			LinkAction.CommandArguments += " -nodefaultlibs";
			LinkAction.CommandArguments += " -L" + UEBuildConfiguration.UEThirdPartySourceDirectory + "Linux/LibCxx/lib/Linux/" + LinkEnvironment.Config.Target.Architecture + "/";
			LinkAction.CommandArguments += " " + UEBuildConfiguration.UEThirdPartySourceDirectory + "Linux/LibCxx/lib/Linux/" + LinkEnvironment.Config.Target.Architecture + "/libc++.a";
			LinkAction.CommandArguments += " " + UEBuildConfiguration.UEThirdPartySourceDirectory + "Linux/LibCxx/lib/Linux/" + LinkEnvironment.Config.Target.Architecture + "/libc++abi.a";
			LinkAction.CommandArguments += " -lm";
			LinkAction.CommandArguments += " -lc";
			LinkAction.CommandArguments += " -lgcc_s";
			LinkAction.CommandArguments += " -lgcc";
			LinkAction.CommandArguments += " -Wl,--end-group";
=======
			if (ShouldUseLibcxx(LinkEnvironment.Config.Target))
			{
				// libc++ and its abi lib
				LinkAction.CommandArguments += " -nodefaultlibs";
				LinkAction.CommandArguments += " -L" + UEBuildConfiguration.UEThirdPartySourceDirectory + "Linux/LibCxx/lib/Linux/" + LinkEnvironment.Config.Target.Architecture + "/";
				LinkAction.CommandArguments += " " + UEBuildConfiguration.UEThirdPartySourceDirectory + "Linux/LibCxx/lib/Linux/" + LinkEnvironment.Config.Target.Architecture + "/libc++.a";
				LinkAction.CommandArguments += " " + UEBuildConfiguration.UEThirdPartySourceDirectory + "Linux/LibCxx/lib/Linux/" + LinkEnvironment.Config.Target.Architecture + "/libc++abi.a";
				LinkAction.CommandArguments += " -lm";
				LinkAction.CommandArguments += " -lc";
				LinkAction.CommandArguments += " -lgcc_s";
				LinkAction.CommandArguments += " -lgcc";
			}
>>>>>>> 92a3597a

			// these can be helpful for understanding the order of libraries or library search directories
			//LinkAction.CommandArguments += " -Wl,--verbose";
			//LinkAction.CommandArguments += " -Wl,--trace";
			//LinkAction.CommandArguments += " -v";

			// Add the additional arguments specified by the environment.
			LinkAction.CommandArguments += LinkEnvironment.Config.AdditionalArguments;
			LinkAction.CommandArguments = LinkAction.CommandArguments.Replace("\\\\", "/");
			LinkAction.CommandArguments = LinkAction.CommandArguments.Replace("\\", "/");

			// prepare a linker script
			FileReference LinkerScriptPath = FileReference.Combine(LinkEnvironment.Config.LocalShadowDirectory, "remove-sym.ldscript");
			if (!LinkEnvironment.Config.LocalShadowDirectory.Exists())
			{
				LinkEnvironment.Config.LocalShadowDirectory.CreateDirectory();
			}
			if (LinkerScriptPath.Exists())
			{
				LinkerScriptPath.Delete();
			}

			using (StreamWriter Writer = File.CreateText(LinkerScriptPath.FullName))
			{
				Writer.WriteLine("UE4 {");
				Writer.WriteLine("  global: *;");
				Writer.WriteLine("  local: _Znwm;");
				Writer.WriteLine("         _ZnwmRKSt9nothrow_t;");
				Writer.WriteLine("         _Znam;");
				Writer.WriteLine("         _ZnamRKSt9nothrow_t;");
				Writer.WriteLine("         _ZdaPv;");
				Writer.WriteLine("         _ZdaPvRKSt9nothrow_t;");
				Writer.WriteLine("         _ZdlPv;");
				Writer.WriteLine("         _ZdlPvRKSt9nothrow_t;");
				// Hide ALL std:: symbols as they can collide
				// with any c++ library out there (like LLVM)
				// and this may lead to operator new/delete mismatches
				Writer.WriteLine("         _ZNSt8*;");
				// Hide OpenSSL symbols as they can collide with Steam runtime.
				// @todo: hide all Steam runtime symbols
				Writer.WriteLine("         DH_OpenSSL;");
				Writer.WriteLine("         DSA_OpenSSL;");
				Writer.WriteLine("         DSO_METHOD_openssl;");
				Writer.WriteLine("         ECDH_OpenSSL;");
				Writer.WriteLine("         ECDSA_OpenSSL;");
				Writer.WriteLine("         OPENSSL_add_all_algorithms_noconf;");
				Writer.WriteLine("         OpenSSL_add_all_ciphers;");
				Writer.WriteLine("         OpenSSL_add_all_digests;");
				Writer.WriteLine("         OPENSSL_asc2uni;");
				Writer.WriteLine("         OPENSSL_atomic_add;");
				Writer.WriteLine("         OPENSSL_cleanse;");
				Writer.WriteLine("         OPENSSL_DIR_end;");
				Writer.WriteLine("         OPENSSL_DIR_read;");
				Writer.WriteLine("         openssl_dsa_meth;");
				Writer.WriteLine("         openssl_ecdh_meth;");
				Writer.WriteLine("         openssl_ecdsa_meth;");
				Writer.WriteLine("         OPENSSL_gmtime;");
				Writer.WriteLine("         OPENSSL_gmtime_adj;");
				Writer.WriteLine("         OPENSSL_gmtime_diff;");
				Writer.WriteLine("         OPENSSL_ia32_cpuid;");
				Writer.WriteLine("         OPENSSL_ia32_rdrand;");
				Writer.WriteLine("         OPENSSL_ia32_rdseed;");
				Writer.WriteLine("         OPENSSL_ia32cap_loc;");
				Writer.WriteLine("         OPENSSL_ia32cap_P;");
				Writer.WriteLine("         OPENSSL_init;");
				Writer.WriteLine("         OPENSSL_isservice;");
				Writer.WriteLine("         OPENSSL_issetugid;");
				Writer.WriteLine("         OPENSSL_load_builtin_modules;");
				Writer.WriteLine("         OPENSSL_NONPIC_relocated;");
				Writer.WriteLine("         OPENSSL_rdtsc;");
				Writer.WriteLine("         OPENSSL_showfatal;");
				Writer.WriteLine("         OPENSSL_stderr;");
				Writer.WriteLine("         OPENSSL_uni2asc;");
				Writer.WriteLine("         OPENSSL_wipe_cpu;");
				Writer.WriteLine("         OpenSSLDie;");
				Writer.WriteLine("         ui_openssl;");
				Writer.WriteLine("         UI_OpenSSL;");
				Writer.WriteLine("};");
			};

			LinkAction.CommandArguments += string.Format(" -Wl,--version-script=\"{0}\"", LinkerScriptPath);

			// Only execute linking on the local PC.
			LinkAction.bCanExecuteRemotely = false;

			// Prepare a script that will run later, once all shared libraries and the executable
			// are created. This script will be called by action created in FixDependencies()
			if (LinkEnvironment.Config.bIsCrossReferenced && LinkEnvironment.Config.bIsBuildingDLL)
			{
				bool bUseCmdExe = BuildHostPlatform.Current.Platform == UnrealTargetPlatform.Win64 || BuildHostPlatform.Current.Platform == UnrealTargetPlatform.Win32;
				string ScriptName = bUseCmdExe ? "FixDependencies.bat" : "FixDependencies.sh";

				string FixDepsScriptPath = Path.Combine(LinkEnvironment.Config.LocalShadowDirectory.FullName, ScriptName);
				if (!bHasWipedFixDepsScript)
				{
					bHasWipedFixDepsScript = true;
					Log.TraceVerbose("Creating script: {0}", FixDepsScriptPath);
					StreamWriter Writer = File.CreateText(FixDepsScriptPath);

					if (bUseCmdExe)
					{
						Writer.Write("@echo off\n");
						Writer.Write("rem Automatically generated by UnrealBuildTool\n");
						Writer.Write("rem *DO NOT EDIT*\n\n");
					}
					else
					{
						Writer.Write("#!/bin/sh\n");
						Writer.Write("# Automatically generated by UnrealBuildTool\n");
						Writer.Write("# *DO NOT EDIT*\n\n");
						Writer.Write("set -o errexit\n");
					}
					Writer.Close();
				}

				StreamWriter FixDepsScript = File.AppendText(FixDepsScriptPath);

				string EngineAndGameLibrariesString = "";
				foreach (string Library in EngineAndGameLibraries)
				{
					EngineAndGameLibrariesString += Library;
				}

				FixDepsScript.Write(string.Format("echo Fixing {0}\n", Path.GetFileName(OutputFile.AbsolutePath)));
				if (!bUseCmdExe)
				{
					FixDepsScript.Write(string.Format("TIMESTAMP=`stat --format %y \"{0}\"`\n", OutputFile.AbsolutePath));
				}
				string FixDepsLine = LinkAction.CommandPath + " " + LinkAction.CommandArguments;
				string Replace = "-Wl,--allow-shlib-undefined";

				FixDepsLine = FixDepsLine.Replace(Replace, EngineAndGameLibrariesString);
				string OutputFileForwardSlashes = OutputFile.AbsolutePath.Replace("\\", "/");
				FixDepsLine = FixDepsLine.Replace(OutputFileForwardSlashes, OutputFileForwardSlashes + ".fixed");
				FixDepsLine = FixDepsLine.Replace("$", "\\$");
				FixDepsScript.Write(FixDepsLine + "\n");
				if (bUseCmdExe)
				{
					FixDepsScript.Write(string.Format("move /Y \"{0}.fixed\" \"{0}\"\n", OutputFile.AbsolutePath));
				}
				else
				{
					FixDepsScript.Write(string.Format("mv \"{0}.fixed\" \"{0}\"\n", OutputFile.AbsolutePath));
					FixDepsScript.Write(string.Format("touch -d \"$TIMESTAMP\" \"{0}\"\n\n", OutputFile.AbsolutePath));
				}
				FixDepsScript.Close();
			}

			if (CrossCompiling())
			{
				LinkAction.OutputEventHandler = new DataReceivedEventHandler(CrossCompileOutputReceivedDataEventHandler);
			}
			return OutputFile;
		}

		public override void CompileCSharpProject(CSharpEnvironment CompileEnvironment, FileReference ProjectFileName, FileReference DestinationFile)
		{
			throw new BuildException("Linux cannot compile C# files");
		}

		public override void SetupBundleDependencies(List<UEBuildBinary> Binaries, string GameName)
		{
			foreach (UEBuildBinary Binary in Binaries)
			{
				BundleDependencies.Add(FileItem.GetItemByFileReference(Binary.Config.OutputFilePath));
			}
		}

		/// <summary>
		/// Converts the passed in path from UBT host to compiler native format.
		/// </summary>
		public override string ConvertPath(string OriginalPath)
		{
			if (BuildHostPlatform.Current.Platform == UnrealTargetPlatform.Linux)
			{
				return OriginalPath.Replace("\\", "/");
			}
			else
			{
				return OriginalPath;
			}
		}

		public override ICollection<FileItem> PostBuild(FileItem Executable, LinkEnvironment BinaryLinkEnvironment)
		{
			var OutputFiles = base.PostBuild(Executable, BinaryLinkEnvironment);

			if (BinaryLinkEnvironment.Config.bIsBuildingDLL || BinaryLinkEnvironment.Config.bIsBuildingLibrary)
			{
				return OutputFiles;
			}

			FileItem FixDepsOutputFile = FixDependencies(BinaryLinkEnvironment, Executable);
			if (FixDepsOutputFile != null)
			{
				OutputFiles.Add(FixDepsOutputFile);
			}

			return OutputFiles;
		}

		public override void StripSymbols(string SourceFileName, string TargetFileName)
		{
			File.Copy(SourceFileName, TargetFileName, true);

			ProcessStartInfo StartInfo = new ProcessStartInfo();
			StartInfo.FileName = GetStripPath(PlatformContext.GetActiveArchitecture());
			StartInfo.Arguments = "--strip-debug \"" + TargetFileName + "\"";
			StartInfo.UseShellExecute = false;
			StartInfo.CreateNoWindow = true;
			Utils.RunLocalProcessAndLogOutput(StartInfo);
		}
	}
}<|MERGE_RESOLUTION|>--- conflicted
+++ resolved
@@ -326,18 +326,12 @@
 			Result += " -c";
 			Result += " -pipe";
 
-<<<<<<< HEAD
-			Result += " -nostdinc++";
-			Result += " -I" + UEBuildConfiguration.UEThirdPartySourceDirectory + "Linux/LibCxx/include/";
-			Result += " -I" + UEBuildConfiguration.UEThirdPartySourceDirectory + "Linux/LibCxx/include/c++/v1";
-=======
 			if (ShouldUseLibcxx(CompileEnvironment.Config.Target))
 			{
 				Result += " -nostdinc++";
 				Result += " -I" + UEBuildConfiguration.UEThirdPartySourceDirectory + "Linux/LibCxx/include/";
 				Result += " -I" + UEBuildConfiguration.UEThirdPartySourceDirectory + "Linux/LibCxx/include/c++/v1";
 			}
->>>>>>> 92a3597a
 
 			Result += " -Wall -Werror";
 			// test without this next line?
@@ -580,10 +574,7 @@
 			// FIXME: really ugly temp solution. Modules need to be able to specify this
 			Result += " -Wl,-rpath=${ORIGIN}/../../../Engine/Binaries/ThirdParty/ICU/icu4c-53_1/Linux/x86_64-unknown-linux-gnu";
 			Result += " -Wl,-rpath=${ORIGIN}/../../../Engine/Binaries/ThirdParty/Steamworks/Steamv132/Linux";
-<<<<<<< HEAD
-=======
 			Result += " -Wl,-rpath=${ORIGIN}/../../../Engine/Binaries/ThirdParty/Qualcomm/Linux";
->>>>>>> 92a3597a
 
 			// Some OS ship ld with new ELF dynamic tags, which use DT_RUNPATH vs DT_RPATH. Since DT_RUNPATH do not propagate to dlopen()ed DSOs,
 			// this breaks the editor on such systems. See https://kenai.com/projects/maxine/lists/users/archive/2011-01/message/12 for details
@@ -1138,18 +1129,6 @@
 			LinkAction.CommandArguments += " -lrt"; // needed for clock_gettime()
 			LinkAction.CommandArguments += " -lm"; // math
 
-<<<<<<< HEAD
-			// libc++ and its abi lib
-			LinkAction.CommandArguments += " -nodefaultlibs";
-			LinkAction.CommandArguments += " -L" + UEBuildConfiguration.UEThirdPartySourceDirectory + "Linux/LibCxx/lib/Linux/" + LinkEnvironment.Config.Target.Architecture + "/";
-			LinkAction.CommandArguments += " " + UEBuildConfiguration.UEThirdPartySourceDirectory + "Linux/LibCxx/lib/Linux/" + LinkEnvironment.Config.Target.Architecture + "/libc++.a";
-			LinkAction.CommandArguments += " " + UEBuildConfiguration.UEThirdPartySourceDirectory + "Linux/LibCxx/lib/Linux/" + LinkEnvironment.Config.Target.Architecture + "/libc++abi.a";
-			LinkAction.CommandArguments += " -lm";
-			LinkAction.CommandArguments += " -lc";
-			LinkAction.CommandArguments += " -lgcc_s";
-			LinkAction.CommandArguments += " -lgcc";
-			LinkAction.CommandArguments += " -Wl,--end-group";
-=======
 			if (ShouldUseLibcxx(LinkEnvironment.Config.Target))
 			{
 				// libc++ and its abi lib
@@ -1162,7 +1141,6 @@
 				LinkAction.CommandArguments += " -lgcc_s";
 				LinkAction.CommandArguments += " -lgcc";
 			}
->>>>>>> 92a3597a
 
 			// these can be helpful for understanding the order of libraries or library search directories
 			//LinkAction.CommandArguments += " -Wl,--verbose";
