// Copyright 1998-2016 Epic Games, Inc. All Rights Reserved.

#include "CrashReportClientApp.h"
#include "EngineVersion.h"
#include "CrashDescription.h"
#include "CrashReportAnalytics.h"
#include "QoSReporter.h"

#if !CRASH_REPORT_UNATTENDED_ONLY
	#include "SCrashReportClient.h"
	#include "CrashReportClient.h"
	#include "CrashReportClientStyle.h"
	#include "ISlateReflectorModule.h"
#endif // !CRASH_REPORT_UNATTENDED_ONLY

#include "CrashReportClientUnattended.h"
#include "RequiredProgramMainCPPInclude.h"
#include "AsyncWork.h"

#include "MainLoopTiming.h"

#include "PlatformErrorReport.h"
#include "XmlFile.h"

/** Default main window size */
const FVector2D InitialWindowDimensions(740, 560);

/** Average tick rate the app aims for */
const float IdealTickRate = 30.f;

/** Set this to true in the code to open the widget reflector to debug the UI */
const bool RunWidgetReflector = false;

IMPLEMENT_APPLICATION(CrashReportClient, "CrashReportClient");
DEFINE_LOG_CATEGORY(CrashReportClientLog);

/** Directory containing the report */
static TArray<FString> FoundReportDirectoryAbsolutePaths;

/** Name of the game passed via the command line. */
static FString GameNameFromCmd;

/** GUID of the crash passed via the command line. */
static FString CrashGUIDFromCmd;

/**
 * Look for the report to upload, either in the command line or in the platform's report queue
 */
void ParseCommandLine(const TCHAR* CommandLine)
{
	const TCHAR* CommandLineAfterExe = FCommandLine::RemoveExeName(CommandLine);

	FoundReportDirectoryAbsolutePaths.Empty();

	// Use the first argument if present and it's not a flag
	if (*CommandLineAfterExe)
	{
		TArray<FString> Switches;
		TArray<FString> Tokens;
		TMap<FString, FString> Params;
		{
			FString NextToken;
			while (FParse::Token(CommandLineAfterExe, NextToken, false))
			{
				if (**NextToken == TCHAR('-'))
				{
					new(Switches)FString(NextToken.Mid(1));
				}
				else
				{
					new(Tokens)FString(NextToken);
				}
			}

			for (int32 SwitchIdx = Switches.Num() - 1; SwitchIdx >= 0; --SwitchIdx)
			{
				FString& Switch = Switches[SwitchIdx];
				TArray<FString> SplitSwitch;
				if (2 == Switch.ParseIntoArray(SplitSwitch, TEXT("="), true))
				{
					Params.Add(SplitSwitch[0], SplitSwitch[1].TrimQuotes());
					Switches.RemoveAt(SwitchIdx);
				}
			}
		}

		if (Tokens.Num() > 0)
		{
			FoundReportDirectoryAbsolutePaths.Add(Tokens[0]);
		}

		GameNameFromCmd = Params.FindRef(TEXT("AppName"));

		CrashGUIDFromCmd = FString();
		if (Params.Contains(TEXT("CrashGUID")))
		{
			CrashGUIDFromCmd = Params.FindRef(TEXT("CrashGUID"));
		}
	}

	if (FoundReportDirectoryAbsolutePaths.Num() == 0)
	{
		FPlatformErrorReport::FindMostRecentErrorReports(FoundReportDirectoryAbsolutePaths, FTimespan::FromDays(30));  //FTimespan::FromMinutes(30));
	}
}

/**
 * Find the error report folder and check it matches the app name if provided
 */
FPlatformErrorReport LoadErrorReport()
{
	if (FoundReportDirectoryAbsolutePaths.Num() == 0)
	{
		UE_LOG(CrashReportClientLog, Warning, TEXT("No error report found"));
		return FPlatformErrorReport();
	}

	for (const FString& ReportDirectoryAbsolutePath : FoundReportDirectoryAbsolutePaths)
	{
		FPlatformErrorReport ErrorReport(ReportDirectoryAbsolutePath);

		FString Filename;
		// CrashContext.runtime-xml has the precedence over the WER
		if (ErrorReport.FindFirstReportFileWithExtension(Filename, *FGenericCrashContext::CrashContextExtension))
		{
			FPrimaryCrashProperties::Set(new FCrashContext(ReportDirectoryAbsolutePath / Filename));
		}
		else if (ErrorReport.FindFirstReportFileWithExtension(Filename, TEXT(".xml")))
		{
			FPrimaryCrashProperties::Set(new FCrashWERContext(ReportDirectoryAbsolutePath / Filename));
		}
		else
		{
			continue;
		}

#if CRASH_REPORT_UNATTENDED_ONLY
		return ErrorReport;
#else
		bool NameMatch = false;
		if (GameNameFromCmd.IsEmpty() || GameNameFromCmd == FPrimaryCrashProperties::Get()->GameName)
		{
			NameMatch = true;
		}

		bool GUIDMatch = false;
		if (CrashGUIDFromCmd.IsEmpty() || CrashGUIDFromCmd == FPrimaryCrashProperties::Get()->CrashGUID)
		{
			GUIDMatch = true;
		}

		if (NameMatch && GUIDMatch)
		{
<<<<<<< HEAD
=======
			FString ConfigFilename;
			if (ErrorReport.FindFirstReportFileWithExtension(ConfigFilename, *FGenericCrashContext::CrashConfigExtension))
			{
				FConfigFile CrashConfigFile;
				CrashConfigFile.Read(ReportDirectoryAbsolutePath / ConfigFilename);
				FCrashReportClientConfig::Get().SetProjectConfigOverrides(CrashConfigFile);
			}

>>>>>>> aaefee4c
			return ErrorReport;
		}
#endif
	}

	// Don't display or upload anything if we can't find the report we expected
	return FPlatformErrorReport();
}

static void OnRequestExit()
{
	GIsRequestingExit = true;
}

#if !CRASH_REPORT_UNATTENDED_ONLY
bool RunWithUI(FPlatformErrorReport ErrorReport)
{
	// create the platform slate application (what FSlateApplication::Get() returns)
	TSharedRef<FSlateApplication> Slate = FSlateApplication::Create(MakeShareable(FPlatformMisc::CreateApplication()));

	// initialize renderer
	TSharedRef<FSlateRenderer> SlateRenderer = GetStandardStandaloneRenderer();

	// Grab renderer initialization retry settings from ini
	int32 SlateRendererInitRetryCount = 10;
	GConfig->GetInt(TEXT("CrashReportClient"), TEXT("UIInitRetryCount"), SlateRendererInitRetryCount, GEngineIni);
	double SlateRendererInitRetryInterval = 2.0;
	GConfig->GetDouble(TEXT("CrashReportClient"), TEXT("UIInitRetryInterval"), SlateRendererInitRetryInterval, GEngineIni);

	// Try to initialize the renderer. It's possible that we launched when the driver crashed so try a few times before giving up.
	bool bRendererInitialized = false;
	bool bRendererFailedToInitializeAtLeastOnce = false;
	do 
	{
		SlateRendererInitRetryCount--;
		bRendererInitialized = FSlateApplication::Get().InitializeRenderer(SlateRenderer, true);
		if (!bRendererInitialized && SlateRendererInitRetryCount > 0)
		{
			bRendererFailedToInitializeAtLeastOnce = true;
			FPlatformProcess::Sleep(SlateRendererInitRetryInterval);
		}
	} while (!bRendererInitialized && SlateRendererInitRetryCount > 0);

	if (!bRendererInitialized)
	{
		// Close down the Slate application
		FSlateApplication::Shutdown();
		return false;
	}
	else if (bRendererFailedToInitializeAtLeastOnce)
	{
		// Wait until the driver is fully restored
		FPlatformProcess::Sleep(2.0f);

		// Update the display metrics
		FDisplayMetrics DisplayMetrics;
		FDisplayMetrics::GetDisplayMetrics(DisplayMetrics);
		FSlateApplication::Get().GetPlatformApplication()->OnDisplayMetricsChanged().Broadcast(DisplayMetrics);
	}

	// Set up the main ticker
	FMainLoopTiming MainLoop(IdealTickRate, EMainLoopOptions::UsingSlate);

	// set the normal UE4 GIsRequestingExit when outer frame is closed
	FSlateApplication::Get().SetExitRequestedHandler(FSimpleDelegate::CreateStatic(&OnRequestExit));

	// Prepare the custom Slate styles
	FCrashReportClientStyle::Initialize();

	// Create the main implementation object
	TSharedRef<FCrashReportClient> CrashReportClient = MakeShareable(new FCrashReportClient(ErrorReport));

	// open up the app window	
	TSharedRef<SCrashReportClient> ClientControl = SNew(SCrashReportClient, CrashReportClient);

	auto Window = FSlateApplication::Get().AddWindow(
		SNew(SWindow)
		.Title(NSLOCTEXT("CrashReportClient", "CrashReportClientAppName", "Unreal Engine 4 Crash Reporter"))
		.HasCloseButton(FCrashReportClientConfig::Get().IsAllowedToCloseWithoutSending())
		.ClientSize(InitialWindowDimensions)
		[
			ClientControl
		]);

	Window->SetRequestDestroyWindowOverride(FRequestDestroyWindowOverride::CreateSP(CrashReportClient, &FCrashReportClient::RequestCloseWindow));

	// Setting focus seems to have to happen after the Window has been added
	FSlateApplication::Get().ClearKeyboardFocus(EFocusCause::Cleared);

	// Debugging code
	if (RunWidgetReflector)
	{
		FModuleManager::LoadModuleChecked<ISlateReflectorModule>("SlateReflector").DisplayWidgetReflector();
	}

	// loop until the app is ready to quit
	while (!GIsRequestingExit)
	{
		MainLoop.Tick();

		if (CrashReportClient->ShouldWindowBeHidden())
		{
			Window->HideWindow();
		}
	}

	// Clean up the custom styles
	FCrashReportClientStyle::Shutdown();

	// Close down the Slate application
	FSlateApplication::Shutdown();

	return true;
}
#endif // !CRASH_REPORT_UNATTENDED_ONLY

void RunUnattended(FPlatformErrorReport ErrorReport)
{
	// Set up the main ticker
	FMainLoopTiming MainLoop(IdealTickRate, EMainLoopOptions::CoreTickerOnly);

	// In the unattended mode we don't send any PII.
	FCrashReportClientUnattended CrashReportClient(ErrorReport);
	ErrorReport.SetUserComment(NSLOCTEXT("CrashReportClient", "UnattendedMode", "Sent in the unattended mode"));

	// loop until the app is ready to quit
	while (!GIsRequestingExit)
	{
		MainLoop.Tick();
	}
}


void RunCrashReportClient(const TCHAR* CommandLine)
{
	// Override the stack size for the thread pool.
	FQueuedThreadPool::OverrideStackSize = 256 * 1024;

	// Set up the main loop
	GEngineLoop.PreInit(CommandLine);

	// Initialize config.
	FCrashReportClientConfig::Get();

	const bool bUnattended = 
#if CRASH_REPORT_UNATTENDED_ONLY
		true;
#else
		FApp::IsUnattended();
#endif // CRASH_REPORT_UNATTENDED_ONLY

	// Find the report to upload in the command line arguments
	ParseCommandLine(CommandLine);

	// Increase the HttpSendTimeout to 5 minutes
	GConfig->SetFloat(TEXT("HTTP"), TEXT("HttpSendTimeout"), 5*60.0f, GEngineIni);

	FPlatformErrorReport::Init();
	FPlatformErrorReport ErrorReport = LoadErrorReport();
	
	if (ErrorReport.HasFilesToUpload() && FPrimaryCrashProperties::Get() != nullptr)
	{
		ErrorReport.SetCrashReportClientVersion(FCrashReportClientConfig::Get().GetVersion());

		FCrashReportAnalytics::Initialize();
		FQoSReporter::Initialize();
		FQoSReporter::SetBackendDeploymentName(FPrimaryCrashProperties::Get()->DeploymentName);

		if (bUnattended)
		{
			RunUnattended(ErrorReport);
		}
#if !CRASH_REPORT_UNATTENDED_ONLY
		else
		{
			if (!RunWithUI(ErrorReport))
			{
				// UI failed to initialize, probably due to driver crash. Send in unattended mode if allowed.
				bool bCanSendWhenUIFailedToInitialize = true;
				GConfig->GetBool(TEXT("CrashReportClient"), TEXT("CanSendWhenUIFailedToInitialize"), bCanSendWhenUIFailedToInitialize, GEngineIni);
				if (bCanSendWhenUIFailedToInitialize && !FCrashReportClientConfig::Get().IsAllowedToCloseWithoutSending())
				{
					RunUnattended(ErrorReport);
				}
			}
		}
#endif // !CRASH_REPORT_UNATTENDED_ONLY

		// Shutdown analytics.
		FCrashReportAnalytics::Shutdown();
		FQoSReporter::Shutdown();
	}
	else
	{
		// Needed to let systems that are shutting down that we are shutting down by request
		GIsRequestingExit = true;
	}

	FPrimaryCrashProperties::Shutdown();
	FPlatformErrorReport::ShutDown();

	FEngineLoop::AppPreExit();
	FModuleManager::Get().UnloadModulesAtShutdown();
	FTaskGraphInterface::Shutdown();

	FEngineLoop::AppExit();
}<|MERGE_RESOLUTION|>--- conflicted
+++ resolved
@@ -151,8 +151,6 @@
 
 		if (NameMatch && GUIDMatch)
 		{
-<<<<<<< HEAD
-=======
 			FString ConfigFilename;
 			if (ErrorReport.FindFirstReportFileWithExtension(ConfigFilename, *FGenericCrashContext::CrashConfigExtension))
 			{
@@ -161,7 +159,6 @@
 				FCrashReportClientConfig::Get().SetProjectConfigOverrides(CrashConfigFile);
 			}
 
->>>>>>> aaefee4c
 			return ErrorReport;
 		}
 #endif
