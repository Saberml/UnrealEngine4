--- conflicted
+++ resolved
@@ -1239,11 +1239,7 @@
 		GeneratedFunctionText.Logf(TEXT("#endif\r\n"));
 	}
 
-<<<<<<< HEAD
-	GeneratedFunctionText.Logf(TEXT("            ReturnPackage->SetPackageFlags(PKG_CompiledIn | 0x%08X);\r\n"), InPackage->GetPackageFlags() & (PKG_ClientOptional | PKG_ServerSideOnly));
-=======
 	GeneratedFunctionText.Logf(TEXT("\t\t\tReturnPackage->SetPackageFlags(PKG_CompiledIn | 0x%08X);\r\n"), InPackage->GetPackageFlags() & (PKG_ClientOptional | PKG_ServerSideOnly | PKG_EditorOnly | PKG_Developer));
->>>>>>> 73f66985
 	TheFlagAudit.Add(InPackage, TEXT("PackageFlags"), InPackage->GetPackageFlags());
 	{
 		FGuid Guid;
@@ -2905,12 +2901,6 @@
 			{
 				GeneratedStructRegisterFunctionText.Logf(TEXT("\t\tUPackage* Outer = FindOrConstructDynamicTypePackage(TEXT(\"%s\"));\r\n"), *FClass::GetTypePackageName(ScriptStruct));
 			}
-<<<<<<< HEAD
-			GeneratedStructRegisterFunctionText.Logf(TEXT("        extern uint32 %s();\r\n"), *CRCFuncName);
-			GeneratedStructRegisterFunctionText.Logf(TEXT("        static UScriptStruct* ReturnStruct = FindExistingStructIfHotReload(Outer, TEXT(\"%s\"), sizeof(%s), %s());\r\n"), *ScriptStruct->GetName(), NameLookupCPP.GetNameCPP(Struct), *CRCFuncName);
-			GeneratedStructRegisterFunctionText.Logf(TEXT("        if (!ReturnStruct)\r\n"));
-			GeneratedStructRegisterFunctionText.Logf(TEXT("        {\r\n"));
-=======
 
 			GeneratedStructRegisterFunctionText.Logf(TEXT("\t\textern uint32 %s();\r\n"), *CRCFuncName);
 			if (!bIsDynamic)
@@ -2923,7 +2913,6 @@
 			}
 			GeneratedStructRegisterFunctionText.Logf(TEXT("\t\tif (!ReturnStruct)\r\n"));
 			GeneratedStructRegisterFunctionText.Logf(TEXT("\t\t{\r\n"));
->>>>>>> 73f66985
 			FString BaseStructString(TEXT("NULL"));
 			if (BaseStruct)
 			{
@@ -2982,11 +2971,7 @@
 
 			auto& GeneratedFunctionText = GetGeneratedFunctionTextDevice();
 			GeneratedFunctionText += GeneratedStructRegisterFunctionText;
-<<<<<<< HEAD
-			GeneratedFunctionText.Logf(TEXT("    uint32 %s() { return %uU; }\r\n"), *CRCFuncName, StructCrc);
-=======
 			GeneratedFunctionText.Logf(TEXT("\tuint32 %s() { return %uU; }\r\n"), *CRCFuncName, StructCrc);
->>>>>>> 73f66985
 
 			//CallSingletons.Logf(TEXT("\t\t\t\tOuterClass->LinkChild(%s); // %u\r\n"), *SingletonName, StructCrc);
 		}
@@ -3063,13 +3048,8 @@
 
 			FString CRCFuncName = FString::Printf(TEXT("Get_%s_CRC"), *SingletonName.Replace(TEXT("()"), TEXT(""), ESearchCase::CaseSensitive));
 
-<<<<<<< HEAD
-			GeneratedEnumRegisterFunctionText.Logf(TEXT("    UEnum* %s\r\n"), *EnumSingletonName);
-			GeneratedEnumRegisterFunctionText.Logf(TEXT("    {\r\n"));
-=======
 			GeneratedEnumRegisterFunctionText.Logf(TEXT("\tUEnum* %s\r\n"), *EnumSingletonName);
 			GeneratedEnumRegisterFunctionText.Logf(TEXT("\t{\r\n"));
->>>>>>> 73f66985
 			// Enums can either have a UClass or UPackage as outer (if declared in non-UClass header).
 			if (Enum->GetOuter()->IsA(UStruct::StaticClass()))
 			{
@@ -3088,18 +3068,6 @@
 			{
 				GeneratedEnumRegisterFunctionText.Logf(TEXT("\t\tstatic UEnum* ReturnEnum = FindExistingEnumIfHotReloadOrDynamic(Outer, TEXT(\"%s\"), 0, %s(), false);\r\n"), *Enum->GetName(), *CRCFuncName);
 			}
-<<<<<<< HEAD
-			GeneratedEnumRegisterFunctionText.Logf(TEXT("        extern uint32 %s();\r\n"), *CRCFuncName);
-			GeneratedEnumRegisterFunctionText.Logf(TEXT("        static UEnum* ReturnEnum = FindExistingEnumIfHotReload(Outer, TEXT(\"%s\"), 0, %s());\r\n"), *Enum->GetName(), *CRCFuncName);
-			GeneratedEnumRegisterFunctionText.Logf(TEXT("        if (!ReturnEnum)\r\n"));
-			GeneratedEnumRegisterFunctionText.Logf(TEXT("        {\r\n"));
-
-			GeneratedEnumRegisterFunctionText.Logf(TEXT("            ReturnEnum = new(EC_InternalUseOnlyConstructor, Outer, TEXT(\"%s\"), RF_Public|RF_Transient|RF_Native) UEnum(FObjectInitializer());\r\n"), *Enum->GetName());
-			GeneratedEnumRegisterFunctionText.Logf(TEXT("            TArray<TPair<FName, uint8>> EnumNames;\r\n"));
-			for (int32 Index = 0; Index < Enum->NumEnums(); Index++)
-			{
-				GeneratedEnumRegisterFunctionText.Logf(TEXT("            EnumNames.Add(TPairInitializer<FName, uint8>(FName(TEXT(\"%s\")), %d));\r\n"), *Enum->GetNameByIndex(Index).ToString(), Enum->GetValueByIndex(Index));
-=======
 			else
 			{
 				GeneratedEnumRegisterFunctionText.Logf(TEXT("\t\tUEnum* ReturnEnum = FindExistingEnumIfHotReloadOrDynamic(Outer, TEXT(\"%s\"), 0, %s(), true);\r\n"), *Enum->GetName(), *CRCFuncName);
@@ -3113,7 +3081,6 @@
 			for (int32 Index = 0; Index < Enum->NumEnums(); Index++)
 			{
 				GeneratedEnumRegisterFunctionText.Logf(TEXT("\t\t\tEnumNames.Add(TPairInitializer<FName, uint8>(FName(TEXT(\"%s\")), %d));\r\n"), *Enum->GetNameByIndex(Index).ToString(), Enum->GetValueByIndex(Index));
->>>>>>> 73f66985
 			}
 
 			FString EnumTypeStr;
@@ -3144,14 +3111,9 @@
 
 			uint32 EnumCrc = GenerateTextCRC(*GeneratedEnumRegisterFunctionText);
 			GGeneratedCodeCRCs.Add(Enum, EnumCrc);
-<<<<<<< HEAD
-			GeneratedFunctionText.Logf(TEXT("    uint32 %s() { return %uU; }\r\n"), *CRCFuncName, EnumCrc);
-			// CallSingletons.Logf(TEXT("                OuterClass->LinkChild(%s); // %u\r\n"), *EnumSingletonName, EnumCrc);
-=======
 			UHTMakefile.AddGeneratedCodeCRC(CurrentSourceFile.Top(), Enum, EnumCrc);
 			GeneratedFunctionText.Logf(TEXT("\tuint32 %s() { return %uU; }\r\n"), *CRCFuncName, EnumCrc);
 			// CallSingletons.Logf(TEXT("\t\t\t\tOuterClass->LinkChild(%s); // %u\r\n"), *EnumSingletonName, EnumCrc);
->>>>>>> 73f66985
 		}
 	}
 }
@@ -5575,8 +5537,6 @@
 		//       want to make sure our flags get set
 		Package->SetPackageFlags(PKG_ContainsScript | PKG_Compiling);
 		Package->ClearPackageFlags(PKG_ClientOptional | PKG_ServerSideOnly);
-<<<<<<< HEAD
-=======
 		if (Module.ModuleType == EBuildModuleType::Editor)
 		{
 			Package->SetPackageFlags(PKG_EditorOnly);
@@ -5586,7 +5546,6 @@
 		{
 			Package->SetPackageFlags(Package->GetPackageFlags() | PKG_Developer);
 		}
->>>>>>> 73f66985
 
 		// Add new module or overwrite whatever we had loaded, that data is obsolete.
 		UHTMakefile.AddPackage(Package);
@@ -5907,20 +5866,11 @@
 	// Avoid TArray slack for meta data.
 	GScriptHelper.Shrink();
 
-<<<<<<< HEAD
-	UE_LOG(LogCompile, Log, TEXT("Preparsing %i modules took %f seconds"), GManifest.Modules.Num(), TotalModulePreparseTime);
-	UE_LOG(LogCompile, Log, TEXT("Parsing took %f seconds"), TotalParseAndCodegenTime - GHeaderCodeGenTime);
-	UE_LOG(LogCompile, Log, TEXT("Code generation took %f seconds"), GHeaderCodeGenTime);
-	UE_LOG(LogCompile, Log, TEXT("ScriptPlugin overhead was %f seconds"), GPluginOverheadTime);
-	UE_LOG(LogCompile, Log, TEXT("Macroize time was %f seconds"), GMacroizeTime);
-	UE_LOG(LogCompile, Log, TEXT("Tabify time was %f seconds"), GTabifyTime);
-=======
 	UE_LOG(LogCompile, Log, TEXT("Preparsing %i modules took %.2f seconds"), GManifest.Modules.Num(), TotalModulePreparseTime);
 	UE_LOG(LogCompile, Log, TEXT("Parsing took %.2f seconds"), TotalParseAndCodegenTime - GHeaderCodeGenTime);
 	UE_LOG(LogCompile, Log, TEXT("Code generation took %.2f seconds"), GHeaderCodeGenTime);
 	UE_LOG(LogCompile, Log, TEXT("ScriptPlugin overhead was %.2f seconds"), GPluginOverheadTime);
 	UE_LOG(LogCompile, Log, TEXT("Macroize time was %.2f seconds"), GMacroizeTime);
->>>>>>> 73f66985
 
 	if (bWriteContents)
 	{
