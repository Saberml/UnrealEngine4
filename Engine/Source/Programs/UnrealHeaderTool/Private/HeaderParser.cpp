// Copyright 1998-2017 Epic Games, Inc. All Rights Reserved.


#include "HeaderParser.h"
#include "UnrealHeaderTool.h"
#include "HAL/FileManager.h"
#include "Misc/CommandLine.h"
#include "Misc/ConfigCacheIni.h"
#include "Misc/FeedbackContext.h"
#include "UObject/Interface.h"
#include "ParserClass.h"
#include "GeneratedCodeVersion.h"
#include "ClassDeclarationMetaData.h"
#include "ProfilingDebugging/ScopedTimers.h"
#include "NativeClassExporter.h"
#include "Classes.h"
#include "StringUtils.h"
#include "Misc/DefaultValueHelper.h"
#include "Manifest.h"
#include "Math/UnitConversion.h"
#include "FileLineException.h"
#include "Containers/EnumAsByte.h"

#include "Containers/Algo/FindSortedStringCaseInsensitive.h"

#include "Specifiers/CheckedMetadataSpecifiers.h"
#include "Specifiers/FunctionSpecifiers.h"
#include "Specifiers/InterfaceSpecifiers.h"
#include "Specifiers/StructSpecifiers.h"
#include "Specifiers/VariableSpecifiers.h"
#include "UHTMakefile/UHTMakefile.h"

double GPluginOverheadTime = 0.0;
double GHeaderCodeGenTime = 0.0;

/*-----------------------------------------------------------------------------
	Constants & declarations.
-----------------------------------------------------------------------------*/

/**
 * Data struct that annotates source files that failed during parsing.
 */
class FFailedFilesAnnotation
{
public:
	/**
	 * Gets annotation state for given source file.
	 */
	bool Get(FUnrealSourceFile* SourceFile) const
	{
		return AnnotatedSet.Contains(SourceFile);
	}

	/**
	 * Sets annotation state to true for given source file.
	 */
	void Set(FUnrealSourceFile* SourceFile)
	{
		AnnotatedSet.Add(SourceFile);
	}

private:
	// Annotation set.
	TSet<FUnrealSourceFile*> AnnotatedSet;
} static FailedFilesAnnotation;

enum {MAX_ARRAY_SIZE=2048};

static const FName NAME_ToolTip(TEXT("ToolTip"));
EGeneratedCodeVersion FHeaderParser::DefaultGeneratedCodeVersion = EGeneratedCodeVersion::V1;
TMap<UClass*, ClassDefinitionRange> ClassDefinitionRanges;
/**
 * Dirty hack global variable to allow different result codes passed through
 * exceptions. Needs to be fixed in future versions of UHT.
 */
extern ECompilationResult::Type GCompilationResult;

/*-----------------------------------------------------------------------------
	Utility functions.
-----------------------------------------------------------------------------*/

namespace
{
	bool ProbablyAMacro(const TCHAR* Identifier)
	{
		// Macros must start with a capitalized alphanumeric character or underscore
		TCHAR FirstChar = Identifier[0];
		if (FirstChar != TEXT('_') && (FirstChar < TEXT('A') || FirstChar > TEXT('Z')))
		{
			return false;
		}

		// Test for known delegate and event macros.
		TCHAR MulticastDelegateStart[] = TEXT("DECLARE_MULTICAST_DELEGATE");
		if (!FCString::Strncmp(Identifier, MulticastDelegateStart, ARRAY_COUNT(MulticastDelegateStart) - 1))
		{
			return true;
		}

		TCHAR DelegateStart[] = TEXT("DECLARE_DELEGATE");
		if (!FCString::Strncmp(Identifier, DelegateStart, ARRAY_COUNT(DelegateStart) - 1))
		{
			return true;
		}

		TCHAR DelegateEvent[] = TEXT("DECLARE_EVENT");
		if (!FCString::Strncmp(Identifier, DelegateEvent, ARRAY_COUNT(DelegateEvent) - 1))
		{
			return true;
		}

		// Failing that, we'll guess about it being a macro based on it being a fully-capitalized identifier.
		while (TCHAR Ch = *++Identifier)
		{
			if (Ch != TEXT('_') && (Ch < TEXT('A') || Ch > TEXT('Z')) && (Ch < TEXT('0') || Ch > TEXT('9')))
			{
				return false;
			}
		}

		return true;
	}

	/**
	 * Tests if an identifier looks like a macro which doesn't have a following open parenthesis.
	 *
	 * @param HeaderParser  The parser to retrieve the next token.
	 * @param Token         The token to test for being callable-macro-like.
	 *
	 * @return true if it looks like a non-callable macro, false otherwise.
	 */
	bool ProbablyAnUnknownObjectLikeMacro(FHeaderParser& HeaderParser, FToken Token)
	{
		// Non-identifiers are not macros
		if (Token.TokenType != TOKEN_Identifier)
		{
			return false;
		}

		// Macros must start with a capitalized alphanumeric character or underscore
		TCHAR FirstChar = Token.Identifier[0];
		if (FirstChar != TEXT('_') && (FirstChar < TEXT('A') || FirstChar > TEXT('Z')))
		{
			return false;
		}

		// We'll guess about it being a macro based on it being fully-capitalized with at least one underscore.
		const TCHAR* IdentPtr = Token.Identifier;
		int32 UnderscoreCount = 0;
		while (TCHAR Ch = *++IdentPtr)
		{
			if (Ch == TEXT('_'))
			{
				++UnderscoreCount;
			}
			else if ((Ch < TEXT('A') || Ch > TEXT('Z')) && (Ch < TEXT('0') || Ch > TEXT('9')))
			{
				return false;
			}
		}

		// We look for at least one underscore as a convenient way of whitelisting many known macros
		// like FORCEINLINE and CONSTEXPR, and non-macros like FPOV and TCHAR.
		if (UnderscoreCount == 0)
		{
			return false;
		}

		// Identifiers which end in _API are known
		if (IdentPtr - Token.Identifier > 4 && IdentPtr[-4] == TEXT('_') && IdentPtr[-3] == TEXT('A') && IdentPtr[-2] == TEXT('P') && IdentPtr[-1] == TEXT('I'))
		{
			return false;
		}

		// Ignore certain known macros or identifiers that look like macros.
		// IMPORTANT: needs to be in lexicographical order.
		static const TCHAR* Whitelist[] =
		{
			TEXT("FORCEINLINE_DEBUGGABLE"),
			TEXT("FORCEINLINE_STATS"),
			TEXT("SIZE_T")
		};
		if (Algo::FindSortedStringCaseInsensitive(Token.Identifier, Whitelist, ARRAY_COUNT(Whitelist)) >= 0)
		{
			return false;
		}

		// Check if there's an open parenthesis following the token.
		//
		// Rather than ungetting the bracket token, we unget the original identifier token,
		// then get it again, so we don't lose any comments which may exist between the token 
		// and the non-bracket.
		FToken PossibleBracketToken;
		HeaderParser.GetToken(PossibleBracketToken);
		HeaderParser.UngetToken(Token);
		HeaderParser.GetToken(Token);

		bool bResult = PossibleBracketToken.TokenType != TOKEN_Symbol || FCString::Strcmp(PossibleBracketToken.Identifier, TEXT("("));
		return bResult;
	}

	/**
	 * Parse and validate an array of identifiers (inside FUNC_NetRequest, FUNC_NetResponse) 
	 * @param FuncInfo function info for the current function
	 * @param Identifiers identifiers inside the net service declaration
	 */
	void ParseNetServiceIdentifiers(FFuncInfo& FuncInfo, const TArray<FString>& Identifiers)
	{
		FString IdTag         (TEXT("Id="));
		FString ResponseIdTag (TEXT("ResponseId="));
		FString MCPTag        (TEXT("MCP"));
		FString ProtobufferTag(TEXT("Protobuffer"));
		for (auto& Identifier : Identifiers)
		{
			if (Identifier == ProtobufferTag)
			{
				FuncInfo.FunctionExportFlags |= FUNCEXPORT_NeedsProto;
			}
			else if (Identifier == MCPTag)
			{
				FuncInfo.FunctionExportFlags |= FUNCEXPORT_NeedsMCP;
			}
			else if (Identifier.StartsWith(IdTag))
			{
				int32 TempInt = FCString::Atoi(*Identifier.Mid(IdTag.Len()));
				if (TempInt <= 0 || TempInt > MAX_uint16)
				{
					FError::Throwf(TEXT("Invalid network identifier %s for function"), *Identifier);
				}
				FuncInfo.RPCId = TempInt;
			}
			else if (Identifier.StartsWith(ResponseIdTag))
			{
				int32 TempInt = FCString::Atoi(*Identifier.Mid(ResponseIdTag.Len()));
				if (TempInt <= 0 || TempInt > MAX_uint16)
				{
					FError::Throwf(TEXT("Invalid network identifier %s for function"), *Identifier);
				}
				FuncInfo.RPCResponseId = TempInt;
			}
			else
			{
				FError::Throwf(TEXT("Invalid network identifier %s for function"), *Identifier);
			}
		}
		if (FuncInfo.FunctionExportFlags & FUNCEXPORT_NeedsProto)
		{
			if (FuncInfo.RPCId == 0)
			{
				FError::Throwf(TEXT("net service function does not have an RPCId."));
			}
			if (FuncInfo.RPCId == FuncInfo.RPCResponseId)
			{
				FError::Throwf(TEXT("Net service RPCId and ResponseRPCId cannot be the same."));
			}
			if ((FuncInfo.FunctionFlags & FUNC_NetResponse) && FuncInfo.RPCResponseId > 0)
			{
				FError::Throwf(TEXT("Net service response functions cannot have a ResponseId."));
			}
		}
	
		if (!(FuncInfo.FunctionExportFlags & FUNCEXPORT_NeedsProto) && !(FuncInfo.FunctionExportFlags & FUNCEXPORT_NeedsMCP))
		{
			FError::Throwf(TEXT("net service function needs to specify at least one provider type."));
		}
	}

	/**
	 * Processes a set of UFUNCTION or UDELEGATE specifiers into an FFuncInfo struct.
	 *
	 * @param FuncInfo   - The FFuncInfo object to populate.
	 * @param Specifiers - The specifiers to process.
	 */
	void ProcessFunctionSpecifiers(FFuncInfo& FuncInfo, const TArray<FPropertySpecifier>& Specifiers)
	{
		bool bSpecifiedUnreliable = false;

		for (const auto& Specifier : Specifiers)
		{
			switch ((EFunctionSpecifier)Algo::FindSortedStringCaseInsensitive(*Specifier.Key, GFunctionSpecifierStrings))
			{
				default:
				{
					FError::Throwf(TEXT("Unknown function specifier '%s'"), *Specifier.Key);
				}
				break;

				case EFunctionSpecifier::BlueprintNativeEvent:
				{
					if (FuncInfo.FunctionFlags & FUNC_Net)
					{
						FError::Throwf(TEXT("BlueprintNativeEvent functions cannot be replicated!") );
					}
					else if ( (FuncInfo.FunctionFlags & FUNC_BlueprintEvent) && !(FuncInfo.FunctionFlags & FUNC_Native) )
					{
						// already a BlueprintImplementableEvent
						FError::Throwf(TEXT("A function cannot be both BlueprintNativeEvent and BlueprintImplementableEvent!") );
					}
					else if ( (FuncInfo.FunctionFlags & FUNC_Private) )
					{
						FError::Throwf(TEXT("A Private function cannot be a BlueprintNativeEvent!") );
					}

					FuncInfo.FunctionFlags |= FUNC_Event;
					FuncInfo.FunctionFlags |= FUNC_BlueprintEvent;
				}
				break;

				case EFunctionSpecifier::BlueprintImplementableEvent:
				{
					if (FuncInfo.FunctionFlags & FUNC_Net)
					{
						FError::Throwf(TEXT("BlueprintImplementableEvent functions cannot be replicated!") );
					}
					else if ( (FuncInfo.FunctionFlags & FUNC_BlueprintEvent) && (FuncInfo.FunctionFlags & FUNC_Native) )
					{
						// already a BlueprintNativeEvent
						FError::Throwf(TEXT("A function cannot be both BlueprintNativeEvent and BlueprintImplementableEvent!") );
					}
					else if ( (FuncInfo.FunctionFlags & FUNC_Private) )
					{
						FError::Throwf(TEXT("A Private function cannot be a BlueprintImplementableEvent!") );
					}

					FuncInfo.FunctionFlags |= FUNC_Event;
					FuncInfo.FunctionFlags |= FUNC_BlueprintEvent;
					FuncInfo.FunctionFlags &= ~FUNC_Native;
				}
				break;

				case EFunctionSpecifier::Exec:
				{
					FuncInfo.FunctionFlags |= FUNC_Exec;
					if( FuncInfo.FunctionFlags & FUNC_Net )
					{
						FError::Throwf(TEXT("Exec functions cannot be replicated!") );
					}
				}
				break;

				case EFunctionSpecifier::SealedEvent:
				{
					FuncInfo.bSealedEvent = true;
				}
				break;

				case EFunctionSpecifier::Server:
				{
					if ((FuncInfo.FunctionFlags & FUNC_BlueprintEvent) != 0)
					{
						FError::Throwf(TEXT("BlueprintImplementableEvent or BlueprintNativeEvent functions cannot be declared as Client or Server"));
					}

					FuncInfo.FunctionFlags |= FUNC_Net;
					FuncInfo.FunctionFlags |= FUNC_NetServer;

					if (Specifier.Values.Num())
					{
						FuncInfo.CppImplName = Specifier.Values[0];
					}

					if( FuncInfo.FunctionFlags & FUNC_Exec )
					{
						FError::Throwf(TEXT("Exec functions cannot be replicated!") );
					}
				}
				break;

				case EFunctionSpecifier::Client:
				{
					if ((FuncInfo.FunctionFlags & FUNC_BlueprintEvent) != 0)
					{
						FError::Throwf(TEXT("BlueprintImplementableEvent or BlueprintNativeEvent functions cannot be declared as Client or Server"));
					}

					FuncInfo.FunctionFlags |= FUNC_Net;
					FuncInfo.FunctionFlags |= FUNC_NetClient;

					if (Specifier.Values.Num())
					{
						FuncInfo.CppImplName = Specifier.Values[0];
					}
				}
				break;

				case EFunctionSpecifier::NetMulticast:
				{
					if ((FuncInfo.FunctionFlags & FUNC_BlueprintEvent) != 0)
					{
						FError::Throwf(TEXT("BlueprintImplementableEvent or BlueprintNativeEvent functions cannot be declared as Multicast"));
					}

					FuncInfo.FunctionFlags |= FUNC_Net;
					FuncInfo.FunctionFlags |= FUNC_NetMulticast;
				}
				break;

				case EFunctionSpecifier::ServiceRequest:
				{
					if ((FuncInfo.FunctionFlags & FUNC_BlueprintEvent) != 0)
					{
						FError::Throwf(TEXT("BlueprintImplementableEvent or BlueprintNativeEvent functions cannot be declared as a ServiceRequest"));
					}

					FuncInfo.FunctionFlags |= FUNC_Net;
					FuncInfo.FunctionFlags |= FUNC_NetReliable;
					FuncInfo.FunctionFlags |= FUNC_NetRequest;
					FuncInfo.FunctionExportFlags |= FUNCEXPORT_CustomThunk;

					ParseNetServiceIdentifiers(FuncInfo, Specifier.Values);
				}
				break;

				case EFunctionSpecifier::ServiceResponse:
				{
					if ((FuncInfo.FunctionFlags & FUNC_BlueprintEvent) != 0)
					{
						FError::Throwf(TEXT("BlueprintImplementableEvent or BlueprintNativeEvent functions cannot be declared as a ServiceResponse"));
					}

					FuncInfo.FunctionFlags |= FUNC_Net;
					FuncInfo.FunctionFlags |= FUNC_NetReliable;
					FuncInfo.FunctionFlags |= FUNC_NetResponse;

					ParseNetServiceIdentifiers(FuncInfo, Specifier.Values);
				}
				break;

				case EFunctionSpecifier::Reliable:
				{
					FuncInfo.FunctionFlags |= FUNC_NetReliable;
				}
				break;

				case EFunctionSpecifier::Unreliable:
				{
					bSpecifiedUnreliable = true;
				}
				break;

				case EFunctionSpecifier::CustomThunk:
				{
					FuncInfo.FunctionExportFlags |= FUNCEXPORT_CustomThunk;
				}
				break;

				case EFunctionSpecifier::BlueprintCallable:
				{
					FuncInfo.FunctionFlags |= FUNC_BlueprintCallable;
				}
				break;

				case EFunctionSpecifier::BlueprintPure:
				{
					bool bIsPure = true;
					if (Specifier.Values.Num() == 1)
					{
						FString IsPureStr = Specifier.Values[0];
						bIsPure = IsPureStr.ToBool();
					}

					// This function can be called, and is also pure.
					FuncInfo.FunctionFlags |= FUNC_BlueprintCallable;

					if (bIsPure)
					{
						FuncInfo.FunctionFlags |= FUNC_BlueprintPure;
					}
					else
					{
						FuncInfo.bForceBlueprintImpure = true;
					}
				}
				break;

				case EFunctionSpecifier::BlueprintAuthorityOnly:
				{
					FuncInfo.FunctionFlags |= FUNC_BlueprintAuthorityOnly;
				}
				break;

				case EFunctionSpecifier::BlueprintCosmetic:
				{
					FuncInfo.FunctionFlags |= FUNC_BlueprintCosmetic;
				}
				break;

				case EFunctionSpecifier::WithValidation:
				{
					FuncInfo.FunctionFlags |= FUNC_NetValidate;

					if (Specifier.Values.Num())
					{
						FuncInfo.CppValidationImplName = Specifier.Values[0];
					}
				}
				break;
			}
		}

		if (FuncInfo.FunctionFlags & FUNC_Net)
		{
			// Network replicated functions are always events
			FuncInfo.FunctionFlags |= FUNC_Event;

			check(!(FuncInfo.FunctionFlags & (FUNC_BlueprintEvent | FUNC_Exec)));

			bool bIsNetService  = !!(FuncInfo.FunctionFlags & (FUNC_NetRequest | FUNC_NetResponse));
			bool bIsNetReliable = !!(FuncInfo.FunctionFlags & FUNC_NetReliable);

			if ( FuncInfo.FunctionFlags & FUNC_Static )
				FError::Throwf(TEXT("Static functions can't be replicated") );

			if (!bIsNetReliable && !bSpecifiedUnreliable && !bIsNetService)
				FError::Throwf(TEXT("Replicated function: 'reliable' or 'unreliable' is required"));

			if (bIsNetReliable && bSpecifiedUnreliable && !bIsNetService)
				FError::Throwf(TEXT("'reliable' and 'unreliable' are mutually exclusive"));
		}
		else if (FuncInfo.FunctionFlags & FUNC_NetReliable)
		{
			FError::Throwf(TEXT("'reliable' specified without 'client' or 'server'"));
		}
		else if (bSpecifiedUnreliable)
		{
			FError::Throwf(TEXT("'unreliable' specified without 'client' or 'server'"));
		}

		if (FuncInfo.bSealedEvent && !(FuncInfo.FunctionFlags & FUNC_Event))
		{
			FError::Throwf(TEXT("SealedEvent may only be used on events"));
		}

		if (FuncInfo.bSealedEvent && FuncInfo.FunctionFlags & FUNC_BlueprintEvent)
		{
			FError::Throwf(TEXT("SealedEvent cannot be used on Blueprint events"));
		}

		if (FuncInfo.bForceBlueprintImpure && (FuncInfo.FunctionFlags & FUNC_BlueprintPure) != 0)
		{
			FError::Throwf(TEXT("BlueprintPure (or BlueprintPure=true) and BlueprintPure=false should not both appear on the same function, they are mutually exclusive"));
		}
	}

	void AddEditInlineMetaData(TMap<FName, FString>& MetaData)
	{
		MetaData.Add(TEXT("EditInline"), TEXT("true"));
	}

	const TCHAR* GetHintText(EVariableCategory::Type VariableCategory)
	{
		switch (VariableCategory)
		{
			case EVariableCategory::ReplicatedParameter:
			case EVariableCategory::RegularParameter:
				return TEXT("Function parameter");

			case EVariableCategory::Return:
				return TEXT("Function return type");

			case EVariableCategory::Member:
				return TEXT("Member variable declaration");

			default:
				FError::Throwf(TEXT("Unknown variable category"));
		}

		// Unreachable
		check(false);
		return nullptr;
	}

	// Check to see if anything in the class hierarchy passed in has CLASS_DefaultToInstanced
	bool DoesAnythingInHierarchyHaveDefaultToInstanced(UClass* TestClass)
	{
		bool bDefaultToInstanced = false;

		UClass* Search = TestClass;
		while (!bDefaultToInstanced && (Search != NULL))
		{
			bDefaultToInstanced = Search->HasAnyClassFlags(CLASS_DefaultToInstanced);
			if (!bDefaultToInstanced && !Search->HasAnyClassFlags(CLASS_Intrinsic | CLASS_Parsed))
			{
				// The class might not have been parsed yet, look for declaration data.
				auto ClassDeclarationDataPtr = GClassDeclarations.Find(Search->GetFName());
				if (ClassDeclarationDataPtr)
				{
					bDefaultToInstanced = !!((*ClassDeclarationDataPtr)->ClassFlags & CLASS_DefaultToInstanced);
				}
			}
			Search = Search->GetSuperClass();
		}

		return bDefaultToInstanced;
	}

	UProperty* CreateVariableProperty(FPropertyBase& VarProperty, UObject* Scope, FName Name, EObjectFlags ObjectFlags, EVariableCategory::Type VariableCategory, FUHTMakefile& UHTMakefile, FUnrealSourceFile* UnrealSourceFile)
	{
		// Check if it's an enum class property
		if (const EUnderlyingEnumType* EnumPropType = GEnumUnderlyingTypes.Find(VarProperty.Enum))
		{
			FPropertyBase UnderlyingProperty = VarProperty;
			UnderlyingProperty.Enum = nullptr;
			switch (*EnumPropType)
			{
				case EUnderlyingEnumType::int8:        UnderlyingProperty.Type = CPT_Int8;   break;
				case EUnderlyingEnumType::int16:       UnderlyingProperty.Type = CPT_Int16;  break;
				case EUnderlyingEnumType::int32:       UnderlyingProperty.Type = CPT_Int;    break;
				case EUnderlyingEnumType::int64:       UnderlyingProperty.Type = CPT_Int64;  break;
				case EUnderlyingEnumType::uint8:       UnderlyingProperty.Type = CPT_Byte;   break;
				case EUnderlyingEnumType::uint16:      UnderlyingProperty.Type = CPT_UInt16; break;
				case EUnderlyingEnumType::uint32:      UnderlyingProperty.Type = CPT_UInt32; break;
				case EUnderlyingEnumType::uint64:      UnderlyingProperty.Type = CPT_UInt64; break;
				case EUnderlyingEnumType::Unspecified: UnderlyingProperty.Type = CPT_Int;    break;

				default:
					check(false);
			}

			if (*EnumPropType == EUnderlyingEnumType::Unspecified)
			{
				UnderlyingProperty.IntType = EIntType::Unsized;
			}

			UEnumProperty* Result = new (EC_InternalUseOnlyConstructor, Scope, Name, ObjectFlags) UEnumProperty(FObjectInitializer());
			UNumericProperty* UnderlyingProp = CastChecked<UNumericProperty>(CreateVariableProperty(UnderlyingProperty, Result, TEXT("UnderlyingType"), ObjectFlags, VariableCategory, UHTMakefile, UnrealSourceFile));
			Result->UnderlyingProp = UnderlyingProp;
			Result->Enum = VarProperty.Enum;

			UHTMakefile.AddEnumProperty(UnrealSourceFile, Result);
			return Result;
		}

		switch (VarProperty.Type)
		{
			case CPT_Byte:
			{
				UByteProperty* Result = new (EC_InternalUseOnlyConstructor, Scope, Name, ObjectFlags) UByteProperty(FObjectInitializer());
				Result->Enum = VarProperty.Enum;
				UHTMakefile.AddByteProperty(UnrealSourceFile, Result);
				check(VarProperty.IntType == EIntType::Sized);
				return Result;
			}

			case CPT_Int8:
			{
				UInt8Property* Result = new (EC_InternalUseOnlyConstructor, Scope, Name, ObjectFlags) UInt8Property(FObjectInitializer());
				UHTMakefile.AddInt8Property(UnrealSourceFile, Result);
				check(VarProperty.IntType == EIntType::Sized);
				return Result;
			}

			case CPT_Int16:
			{
				UInt16Property* Result = new (EC_InternalUseOnlyConstructor, Scope, Name, ObjectFlags) UInt16Property(FObjectInitializer());
				UHTMakefile.AddInt16Property(UnrealSourceFile, Result);
				check(VarProperty.IntType == EIntType::Sized);
				return Result;
			}

			case CPT_Int:
			{
				UIntProperty* Result = new (EC_InternalUseOnlyConstructor, Scope, Name, ObjectFlags) UIntProperty(FObjectInitializer());
				UHTMakefile.AddIntProperty(UnrealSourceFile, Result);
				if (VarProperty.IntType == EIntType::Unsized)
				{
					GUnsizedProperties.Add(Result);
				}
				return Result;
			}

			case CPT_Int64:
			{
				UInt64Property* Result = new (EC_InternalUseOnlyConstructor, Scope, Name, ObjectFlags) UInt64Property(FObjectInitializer());
				UHTMakefile.AddInt64Property(UnrealSourceFile, Result);
				check(VarProperty.IntType == EIntType::Sized);
				return Result;
			}

			case CPT_UInt16:
			{
				UUInt16Property* Result = new (EC_InternalUseOnlyConstructor, Scope, Name, ObjectFlags) UUInt16Property(FObjectInitializer());
				UHTMakefile.AddUInt16Property(UnrealSourceFile, Result);
				check(VarProperty.IntType == EIntType::Sized);
				return Result;
			}

			case CPT_UInt32:
			{
				UUInt32Property* Result = new (EC_InternalUseOnlyConstructor, Scope, Name, ObjectFlags) UUInt32Property(FObjectInitializer());
				UHTMakefile.AddUInt32Property(UnrealSourceFile, Result);
				if (VarProperty.IntType == EIntType::Unsized)
				{
					GUnsizedProperties.Add(Result);
				}
				return Result;
			}

			case CPT_UInt64:
			{
				UUInt64Property* Result = new (EC_InternalUseOnlyConstructor, Scope, Name, ObjectFlags) UUInt64Property(FObjectInitializer());
				UHTMakefile.AddUInt64Property(UnrealSourceFile, Result);
				check(VarProperty.IntType == EIntType::Sized);
				return Result;
			}

			case CPT_Bool:
			{
				UBoolProperty* Result = new (EC_InternalUseOnlyConstructor, Scope, Name, ObjectFlags) UBoolProperty(FObjectInitializer());
				Result->SetBoolSize(sizeof(bool), true);
				UHTMakefile.AddBoolProperty(UnrealSourceFile, Result);
				return Result;
			}

			case CPT_Bool8:
			{
				UBoolProperty* Result = new (EC_InternalUseOnlyConstructor, Scope, Name, ObjectFlags) UBoolProperty(FObjectInitializer());
				Result->SetBoolSize((VariableCategory == EVariableCategory::Return) ? sizeof(bool) : sizeof(uint8), VariableCategory == EVariableCategory::Return);
				UHTMakefile.AddBoolProperty(UnrealSourceFile, Result);
				return Result;
			}

			case CPT_Bool16:
			{
				UBoolProperty* Result = new (EC_InternalUseOnlyConstructor, Scope, Name, ObjectFlags) UBoolProperty(FObjectInitializer());
				Result->SetBoolSize((VariableCategory == EVariableCategory::Return) ? sizeof(bool) : sizeof(uint16), VariableCategory == EVariableCategory::Return);
				UHTMakefile.AddBoolProperty(UnrealSourceFile, Result);
				return Result;
			}

			case CPT_Bool32:
			{
				UBoolProperty* Result = new (EC_InternalUseOnlyConstructor, Scope, Name, ObjectFlags) UBoolProperty(FObjectInitializer());
				Result->SetBoolSize((VariableCategory == EVariableCategory::Return) ? sizeof(bool) : sizeof(uint32), VariableCategory == EVariableCategory::Return);
				UHTMakefile.AddBoolProperty(UnrealSourceFile, Result);
				return Result;
			}

			case CPT_Bool64:
			{
				UBoolProperty* Result = new (EC_InternalUseOnlyConstructor, Scope, Name, ObjectFlags) UBoolProperty(FObjectInitializer());
				Result->SetBoolSize((VariableCategory == EVariableCategory::Return) ? sizeof(bool) : sizeof(uint64), VariableCategory == EVariableCategory::Return);
				UHTMakefile.AddBoolProperty(UnrealSourceFile, Result);
				return Result;
			}

			case CPT_Float:
			{
				UFloatProperty* Result = new (EC_InternalUseOnlyConstructor, Scope, Name, ObjectFlags) UFloatProperty(FObjectInitializer());
				UHTMakefile.AddFloatProperty(UnrealSourceFile, Result);
				return Result;
			}

			case CPT_Double:
			{
				UDoubleProperty* Result = new (EC_InternalUseOnlyConstructor, Scope, Name, ObjectFlags) UDoubleProperty(FObjectInitializer());
				UHTMakefile.AddDoubleProperty(UnrealSourceFile, Result);
				return Result;
			}

			case CPT_ObjectReference:
				check(VarProperty.PropertyClass);

				if (VarProperty.PropertyClass->IsChildOf(UClass::StaticClass()))
				{
					UClassProperty* Result = new (EC_InternalUseOnlyConstructor, Scope, Name, ObjectFlags) UClassProperty(FObjectInitializer());
					Result->MetaClass     = VarProperty.MetaClass;
					Result->PropertyClass = VarProperty.PropertyClass;
					UHTMakefile.AddClassProperty(UnrealSourceFile, Result);
					return Result;
				}
				else
				{
					if (DoesAnythingInHierarchyHaveDefaultToInstanced(VarProperty.PropertyClass))
					{
						VarProperty.PropertyFlags |= CPF_InstancedReference;
						AddEditInlineMetaData(VarProperty.MetaData);
					}

					UObjectProperty* Result = new (EC_InternalUseOnlyConstructor, Scope, Name, ObjectFlags) UObjectProperty(FObjectInitializer());
					Result->PropertyClass = VarProperty.PropertyClass;
					UHTMakefile.AddObjectProperty(UnrealSourceFile, Result);
					return Result;
				}

			case CPT_WeakObjectReference:
			{
				check(VarProperty.PropertyClass);

				UWeakObjectProperty* Result = new (EC_InternalUseOnlyConstructor, Scope, Name, ObjectFlags) UWeakObjectProperty(FObjectInitializer());
				Result->PropertyClass = VarProperty.PropertyClass;
				UHTMakefile.AddWeakObjectProperty(UnrealSourceFile, Result);
				return Result;
			}

			case CPT_LazyObjectReference:
			{
				check(VarProperty.PropertyClass);

				ULazyObjectProperty* Result = new (EC_InternalUseOnlyConstructor, Scope, Name, ObjectFlags) ULazyObjectProperty(FObjectInitializer());
				Result->PropertyClass = VarProperty.PropertyClass;
				UHTMakefile.AddLazyObjectProperty(UnrealSourceFile, Result);
				return Result;
			}

			case CPT_AssetObjectReference:
				check(VarProperty.PropertyClass);

				if (VarProperty.PropertyClass->IsChildOf(UClass::StaticClass()))
				{
					UAssetClassProperty* Result = new (EC_InternalUseOnlyConstructor, Scope, Name, ObjectFlags) UAssetClassProperty(FObjectInitializer());
					Result->MetaClass     = VarProperty.MetaClass;
					Result->PropertyClass = VarProperty.PropertyClass;
					UHTMakefile.AddAssetClassProperty(UnrealSourceFile, Result);
					return Result;
				}
				else
				{
					UAssetObjectProperty* Result = new (EC_InternalUseOnlyConstructor, Scope, Name, ObjectFlags) UAssetObjectProperty(FObjectInitializer());
					Result->PropertyClass = VarProperty.PropertyClass;
					UHTMakefile.AddAssetObjectProperty(UnrealSourceFile, Result);
					return Result;
				}

			case CPT_Interface:
			{
				check(VarProperty.PropertyClass);
				check(VarProperty.PropertyClass->HasAnyClassFlags(CLASS_Interface));

				UInterfaceProperty* Result = new (EC_InternalUseOnlyConstructor, Scope, Name, ObjectFlags)  UInterfaceProperty(FObjectInitializer());
				Result->InterfaceClass = VarProperty.PropertyClass;
				UHTMakefile.AddInterfaceProperty(UnrealSourceFile, Result);
				return Result;
			}

			case CPT_Name:
			{
				UNameProperty* Result = new (EC_InternalUseOnlyConstructor, Scope, Name, ObjectFlags) UNameProperty(FObjectInitializer());
				UHTMakefile.AddNameProperty(UnrealSourceFile, Result);
				return Result;
			}

			case CPT_String:
			{
				UStrProperty* Result = new (EC_InternalUseOnlyConstructor, Scope, Name, ObjectFlags) UStrProperty(FObjectInitializer());
				UHTMakefile.AddStrProperty(UnrealSourceFile, Result);
				return Result;
			}

			case CPT_Text:
			{
				UTextProperty* Result = new (EC_InternalUseOnlyConstructor, Scope, Name, ObjectFlags) UTextProperty(FObjectInitializer());
				UHTMakefile.AddTextProperty(UnrealSourceFile, Result);
				return Result;
			}

			case CPT_Struct:
			{
				if (VarProperty.Struct->StructFlags & STRUCT_HasInstancedReference)
				{
					VarProperty.PropertyFlags |= CPF_ContainsInstancedReference;
				}

				UStructProperty* Result = new (EC_InternalUseOnlyConstructor, Scope, Name, ObjectFlags) UStructProperty(FObjectInitializer());
				Result->Struct = VarProperty.Struct;
				UHTMakefile.AddStructProperty(UnrealSourceFile, Result);
				return Result;
			}

			case CPT_Delegate:
			{
				UDelegateProperty* Result = new (EC_InternalUseOnlyConstructor, Scope, Name, ObjectFlags) UDelegateProperty(FObjectInitializer());
				UHTMakefile.AddDelegateProperty(UnrealSourceFile, Result);
				return Result;
			}

			case CPT_MulticastDelegate:
			{
				UMulticastDelegateProperty* Result = new (EC_InternalUseOnlyConstructor, Scope, Name, ObjectFlags) UMulticastDelegateProperty(FObjectInitializer());
				UHTMakefile.AddMulticastDelegateProperty(UnrealSourceFile, Result);
				return Result;
			}

			default:
				FError::Throwf(TEXT("Unknown property type %i"), (uint8)VarProperty.Type);
		}

		// Unreachable
		check(false);
		return nullptr;
	}

	/**
	 * Ensures at script compile time that the metadata formatting is correct
	 * @param	InKey			the metadata key being added
	 * @param	InValue			the value string that will be associated with the InKey
	 */
	void ValidateMetaDataFormat(UField* Field, const FString& InKey, const FString& InValue)
	{
		switch ((ECheckedMetadataSpecifier)Algo::FindSortedStringCaseInsensitive(*InKey, GCheckedMetadataSpecifierStrings))
		{
			default:
			{
				// Don't need to validate this specifier
			}
			break;

			case ECheckedMetadataSpecifier::UIMin:
			case ECheckedMetadataSpecifier::UIMax:
			case ECheckedMetadataSpecifier::ClampMin:
			case ECheckedMetadataSpecifier::ClampMax:
			{
				if (!InValue.IsNumeric())
				{
					FError::Throwf(TEXT("Metadata value for '%s' is non-numeric : '%s'"), *InKey, *InValue);
				}
			}
			break;

			case ECheckedMetadataSpecifier::BlueprintProtected:
			{
				if (UFunction* Function = Cast<UFunction>(Field))
				{
					if (Function->HasAnyFunctionFlags(FUNC_Static))
					{
						// Determine if it's a function library
						UClass* Class = Cast<UClass>(Function->GetOuterUClass());
						while (Class != nullptr && Class->GetSuperClass() != UObject::StaticClass())
						{
							Class = Class->GetSuperClass();
						}

						if (Class != nullptr && Class->GetName() == TEXT("BlueprintFunctionLibrary"))
						{
							FError::Throwf(TEXT("%s doesn't make sense on static method '%s' in a blueprint function library"), *InKey, *Function->GetName());
						}
					}
				}
			}
			break;

			case ECheckedMetadataSpecifier::DevelopmentStatus:
			{
				const FString EarlyAccessValue(TEXT("EarlyAccess"));
				const FString ExperimentalValue(TEXT("Experimental"));
				if ((InValue != EarlyAccessValue) && (InValue != ExperimentalValue))
				{
					FError::Throwf(TEXT("'%s' metadata was '%s' but it must be %s or %s"), *InKey, *InValue, *ExperimentalValue, *EarlyAccessValue);
				}
			}
			break;

			case ECheckedMetadataSpecifier::Units:
			{
				// Check for numeric property
				if (!Cast<UNumericProperty>(Field))
				{
					FError::Throwf(TEXT("'Units' meta data can only be applied to numeric properties"));
				}

				if (!FUnitConversion::UnitFromString(*InValue))
				{
					FError::Throwf(TEXT("Unrecognized units (%s) specified for numeric property '%s'"), *InValue, *Field->GetDisplayNameText().ToString());
				}
			}
			break;
		}
	}

	// Ensures at script compile time that the metadata formatting is correct
	void ValidateMetaDataFormat(UField* Field, const TMap<FName, FString>& MetaData)
	{
		for (const auto& Pair : MetaData)
		{
			ValidateMetaDataFormat(Field, Pair.Key.ToString(), Pair.Value);
		}
	}

	// Validates the metadata, then adds it to the class data
	void AddMetaDataToClassData(UField* Field, const TMap<FName, FString>& InMetaData)
	{
		// Evaluate any key redirects on the passed in pairs
		TMap<FName, FString> RemappedPairs;
		RemappedPairs.Empty(InMetaData.Num());

		for (const auto& Pair : InMetaData)
		{
			FName CurrentKey = Pair.Key;
			FName NewKey = UMetaData::GetRemappedKeyName(CurrentKey);

			if (NewKey != NAME_None)
			{
				UE_LOG_WARNING_UHT(TEXT("Remapping old metadata key '%s' to new key '%s', please update the declaration."), *CurrentKey.ToString(), *NewKey.ToString());
				CurrentKey = NewKey;
			}

			RemappedPairs.Add(CurrentKey, Pair.Value);
		}

		// Finish validating and associate the metadata with the field
		ValidateMetaDataFormat(Field, RemappedPairs);
		FClassMetaData::AddMetaData(Field, RemappedPairs);
	}

	bool IsPropertySupportedByBlueprint(const UProperty* Property, bool bMemberVariable)
	{
		if (Property == NULL)
		{
			return false;
		}
		if (auto ArrayProperty = Cast<const UArrayProperty>(Property))
		{
			// Script VM doesn't support array of weak ptrs.
			return IsPropertySupportedByBlueprint(ArrayProperty->Inner, false);
		}
		else if (const USetProperty* SetProperty = Cast<const USetProperty>(Property))
		{
			return IsPropertySupportedByBlueprint(SetProperty->ElementProp, false);
		}
		else if (const UMapProperty* MapProperty = Cast<const UMapProperty>(Property))
		{
			return IsPropertySupportedByBlueprint(MapProperty->KeyProp, false) &&
				IsPropertySupportedByBlueprint(MapProperty->ValueProp, false);
		}

		const bool bSupportedType = Property->IsA<UInterfaceProperty>()
			|| Property->IsA<UClassProperty>()
			|| Property->IsA<UAssetObjectProperty>()
			|| Property->IsA<UObjectProperty>()
			|| Property->IsA<UStructProperty>()
			|| Property->IsA<UFloatProperty>()
			|| Property->IsA<UIntProperty>()
			|| Property->IsA<UByteProperty>()
			|| Property->IsA<UNameProperty>()
			|| Property->IsA<UBoolProperty>()
			|| Property->IsA<UStrProperty>()
			|| Property->IsA<UTextProperty>()
			|| Property->IsA<UDelegateProperty>()
			|| Property->IsA<UEnumProperty>();

		const bool bIsSupportedMemberVariable = Property->IsA<UWeakObjectProperty>() || Property->IsA<UMulticastDelegateProperty>();

		return bSupportedType || (bIsSupportedMemberVariable && bMemberVariable);
	}
}
	
/////////////////////////////////////////////////////
// FScriptLocation

FHeaderParser* FScriptLocation::Compiler = NULL;

FScriptLocation::FScriptLocation()
{
	if ( Compiler != NULL )
	{
		Compiler->InitScriptLocation(*this);
	}
}

/////////////////////////////////////////////////////
// FHeaderParser

FString FHeaderParser::GetContext()
{
	auto* FileScope = GetCurrentFileScope();
	FUnrealSourceFile* SourceFile = FileScope ? FileScope->GetSourceFile() : GetCurrentSourceFile();
	FString ScopeFilename = SourceFile
		? IFileManager::Get().ConvertToAbsolutePathForExternalAppForRead(*SourceFile->GetFilename())
		: TEXT("UNKNOWN");

	return FString::Printf(TEXT("%s(%i)"), *ScopeFilename, InputLine);
}

/*-----------------------------------------------------------------------------
	Code emitting.
-----------------------------------------------------------------------------*/


//
// Get a qualified class.
//
FClass* FHeaderParser::GetQualifiedClass(const FClasses& AllClasses, const TCHAR* Thing)
{
	TCHAR ClassName[256]=TEXT("");

	FToken Token;
	if (GetIdentifier(Token))
	{
		FCString::Strncat( ClassName, Token.Identifier, ARRAY_COUNT(ClassName) );
	}

	if (!ClassName[0])
	{
		FError::Throwf(TEXT("%s: Missing class name"), Thing );
	}

	return AllClasses.FindScriptClassOrThrow(ClassName);
}

/*-----------------------------------------------------------------------------
	Fields.
-----------------------------------------------------------------------------*/

/**
 * Find a field in the specified context.  Starts with the specified scope, then iterates
 * through the Outer chain until the field is found.
 * 
 * @param	InScope				scope to start searching for the field in 
 * @param	InIdentifier		name of the field we're searching for
 * @param	bIncludeParents		whether to allow searching in the scope of a parent struct
 * @param	FieldClass			class of the field to search for.  used to e.g. search for functions only
 * @param	Thing				hint text that will be used in the error message if an error is encountered
 *
 * @return	a pointer to a UField with a name matching InIdentifier, or NULL if it wasn't found
 */
UField* FHeaderParser::FindField
(
	UStruct*		Scope,
	const TCHAR*	InIdentifier,
	bool			bIncludeParents,
	UClass*			FieldClass,
	const TCHAR*	Thing
)
{
	check(InIdentifier);
	FName InName(InIdentifier, FNAME_Find);
	if (InName != NAME_None)
	{
		for( ; Scope; Scope = Cast<UStruct>(Scope->GetOuter()) )
		{
			for( TFieldIterator<UField> It(Scope); It; ++It )
			{
				if (It->GetFName() == InName)
				{
					if (!It->IsA(FieldClass))
					{
						if (Thing)
						{
							FError::Throwf(TEXT("%s: expecting %s, got %s"), Thing, *FieldClass->GetName(), *It->GetClass()->GetName() );
						}
						return NULL;
					}
					return *It;
				}
			}

			if (!bIncludeParents)
			{
				break;
			}
		}
	}

	return NULL;
}

/**
 * @return	true if Scope has UProperty objects in its list of fields
 */
bool FHeaderParser::HasMemberProperties( const UStruct* Scope )
{
	// it's safe to pass a NULL Scope to TFieldIterator, but this function shouldn't be called with a NULL Scope
	checkSlow(Scope);
	TFieldIterator<UProperty> It(Scope,EFieldIteratorFlags::ExcludeSuper);
	return It ? true : false;
}

/**
 * Get the parent struct specified.
 *
 * @param	CurrentScope	scope to start in
 * @param	SearchName		parent scope to search for
 *
 * @return	a pointer to the parent struct with the specified name, or NULL if the parent couldn't be found
 */
UStruct* FHeaderParser::GetSuperScope( UStruct* CurrentScope, const FName& SearchName )
{
	UStruct* SuperScope = CurrentScope;
	while (SuperScope && !SuperScope->GetInheritanceSuper())
	{
		SuperScope = CastChecked<UStruct>(SuperScope->GetOuter());
	}
	if (SuperScope != NULL)
	{
		// iterate up the inheritance chain looking for one that has the desired name
		do
		{
			UStruct* NextScope = SuperScope->GetInheritanceSuper();
			if (NextScope)
			{
				SuperScope = NextScope;
			}
			else
			{
				// otherwise we've failed
				SuperScope = NULL;
			}
		} while (SuperScope != NULL && SuperScope->GetFName() != SearchName);
	}

	return SuperScope;
}

/**
 * Adds source file's include path to given metadata.
 *
 * @param Type Type for which to add include path.
 * @param MetaData Meta data to fill the information.
 */
void AddIncludePathToMetadata(UField* Type, TMap<FName, FString> &MetaData)
{
	// Add metadata for the include path.
	auto* TypeDefinitionPtr = GTypeDefinitionInfoMap.Find(Type);
	if (TypeDefinitionPtr != nullptr)
	{
		MetaData.Add(TEXT("IncludePath"), *(*TypeDefinitionPtr)->GetUnrealSourceFile().GetIncludePath());
	}
}

/**
 * Adds module's relative path from given file.
 *
 * @param SourceFile Given source file.
 * @param MetaData Meta data to fill the information.
 */
void AddModuleRelativePathToMetadata(FUnrealSourceFile& SourceFile, TMap<FName, FString> &MetaData)
{
	MetaData.Add(TEXT("ModuleRelativePath"), *SourceFile.GetModuleRelativePath());
}

/**
 * Adds module's relative path to given metadata.
 *
 * @param Type Type for which to add module's relative path.
 * @param MetaData Meta data to fill the information.
 */
void AddModuleRelativePathToMetadata(UField* Type, TMap<FName, FString> &MetaData)
{
	// Add metadata for the module relative path.
	auto* TypeDefinitionPtr = GTypeDefinitionInfoMap.Find(Type);
	if (TypeDefinitionPtr != nullptr)
	{
		MetaData.Add(TEXT("ModuleRelativePath"), *(*TypeDefinitionPtr)->GetUnrealSourceFile().GetModuleRelativePath());
	}
}

/*-----------------------------------------------------------------------------
	Variables.
-----------------------------------------------------------------------------*/

//
// Compile an enumeration definition.
//
UEnum* FHeaderParser::CompileEnum()
{
	FUnrealSourceFile* CurrentSrcFile = GetCurrentSourceFile();
	TSharedPtr<FFileScope> Scope = CurrentSrcFile->GetScope();

	CheckAllow( TEXT("'Enum'"), ENestAllowFlags::TypeDecl );

	// Get the enum specifier list
	FToken                     EnumToken;
	TArray<FPropertySpecifier> SpecifiersFound;
	ReadSpecifierSetInsideMacro(SpecifiersFound, TEXT("Enum"), EnumToken.MetaData);

	// We don't handle any non-metadata enum specifiers at the moment
	if (SpecifiersFound.Num() != 0)
	{
		FError::Throwf(TEXT("Unknown enum specifier '%s'"), *SpecifiersFound[0].Key);
	}

	FScriptLocation DeclarationPosition;

	// Check enum type. This can be global 'enum', 'namespace' or 'enum class' enums.
	bool            bReadEnumName = false;
	UEnum::ECppForm CppForm       = UEnum::ECppForm::Regular;
	if (!GetIdentifier(EnumToken))
	{
		FError::Throwf(TEXT("Missing identifier after UENUM()") );
	}

	if (EnumToken.Matches(TEXT("namespace"), ESearchCase::CaseSensitive))
	{
		CppForm      = UEnum::ECppForm::Namespaced;
		bReadEnumName = GetIdentifier(EnumToken);
	}
	else if (EnumToken.Matches(TEXT("enum"), ESearchCase::CaseSensitive))
	{
		if (!GetIdentifier(EnumToken))
		{
			FError::Throwf(TEXT("Missing identifier after enum") );
		}

		if (EnumToken.Matches(TEXT("class"), ESearchCase::CaseSensitive) || EnumToken.Matches(TEXT("struct"), ESearchCase::CaseSensitive))
		{
			CppForm       = UEnum::ECppForm::EnumClass;
			bReadEnumName = GetIdentifier(EnumToken);
		}
		else
		{
			CppForm       = UEnum::ECppForm::Regular;
			bReadEnumName = true;
		}
	}
	else
	{
		FError::Throwf(TEXT("UENUM() should be followed by \'enum\' or \'namespace\' keywords.") );
	}

	// Get enumeration name.
	if (!bReadEnumName)
	{
		FError::Throwf(TEXT("Missing enumeration name") );
	}

	// Verify that the enumeration definition is unique within this scope.
	auto* Existing = Scope->FindTypeByName(EnumToken.Identifier);
	if (Existing)
	{
		FError::Throwf(TEXT("enum: '%s' already defined here"), *EnumToken.TokenName.ToString());
	}

	ParseFieldMetaData(EnumToken.MetaData, EnumToken.Identifier);
	// Create enum definition.
	UEnum* Enum = new(EC_InternalUseOnlyConstructor, CurrentSrcFile->GetPackage(), EnumToken.Identifier, RF_Public) UEnum(FObjectInitializer());
	Scope->AddType(Enum);

	AddTypeDefinition(UHTMakefile, CurrentSrcFile, Enum, InputLine);
	UHTMakefile.AddEnum(CurrentSrcFile, Enum);
	// Validate the metadata for the enum
	ValidateMetaDataFormat(Enum, EnumToken.MetaData);

	// Read base for enum class
	EUnderlyingEnumType UnderlyingType = EUnderlyingEnumType::uint8;
	if (CppForm == UEnum::ECppForm::EnumClass)
	{
		if (MatchSymbol(TEXT(":")))
		{
			FToken BaseToken;
			if (!GetIdentifier(BaseToken))
			{
				FError::Throwf(TEXT("Missing enum base") );
			}

<<<<<<< HEAD
			// We only support uint8 at the moment, until the properties get updated
			if (FCString::Strcmp(BaseToken.Identifier, TEXT("uint8")))
			{
				FError::Throwf(TEXT("Only enum bases of type uint8 are currently supported"));
			}

			GEnumUnderlyingTypes.Add(Enum, CPT_Byte);
			UHTMakefile.AddGEnumUnderlyingType(CurrentSrcFile, Enum, CPT_Byte);
		}
	#if DEPRECATE_ENUM_AS_BYTE_FOR_ENUM_CLASSES
		else
		{
			FError::Throwf(TEXT("Missing base specifier for enum class '%s' - did you mean ': uint8'?"), EnumToken.Identifier);
		}
	#endif
=======
			if (!FCString::Strcmp(BaseToken.Identifier, TEXT("uint8")))
			{
				UnderlyingType = EUnderlyingEnumType::uint8;
			}
			else if (!FCString::Strcmp(BaseToken.Identifier, TEXT("uint16")))
			{
				UnderlyingType = EUnderlyingEnumType::uint16;
			}
			else if (!FCString::Strcmp(BaseToken.Identifier, TEXT("uint32")))
			{
				UnderlyingType = EUnderlyingEnumType::uint32;
			}
			else if (!FCString::Strcmp(BaseToken.Identifier, TEXT("uint64")))
			{
				UnderlyingType = EUnderlyingEnumType::uint64;
			}
			else if (!FCString::Strcmp(BaseToken.Identifier, TEXT("int8")))
			{
				UnderlyingType = EUnderlyingEnumType::int8;
			}
			else if (!FCString::Strcmp(BaseToken.Identifier, TEXT("int16")))
			{
				UnderlyingType = EUnderlyingEnumType::int16;
			}
			else if (!FCString::Strcmp(BaseToken.Identifier, TEXT("int32")))
			{
				UnderlyingType = EUnderlyingEnumType::int32;
			}
			else if (!FCString::Strcmp(BaseToken.Identifier, TEXT("int64")))
			{
				UnderlyingType = EUnderlyingEnumType::int64;
			}
			else
			{
				FError::Throwf(TEXT("Unsupported enum class base type: %s"), BaseToken.Identifier);
			}
		}
		else
		{
			UnderlyingType = EUnderlyingEnumType::Unspecified;
		}

		GEnumUnderlyingTypes.Add(Enum, UnderlyingType);
		UHTMakefile.AddGEnumUnderlyingType(CurrentSrcFile, Enum, UnderlyingType);
	}

	static const FName BlueprintTypeName = TEXT("BlueprintType");
	if (UnderlyingType != EUnderlyingEnumType::uint8 && EnumToken.MetaData.Contains(BlueprintTypeName))
	{
		FError::Throwf(TEXT("Invalid BlueprintType enum base - currently only uint8 supported"));
>>>>>>> f00d6e77
	}

	// Get opening brace.
	RequireSymbol( TEXT("{"), TEXT("'Enum'") );

	switch (CppForm)
	{
		case UEnum::ECppForm::Namespaced:
		{
			// Now handle the inner true enum portion
			RequireIdentifier(TEXT("enum"), TEXT("'Enum'"));

			FToken InnerEnumToken;
			if (!GetIdentifier(InnerEnumToken))
			{
				FError::Throwf(TEXT("Missing enumeration name") );
			}

			Enum->CppType = FString::Printf(TEXT("%s::%s"), EnumToken.Identifier, InnerEnumToken.Identifier);

			RequireSymbol( TEXT("{"), TEXT("'Enum'") );
		}
		break;

		case UEnum::ECppForm::Regular:
		case UEnum::ECppForm::EnumClass:
		{
			Enum->CppType = EnumToken.Identifier;
		}
		break;
	}

	// List of all metadata generated for this enum
	TMap<FName,FString> EnumValueMetaData = EnumToken.MetaData;

	AddModuleRelativePathToMetadata(Enum, EnumValueMetaData);
	AddFormattedPrevCommentAsTooltipMetaData(EnumValueMetaData);

	// Parse all enums tags.
	FToken TagToken;

	TArray<FScriptLocation> EnumTagLocations;
	TArray<TPair<FName, int64>> EnumNames;

	int64 CurrentEnumValue = 0;

	while (GetIdentifier(TagToken))
	{
		AddFormattedPrevCommentAsTooltipMetaData(TagToken.MetaData);

		FScriptLocation* ValueDeclarationPos = new(EnumTagLocations) FScriptLocation();

		// Try to read an optional explicit enum value specification
		if (MatchSymbol(TEXT("=")))
		{
			int64 NewEnumValue = 0;
			GetConstInt64(/*out*/ NewEnumValue, TEXT("Enumerator value"));

			if (EnumNames.Num() > 0 && NewEnumValue < CurrentEnumValue)
			{
				FError::Throwf(TEXT("Explicitly specified enum value (%d) must be greater than the previous value (%d)"), NewEnumValue, CurrentEnumValue);
			}

			if (UnderlyingType == EUnderlyingEnumType::Unspecified || UnderlyingType == EUnderlyingEnumType::int8 || UnderlyingType == EUnderlyingEnumType::int16 || UnderlyingType == EUnderlyingEnumType::int32 || UnderlyingType == EUnderlyingEnumType::int64)
			{
				int64 Min = 0;
				int64 Max = 0;
				switch (UnderlyingType)
				{
					case EUnderlyingEnumType::Unspecified: Min = TNumericLimits<int>  ::Min(); Max = TNumericLimits<int>  ::Max(); break;
					case EUnderlyingEnumType::int8:        Min = TNumericLimits<int8> ::Min(); Max = TNumericLimits<int8> ::Max(); break;
					case EUnderlyingEnumType::int16:       Min = TNumericLimits<int16>::Min(); Max = TNumericLimits<int16>::Max(); break;
					case EUnderlyingEnumType::int32:       Min = TNumericLimits<int32>::Min(); Max = TNumericLimits<int32>::Max(); break;
					case EUnderlyingEnumType::int64:       Min = TNumericLimits<int64>::Min(); Max = TNumericLimits<int64>::Max(); break;

					default:
						check(false);
				}

				if (NewEnumValue < Min || NewEnumValue > Max)
				{
					FError::Throwf(TEXT("Explicitly specified enum value (%lld) must be in the range of the underlying type of the enum (%lld to %lld)"), NewEnumValue, Min, Max);
				}
			}
			else
			{
				uint64 Min = 0;
				uint64 Max = 0;
				switch (UnderlyingType)
				{
					case EUnderlyingEnumType::uint8:  Min = TNumericLimits<uint8> ::Min(); Max = TNumericLimits<uint8> ::Max(); break;
					case EUnderlyingEnumType::uint16: Min = TNumericLimits<uint16>::Min(); Max = TNumericLimits<uint16>::Max(); break;
					case EUnderlyingEnumType::uint32: Min = TNumericLimits<uint32>::Min(); Max = TNumericLimits<uint32>::Max(); break;
					case EUnderlyingEnumType::uint64: Min = TNumericLimits<uint64>::Min(); Max = TNumericLimits<uint64>::Max(); break;

					default:
						check(false);
				}

				if (NewEnumValue < 0)
				{
					FError::Throwf(TEXT("Explicitly specified enum value (%lld) must be in the range of the underlying type of the enum (%llu to %llu)"), NewEnumValue, Min, Max);
				}
				else if ((uint64)NewEnumValue < Min || (uint64)NewEnumValue > Max)
				{
					FError::Throwf(TEXT("Explicitly specified enum value (%llu) must be in the range of the underlying type of the enum (%llu to %llu)"), (uint64)NewEnumValue, Min, Max);
				}
			}

			CurrentEnumValue = NewEnumValue;
		}

		int32 iFound;
		FName NewTag;
		switch (CppForm)
		{
			case UEnum::ECppForm::Namespaced:
			case UEnum::ECppForm::EnumClass:
			{
				NewTag = FName(*FString::Printf(TEXT("%s::%s"), EnumToken.Identifier, TagToken.Identifier), FNAME_Add);
			}
			break;

			case UEnum::ECppForm::Regular:
			{
				NewTag = FName(TagToken.Identifier, FNAME_Add);
			}
			break;
		}

		TPair<FName, int64> CurrentEnum = TPair<FName, int64>(TPairInitializer<FName, int64>(NewTag, CurrentEnumValue));

		if (EnumNames.Find(CurrentEnum, iFound))
		{
			FError::Throwf(TEXT("Duplicate enumeration tag %s"), TagToken.Identifier );
		}

		UEnum* FoundEnum = NULL;
		if (UEnum::LookupEnumName(NewTag, &FoundEnum) != INDEX_NONE)
		{
			FError::Throwf(TEXT("Enumeration tag '%s' already in use by enum '%s'"), TagToken.Identifier, *FoundEnum->GetPathName());
		}

		// Save the new tag
		EnumNames.Add(CurrentEnum);

		// Autoincrement the current enumerant value
		CurrentEnumValue++;

		// check for metadata on this enum value
		ParseFieldMetaData(TagToken.MetaData, TagToken.Identifier);
		if (TagToken.MetaData.Num() > 0)
		{
			// special case for enum value metadata - we need to prepend the key name with the enum value name
			const FString TokenString = TagToken.Identifier;
			for (const auto& MetaData : TagToken.MetaData)
			{
				FString KeyString = TokenString + TEXT(".") + MetaData.Key.ToString();
				EnumValueMetaData.Add(FName(*KeyString), MetaData.Value);
			}

			// now clear the metadata because we're going to reuse this token for parsing the next enum value
			TagToken.MetaData.Empty();
		}

		if (!MatchSymbol(TEXT(",")))
		{
			break;
		}
	}

	// Add the metadata gathered for the enum to the package
	if (EnumValueMetaData.Num() > 0)
	{
		UMetaData* PackageMetaData = Enum->GetOutermost()->GetMetaData();
		checkSlow(PackageMetaData);

		PackageMetaData->SetObjectValues(Enum, EnumValueMetaData);
	}

	if (!EnumNames.Num())
	{
		FError::Throwf(TEXT("Enumeration must contain at least one enumerator") );
	}

	// Trailing brace and semicolon for the enum
	RequireSymbol( TEXT("}"), TEXT("'Enum'") );
	MatchSemi();

	if (CppForm == UEnum::ECppForm::Namespaced)
	{
		// Trailing brace for the namespace.
		RequireSymbol( TEXT("}"), TEXT("'Enum'") );
	}

	// Register the list of enum names.
	if (!Enum->SetEnums(EnumNames, CppForm, !FClass::IsDynamic(Enum)))
	{
		const FName MaxEnumItem      = *(Enum->GenerateEnumPrefix() + TEXT("_MAX"));
		const int32 MaxEnumItemIndex = Enum->FindEnumIndex(MaxEnumItem);
		if (MaxEnumItemIndex != INDEX_NONE)
		{
			ReturnToLocation(EnumTagLocations[MaxEnumItemIndex], false, true);
			FError::Throwf(TEXT("Illegal enumeration tag specified.  Conflicts with auto-generated tag '%s'"), *MaxEnumItem.ToString());
		}

		FError::Throwf(TEXT("Unable to generate enum MAX entry '%s' due to name collision"), *MaxEnumItem.ToString());
	}

	return Enum;
}

/**
 * Checks if a string is made up of all the same character.
 *
 * @param  Str The string to check for all
 * @param  Ch  The character to check for
 *
 * @return True if the string is made up only of Ch characters.
 */
bool IsAllSameChar(const TCHAR* Str, TCHAR Ch)
{
	check(Str);

	while (TCHAR StrCh = *Str++)
	{
		if (StrCh != Ch)
			return false;
	}

	return true;
}

/**
 * Checks if a string is made up of all the same character.
 *
 * @param  Str The string to check for all
 * @param  Ch  The character to check for
 *
 * @return True if the string is made up only of Ch characters.
 */
bool IsLineSeparator(const TCHAR* Str)
{
	check(Str);

	return IsAllSameChar(Str, TEXT('-')) || IsAllSameChar(Str, TEXT('=')) || IsAllSameChar(Str, TEXT('*'));
}

/**
 * @param		Input		An input string, expected to be a script comment.
 * @return					The input string, reformatted in such a way as to be appropriate for use as a tooltip.
 */
FString FHeaderParser::FormatCommentForToolTip(const FString& Input)
{
	// Return an empty string if there are no alpha-numeric characters or a Unicode characters above 0xFF
	// (which would be the case for pure CJK comments) in the input string.
	bool bFoundAlphaNumericChar = false;
	for ( int32 i = 0 ; i < Input.Len() ; ++i )
	{
		if ( FChar::IsAlnum(Input[i]) || (Input[i] > 0xFF) )
		{
			bFoundAlphaNumericChar = true;
			break;
		}
	}

	if ( !bFoundAlphaNumericChar )
	{
		return FString( TEXT("") );
	}

	FString Result(Input);

	// Sweep out comments marked to be ignored.
	{
		int32 CommentStart, CommentEnd;
		// Block comments go first
		for (CommentStart = Result.Find(TEXT("/*~")); CommentStart != INDEX_NONE; CommentStart = Result.Find(TEXT("/*~")))
		{
			CommentEnd = Result.Find(TEXT("*/"), ESearchCase::CaseSensitive, ESearchDir::FromStart, CommentStart);
			if (CommentEnd != INDEX_NONE)
			{
				Result.RemoveAt(CommentStart, (CommentEnd + 2) - CommentStart, false);
			}
			else
			{
				// This looks like an error - an unclosed block comment.
				break;
			}
		}
		// Leftover line comments go next
		for (CommentStart = Result.Find(TEXT("//~")); CommentStart != INDEX_NONE; CommentStart = Result.Find(TEXT("//~")))
		{
			CommentEnd = Result.Find(TEXT("\n"), ESearchCase::CaseSensitive, ESearchDir::FromStart, CommentStart);
			if (CommentEnd != INDEX_NONE)
			{
				Result.RemoveAt(CommentStart, (CommentEnd + 1) - CommentStart, false);
			}
			else
			{
				Result.RemoveAt(CommentStart, Result.Len() - CommentStart, false);
				break;
			}
		}
		// Finish by shrinking if anything was removed, since we deferred this during the search.
		Result.Shrink();
	}

	// Check for known commenting styles.
	const bool bJavaDocStyle = Result.Contains(TEXT("/**"));
	const bool bCStyle = Result.Contains(TEXT("/*"));
	const bool bCPPStyle = Result.StartsWith(TEXT("//"));

	if ( bJavaDocStyle || bCStyle)
	{
		// Remove beginning and end markers.
		Result = Result.Replace( TEXT("/**"), TEXT("") );
		Result = Result.Replace( TEXT("/*"), TEXT("") );
		Result = Result.Replace( TEXT("*/"), TEXT("") );
	}

	if ( bCPPStyle )
	{
		// Remove c++-style comment markers.  Also handle javadoc-style comments by replacing
		// all triple slashes with double-slashes
		Result = Result.Replace(TEXT("///"), TEXT("//")).Replace( TEXT("//"), TEXT("") );

		// Parser strips cpptext and replaces it with "// (cpptext)" -- prevent
		// this from being treated as a comment on variables declared below the
		// cpptext section
		Result = Result.Replace( TEXT("(cpptext)"), TEXT("") );
	}

	// Get rid of carriage return or tab characters, which mess up tooltips.
	Result = Result.Replace( TEXT( "\r" ), TEXT( "" ) );

	//wx widgets has a hard coded tab size of 8
	{
		const int32 SpacesPerTab = 8;
		Result = Result.ConvertTabsToSpaces (SpacesPerTab);
	}

	// get rid of uniform leading whitespace and all trailing whitespace, on each line
	TArray<FString> Lines;
	Result.ParseIntoArray(Lines, TEXT("\n"), false);

	for (auto& Line : Lines)
	{
		// Remove trailing whitespace
		Line.TrimTrailing();

		// Remove leading "*" and "* " in javadoc comments.
		if (bJavaDocStyle)
		{
			// Find first non-whitespace character
			int32 Pos = 0;
			while (Pos < Line.Len() && FChar::IsWhitespace(Line[Pos]))
			{
				++Pos;
			}

			// Is it a *?
			if (Pos < Line.Len() && Line[Pos] == '*')
			{
				// Eat next space as well
				if (Pos+1 < Line.Len() && FChar::IsWhitespace(Line[Pos+1]))
				{
					++Pos;
				}

				Line = Line.RightChop(Pos + 1);
			}
		}
	}

	// Find first meaningful line
	int32 FirstIndex = 0;
	for (FString Line : Lines)
	{
		Line.Trim();

		if (Line.Len() && !IsLineSeparator(*Line))
			break;

		++FirstIndex;
	}

	int32 LastIndex = Lines.Num();
	while (LastIndex != FirstIndex)
	{
		FString Line = Lines[LastIndex - 1];
		Line.Trim();

		if (Line.Len() && !IsLineSeparator(*Line))
			break;

		--LastIndex;
	}

	Result.Empty();

	if (FirstIndex != LastIndex)
	{
		auto& FirstLine = Lines[FirstIndex];

		// Figure out how much whitespace is on the first line
		int32 MaxNumWhitespaceToRemove;
		for (MaxNumWhitespaceToRemove = 0; MaxNumWhitespaceToRemove < FirstLine.Len(); MaxNumWhitespaceToRemove++)
		{
			if (!FChar::IsLinebreak(FirstLine[MaxNumWhitespaceToRemove]) && !FChar::IsWhitespace(FirstLine[MaxNumWhitespaceToRemove]))
			{
				break;
			}
		}

		for (int32 Index = FirstIndex; Index != LastIndex; ++Index)
		{
			FString Line = Lines[Index];

			int32 TemporaryMaxWhitespace = MaxNumWhitespaceToRemove;

			// Allow eating an extra tab on subsequent lines if it's present
			if ((Index > 0) && (Line.Len() > 0) && (Line[0] == '\t'))
			{
				TemporaryMaxWhitespace++;
			}

			// Advance past whitespace
			int32 Pos = 0;
			while (Pos < TemporaryMaxWhitespace && Pos < Line.Len() && FChar::IsWhitespace(Line[Pos]))
			{
				++Pos;
			}

			if (Pos > 0)
			{
				Line = Line.Mid(Pos);
			}

			if (Index > 0)
			{
				Result += TEXT("\n");
			}

			if (Line.Len() && !IsAllSameChar(*Line, TEXT('=')))
			{
				Result += Line;
			}
		}
	}

	//@TODO: UCREMOVAL: Really want to trim an arbitrary number of newlines above and below, but keep multiple newlines internally
	// Make sure it doesn't start with a newline
	if (!Result.IsEmpty() && FChar::IsLinebreak(Result[0]))
	{
		Result = Result.Mid(1);
	}

	// Make sure it doesn't end with a dead newline
	if (!Result.IsEmpty() && FChar::IsLinebreak(Result[Result.Len() - 1]))
	{
		Result = Result.Left(Result.Len() - 1);
	}

	// Done.
	return Result;
}

void FHeaderParser::AddFormattedPrevCommentAsTooltipMetaData(TMap<FName, FString>& MetaData)
{
	// Don't add a tooltip if one already exists.
	if (MetaData.Find(NAME_ToolTip))
	{
		return;
	}

	// Don't add a tooltip if the comment is empty after formatting.
	FString FormattedComment = FormatCommentForToolTip(PrevComment);
	if (!FormattedComment.Len())
	{
		return;
	}

	MetaData.Add(NAME_ToolTip, *FormattedComment);

	// We've already used this comment as a tooltip, so clear it so that it doesn't get used again
	PrevComment.Empty();
}

static const TCHAR* GetAccessSpecifierName(EAccessSpecifier AccessSpecifier)
{
	switch (AccessSpecifier)
	{
		case ACCESS_Public:
			return TEXT("public");
		case ACCESS_Protected:
			return TEXT("protected");
		case ACCESS_Private:
			return TEXT("private");
		default:
			check(0);
	}
	return TEXT("");
}

// Tries to parse the token as an access protection specifier (public:, protected:, or private:)
EAccessSpecifier FHeaderParser::ParseAccessProtectionSpecifier(FToken& Token)
{
	EAccessSpecifier ResultAccessSpecifier = ACCESS_NotAnAccessSpecifier;

	for (EAccessSpecifier Test = EAccessSpecifier(ACCESS_NotAnAccessSpecifier + 1); Test != ACCESS_Num; Test = EAccessSpecifier(Test + 1))
	{
		if (Token.Matches(GetAccessSpecifierName(Test)) || (Token.Matches(TEXT("private_subobject")) && Test == ACCESS_Public))
		{
			// Consume the colon after the specifier
			RequireSymbol(TEXT(":"), *FString::Printf(TEXT("after %s"), Token.Identifier));
			return Test;
		}
	}
	return ACCESS_NotAnAccessSpecifier;
}


/**
 * Compile a struct definition.
 */
UScriptStruct* FHeaderParser::CompileStructDeclaration(FClasses& AllClasses)
{
	FUnrealSourceFile* CurrentSrcFile = GetCurrentSourceFile();
	auto Scope = CurrentSrcFile->GetScope();

	// Make sure structs can be declared here.
	CheckAllow( TEXT("'struct'"), ENestAllowFlags::TypeDecl );

	FScriptLocation StructDeclaration;

	bool IsNative = false;
	bool IsExport = false;
	bool IsTransient = false;
	uint32 StructFlags = STRUCT_Native;
	TMap<FName, FString> MetaData;

	// Get the struct specifier list
	TArray<FPropertySpecifier> SpecifiersFound;
	ReadSpecifierSetInsideMacro(SpecifiersFound, TEXT("Struct"), MetaData);

	// Consume the struct keyword
	RequireIdentifier(TEXT("struct"), TEXT("Struct declaration specifier"));

	// The struct name as parsed in script and stripped of it's prefix
	FString StructNameInScript;

	// The struct name stripped of it's prefix
	FString StructNameStripped;

	// The required API module for this struct, if any
	FString RequiredAPIMacroIfPresent;

	SkipDeprecatedMacroIfNecessary();

	// Read the struct name
	ParseNameWithPotentialAPIMacroPrefix(/*out*/ StructNameInScript, /*out*/ RequiredAPIMacroIfPresent, TEXT("struct"));

	// Record that this struct is RequiredAPI if the CORE_API style macro was present
	if (!RequiredAPIMacroIfPresent.IsEmpty())
	{
		StructFlags |= STRUCT_RequiredAPI;
	}

	StructNameStripped = GetClassNameWithPrefixRemoved(StructNameInScript);

	// Effective struct name
	const FString EffectiveStructName = *StructNameStripped;

	// Process the list of specifiers
	for (const FPropertySpecifier& Specifier : SpecifiersFound)
	{
		switch ((EStructSpecifier)Algo::FindSortedStringCaseInsensitive(*Specifier.Key, GStructSpecifierStrings))
		{
			default:
			{
				FError::Throwf(TEXT("Unknown struct specifier '%s'"), *Specifier.Key);
			}
			break;

			case EStructSpecifier::NoExport:
			{
				//UE_LOG_WARNING_UHT(TEXT("Struct named %s in %s is still marked noexport"), *EffectiveStructName, *(Class->GetName()));//@TODO: UCREMOVAL: Debug printing
				StructFlags &= ~STRUCT_Native;
				StructFlags |= STRUCT_NoExport;
			}
			break;

			case EStructSpecifier::Atomic:
			{
				StructFlags |= STRUCT_Atomic;
			}
			break;

			case EStructSpecifier::Immutable:
			{
				StructFlags |= STRUCT_Immutable | STRUCT_Atomic;

				if (!FPaths::IsSamePath(Filename, GTypeDefinitionInfoMap[UObject::StaticClass()]->GetUnrealSourceFile().GetFilename()))
				{
					FError::Throwf(TEXT("Immutable is being phased out in favor of SerializeNative, and is only legal on the mirror structs declared in UObject"));
				}
			}
			break;
		}
	}

	// Verify uniqueness (if declared within UClass).
	{
		auto* Existing = Scope->FindTypeByName(*EffectiveStructName);
		if (Existing)
		{
			FError::Throwf(TEXT("struct: '%s' already defined here"), *EffectiveStructName);
		}

		if (FindObject<UStruct>(ANY_PACKAGE, *EffectiveStructName) != NULL)
		{
			FError::Throwf(TEXT("struct: '%s' conflicts with class name"), *EffectiveStructName);
		}
	}

	// Get optional superstruct.
	bool bExtendsBaseStruct = false;
	
	if (MatchSymbol(TEXT(":")))
	{
		RequireIdentifier(TEXT("public"), TEXT("struct inheritance"));
		bExtendsBaseStruct = true;
	}

	UScriptStruct* BaseStruct = NULL;
	if (bExtendsBaseStruct)
	{
		FToken ParentScope, ParentName;
		if (GetIdentifier( ParentScope ))
		{
			TSharedRef<FScope> StructScope = Scope;
			FString ParentStructNameInScript = FString(ParentScope.Identifier);
			if (MatchSymbol(TEXT(".")))
			{
				if (GetIdentifier(ParentName))
				{
					ParentStructNameInScript = FString(ParentName.Identifier);
					FString ParentNameStripped = GetClassNameWithPrefixRemoved(ParentScope.Identifier);
					FClass* StructClass = AllClasses.FindClass(*ParentNameStripped);
					if( !StructClass )
					{
						// If we find the literal class name, the user didn't use a prefix
						StructClass = AllClasses.FindClass(ParentScope.Identifier);
						if( StructClass )
						{
							FError::Throwf(TEXT("'struct': Parent struct class '%s' is missing a prefix, expecting '%s'"), ParentScope.Identifier, *FString::Printf(TEXT("%s%s"),StructClass->GetPrefixCPP(),ParentScope.Identifier) );
						}
						else
						{
							FError::Throwf(TEXT("'struct': Can't find parent struct class '%s'"), ParentScope.Identifier );
						}
					}

					StructScope = FScope::GetTypeScope(StructClass);
				}
				else
				{
					FError::Throwf( TEXT("'struct': Missing parent struct type after '%s.'"), ParentScope.Identifier );
				}
			}
			
			FString ParentStructNameStripped;
			const UField* Type = nullptr;
			bool bOverrideParentStructName = false;

			if( !StructsWithNoPrefix.Contains(ParentStructNameInScript) )
			{
				bOverrideParentStructName = true;
				ParentStructNameStripped = GetClassNameWithPrefixRemoved(ParentStructNameInScript);
			}

			// If we're expecting a prefix, first try finding the correct field with the stripped struct name
			if (bOverrideParentStructName)
			{
				Type = StructScope->FindTypeByName(*ParentStructNameStripped);
			}

			// If it wasn't found, try to find the literal name given
			if (Type == NULL)
			{
				Type = StructScope->FindTypeByName(*ParentStructNameInScript);
			}

			// Resolve structs declared in another class  //@TODO: UCREMOVAL: This seems extreme
			if (Type == NULL)
			{
				if (bOverrideParentStructName)
				{
					Type = FindObject<UScriptStruct>(ANY_PACKAGE, *ParentStructNameStripped);
				}

				if (Type == NULL)
				{
					Type = FindObject<UScriptStruct>(ANY_PACKAGE, *ParentStructNameInScript);
				}
			}

			// If the struct still wasn't found, throw an error
			if (Type == NULL)
			{
				FError::Throwf(TEXT("'struct': Can't find struct '%s'"), *ParentStructNameInScript );
			}
			else
			{
				// If the struct was found, confirm it adheres to the correct syntax. This should always fail if we were expecting an override that was not found.
				BaseStruct = ((UScriptStruct*)Type);
				if( bOverrideParentStructName )
				{
					const TCHAR* PrefixCPP = StructsWithTPrefix.Contains(ParentStructNameStripped) ? TEXT("T") : BaseStruct->GetPrefixCPP();
					if( ParentStructNameInScript != FString::Printf(TEXT("%s%s"), PrefixCPP, *ParentStructNameStripped) )
					{
						BaseStruct = NULL;
						FError::Throwf(TEXT("Parent Struct '%s' is missing a valid Unreal prefix, expecting '%s'"), *ParentStructNameInScript, *FString::Printf(TEXT("%s%s"), PrefixCPP, *Type->GetName()));
					}
				}
			}
		}
		else
		{
			FError::Throwf(TEXT("'struct': Missing parent struct after ': public'") );
		}
	}

	// if we have a base struct, propagate inherited struct flags now
	if (BaseStruct != NULL)
	{
		StructFlags |= (BaseStruct->StructFlags&STRUCT_Inherit);
	}
	// Create.
	UScriptStruct* Struct = new(EC_InternalUseOnlyConstructor, CurrentSrcFile->GetPackage(), *EffectiveStructName, RF_Public) UScriptStruct(FObjectInitializer(), BaseStruct);
	UHTMakefile.AddScriptStruct(CurrentSrcFile, Struct);

	Scope->AddType(Struct);
	FScope::AddTypeScope(Struct, &CurrentSrcFile->GetScope().Get(), CurrentSrcFile, UHTMakefile);

	AddTypeDefinition(UHTMakefile, CurrentSrcFile, Struct, InputLine);

	AddModuleRelativePathToMetadata(Struct, MetaData);

	// Check to make sure the syntactic native prefix was set-up correctly.
	// If this check results in a false positive, it will be flagged as an identifier failure.
	FString DeclaredPrefix = GetClassPrefix( StructNameInScript );
	if( DeclaredPrefix == Struct->GetPrefixCPP() || DeclaredPrefix == TEXT("T") )
	{
		// Found a prefix, do a basic check to see if it's valid
		const TCHAR* ExpectedPrefixCPP = StructsWithTPrefix.Contains(StructNameStripped) ? TEXT("T") : Struct->GetPrefixCPP();
		FString ExpectedStructName = FString::Printf(TEXT("%s%s"), ExpectedPrefixCPP, *StructNameStripped);
		if (StructNameInScript != ExpectedStructName)
		{
			FError::Throwf(TEXT("Struct '%s' has an invalid Unreal prefix, expecting '%s'"), *StructNameInScript, *ExpectedStructName);
		}
	}
	else
	{
		const TCHAR* ExpectedPrefixCPP = StructsWithTPrefix.Contains(StructNameInScript) ? TEXT("T") : Struct->GetPrefixCPP();
		FString ExpectedStructName = FString::Printf(TEXT("%s%s"), ExpectedPrefixCPP, *StructNameInScript);
		FError::Throwf(TEXT("Struct '%s' is missing a valid Unreal prefix, expecting '%s'"), *StructNameInScript, *ExpectedStructName);
	}

	Struct->StructFlags = EStructFlags(Struct->StructFlags | StructFlags);

	AddFormattedPrevCommentAsTooltipMetaData(MetaData);

	// Register the metadata
	AddMetaDataToClassData(Struct, MetaData);

	// Get opening brace.
	RequireSymbol( TEXT("{"), TEXT("'struct'") );

	// Members of structs have a default public access level in c++
	// Assume that, but restore the parser state once we finish parsing this struct
	TGuardValue<EAccessSpecifier> HoldFromClass(CurrentAccessSpecifier, ACCESS_Public);

	{
		FToken StructToken;
		StructToken.Struct = Struct;

		// add this struct to the compiler's persistent tracking system
		FClassMetaData* ClassMetaData = GScriptHelper.AddClassData(StructToken.Struct, UHTMakefile, CurrentSrcFile);
		UHTMakefile.AddGScriptHelperEntry(CurrentSrcFile, Struct, ClassMetaData);
	}

	int32 SavedLineNumber = InputLine;

	// Clear comment before parsing body of the struct.
	

	// Parse all struct variables.
	FToken Token;
	while (1)
	{
		ClearComment();
		GetToken( Token );

		if (EAccessSpecifier AccessSpecifier = ParseAccessProtectionSpecifier(Token))
		{
			CurrentAccessSpecifier = AccessSpecifier;
		}
		else if (Token.Matches(TEXT("UPROPERTY"), ESearchCase::CaseSensitive))
		{
			CompileVariableDeclaration(AllClasses, Struct);
		}
		else if (Token.Matches(TEXT("UFUNCTION"), ESearchCase::CaseSensitive))
		{
			FError::Throwf(TEXT("USTRUCTs cannot contain UFUNCTIONs."));
		}
		else if (Token.Matches(TEXT("GENERATED_USTRUCT_BODY")) || Token.Matches(TEXT("GENERATED_BODY")))
		{
			// Match 'GENERATED_USTRUCT_BODY' '(' [StructName] ')' or 'GENERATED_BODY' '(' [StructName] ')'
			if (CurrentAccessSpecifier != ACCESS_Public)
			{
				FError::Throwf(TEXT("%s must be in the public scope of '%s', not private or protected."), Token.Identifier, *StructNameInScript);
			}

			if (Struct->StructMacroDeclaredLineNumber != INDEX_NONE)
			{
				FError::Throwf(TEXT("Multiple %s declarations found in '%s'"), Token.Identifier, *StructNameInScript);
			}

			Struct->StructMacroDeclaredLineNumber = InputLine;
			RequireSymbol(TEXT("("), TEXT("'struct'"));

			CompileVersionDeclaration(Struct);

			RequireSymbol(TEXT(")"), TEXT("'struct'"));

			// Eat a semicolon if present (not required)
			SafeMatchSymbol(TEXT(";"));
		}
		else if ( Token.Matches(TEXT("#")) && MatchIdentifier(TEXT("ifdef")) )
		{
			PushCompilerDirective(ECompilerDirective::Insignificant);
		}
		else if ( Token.Matches(TEXT("#")) && MatchIdentifier(TEXT("ifndef")) )
		{
			PushCompilerDirective(ECompilerDirective::Insignificant);
		}
		else if (Token.Matches(TEXT("#")) && MatchIdentifier(TEXT("endif")))
		{
			if (CompilerDirectiveStack.Num() < 1)
			{
				FError::Throwf(TEXT("Unmatched '#endif' in class or global scope"));
			}
			CompilerDirectiveStack.Pop();
			// Do nothing and hope that the if code below worked out OK earlier
		}
		else if ( Token.Matches(TEXT("#")) && MatchIdentifier(TEXT("if")) )
		{
			//@TODO: This parsing should be combined with CompileDirective and probably happen much much higher up!
			bool bInvertConditional = MatchSymbol(TEXT("!"));
			bool bConsumeAsCppText = false;

			if (MatchIdentifier(TEXT("WITH_EDITORONLY_DATA")) )
			{
				if (bInvertConditional)
				{
					FError::Throwf(TEXT("Cannot use !WITH_EDITORONLY_DATA"));
				}

				PushCompilerDirective(ECompilerDirective::WithEditorOnlyData);
			}
			else if (MatchIdentifier(TEXT("WITH_EDITOR")) )
			{
				if (bInvertConditional)
				{
					FError::Throwf(TEXT("Cannot use !WITH_EDITOR"));
				}
				PushCompilerDirective(ECompilerDirective::WithEditor);
			}
			else if (MatchIdentifier(TEXT("CPP")) || MatchConstInt(TEXT("0")) || MatchConstInt(TEXT("1")) || MatchIdentifier(TEXT("WITH_HOT_RELOAD")) || MatchIdentifier(TEXT("WITH_HOT_RELOAD_CTORS")))
			{
				bConsumeAsCppText = !bInvertConditional;
				PushCompilerDirective(ECompilerDirective::Insignificant);
			}
			else
			{
				FError::Throwf(TEXT("'struct': Unsupported preprocessor directive inside a struct.") );
			}

			if (bConsumeAsCppText)
			{
				// Skip over the text, it is not recorded or processed
				int32 nest = 1;
				while (nest > 0)
				{
					TCHAR ch = GetChar(1);

					if ( ch==0 )
					{
						FError::Throwf(TEXT("Unexpected end of struct definition %s"), *Struct->GetName());
					}
					else if ( ch=='{' || (ch=='#' && (PeekIdentifier(TEXT("if")) || PeekIdentifier(TEXT("ifdef")))) )
					{
						nest++;
					}
					else if ( ch=='}' || (ch=='#' && PeekIdentifier(TEXT("endif"))) )
					{
						nest--;
					}

					if (nest==0)
					{
						RequireIdentifier(TEXT("endif"),TEXT("'if'"));
					}
				}
			}
		}
		else if (ProbablyAnUnknownObjectLikeMacro(*this, Token))
		{
			// skip it
		}
		else
		{
			if ( !Token.Matches( TEXT("}") ) )
			{
				FToken DeclarationFirstToken = Token;
				if (!SkipDeclaration(Token))
				{
					FError::Throwf(TEXT("'struct': Unexpected '%s'"), DeclarationFirstToken.Identifier );
				}	
			}
			else
			{
				MatchSemi();
				break;
			}
		}
	}

	// Validation
	bool bStructBodyFound = Struct->StructMacroDeclaredLineNumber != INDEX_NONE;
	bool bExported        = !!(StructFlags & STRUCT_Native);
	if (!bStructBodyFound && bExported)
	{
		// Roll the line number back to the start of the struct body and error out
		InputLine = SavedLineNumber;
		FError::Throwf(TEXT("Expected a GENERATED_BODY() at the start of struct"));
	}

	// Link the properties within the struct
	Struct->StaticLink(true);

	return Struct;
}

/*-----------------------------------------------------------------------------
	Retry management.
-----------------------------------------------------------------------------*/

/**
 * Remember the current compilation points, both in the source being
 * compiled and the object code being emitted.
 *
 * @param	Retry	[out] filled in with current compiler position information
 */
void FHeaderParser::InitScriptLocation( FScriptLocation& Retry )
{
	Retry.Input = Input;
	Retry.InputPos = InputPos;
	Retry.InputLine	= InputLine;
}

/**
 * Return to a previously-saved retry point.
 *
 * @param	Retry	the point to return to
 * @param	Binary	whether to modify the compiled bytecode
 * @param	bText	whether to modify the compiler's current location in the text
 */
void FHeaderParser::ReturnToLocation(const FScriptLocation& Retry, bool Binary, bool bText)
{
	if (bText)
	{
		Input = Retry.Input;
		InputPos = Retry.InputPos;
		InputLine = Retry.InputLine;
	}
}

/*-----------------------------------------------------------------------------
	Nest information.
-----------------------------------------------------------------------------*/

//
// Return the name for a nest type.
//
const TCHAR *FHeaderParser::NestTypeName( ENestType NestType )
{
	switch( NestType )
	{
		case ENestType::GlobalScope:
			return TEXT("Global Scope");
		case ENestType::Class:
			return TEXT("Class");
		case ENestType::NativeInterface:
		case ENestType::Interface:
			return TEXT("Interface");
		case ENestType::FunctionDeclaration:
			return TEXT("Function");
		default:
			check(false);
			return TEXT("Unknown");
	}
}

// Checks to see if a particular kind of command is allowed on this nesting level.
bool FHeaderParser::IsAllowedInThisNesting(ENestAllowFlags AllowFlags)
{
	return (TopNest->Allow & AllowFlags) != ENestAllowFlags::None;
}

//
// Make sure that a particular kind of command is allowed on this nesting level.
// If it's not, issues a compiler error referring to the token and the current
// nesting level.
//
void FHeaderParser::CheckAllow( const TCHAR* Thing, ENestAllowFlags AllowFlags )
{
	if (!IsAllowedInThisNesting(AllowFlags))
	{
		if (TopNest->NestType == ENestType::GlobalScope)
		{
			FError::Throwf(TEXT("%s is not allowed before the Class definition"), Thing );
		}
		else
		{
			FError::Throwf(TEXT("%s is not allowed here"), Thing );
		}
	}
}

bool FHeaderParser::AllowReferenceToClass(UStruct* Scope, UClass* CheckClass) const
{
	check(CheckClass);

	return	(Scope->GetOutermost() == CheckClass->GetOutermost())
		|| ((CheckClass->ClassFlags&CLASS_Parsed) != 0)
		|| ((CheckClass->ClassFlags&CLASS_Intrinsic) != 0);
}

/*-----------------------------------------------------------------------------
	Nest management.
-----------------------------------------------------------------------------*/

void FHeaderParser::PushNest(ENestType NestType, UStruct* InNode, FUnrealSourceFile* SourceFile)
{
	// Update pointer to top nesting level.
	TopNest = &Nest[NestLevel++];
	TopNest->SetScope(NestType == ENestType::GlobalScope ? &SourceFile->GetScope().Get() : &FScope::GetTypeScope(InNode).Get());
	TopNest->NestType = NestType;

	// Prevent overnesting.
	if (NestLevel >= MAX_NEST_LEVELS)
	{
		FError::Throwf(TEXT("Maximum nesting limit exceeded"));
	}

	// Inherit info from stack node above us.
	if (NestLevel > 1 && NestType == ENestType::GlobalScope)
	{
		// Use the existing stack node.
		TopNest->SetScope(TopNest[-1].GetScope());
	}

	// NestType specific logic.
	switch (NestType)
	{
	case ENestType::GlobalScope:
		TopNest->Allow = ENestAllowFlags::Class | ENestAllowFlags::TypeDecl | ENestAllowFlags::ImplicitDelegateDecl;
		break;

	case ENestType::Class:
		TopNest->Allow = ENestAllowFlags::VarDecl | ENestAllowFlags::Function | ENestAllowFlags::ImplicitDelegateDecl;
		break;

	case ENestType::NativeInterface:
	case ENestType::Interface:
		TopNest->Allow = ENestAllowFlags::Function;
		break;

	case ENestType::FunctionDeclaration:
		TopNest->Allow = ENestAllowFlags::VarDecl;

		break;

	default:
		FError::Throwf(TEXT("Internal error in PushNest, type %i"), (uint8)NestType);
		break;
	}
}

/**
 * Decrease the nesting level and handle any errors that result.
 *
 * @param	NestType	nesting type of the current node
 * @param	Descr		text to use in error message if any errors are encountered
 */
void FHeaderParser::PopNest(ENestType NestType, const TCHAR* Descr)
{
	// Validate the nesting state.
	if (NestLevel <= 0)
	{
		FError::Throwf(TEXT("Unexpected '%s' at global scope"), Descr, NestTypeName(NestType));
	}
	else if (TopNest->NestType != NestType)
	{
		FError::Throwf(TEXT("Unexpected end of %s in '%s' block"), Descr, NestTypeName(TopNest->NestType));
	}

	if (NestType != ENestType::GlobalScope && NestType != ENestType::Class && NestType != ENestType::Interface && NestType != ENestType::NativeInterface && NestType != ENestType::FunctionDeclaration)
	{
		FError::Throwf(TEXT("Bad first pass NestType %i"), (uint8)NestType);
	}

	bool bLinkProps = true;
	if (NestType == ENestType::Class)
	{
		UClass* TopClass = CastChecked<UClass>(GetCurrentClass());
		bLinkProps = !TopClass->HasAnyClassFlags(CLASS_Intrinsic);
	}

	if (NestType != ENestType::GlobalScope)
	{
		GetCurrentClass()->StaticLink(bLinkProps);
	}

	// Pop the nesting level.
	NestType = TopNest->NestType;
	NestLevel--;
	if (NestLevel == 0)
	{
		TopNest = nullptr;
	}
	else
	{
		TopNest--;
		check(TopNest >= Nest);

	}
}

void FHeaderParser::FixupDelegateProperties( FClasses& AllClasses, UStruct* Struct, FScope& Scope, TMap<FName, UFunction*>& DelegateCache )
{
	check(Struct);

	for ( UField* Field = Struct->Children; Field; Field = Field->Next )
	{
		UProperty* Property = Cast<UProperty>(Field);
		if ( Property != NULL )
		{
			UDelegateProperty* DelegateProperty = Cast<UDelegateProperty>(Property);
			UMulticastDelegateProperty* MulticastDelegateProperty = Cast<UMulticastDelegateProperty>(Property);
			if ( DelegateProperty == NULL && MulticastDelegateProperty == NULL )
			{
				// if this is an array property, see if the array's type is a delegate
				UArrayProperty* ArrayProp = Cast<UArrayProperty>(Property);
				if ( ArrayProp != NULL )
				{
					DelegateProperty = Cast<UDelegateProperty>(ArrayProp->Inner);
					MulticastDelegateProperty = Cast<UMulticastDelegateProperty>(ArrayProp->Inner);
				}
			}
			if (DelegateProperty != nullptr || MulticastDelegateProperty != nullptr)
			{
				// this UDelegateProperty corresponds to an actual delegate variable (i.e. delegate<SomeDelegate> Foo); we need to lookup the token data for
				// this property and verify that the delegate property's "type" is an actual delegate function
				FClassMetaData* StructData = GScriptHelper.FindClassData(Struct);
				check(StructData);
				FTokenData* DelegatePropertyToken = StructData->FindTokenData(Property);
				check(DelegatePropertyToken);

				// attempt to find the delegate function in the map of functions we've already found
				UFunction* SourceDelegateFunction = DelegateCache.FindRef(DelegatePropertyToken->Token.DelegateName);
				if (SourceDelegateFunction == nullptr)
				{
					FString NameOfDelegateFunction = DelegatePropertyToken->Token.DelegateName.ToString() + FString( HEADER_GENERATED_DELEGATE_SIGNATURE_SUFFIX );
					if ( !NameOfDelegateFunction.Contains(TEXT(".")) )
					{
						// an unqualified delegate function name - search for a delegate function by this name within the current scope
						SourceDelegateFunction = Cast<UFunction>(Scope.FindTypeByName(*NameOfDelegateFunction));
						if (SourceDelegateFunction == nullptr)
						{
							// Try to find in other packages.
							UObject* DelegateSignatureOuter = DelegatePropertyToken->Token.DelegateSignatureOwnerClass 
								? ((UObject*)DelegatePropertyToken->Token.DelegateSignatureOwnerClass) 
								: ((UObject*)ANY_PACKAGE);
							SourceDelegateFunction = Cast<UFunction>(StaticFindObject(UFunction::StaticClass(), DelegateSignatureOuter, *NameOfDelegateFunction));

							if (SourceDelegateFunction == nullptr)
							{
								// convert this into a fully qualified path name for the error message.
								NameOfDelegateFunction = Scope.GetName().ToString() + TEXT(".") + NameOfDelegateFunction;
							}
						}
					}
					else
					{
						FString DelegateClassName, DelegateName;
						NameOfDelegateFunction.Split(TEXT("."), &DelegateClassName, &DelegateName);

						// verify that we got a valid string for the class name
						if ( DelegateClassName.Len() == 0 )
						{
							UngetToken(DelegatePropertyToken->Token);
							FError::Throwf(TEXT("Invalid scope specified in delegate property function reference: '%s'"), *NameOfDelegateFunction);
						}

						// verify that we got a valid string for the name of the function
						if ( DelegateName.Len() == 0 )
						{
							UngetToken(DelegatePropertyToken->Token);
							FError::Throwf(TEXT("Invalid delegate name specified in delegate property function reference '%s'"), *NameOfDelegateFunction);
						}

						// make sure that the class that contains the delegate can be referenced here
						UClass* DelegateOwnerClass = AllClasses.FindScriptClassOrThrow(DelegateClassName);
						if (FScope::GetTypeScope(DelegateOwnerClass)->FindTypeByName(*DelegateName) != nullptr)
						{
							FError::Throwf(TEXT("Inaccessible type: '%s'"), *DelegateOwnerClass->GetPathName());
						}
						SourceDelegateFunction = Cast<UFunction>(FindField(DelegateOwnerClass, *DelegateName, false, UFunction::StaticClass(), NULL));	
					}

					if ( SourceDelegateFunction == NULL )
					{
						UngetToken(DelegatePropertyToken->Token);
						FError::Throwf(TEXT("Failed to find delegate function '%s'"), *NameOfDelegateFunction);
					}
					else if ( (SourceDelegateFunction->FunctionFlags&FUNC_Delegate) == 0 )
					{
						UngetToken(DelegatePropertyToken->Token);
						FError::Throwf(TEXT("Only delegate functions can be used as the type for a delegate property; '%s' is not a delegate."), *NameOfDelegateFunction);
					}
				}

				// successfully found the delegate function that this delegate property corresponds to

				// save this into the delegate cache for faster lookup later
				DelegateCache.Add(DelegatePropertyToken->Token.DelegateName, SourceDelegateFunction);

				// bind it to the delegate property
				if( DelegateProperty != NULL )
				{
					if( !SourceDelegateFunction->HasAnyFunctionFlags( FUNC_MulticastDelegate ) )
					{
						DelegateProperty->SignatureFunction = DelegatePropertyToken->Token.Function = SourceDelegateFunction;
					}
					else
					{
						FError::Throwf(TEXT("Unable to declare a single-cast delegate property for a multi-cast delegate type '%s'.  Either add a 'multicast' qualifier to the property or change the delegate type to be single-cast as well."), *SourceDelegateFunction->GetName());
					}
				}
				else if( MulticastDelegateProperty != NULL )
				{
					if( SourceDelegateFunction->HasAnyFunctionFlags( FUNC_MulticastDelegate ) )
					{
						MulticastDelegateProperty->SignatureFunction = DelegatePropertyToken->Token.Function = SourceDelegateFunction;

						if(MulticastDelegateProperty->HasAnyPropertyFlags(CPF_BlueprintAssignable | CPF_BlueprintCallable))
						{
							for (TFieldIterator<UProperty> PropIt(SourceDelegateFunction); PropIt && (PropIt->PropertyFlags & CPF_Parm); ++PropIt)
							{
								UProperty* FuncParam = *PropIt;
								if(FuncParam->HasAllPropertyFlags(CPF_OutParm) && !FuncParam->HasAllPropertyFlags(CPF_ConstParm)  )
								{
									const bool bClassGeneratedFromBP = FClass::IsDynamic(Struct);
									const bool bAllowedArrayRefFromBP = bClassGeneratedFromBP && FuncParam->IsA<UArrayProperty>();
									if (!bAllowedArrayRefFromBP)
									{
										FError::Throwf(TEXT("BlueprintAssignable delegates do not support non-const references at the moment. Function: %s Parameter: '%s'"), *SourceDelegateFunction->GetName(), *FuncParam->GetName());
									}
								}
							}
						}

					}
					else
					{
						FError::Throwf(TEXT("Unable to declare a multi-cast delegate property for a single-cast delegate type '%s'.  Either remove the 'multicast' qualifier from the property or change the delegate type to be 'multicast' as well."), *SourceDelegateFunction->GetName());
					}
				}
			}
		}
		else
		{
			// if this is a state, function, or script struct, it might have its own delegate properties which need to be validated
			UStruct* InternalStruct = Cast<UStruct>(Field);
			if ( InternalStruct != NULL )
			{
				FixupDelegateProperties(AllClasses, InternalStruct, Scope, DelegateCache);
			}
		}
	}
}

/**
 * Verifies that all specified class's UProperties with CFG_RepNotify have valid callback targets with no parameters nor return values
 *
 * @param	TargetClass			class to verify rep notify properties for
 */
void FHeaderParser::VerifyRepNotifyCallbacks( UClass* TargetClass )
{
	// Iterate over all properties, looking for those flagged as CPF_RepNotify
	for ( UField* Field = TargetClass->Children; Field; Field = Field->Next )
	{
		UProperty* Prop = Cast<UProperty>(Field);
		if( Prop && (Prop->GetPropertyFlags() & CPF_RepNotify) )
		{
			FClassMetaData* TargetClassData = GScriptHelper.FindClassData(TargetClass);
			check(TargetClassData);
			FTokenData* PropertyToken = TargetClassData->FindTokenData(Prop);
			check(PropertyToken);

			// Search through this class and its superclasses looking for the specified callback
			UFunction* TargetFunc = NULL;
			UClass* SearchClass = TargetClass;
			while( SearchClass && !TargetFunc )
			{
				// Since the function map is not valid yet, we have to iterate over the fields to look for the function
				for( UField* TestField = SearchClass->Children; TestField; TestField = TestField->Next )
				{
					UFunction* TestFunc = Cast<UFunction>(TestField);
					if (TestFunc && FNativeClassHeaderGenerator::GetOverriddenFName(TestFunc) == Prop->RepNotifyFunc)
					{
						TargetFunc = TestFunc;
						break;
					}
				}
				SearchClass = SearchClass->GetSuperClass();
			}

			if( TargetFunc )
			{
				if (TargetFunc->GetReturnProperty())
				{
					UngetToken(PropertyToken->Token);
					FError::Throwf(TEXT("Replication notification function %s must not have return values"), *Prop->RepNotifyFunc.ToString());
					break;
				}
				
				bool IsArrayProperty = ( Prop->ArrayDim > 1 || Cast<UArrayProperty>(Prop) );
				int32 MaxParms = IsArrayProperty ? 2 : 1;

				if ( TargetFunc->NumParms > MaxParms)
				{
					UngetToken(PropertyToken->Token);
					FError::Throwf(TEXT("Replication notification function %s has too many parameters"), *Prop->RepNotifyFunc.ToString());
					break;
				}
				
				TFieldIterator<UProperty> Parm(TargetFunc);
				if ( TargetFunc->NumParms >= 1 && Parm)
				{
					// First parameter is always the old value:
					if ( Parm->GetClass() != Prop->GetClass() )
					{
						UngetToken(PropertyToken->Token);
						FError::Throwf(TEXT("Replication notification function %s has invalid parameter for property $%s. First (optional) parameter must be a const reference of the same property type."), *Prop->RepNotifyFunc.ToString(), *Prop->GetName());
						break;
					}

					++Parm;
				}

				if ( TargetFunc->NumParms >= 2 && Parm)
				{
					// A 2nd parameter for arrays can be specified as a const TArray<uint8>&. This is a list of element indices that have changed
					UArrayProperty *ArrayProp = Cast<UArrayProperty>(*Parm);
					if (!(ArrayProp && Cast<UByteProperty>(ArrayProp->Inner)) || !(Parm->GetPropertyFlags() & CPF_ConstParm) || !(Parm->GetPropertyFlags() & CPF_ReferenceParm))
					{
						UngetToken(PropertyToken->Token);
						FError::Throwf(TEXT("Replication notification function %s (optional) parameter must be of type 'const TArray<uint8>&'"), *Prop->RepNotifyFunc.ToString());
						break;
					}
				}
			}
			else
			{
				// Couldn't find a valid function...
				UngetToken(PropertyToken->Token);
				FError::Throwf(TEXT("Replication notification function %s not found"), *Prop->RepNotifyFunc.ToString() );
			}
		}
	}
}


/*-----------------------------------------------------------------------------
	Compiler directives.
-----------------------------------------------------------------------------*/

//
// Process a compiler directive.
//
void FHeaderParser::CompileDirective(FClasses& AllClasses)
{
	FUnrealSourceFile* CurrentSourceFilePtr = GetCurrentSourceFile();
	TSharedRef<FUnrealSourceFile> CurrentSrcFile = CurrentSourceFilePtr->AsShared();
	FToken Directive;

	int32 LineAtStartOfDirective = InputLine;
	// Define directive are skipped but they can be multiline.
	bool bDefineDirective = false;

	if (!GetIdentifier(Directive))
	{
		FError::Throwf(TEXT("Missing compiler directive after '#'") );
	}
	else if (Directive.Matches(TEXT("Error")))
	{
		FError::Throwf(TEXT("#Error directive encountered") );
	}
	else if (Directive.Matches(TEXT("pragma")))
	{
		// Ignore all pragmas
	}
	else if (Directive.Matches(TEXT("linenumber")))
	{
		FToken Number;
		if (!GetToken(Number) || (Number.TokenType != TOKEN_Const) || (Number.Type != CPT_Int && Number.Type != CPT_Int64))
		{
			FError::Throwf(TEXT("Missing line number in line number directive"));
		}

		int32 newInputLine;
		if ( Number.GetConstInt(newInputLine) )
		{
			InputLine = newInputLine;
		}
	}
	else if (Directive.Matches(TEXT("include")))
	{
		FString ExpectedHeaderName = CurrentSrcFile->GetGeneratedHeaderFilename();
		FToken IncludeName;
		if (GetToken(IncludeName) && (IncludeName.TokenType == TOKEN_Const) && (IncludeName.Type == CPT_String))
		{
			if (FCString::Stricmp(IncludeName.String, *ExpectedHeaderName) == 0)
			{
				bSpottedAutogeneratedHeaderInclude = true;
			}
		}
	}
	else if (Directive.Matches(TEXT("if")))
	{
		// Eat the ! if present
		bool bNotDefined = MatchSymbol(TEXT("!"));

		int32 TempInt;
		const bool bParsedInt = GetConstInt(TempInt);
		if (bParsedInt && (TempInt == 0 || TempInt == 1))
		{
			PushCompilerDirective(ECompilerDirective::Insignificant);
		}
		else
		{
			FToken Define;
			if (!GetIdentifier(Define))
			{
				FError::Throwf(TEXT("Missing define name '#if'") );
			}

			if ( Define.Matches(TEXT("WITH_EDITORONLY_DATA")) )
			{
				PushCompilerDirective(ECompilerDirective::WithEditorOnlyData);
			}
			else if ( Define.Matches(TEXT("WITH_EDITOR")) )
			{
				PushCompilerDirective(ECompilerDirective::WithEditor);
			}
			else if (Define.Matches(TEXT("WITH_HOT_RELOAD")) || Define.Matches(TEXT("WITH_HOT_RELOAD_CTORS")) || Define.Matches(TEXT("1")))
			{
				PushCompilerDirective(ECompilerDirective::Insignificant);
			}
			else if ( Define.Matches(TEXT("CPP")) && bNotDefined)
			{
				PushCompilerDirective(ECompilerDirective::Insignificant);
			}
			else
			{
				FError::Throwf(TEXT("Unknown define '#if %s' in class or global scope"), Define.Identifier);
			}
		}
	}
	else if (Directive.Matches(TEXT("endif")))
	{
		if (CompilerDirectiveStack.Num() < 1)
		{
			FError::Throwf(TEXT("Unmatched '#endif' in class or global scope"));
		}
		CompilerDirectiveStack.Pop();
	}
	else if (Directive.Matches(TEXT("define")))
	{
		// Ignore the define directive (can be multiline).
		bDefineDirective = true;
	}
	else if (Directive.Matches(TEXT("ifdef")) || Directive.Matches(TEXT("ifndef")))
	{
		PushCompilerDirective(ECompilerDirective::Insignificant);
	}
	else if (Directive.Matches(TEXT("undef")) || Directive.Matches(TEXT("else")))
	{
		// Ignore. UHT can only handle #if directive
	}
	else
	{
		FError::Throwf(TEXT("Unrecognized compiler directive %s"), Directive.Identifier );
	}

	// Skip to end of line (or end of multiline #define).
	if (LineAtStartOfDirective == InputLine)
	{
		TCHAR LastCharacter = '\0';
		TCHAR c;
		do
		{			
			while ( !IsEOL( c=GetChar() ) )
			{
				LastCharacter = c;
			}
		} 
		// Continue until the entire multiline directive has been skipped.
		while (LastCharacter == '\\' && bDefineDirective);

		if (c == 0)
		{
			UngetChar();
		}
	}
}

/*-----------------------------------------------------------------------------
	Variable declaration parser.
-----------------------------------------------------------------------------*/

void FHeaderParser::GetVarType
(
FClasses&                       AllClasses,
FScope*							Scope,
FPropertyBase&                  VarProperty,
uint64                          Disallow,
FToken*                         OuterPropertyType,
EPropertyDeclarationStyle::Type PropertyDeclarationStyle,
EVariableCategory::Type         VariableCategory,
FIndexRange*                    ParsedVarIndexRange
)
{
	UStruct* OwnerStruct = Scope->IsFileScope() ? nullptr : ((FStructScope*)Scope)->GetStruct();
	FName RepCallbackName = FName(NAME_None);

	// Get flags.
	uint64 Flags        = 0;
	uint64 ImpliedFlags = 0;

	// force members to be 'blueprint read only' if in a const class
	if (VariableCategory == EVariableCategory::Member)
	{
		if (UClass* OwnerClass = Cast<UClass>(OwnerStruct))
		{
			if (OwnerClass->ClassFlags & CLASS_Const)
			{
				ImpliedFlags |= CPF_BlueprintReadOnly;
			}
		}
	}
	uint32 ExportFlags = PROPEXPORT_Public;

	// Build up a list of specifiers
	TArray<FPropertySpecifier> SpecifiersFound;

	TMap<FName, FString> MetaDataFromNewStyle;
	bool bNativeConst = false;
	bool bNativeConstTemplateArg = false;

	const bool bIsParamList = (VariableCategory != EVariableCategory::Member) && MatchIdentifier(TEXT("UPARAM"));

	// No specifiers are allowed inside a TArray
	if ((OuterPropertyType == NULL) || !OuterPropertyType->Matches(TEXT("TArray")))
	{
		// New-style UPROPERTY() syntax 
		if (PropertyDeclarationStyle == EPropertyDeclarationStyle::UPROPERTY || bIsParamList)
		{
			ReadSpecifierSetInsideMacro(SpecifiersFound, TEXT("Variable"), MetaDataFromNewStyle);
		}
	}

	if (VariableCategory != EVariableCategory::Member)
	{
		// const before the variable type support (only for params)
		if (MatchIdentifier(TEXT("const")))
		{
			Flags |= CPF_ConstParm;
			bNativeConst = true;
		}
	}

	if (CompilerDirectiveStack.Num() > 0 && (CompilerDirectiveStack.Last()&ECompilerDirective::WithEditorOnlyData) != 0)
	{
		Flags |= CPF_EditorOnly;
	}

	// Store the start and end positions of the parsed type
	if (ParsedVarIndexRange)
	{
		ParsedVarIndexRange->StartIndex = InputPos;
	}

	// Process the list of specifiers
	bool bSeenEditSpecifier = false;
	bool bSeenBlueprintEditSpecifier = false;
	for (const FPropertySpecifier& Specifier : SpecifiersFound)
	{
		EVariableSpecifier SpecID = (EVariableSpecifier)Algo::FindSortedStringCaseInsensitive(*Specifier.Key, GVariableSpecifierStrings);
		if (VariableCategory == EVariableCategory::Member)
		{
			switch (SpecID)
			{
				case EVariableSpecifier::EditAnywhere:
				{
					if (bSeenEditSpecifier)
					{
						FError::Throwf(TEXT("Found more than one edit/visibility specifier (%s), only one is allowed"), *Specifier.Key);
					}
					Flags |= CPF_Edit;
					bSeenEditSpecifier = true;
				}
				break;

				case EVariableSpecifier::EditInstanceOnly:
				{
					if (bSeenEditSpecifier)
					{
						FError::Throwf(TEXT("Found more than one edit/visibility specifier (%s), only one is allowed"), *Specifier.Key);
					}
					Flags |= CPF_Edit | CPF_DisableEditOnTemplate;
					bSeenEditSpecifier = true;
				}
				break;

				case EVariableSpecifier::EditDefaultsOnly:
				{
					if (bSeenEditSpecifier)
					{
						FError::Throwf(TEXT("Found more than one edit/visibility specifier (%s), only one is allowed"), *Specifier.Key);
					}
					Flags |= CPF_Edit | CPF_DisableEditOnInstance;
					bSeenEditSpecifier = true;
				}
				break;

				case EVariableSpecifier::VisibleAnywhere:
				{
					if (bSeenEditSpecifier)
					{
						FError::Throwf(TEXT("Found more than one edit/visibility specifier (%s), only one is allowed"), *Specifier.Key);
					}
					Flags |= CPF_Edit | CPF_EditConst;
					bSeenEditSpecifier = true;
				}
				break;

				case EVariableSpecifier::VisibleInstanceOnly:
				{
					if (bSeenEditSpecifier)
					{
						FError::Throwf(TEXT("Found more than one edit/visibility specifier (%s), only one is allowed"), *Specifier.Key);
					}
					Flags |= CPF_Edit | CPF_EditConst | CPF_DisableEditOnTemplate;
					bSeenEditSpecifier = true;
				}
				break;

				case EVariableSpecifier::VisibleDefaultsOnly:
				{
					if (bSeenEditSpecifier)
					{
						FError::Throwf(TEXT("Found more than one edit/visibility specifier (%s), only one is allowed"), *Specifier.Key);
					}
					Flags |= CPF_Edit | CPF_EditConst | CPF_DisableEditOnInstance;
					bSeenEditSpecifier = true;
				}
				break;

				case EVariableSpecifier::BlueprintReadWrite:
				{
					if (bSeenBlueprintEditSpecifier)
					{
						FError::Throwf(TEXT("Found more than one Blueprint read/write specifier (%s), only one is allowed"), *Specifier.Key);
					}

					const FString* PrivateAccessMD = MetaDataFromNewStyle.Find(TEXT("AllowPrivateAccess"));  // FBlueprintMetadata::MD_AllowPrivateAccess
					const bool bAllowPrivateAccess = PrivateAccessMD ? (*PrivateAccessMD == TEXT("true")) : false;
					if (CurrentAccessSpecifier == ACCESS_Private && !bAllowPrivateAccess)
					{
						FError::Throwf(TEXT("BlueprintReadWrite should not be used on private members"));
					}
					Flags |= CPF_BlueprintVisible;
					bSeenBlueprintEditSpecifier = true;
				}
				break;

				case EVariableSpecifier::BlueprintReadOnly:
				{
					if (bSeenBlueprintEditSpecifier)
					{
						FError::Throwf(TEXT("Found more than one Blueprint read/write specifier (%s), only one is allowed"), *Specifier.Key);
					}

					const FString* PrivateAccessMD = MetaDataFromNewStyle.Find(TEXT("AllowPrivateAccess"));  // FBlueprintMetadata::MD_AllowPrivateAccess
					const bool bAllowPrivateAccess = PrivateAccessMD ? (*PrivateAccessMD == TEXT("true")) : false;
					if (CurrentAccessSpecifier == ACCESS_Private && !bAllowPrivateAccess)
					{
						FError::Throwf(TEXT("BlueprintReadOnly should not be used on private members"));
					}
					Flags        |= CPF_BlueprintVisible | CPF_BlueprintReadOnly;
					ImpliedFlags &= ~CPF_BlueprintReadOnly;
					bSeenBlueprintEditSpecifier = true;
				}
				break;

				case EVariableSpecifier::Config:
				{
					Flags |= CPF_Config;
				}
				break;

				case EVariableSpecifier::GlobalConfig:
				{
					Flags |= CPF_GlobalConfig | CPF_Config;
				}
				break;

				case EVariableSpecifier::Localized:
				{
					FError::Throwf(TEXT("The Localized specifier is deprecated"));
				}
				break;

				case EVariableSpecifier::Transient:
				{
					Flags |= CPF_Transient;
				}
				break;

				case EVariableSpecifier::DuplicateTransient:
				{
					Flags |= CPF_DuplicateTransient;
				}
				break;

				case EVariableSpecifier::TextExportTransient:
				{
					Flags |= CPF_TextExportTransient;
				}
				break;

				case EVariableSpecifier::NonPIETransient:
				{
					UE_LOG_WARNING_UHT(TEXT("NonPIETransient is deprecated - NonPIEDuplicateTransient should be used instead"));
					Flags |= CPF_NonPIEDuplicateTransient;
				}
				break;

				case EVariableSpecifier::NonPIEDuplicateTransient:
				{
					Flags |= CPF_NonPIEDuplicateTransient;
				}
				break;

				case EVariableSpecifier::Export:
				{
					Flags |= CPF_ExportObject;
				}
				break;

				case EVariableSpecifier::EditInline:
				{
					FError::Throwf(TEXT("EditInline is deprecated. Remove it, or use Instanced instead."));
				}
				break;

				case EVariableSpecifier::NoClear:
				{
					Flags |= CPF_NoClear;
				}
				break;

				case EVariableSpecifier::EditFixedSize:
				{
					Flags |= CPF_EditFixedSize;
				}
				break;

				case EVariableSpecifier::Replicated:
				case EVariableSpecifier::ReplicatedUsing:
				{
					if (OwnerStruct->IsA<UScriptStruct>())
					{
						FError::Throwf(TEXT("Struct members cannot be replicated"));
					}

					Flags |= CPF_Net;

					// See if we've specified a rep notification function
					if (SpecID == EVariableSpecifier::ReplicatedUsing)
					{
						RepCallbackName = FName(*RequireExactlyOneSpecifierValue(Specifier));
						Flags |= CPF_RepNotify;
					}
				}
				break;

				case EVariableSpecifier::NotReplicated:
				{
					if (!OwnerStruct->IsA<UScriptStruct>())
					{
						FError::Throwf(TEXT("Only Struct members can be marked NotReplicated"));
					}

					Flags |= CPF_RepSkip;
				}
				break;

				case EVariableSpecifier::RepRetry:
				{
					FError::Throwf(TEXT("'RepRetry' is deprecated."));
				}
				break;

				case EVariableSpecifier::Interp:
				{
					Flags |= CPF_Edit;
					Flags |= CPF_BlueprintVisible;
					Flags |= CPF_Interp;
				}
				break;

				case EVariableSpecifier::NonTransactional:
				{
					Flags |= CPF_NonTransactional;
				}
				break;

				case EVariableSpecifier::Instanced:
				{
					Flags |= CPF_PersistentInstance | CPF_ExportObject | CPF_InstancedReference;
					AddEditInlineMetaData(MetaDataFromNewStyle);
				}
				break;

				case EVariableSpecifier::BlueprintAssignable:
				{
					Flags |= CPF_BlueprintAssignable;
				}
				break;

				case EVariableSpecifier::BlueprintCallable:
				{
					Flags |= CPF_BlueprintCallable;
				}
				break;

				case EVariableSpecifier::BlueprintAuthorityOnly:
				{
					Flags |= CPF_BlueprintAuthorityOnly;
				}
				break;

				case EVariableSpecifier::AssetRegistrySearchable:
				{
					Flags |= CPF_AssetRegistrySearchable;
				}
				break;

				case EVariableSpecifier::SimpleDisplay:
				{
					Flags |= CPF_SimpleDisplay;
				}
				break;

				case EVariableSpecifier::AdvancedDisplay:
				{
					Flags |= CPF_AdvancedDisplay;
				}
				break;

				case EVariableSpecifier::SaveGame:
				{
					Flags |= CPF_SaveGame;
				}
				break;

				case EVariableSpecifier::SkipSerialization:
				{
					Flags |= CPF_SkipSerialization;
				}
				break;

				default:
				{
					FError::Throwf(TEXT("Unknown variable specifier '%s'"), *Specifier.Key);
				}
				break;
			}
		}
		else
		{
			switch (SpecID)
			{
				case EVariableSpecifier::Const:
				{
					Flags |= CPF_ConstParm;
				}
				break;

				case EVariableSpecifier::Ref:
				{
					Flags |= CPF_OutParm | CPF_ReferenceParm;
				}
				break;

				case EVariableSpecifier::NotReplicated:
				{
					if (VariableCategory == EVariableCategory::ReplicatedParameter)
					{
						VariableCategory = EVariableCategory::RegularParameter;
						Flags |= CPF_RepSkip;
					}
					else
					{
						FError::Throwf(TEXT("Only parameters in service request functions can be marked NotReplicated"));
					}
				}
				break;

				default:
				{
					FError::Throwf(TEXT("Unknown variable specifier '%s'"), *Specifier.Key);
				}
				break;
			}
		}
	}

	{
		const FString* ExposeOnSpawnStr = MetaDataFromNewStyle.Find(TEXT("ExposeOnSpawn"));
		const bool bExposeOnSpawn = (NULL != ExposeOnSpawnStr);
		if (bExposeOnSpawn)
		{
			if (0 != (CPF_DisableEditOnInstance & Flags))
			{
				UE_LOG_WARNING_UHT(TEXT("Property cannot have 'DisableEditOnInstance' or 'BlueprintReadOnly' and 'ExposeOnSpawn' flags"));
			}
			if (0 == (CPF_BlueprintVisible & Flags))
			{
				UE_LOG_WARNING_UHT(TEXT("Property cannot have 'ExposeOnSpawn' with 'BlueprintVisible' flag."));
			}
			Flags |= CPF_ExposeOnSpawn;
		}
	}

	if (CurrentAccessSpecifier == ACCESS_Public || VariableCategory != EVariableCategory::Member)
	{
		Flags       &= ~CPF_Protected;
		ExportFlags |= PROPEXPORT_Public;
		ExportFlags &= ~(PROPEXPORT_Private|PROPEXPORT_Protected);

		Flags &= ~CPF_NativeAccessSpecifiers;
		Flags |= CPF_NativeAccessSpecifierPublic;
	}
	else if (CurrentAccessSpecifier == ACCESS_Protected)
	{
		Flags       |= CPF_Protected;
		ExportFlags |= PROPEXPORT_Protected;
		ExportFlags &= ~(PROPEXPORT_Public|PROPEXPORT_Private);

		Flags &= ~CPF_NativeAccessSpecifiers;
		Flags |= CPF_NativeAccessSpecifierProtected;
	}
	else if (CurrentAccessSpecifier == ACCESS_Private)
	{
		Flags       &= ~CPF_Protected;
		ExportFlags |= PROPEXPORT_Private;
		ExportFlags &= ~(PROPEXPORT_Public|PROPEXPORT_Protected);

		Flags &= ~CPF_NativeAccessSpecifiers;
		Flags |= CPF_NativeAccessSpecifierPrivate;
	}
	else
	{
		FError::Throwf(TEXT("Unknown access level"));
	}

	// Swallow inline keywords
	if (VariableCategory == EVariableCategory::Return)
	{
		FToken InlineToken;
		if (!GetIdentifier(InlineToken, true))
		{
			FError::Throwf(TEXT("%s: Missing variable type"), GetHintText(VariableCategory));
		}

		if (FCString::Strcmp(InlineToken.Identifier, TEXT("inline")) != 0
			&& FCString::Strcmp(InlineToken.Identifier, TEXT("FORCENOINLINE")) != 0
			&& FCString::Strncmp(InlineToken.Identifier, TEXT("FORCEINLINE"), 11) != 0)
		{
			UngetToken(InlineToken);
		}
	}

	// Get variable type.
	bool bUnconsumedStructKeyword = false;
	bool bUnconsumedClassKeyword  = false;
	bool bUnconsumedEnumKeyword   = false;
	bool bUnconsumedConstKeyword  = false;

	if (MatchIdentifier(TEXT("const")))
	{
		//@TODO: UCREMOVAL: Should use this to set the new (currently non-existent) CPF_Const flag appropriately!
		bUnconsumedConstKeyword = true;
		bNativeConst = true;
	}

	if (MatchIdentifier(TEXT("mutable")))
	{
		//@TODO: Should flag as settable from a const context, but this is at least good enough to allow use for C++ land
	}

	if (MatchIdentifier(TEXT("struct")))
	{
		bUnconsumedStructKeyword = true;
	}
	else if (MatchIdentifier(TEXT("class")))
	{
		bUnconsumedClassKeyword = true;
	}
	else if (MatchIdentifier(TEXT("enum")))
	{
		if (VariableCategory == EVariableCategory::Member)
		{
			FError::Throwf(TEXT("%s: Cannot declare enum at variable declaration"), GetHintText(VariableCategory));
		}

		bUnconsumedEnumKeyword = true;
	}

	//
	FToken VarType;
	if ( !GetIdentifier(VarType,1) )
	{
		FError::Throwf(TEXT("%s: Missing variable type"), GetHintText(VariableCategory));
	}

	if ( VarType.Matches(TEXT("int8")) )
	{
		VarProperty = FPropertyBase(CPT_Int8);
	}
	else if ( VarType.Matches(TEXT("int16")) )
	{
		VarProperty = FPropertyBase(CPT_Int16);
	}
	else if ( VarType.Matches(TEXT("int32")) )
	{
		VarProperty = FPropertyBase(CPT_Int);
	}
	else if ( VarType.Matches(TEXT("int64")) )
	{
		VarProperty = FPropertyBase(CPT_Int64);
	}
	else if ( VarType.Matches(TEXT("uint32")) && IsBitfieldProperty() )
	{
		// 32-bit bitfield (bool) type, treat it like 8 bit type
		VarProperty = FPropertyBase(CPT_Bool8);
	}
	else if ( VarType.Matches(TEXT("uint16")) && IsBitfieldProperty() )
	{
		// 16-bit bitfield (bool) type, treat it like 8 bit type.
		VarProperty = FPropertyBase(CPT_Bool8);
	}
	else if ( VarType.Matches(TEXT("uint8")) && IsBitfieldProperty() )
	{
		// 8-bit bitfield (bool) type
		VarProperty = FPropertyBase(CPT_Bool8);
	}
	else if ( VarType.Matches(TEXT("int")) )
	{
		VarProperty = FPropertyBase(CPT_Int, EIntType::Unsized);
	}
	else if ( VarType.Matches(TEXT("signed")) )
	{
		MatchIdentifier(TEXT("int"));
		VarProperty = FPropertyBase(CPT_Int, EIntType::Unsized);
	}
	else if (VarType.Matches(TEXT("unsigned")))
	{
		MatchIdentifier(TEXT("int"));
		VarProperty = FPropertyBase(CPT_UInt32, EIntType::Unsized);
	}
	else if ( VarType.Matches(TEXT("bool")) )
	{
		if (IsBitfieldProperty())
		{
			FError::Throwf(TEXT("bool bitfields are not supported."));
		}
		// C++ bool type
		VarProperty = FPropertyBase(CPT_Bool);
	}
	else if ( VarType.Matches(TEXT("uint8")) )
	{
		// Intrinsic Byte type.
		VarProperty = FPropertyBase(CPT_Byte);
	}
	else if ( VarType.Matches(TEXT("uint16")) )
	{
		VarProperty = FPropertyBase(CPT_UInt16);
	}
	else if ( VarType.Matches(TEXT("uint32")) )
	{
		VarProperty = FPropertyBase(CPT_UInt32);
	}
	else if ( VarType.Matches(TEXT("uint64")) )
	{
		VarProperty = FPropertyBase(CPT_UInt64);
	}
	else if ( VarType.Matches(TEXT("float")) )
	{
		// Intrinsic single precision floating point type.
		VarProperty = FPropertyBase(CPT_Float);
	}
	else if ( VarType.Matches(TEXT("double")) )
	{
		// Intrinsic double precision floating point type type.
		VarProperty = FPropertyBase(CPT_Double);
	}
	else if ( VarType.Matches(TEXT("FName")) )
	{
		// Intrinsic Name type.
		VarProperty = FPropertyBase(CPT_Name);
	}
	else if ( VarType.Matches(TEXT("TArray")) )
	{
		RequireSymbol( TEXT("<"), TEXT("'tarray'") );

		// GetVarType() clears the property flags of the array var, so use dummy 
		// flags when getting the inner property
		uint64 OriginalVarTypeFlags = VarType.PropertyFlags;
		VarType.PropertyFlags |= Flags;

		GetVarType(AllClasses, Scope, VarProperty, Disallow, &VarType, EPropertyDeclarationStyle::None, VariableCategory);
		if (VarProperty.IsContainer())
		{
			FError::Throwf(TEXT("Nested containers are not supported.") );
		}

		if (VarProperty.MetaData.Find(TEXT("NativeConst")))
		{
			bNativeConstTemplateArg = true;
		}

		OriginalVarTypeFlags |= VarProperty.PropertyFlags & (CPF_ContainsInstancedReference | CPF_InstancedReference); // propagate these to the array, we will fix them later
		VarType.PropertyFlags = OriginalVarTypeFlags;
		VarProperty.ArrayType = EArrayType::Dynamic;

		FToken CloseTemplateToken;
		if (!GetToken(CloseTemplateToken, /*bNoConsts=*/ true, ESymbolParseOption::CloseTemplateBracket))
		{
			FError::Throwf(TEXT("Missing token while parsing TArray."));
		}

		if (CloseTemplateToken.TokenType != TOKEN_Symbol || FCString::Stricmp(CloseTemplateToken.Identifier, TEXT(">")))
		{
			// If we didn't find a comma, report it
			if (FCString::Stricmp(CloseTemplateToken.Identifier, TEXT(",")))
			{
				FError::Throwf(TEXT("Expected '>' but found '%s'"), CloseTemplateToken.Identifier);
			}

			// If we found a comma, read the next thing, assume it's an allocator, and report that
			FToken AllocatorToken;
			if (!GetToken(AllocatorToken, /*bNoConsts=*/ true, ESymbolParseOption::CloseTemplateBracket))
			{
				FError::Throwf(TEXT("Expected '>' but found '%s'"), CloseTemplateToken.Identifier);
			}

			FError::Throwf(TEXT("Found '%s' - explicit allocators are not supported in TArray properties."), AllocatorToken.Identifier);
		}
	}
	else if ( VarType.Matches(TEXT("TMap")) )
	{
		RequireSymbol( TEXT("<"), TEXT("'tmap'") );

		// GetVarType() clears the property flags of the array var, so use dummy 
		// flags when getting the inner property
		uint64 OriginalVarTypeFlags = VarType.PropertyFlags;
		VarType.PropertyFlags |= Flags;

		FToken MapKeyType;
		GetVarType(AllClasses, Scope, MapKeyType, Disallow, &VarType, EPropertyDeclarationStyle::None, VariableCategory);
		if (MapKeyType.IsContainer())
		{
			FError::Throwf(TEXT("Nested containers are not supported.") );
		}

		if (MapKeyType.Type == CPT_Interface)
		{
			FError::Throwf(TEXT("UINTERFACEs are not currently supported as key types."));
		}

		if (MapKeyType.Type == CPT_Text)
		{
			FError::Throwf(TEXT("FText is not currently supported as a key type."));
		}

		FToken CommaToken;
		if (!GetToken(CommaToken, /*bNoConsts=*/ true) || CommaToken.TokenType != TOKEN_Symbol || FCString::Stricmp(CommaToken.Identifier, TEXT(",")))
		{
			FError::Throwf(TEXT("Missing value type while parsing TMap."));
		}

		GetVarType(AllClasses, Scope, VarProperty, Disallow, &VarType, EPropertyDeclarationStyle::None, VariableCategory);
		if (VarProperty.IsContainer())
		{
			FError::Throwf(TEXT("Nested containers are not supported.") );
		}

		OriginalVarTypeFlags |= VarProperty.PropertyFlags & (CPF_ContainsInstancedReference | CPF_InstancedReference); // propagate these to the map value, we will fix them later
		OriginalVarTypeFlags |= MapKeyType .PropertyFlags & (CPF_ContainsInstancedReference | CPF_InstancedReference); // propagate these to the map key, we will fix them later
		VarType.PropertyFlags = OriginalVarTypeFlags;
		FToken* MapKeyProp = new FToken(MapKeyType);
		VarProperty.MapKeyProp = MakeShareable<FToken>(MapKeyProp);
		UHTMakefile.AddToken(GetCurrentSourceFile(), MapKeyProp);
		VarProperty.MapKeyProp->PropertyFlags = OriginalVarTypeFlags;

		FToken CloseTemplateToken;
		if (!GetToken(CloseTemplateToken, /*bNoConsts=*/ true, ESymbolParseOption::CloseTemplateBracket))
		{
			FError::Throwf(TEXT("Missing token while parsing TMap."));
		}

		if (CloseTemplateToken.TokenType != TOKEN_Symbol || FCString::Stricmp(CloseTemplateToken.Identifier, TEXT(">")))
		{
			// If we didn't find a comma, report it
			if (FCString::Stricmp(CloseTemplateToken.Identifier, TEXT(",")))
			{
				FError::Throwf(TEXT("Expected '>' but found '%s'"), CloseTemplateToken.Identifier);
			}

			// If we found a comma, read the next thing, assume it's an allocator, and report that
			FToken AllocatorToken;
			if (!GetToken(AllocatorToken, /*bNoConsts=*/ true, ESymbolParseOption::CloseTemplateBracket))
			{
				FError::Throwf(TEXT("Expected '>' but found '%s'"), CloseTemplateToken.Identifier);
			}

			FError::Throwf(TEXT("Found '%s' - explicit allocators are not supported in TMap properties."), AllocatorToken.Identifier);
		}
	}
	else if ( VarType.Matches(TEXT("TSet")) )
	{
		RequireSymbol( TEXT("<"), TEXT("'tset'") );

		// GetVarType() clears the property flags of the array var, so use dummy 
		// flags when getting the inner property
		uint64 OriginalVarTypeFlags = VarType.PropertyFlags;
		VarType.PropertyFlags |= Flags;

		GetVarType(AllClasses, Scope, VarProperty, Disallow, &VarType, EPropertyDeclarationStyle::None, VariableCategory);
		if (VarProperty.IsContainer())
		{
			FError::Throwf(TEXT("Nested containers are not supported.") );
		}

		if (VarProperty.Type == CPT_Interface)
		{
			FError::Throwf(TEXT("UINTERFACEs are not currently supported as element types."));
		}

		if (VarProperty.Type == CPT_Text)
		{
			FError::Throwf(TEXT("FText is not currently supported as an element type."));
		}

		OriginalVarTypeFlags |= VarProperty.PropertyFlags & (CPF_ContainsInstancedReference | CPF_InstancedReference); // propagate these to the set, we will fix them later
		VarType.PropertyFlags = OriginalVarTypeFlags;
		VarProperty.ArrayType = EArrayType::Set;

		FToken CloseTemplateToken;
		if (!GetToken(CloseTemplateToken, /*bNoConsts=*/ true, ESymbolParseOption::CloseTemplateBracket))
		{
			FError::Throwf(TEXT("Missing token while parsing TArray."));
		}

		if (CloseTemplateToken.TokenType != TOKEN_Symbol || FCString::Stricmp(CloseTemplateToken.Identifier, TEXT(">")))
		{
			// If we didn't find a comma, report it
			if (FCString::Stricmp(CloseTemplateToken.Identifier, TEXT(",")))
			{
				FError::Throwf(TEXT("Expected '>' but found '%s'"), CloseTemplateToken.Identifier);
			}

			// If we found a comma, read the next thing, assume it's an allocator, and report that
			FToken AllocatorToken;
			if (!GetToken(AllocatorToken, /*bNoConsts=*/ true, ESymbolParseOption::CloseTemplateBracket))
			{
				FError::Throwf(TEXT("Expected '>' but found '%s'"), CloseTemplateToken.Identifier);
			}

			FError::Throwf(TEXT("Found '%s' - explicit allocators are not supported in TSet properties."), AllocatorToken.Identifier);
		}
	}
	else if ( VarType.Matches(TEXT("FString")) )
	{
		VarProperty = FPropertyBase(CPT_String);

		if (VariableCategory != EVariableCategory::Member)
		{
			if (MatchSymbol(TEXT("&")))
			{
				if (Flags & CPF_ConstParm)
				{
					// 'const FString& Foo' came from 'FString' in .uc, no flags
					Flags &= ~CPF_ConstParm;

					// We record here that we encountered a const reference, because we need to remove that information from flags for code generation purposes.
					VarProperty.RefQualifier = ERefQualifier::ConstRef;
				}
				else
				{
					// 'FString& Foo' came from 'out FString' in .uc
					Flags |= CPF_OutParm;

					// And we record here that we encountered a non-const reference here too.
					VarProperty.RefQualifier = ERefQualifier::NonConstRef;
				}
			}
		}
	}
	else if ( VarType.Matches(TEXT("Text") ) )
	{
		FError::Throwf(TEXT("%s' is missing a prefix, expecting 'FText'"), VarType.Identifier);
	}
	else if ( VarType.Matches(TEXT("FText") ) )
	{
		VarProperty = FPropertyBase(CPT_Text);
	}
	else if (VarType.Matches(TEXT("TEnumAsByte")))
	{
		RequireSymbol(TEXT("<"), VarType.Identifier);

		// Eat the forward declaration enum text if present
		MatchIdentifier(TEXT("enum"));

		bool bFoundEnum = false;

		FToken InnerEnumType;
		if (GetIdentifier(InnerEnumType, true))
		{
			if (UEnum* Enum = FindObject<UEnum>(ANY_PACKAGE, InnerEnumType.Identifier))
			{
				// In-scope enumeration.
				VarProperty = FPropertyBase(Enum, CPT_Byte);
				bFoundEnum  = true;
			}
		}

		// Try to handle namespaced enums
		// Note: We do not verify the scoped part is correct, and trust in the C++ compiler to catch that sort of mistake
		if (MatchSymbol(TEXT("::")))
		{
			FToken ScopedTrueEnumName;
			if (!GetIdentifier(ScopedTrueEnumName, true))
			{
				FError::Throwf(TEXT("Expected a namespace scoped enum name.") );
			}
		}

		if (!bFoundEnum)
		{
			FError::Throwf(TEXT("Expected the name of a previously defined enum"));
		}

		RequireSymbol(TEXT(">"), VarType.Identifier, ESymbolParseOption::CloseTemplateBracket);
	}
	else if (UEnum* Enum = FindObject<UEnum>(ANY_PACKAGE, VarType.Identifier))
	{
		EPropertyType UnderlyingType = CPT_Byte;

		if (VariableCategory == EVariableCategory::Member)
		{
			EUnderlyingEnumType* EnumUnderlyingType = GEnumUnderlyingTypes.Find(Enum);
			if (!EnumUnderlyingType)
			{
				FError::Throwf(TEXT("You cannot use the raw enum name as a type for member variables, instead use TEnumAsByte or a C++11 enum class with an explicit underlying type."), *Enum->CppType);
			}
		}

		// Try to handle namespaced enums
		// Note: We do not verify the scoped part is correct, and trust in the C++ compiler to catch that sort of mistake
		if (MatchSymbol(TEXT("::")))
		{
			FToken ScopedTrueEnumName;
			if (!GetIdentifier(ScopedTrueEnumName, true))
			{
				FError::Throwf(TEXT("Expected a namespace scoped enum name.") );
			}
		}

		// In-scope enumeration.
		VarProperty            = FPropertyBase(Enum, UnderlyingType);
		bUnconsumedEnumKeyword = false;
	}
	else
	{
		// Check for structs/classes
		bool bHandledType = false;
		FString IdentifierStripped = GetClassNameWithPrefixRemoved(VarType.Identifier);
		bool bStripped = false;
		UScriptStruct* Struct = FindObject<UScriptStruct>( ANY_PACKAGE, VarType.Identifier );
		if (!Struct)
		{
			Struct = FindObject<UScriptStruct>( ANY_PACKAGE, *IdentifierStripped );
			bStripped = true;
		}

		auto SetDelegateType = [&](UFunction* InFunction, const FString& InIdentifierStripped)
		{
			bHandledType = true;

			VarProperty = FPropertyBase(InFunction->HasAnyFunctionFlags(FUNC_MulticastDelegate) ? CPT_MulticastDelegate : CPT_Delegate);
			VarProperty.DelegateName = *InIdentifierStripped;

			if (!(Disallow & CPF_InstancedReference))
			{
				Flags |= CPF_InstancedReference;
			}
		};

		if (!Struct && MatchSymbol(TEXT("::")))
		{
			FToken DelegateName;
			if (GetIdentifier(DelegateName))
			{
				UClass* LocalOwnerClass = AllClasses.FindClass(*IdentifierStripped);
				if (LocalOwnerClass)
				{
					TSharedRef<FScope> LocScope = FScope::GetTypeScope(LocalOwnerClass);
					const FString DelegateIdentifierStripped = GetClassNameWithPrefixRemoved(DelegateName.Identifier);
					if (UFunction* DelegateFunc = Cast<UFunction>(LocScope->FindTypeByName(*(DelegateIdentifierStripped + HEADER_GENERATED_DELEGATE_SIGNATURE_SUFFIX))))
					{
						SetDelegateType(DelegateFunc, DelegateIdentifierStripped);
						VarProperty.DelegateSignatureOwnerClass = LocalOwnerClass;
					}
				}
				else
				{
					FError::Throwf(TEXT("Cannot find class '%s', to resolve delegate '%s'"), *IdentifierStripped, DelegateName.Identifier);
				}
			}
		}

		if (bHandledType)
		{
		}
		else if (Struct)
		{
			if (bStripped)
			{
				const TCHAR* PrefixCPP = StructsWithTPrefix.Contains(IdentifierStripped) ? TEXT("T") : Struct->GetPrefixCPP();
				FString ExpectedStructName = FString::Printf(TEXT("%s%s"), PrefixCPP, *Struct->GetName() );
				if( FString(VarType.Identifier) != ExpectedStructName )
				{
					FError::Throwf( TEXT("Struct '%s' is missing or has an incorrect prefix, expecting '%s'"), VarType.Identifier, *ExpectedStructName );
				}
			}
			else if( !StructsWithNoPrefix.Contains(VarType.Identifier) )
			{
				const TCHAR* PrefixCPP = StructsWithTPrefix.Contains(VarType.Identifier) ? TEXT("T") : Struct->GetPrefixCPP();
				FError::Throwf(TEXT("Struct '%s' is missing a prefix, expecting '%s'"), VarType.Identifier, *FString::Printf(TEXT("%s%s"), PrefixCPP, *Struct->GetName()) );
			}

			bHandledType = true;

			VarProperty = FPropertyBase( Struct );
			if((Struct->StructFlags & STRUCT_HasInstancedReference) && !(Disallow & CPF_ContainsInstancedReference))
			{
				Flags |= CPF_ContainsInstancedReference;
			}
			// Struct keyword in front of a struct is legal, we 'consume' it
			bUnconsumedStructKeyword = false;
		}
		else if ( FindObject<UScriptStruct>( ANY_PACKAGE, *IdentifierStripped ) != nullptr)
		{
			bHandledType = true;

			// Struct keyword in front of a struct is legal, we 'consume' it
			bUnconsumedStructKeyword = false;
		}
		else if (UFunction* DelegateFunc = Cast<UFunction>(Scope->FindTypeByName(*(IdentifierStripped + HEADER_GENERATED_DELEGATE_SIGNATURE_SUFFIX))))
		{
			SetDelegateType(DelegateFunc, IdentifierStripped);
		}
		else
		{
			// An object reference of some type (maybe a restricted class?)
			UClass* TempClass = NULL;

			const bool bIsLazyPtrTemplate        = VarType.Matches(TEXT("TLazyObjectPtr"));
			const bool bIsAssetPtrTemplate       = VarType.Matches(TEXT("TAssetPtr"));
			const bool bIsAssetClassTemplate     = VarType.Matches(TEXT("TAssetSubclassOf"));
			const bool bIsWeakPtrTemplate        = VarType.Matches(TEXT("TWeakObjectPtr"));
			const bool bIsAutoweakPtrTemplate    = VarType.Matches(TEXT("TAutoWeakObjectPtr"));
			const bool bIsScriptInterfaceWrapper = VarType.Matches(TEXT("TScriptInterface"));
			const bool bIsSubobjectPtrTemplate   = VarType.Matches(TEXT("TSubobjectPtr"));

			bool bIsWeak     = false;
			bool bIsLazy     = false;
			bool bIsAsset    = false;
			bool bWeakIsAuto = false;

			if (VarType.Matches(TEXT("TSubclassOf")))
			{
				TempClass = UClass::StaticClass();
			}
			else if (VarType.Matches(TEXT("FScriptInterface")))
			{
				TempClass = UInterface::StaticClass();
				Flags |= CPF_UObjectWrapper;
			}
			else if (bIsAssetClassTemplate)
			{
				TempClass = UClass::StaticClass();
				bIsAsset = true;
			}
			else if (bIsLazyPtrTemplate || bIsWeakPtrTemplate || bIsAutoweakPtrTemplate || bIsScriptInterfaceWrapper || bIsAssetPtrTemplate || bIsSubobjectPtrTemplate)
			{
				RequireSymbol(TEXT("<"), VarType.Identifier);

				// Consume a forward class declaration 'class' if present
				MatchIdentifier(TEXT("class"));

				// Also consume const
				bNativeConstTemplateArg |= MatchIdentifier(TEXT("const"));
				
				// Find the lazy/weak class
				FToken InnerClass;
				if (GetIdentifier(InnerClass))
				{
					TempClass = AllClasses.FindScriptClass(InnerClass.Identifier);
					if (TempClass == nullptr)
					{
						FError::Throwf(TEXT("Unrecognized type '%s' (in expression %s<%s>) - type must be a UCLASS"), InnerClass.Identifier, VarType.Identifier, InnerClass.Identifier);
					}

					if (bIsAutoweakPtrTemplate)
					{
						bIsWeak = true;
						bWeakIsAuto = true;
					}
					else if (bIsLazyPtrTemplate)
					{
						bIsLazy = true;
					}
					else if (bIsWeakPtrTemplate)
					{
						bIsWeak = true;
					}
					else if (bIsAssetPtrTemplate)
					{
						bIsAsset = true;
					}
					else if (bIsSubobjectPtrTemplate)
					{
						Flags |= CPF_SubobjectReference | CPF_InstancedReference;
					}

					Flags |= CPF_UObjectWrapper;
				}
				else
				{
					FError::Throwf(TEXT("%s: Missing template type"), VarType.Identifier);
				}

				RequireSymbol(TEXT(">"), VarType.Identifier, ESymbolParseOption::CloseTemplateBracket);
			}
			else
			{
				TempClass = AllClasses.FindScriptClass(VarType.Identifier);
			}

			if (TempClass != NULL)
			{
				bHandledType = true;

				bool bAllowWeak = !(Disallow & CPF_AutoWeak); // if it is not allowing anything, force it strong. this is probably a function arg
				VarProperty = FPropertyBase( TempClass, NULL, bAllowWeak, bIsWeak, bWeakIsAuto, bIsLazy, bIsAsset );
				if (TempClass->IsChildOf(UClass::StaticClass()))
				{
					if ( MatchSymbol(TEXT("<")) )
					{
						Flags |= CPF_UObjectWrapper;

						// Consume a forward class declaration 'class' if present
						MatchIdentifier(TEXT("class"));

						// Get the actual class type to restrict this to
						FToken Limitor;
						if( !GetIdentifier(Limitor) )
						{
							FError::Throwf(TEXT("'class': Missing class limitor"));
						}

						VarProperty.MetaClass = AllClasses.FindScriptClassOrThrow(Limitor.Identifier);

						RequireSymbol( TEXT(">"), TEXT("'class limitor'"), ESymbolParseOption::CloseTemplateBracket );
					}
					else
					{
						VarProperty.MetaClass = UObject::StaticClass();
					}

					if (bIsWeak)
					{
						FError::Throwf(TEXT("Class variables cannot be weak, they are always strong."));
					}

					if (bIsLazy)
					{
						FError::Throwf(TEXT("Class variables cannot be lazy, they are always strong."));
					}

					if (bIsAssetPtrTemplate)
					{
						FError::Throwf(TEXT("Class variables cannot be stored in TAssetPtr, use TAssetSubclassOf instead."));
					}
				}

				// Inherit instancing flags
				if (DoesAnythingInHierarchyHaveDefaultToInstanced(TempClass))
				{
					Flags |= ((CPF_InstancedReference|CPF_ExportObject) & (~Disallow)); 
				}

				// Eat the star that indicates this is a pointer to the UObject
				if (!(Flags & CPF_UObjectWrapper))
				{
					// Const after variable type but before pointer symbol
					bNativeConst |= MatchIdentifier(TEXT("const"));

					RequireSymbol(TEXT("*"), TEXT("Expected a pointer type"));

					VarProperty.PointerType = EPointerType::Native;
				}

				// Imply const if it's a parameter that is a pointer to a const class
				if (VariableCategory != EVariableCategory::Member && (TempClass != NULL) && (TempClass->HasAnyClassFlags(CLASS_Const)))
				{
					Flags |= CPF_ConstParm;
				}

				// Class keyword in front of a class is legal, we 'consume' it
				bUnconsumedClassKeyword = false;
				bUnconsumedConstKeyword = false;
			}
		}

		// Resolve delegates declared in another class  //@TODO: UCREMOVAL: This seems extreme
		if (!bHandledType)
		{
			if (UFunction* DelegateFunc = (UFunction*)StaticFindObject(UFunction::StaticClass(), ANY_PACKAGE, *(IdentifierStripped + HEADER_GENERATED_DELEGATE_SIGNATURE_SUFFIX)))
			{
				SetDelegateType(DelegateFunc, IdentifierStripped);
			}

			if (!bHandledType)
			{
				FError::Throwf(TEXT("Unrecognized type '%s' - type must be a UCLASS, USTRUCT or UENUM"), VarType.Identifier );
			}
		}
	}

	if (VariableCategory != EVariableCategory::Member)
	{
		// const after the variable type support (only for params)
		if (MatchIdentifier(TEXT("const")))
		{
			Flags |= CPF_ConstParm;
			bNativeConst = true;
		}
	}

	if (bUnconsumedConstKeyword)
	{
		if (VariableCategory == EVariableCategory::Member)
		{
			FError::Throwf(TEXT("Const properties are not supported."));
		}
		else
		{
			FError::Throwf(TEXT("Inappropriate keyword 'const' on variable of type '%s'"), VarType.Identifier);
		}
	}

	if (bUnconsumedClassKeyword)
	{
		FError::Throwf(TEXT("Inappropriate keyword 'class' on variable of type '%s'"), VarType.Identifier );
	}

	if (bUnconsumedStructKeyword)
	{
		FError::Throwf(TEXT("Inappropriate keyword 'struct' on variable of type '%s'"), VarType.Identifier );
	}

	if (bUnconsumedEnumKeyword)
	{
		FError::Throwf(TEXT("Inappropriate keyword 'enum' on variable of type '%s'"), VarType.Identifier );
	}

	if (MatchSymbol(TEXT("*")))
	{
		FError::Throwf(TEXT("Inappropriate '*' on variable of type '%s', cannot have an exposed pointer to this type."), VarType.Identifier );
	}

	//@TODO: UCREMOVAL: 'const' member variables that will get written post-construction by defaultproperties
	if (VariableCategory == EVariableCategory::Member && OwnerStruct->IsA<UClass>() && ((UClass*)OwnerStruct)->HasAnyClassFlags(CLASS_Const))
	{
		// Eat a 'not quite truthful' const after the type; autogenerated for member variables of const classes.
		bNativeConst |= MatchIdentifier(TEXT("const"));
	}

	// Arrays are passed by reference but are only implicitly so; setting it explicitly could cause a problem with replicated functions
	if (MatchSymbol(TEXT("&")))
	{
		switch (VariableCategory)
		{
			case EVariableCategory::RegularParameter:
			case EVariableCategory::Return:
			{
				Flags |= CPF_OutParm;

				//@TODO: UCREMOVAL: How to determine if we have a ref param?
				if (Flags & CPF_ConstParm)
				{
					Flags |= CPF_ReferenceParm;
				}
			}
			break;

			case EVariableCategory::ReplicatedParameter:
			{
				if (!(Flags & CPF_ConstParm))
				{
					FError::Throwf(TEXT("Replicated %s parameters cannot be passed by non-const reference"), VarType.Identifier);
				}

				Flags |= CPF_ReferenceParm;
			}
			break;

			default:
			{
			}
			break;
		}

		if (Flags & CPF_ConstParm)
		{
			VarProperty.RefQualifier = ERefQualifier::ConstRef;
		}
		else
		{
			VarProperty.RefQualifier = ERefQualifier::NonConstRef;
		}
	}

	VarProperty.PropertyExportFlags = ExportFlags;

	// Set FPropertyBase info.
	VarProperty.PropertyFlags        |= Flags | ImpliedFlags;
	VarProperty.ImpliedPropertyFlags |= ImpliedFlags;

	// Set the RepNotify name, if the variable needs it
	if( VarProperty.PropertyFlags & CPF_RepNotify )
	{
		if( RepCallbackName != NAME_None )
		{
			VarProperty.RepNotifyName = RepCallbackName;
		}
		else
		{
			FError::Throwf(TEXT("Must specify a valid function name for replication notifications"));
		}
	}

	// Perform some more specific validation on the property flags
	if (VarProperty.PropertyFlags & CPF_PersistentInstance)
	{
		if (VarProperty.Type == CPT_ObjectReference)
		{
			if (VarProperty.PropertyClass->IsChildOf<UClass>())
			{
				FError::Throwf(TEXT("'Instanced' cannot be applied to class properties (UClass* or TSubclassOf<>)"));
			}
		}
		else
		{
			FError::Throwf(TEXT("'Instanced' is only allowed on object property (or array of objects)"));
		}
	}

	if ( VarProperty.IsObject() && VarProperty.MetaClass == NULL && (VarProperty.PropertyFlags&CPF_Config) != 0 )
	{
		FError::Throwf(TEXT("Not allowed to use 'config' with object variables"));
	}

	if ((VarProperty.PropertyFlags & CPF_BlueprintAssignable) && VarProperty.Type != CPT_MulticastDelegate)
	{
		FError::Throwf(TEXT("'BlueprintAssignable' is only allowed on multicast delegate properties"));
	}

	if ((VarProperty.PropertyFlags & CPF_BlueprintCallable) && VarProperty.Type != CPT_MulticastDelegate)
	{
		FError::Throwf(TEXT("'BlueprintCallable' is only allowed on a property when it is a multicast delegate"));
	}

	if ((VarProperty.PropertyFlags & CPF_BlueprintAuthorityOnly) && VarProperty.Type != CPT_MulticastDelegate)
	{
		FError::Throwf(TEXT("'BlueprintAuthorityOnly' is only allowed on a property when it is a multicast delegate"));
	}
	
	if (VariableCategory != EVariableCategory::Member)
	{
		// These conditions are checked externally for struct/member variables where the flag can be inferred later on from the variable name itself
		ValidatePropertyIsDeprecatedIfNecessary(VarProperty, OuterPropertyType);
	}

	// Check for invalid transients
	uint64 Transients = VarProperty.PropertyFlags & (CPF_DuplicateTransient | CPF_TextExportTransient | CPF_NonPIEDuplicateTransient);
	if (Transients && !Cast<UClass>(OwnerStruct))
	{
		TArray<const TCHAR*> FlagStrs = ParsePropertyFlags(Transients);
		FError::Throwf(TEXT("'%s' specifier(s) are only allowed on class member variables"), *FString::Join(FlagStrs, TEXT(", ")));
	}

	// Make sure the overrides are allowed here.
	if( VarProperty.PropertyFlags & Disallow )
	{
		FError::Throwf(TEXT("Specified type modifiers not allowed here") );
	}

	// For now, copy the flags that a TMap value has to the key
	if (FPropertyBase* KeyProp = VarProperty.MapKeyProp.Get())
	{
		KeyProp->PropertyFlags = VarProperty.PropertyFlags;
	}

	VarProperty.MetaData = MetaDataFromNewStyle;
	if (bNativeConst)
	{
		VarProperty.MetaData.Add(TEXT("NativeConst"), TEXT(""));
	}
	if (bNativeConstTemplateArg)
	{
		VarProperty.MetaData.Add(TEXT("NativeConstTemplateArg"), TEXT(""));
	}
	
	if (ParsedVarIndexRange)
	{
		ParsedVarIndexRange->Count = InputPos - ParsedVarIndexRange->StartIndex;
	}
}

/**
 * If the property has already been seen during compilation, then return add. If not,
 * then return replace so that INI files don't mess with header exporting
 *
 * @param PropertyName the string token for the property
 *
 * @return FNAME_Replace_Not_Safe_For_Threading or FNAME_Add
 */
EFindName FHeaderParser::GetFindFlagForPropertyName(const TCHAR* PropertyName)
{
	static TMap<FString,int32> PreviousNames;
	FString PropertyStr(PropertyName);
	FString UpperPropertyStr = PropertyStr.ToUpper();
	// See if it's in the list already
	if (PreviousNames.Find(UpperPropertyStr))
	{
		return FNAME_Add;
	}
	// Add it to the list for future look ups
	PreviousNames.Add(UpperPropertyStr,1);
	FName CurrentText(PropertyName,FNAME_Find); // keep generating this FName in case it has been affecting the case of future FNames.
	return FNAME_Replace_Not_Safe_For_Threading;
}

UProperty* FHeaderParser::GetVarNameAndDim
(
	UStruct*                Scope,
	FToken&                 VarProperty,
	EVariableCategory::Type VariableCategory
)
{
	check(Scope);

	FUnrealSourceFile* CurrentSrcFile = GetCurrentSourceFile();
	EObjectFlags ObjectFlags = RF_Public;
	if (VariableCategory == EVariableCategory::Member && CurrentAccessSpecifier == ACCESS_Private)
	{
		ObjectFlags = RF_NoFlags;
	}

	const TCHAR* HintText = GetHintText(VariableCategory);

	AddModuleRelativePathToMetadata(Scope, VarProperty.MetaData);

	// Get variable name.
	if (VariableCategory == EVariableCategory::Return)
	{
		// Hard-coded variable name, such as with return value.
		VarProperty.TokenType = TOKEN_Identifier;
		FCString::Strcpy( VarProperty.Identifier, TEXT("ReturnValue") );
	}
	else
	{
		FToken VarToken;
		if (!GetIdentifier(VarToken))
		{
			FError::Throwf(TEXT("Missing variable name") );
		}

		VarProperty.TokenType = TOKEN_Identifier;
		FCString::Strcpy(VarProperty.Identifier, VarToken.Identifier);
	}

	// Check to see if the variable is deprecated, and if so set the flag
	{
		FString VarName(VarProperty.Identifier);

		const int32 DeprecatedIndex = VarName.Find(TEXT("_DEPRECATED"));
		const int32 NativizedPropertyPostfixIndex = VarName.Find(TEXT("__pf")); //TODO: check OverrideNativeName in Meta Data, to be sure it's not a random occurrence of the "__pf" string.
		bool bIgnoreDeprecatedWord = (NativizedPropertyPostfixIndex != INDEX_NONE) && (NativizedPropertyPostfixIndex > DeprecatedIndex);
		if ((DeprecatedIndex != INDEX_NONE) && !bIgnoreDeprecatedWord)
		{
			if (DeprecatedIndex != VarName.Len() - 11)
			{
				FError::Throwf(TEXT("Deprecated variables must end with _DEPRECATED"));
			}

			// Warn if a deprecated property is visible
			if (VarProperty.PropertyFlags & (CPF_Edit | CPF_EditConst | CPF_BlueprintVisible | CPF_BlueprintReadOnly) && !(VarProperty.ImpliedPropertyFlags & CPF_BlueprintReadOnly))
			{
				UE_LOG_WARNING_UHT(TEXT("%s: Deprecated property '%s' should not be marked as visible or editable"), HintText, *VarName);
			}

			VarProperty.PropertyFlags |= CPF_Deprecated;
			VarName = VarName.Mid(0, DeprecatedIndex);

			FCString::Strcpy(VarProperty.Identifier, *VarName);
		}
	}

	// Make sure it doesn't conflict.
	int32 OuterContextCount = 0;
	UField* Existing = FindField(Scope, VarProperty.Identifier, true, UField::StaticClass(), NULL);

	if (Existing != nullptr)
	{
		bool bErrorDueToShadowing = true;

		if (Existing->IsA(UFunction::StaticClass()) && (VariableCategory != EVariableCategory::Member))
		{
			// A function parameter with the same name as a method is allowed
			bErrorDueToShadowing = false;
		}

		//@TODO: This exception does not seem sound either, but there is enough existing code that it will need to be
		// fixed up first before the exception it is removed.
 		{
 			UProperty* ExistingProp = Cast<UProperty>(Existing);
 			const bool bExistingPropDeprecated = (ExistingProp != nullptr) && ExistingProp->HasAnyPropertyFlags(CPF_Deprecated);
 			const bool bNewPropDeprecated = (VariableCategory == EVariableCategory::Member) && ((VarProperty.PropertyFlags & CPF_Deprecated) != 0);
 			if (bNewPropDeprecated || bExistingPropDeprecated)
 			{
 				// if this is a property and one of them is deprecated, ignore it since it will be removed soon
 				bErrorDueToShadowing = false;
 			}
 		}

		if (bErrorDueToShadowing)
		{
			FError::Throwf(TEXT("%s: '%s' cannot be defined in '%s' as it is already defined in scope '%s' (shadowing is not allowed)"), HintText, VarProperty.Identifier, *Scope->GetName(), *Existing->GetOuter()->GetName());
		}
	}

	// Get optional dimension immediately after name.
	FToken Dimensions;
	if (MatchSymbol(TEXT("[")))
	{
		switch (VariableCategory)
		{
			case EVariableCategory::Return:
			{
				FError::Throwf(TEXT("Arrays aren't allowed as return types"));
			}

			case EVariableCategory::RegularParameter:
			case EVariableCategory::ReplicatedParameter:
			{
				FError::Throwf(TEXT("Arrays aren't allowed as function parameters"));
			}
		}

		if (VarProperty.IsContainer())
		{
			FError::Throwf(TEXT("Static arrays of containers are not allowed"));
		}

		if (VarProperty.IsBool())
		{
			FError::Throwf(TEXT("Bool arrays are not allowed") );
		}

		// Ignore how the actual array dimensions are actually defined - we'll calculate those with the compiler anyway.
		if (!GetRawToken(Dimensions, TEXT(']')))
		{
			FError::Throwf(TEXT("%s %s: Missing ']'"), HintText, VarProperty.Identifier );
		}

		// Only static arrays are declared with [].  Dynamic arrays use TArray<> instead.
		VarProperty.ArrayType = EArrayType::Static;

		UEnum* Enum = nullptr;

		if (*Dimensions.String)
		{
			FString Temp = Dimensions.String;

			bool bAgain;
			do
			{
				bAgain = false;

				// Remove any casts
				static const TCHAR* Casts[] = {
					TEXT("(uint32)"),
					TEXT("(int32)"),
					TEXT("(uint16)"),
					TEXT("(int16)"),
					TEXT("(uint8)"),
					TEXT("(int8)"),
					TEXT("(int)"),
					TEXT("(unsigned)"),
					TEXT("(signed)"),
					TEXT("(unsigned int)"),
					TEXT("(signed int)")
				};

				// Remove any brackets
				if (Temp[0] == TEXT('('))
				{
					int32 TempLen      = Temp.Len();
					int32 ClosingParen = FindMatchingClosingParenthesis(Temp);
					if (ClosingParen == TempLen - 1)
					{
						Temp = Temp.Mid(1, TempLen - 2);
						bAgain = true;
					}
				}

				for (const TCHAR* Cast : Casts)
				{
					if (Temp.StartsWith(Cast))
					{
						Temp = Temp.RightChop(FCString::Strlen(Cast));
						bAgain = true;
					}
				}
			}
			while (bAgain);

			UEnum::LookupEnumNameSlow(*Temp, &Enum);
		}

		if (!Enum)
		{
			// If the enum wasn't declared in this scope, then try to find it anywhere we can
			Enum = FindObject<UEnum>(ANY_PACKAGE, Dimensions.String);
		}

		if (Enum)
		{
			// set the ArraySizeEnum if applicable
			VarProperty.MetaData.Add("ArraySizeEnum", Enum->GetPathName());
		}

		MatchSymbol(TEXT("]"));
	}

	// Try gathering metadata for member fields
	if (VariableCategory == EVariableCategory::Member)
	{
		ParseFieldMetaData(VarProperty.MetaData, VarProperty.Identifier);
		AddFormattedPrevCommentAsTooltipMetaData(VarProperty.MetaData);
	}
	// validate UFunction parameters
	else
	{
		// UFunctions with a smart pointer as input parameter wont compile anyway, because of missing P_GET_... macro.
		// UFunctions with a smart pointer as return type will crash when called via blueprint, because they are not supported in VM.
		// WeakPointer is supported by VM as return type (see UObject::execLetWeakObjPtr), but there is no P_GET_... macro for WeakPointer.
		if (VarProperty.Type == CPT_LazyObjectReference)
		{
			FError::Throwf(TEXT("UFunctions cannot take a lazy pointer as a parameter."));
		}
	}

	// If this is the first time seeing the property name, then flag it for replace instead of add
	const EFindName FindFlag = VarProperty.PropertyFlags & CPF_Config ? GetFindFlagForPropertyName(VarProperty.Identifier) : FNAME_Add;
	// create the FName for the property, splitting (ie Unnamed_3 -> Unnamed,3)
	FName PropertyName(VarProperty.Identifier, FindFlag);

	// Add property.
	UProperty* NewProperty = nullptr;

	{
		UProperty* Prev = nullptr;
	    for (TFieldIterator<UProperty> It(Scope, EFieldIteratorFlags::ExcludeSuper); It; ++It)
		{
			Prev = *It;
		}

		UArrayProperty* Array             = nullptr;
		UMapProperty*   Map               = nullptr;
		USetProperty*   Set               = nullptr; // TODO: Set Property
		UProperty*      NewMapKeyProperty = nullptr;
		UObject*        NewScope          = Scope;
		int32           ArrayDim          = 1; // 1 = not a static array, 2 = static array
		if (VarProperty.ArrayType == EArrayType::Dynamic)
		{
			Array       = new (EC_InternalUseOnlyConstructor, Scope, PropertyName, ObjectFlags) UArrayProperty(FObjectInitializer());
			UHTMakefile.AddArrayProperty(CurrentSrcFile, Array);
			NewScope    = Array;
			ObjectFlags = RF_Public;
		}
		else if (VarProperty.ArrayType == EArrayType::Static)
		{
			ArrayDim = 2;
		}
		else if (VarProperty.ArrayType == EArrayType::Set)
		{
			Set               = new (EC_InternalUseOnlyConstructor, Scope, PropertyName, ObjectFlags) USetProperty(FObjectInitializer());
			UHTMakefile.AddSetProperty(CurrentSrcFile, Set);
			NewScope          = Set;
			ObjectFlags       = RF_Public;
		}
		else if (VarProperty.MapKeyProp.IsValid())
		{
			Map               = new (EC_InternalUseOnlyConstructor, Scope, PropertyName, ObjectFlags) UMapProperty(FObjectInitializer());
			UHTMakefile.AddMapProperty(CurrentSrcFile, Map);
			NewScope          = Map;
			ObjectFlags       = RF_Public;
			NewMapKeyProperty = CreateVariableProperty(*VarProperty.MapKeyProp, NewScope, *(PropertyName.ToString() + TEXT("_Key")), ObjectFlags, VariableCategory, UHTMakefile, CurrentSrcFile);
		}

		NewProperty = CreateVariableProperty(VarProperty, NewScope, PropertyName, ObjectFlags, VariableCategory, UHTMakefile, CurrentSrcFile);

		auto PropagateFlags = [](uint64 FlagsToPropagate, FPropertyBase& From, UProperty* To) {
			// Copy some of the property flags to the inner property.
			To->PropertyFlags |= (From.PropertyFlags & FlagsToPropagate);

			// Copy some of the property flags to the array property.
			if (To->PropertyFlags & (CPF_ContainsInstancedReference | CPF_InstancedReference))
			{
				From.PropertyFlags |= CPF_ContainsInstancedReference;
				From.PropertyFlags &= ~(CPF_InstancedReference | CPF_PersistentInstance); //this was propagated to the inner

				if (To->PropertyFlags & CPF_PersistentInstance)
				{
					TMap<FName, FString> MetaData;
					AddEditInlineMetaData(MetaData);
					AddMetaDataToClassData(To, From.MetaData);
				}
			}
		};

		if( Array )
		{
			Array->Inner = NewProperty;

			PropagateFlags(CPF_PropagateToArrayInner, VarProperty, NewProperty);

			NewProperty = Array;
		}

		if (Map)
		{
			Map->KeyProp   = NewMapKeyProperty;
			Map->ValueProp = NewProperty;

			PropagateFlags(CPF_PropagateToMapKey,   *VarProperty.MapKeyProp, NewMapKeyProperty);
			PropagateFlags(CPF_PropagateToMapValue, VarProperty,             NewProperty);

			NewProperty = Map;
		}

		if (Set)
		{
			Set->ElementProp = NewProperty;

			PropagateFlags(CPF_PropagateToSetElement, VarProperty, NewProperty);

			NewProperty = Set;
		}

		NewProperty->ArrayDim = ArrayDim;
		if (ArrayDim == 2)
		{
			GArrayDimensions.Add(NewProperty, Dimensions.String);
		}
		NewProperty->PropertyFlags = VarProperty.PropertyFlags;
		if (Prev != nullptr)
		{
			NewProperty->Next = Prev->Next;
			Prev->Next = NewProperty;
		}
		else
		{
			NewProperty->Next = Scope->Children;
			Scope->Children = NewProperty;
		}
	}

	VarProperty.TokenProperty = NewProperty;
	FClassMetaData* ScopeData = GScriptHelper.FindClassData(Scope);
	check(ScopeData);
	ScopeData->AddProperty(VarProperty, UHTMakefile, CurrentSrcFile);

	// if we had any metadata, add it to the class
	AddMetaDataToClassData(VarProperty.TokenProperty, VarProperty.MetaData);
	return NewProperty;
}

/*-----------------------------------------------------------------------------
	Statement compiler.
-----------------------------------------------------------------------------*/

//
// Compile a declaration in Token. Returns 1 if compiled, 0 if not.
//
bool FHeaderParser::CompileDeclaration(FClasses& AllClasses, TArray<UDelegateFunction*>& DelegatesToFixup, FToken& Token)
{
	EAccessSpecifier AccessSpecifier = ParseAccessProtectionSpecifier(Token);
	if (AccessSpecifier)
	{
		if (!IsAllowedInThisNesting(ENestAllowFlags::VarDecl) && !IsAllowedInThisNesting(ENestAllowFlags::Function))
		{
			FError::Throwf(TEXT("Access specifier %s not allowed here."), Token.Identifier);
		}
		check(TopNest->NestType == ENestType::Class || TopNest->NestType == ENestType::Interface || TopNest->NestType == ENestType::NativeInterface);
		CurrentAccessSpecifier = AccessSpecifier;
		return true;
	}

	if (Token.Matches(TEXT("class")) && (TopNest->NestType == ENestType::GlobalScope))
	{
		// Make sure the previous class ended with valid nesting.
		if (bEncounteredNewStyleClass_UnmatchedBrackets)
		{
			FError::Throwf(TEXT("Missing } at end of class"));
		}

		// Start parsing the second class
		bEncounteredNewStyleClass_UnmatchedBrackets = true;
		CurrentAccessSpecifier = ACCESS_Private;

		if (!TryParseIInterfaceClass(AllClasses))
		{
			bEncounteredNewStyleClass_UnmatchedBrackets = false;
			UngetToken(Token);
			return SkipDeclaration(Token);
		}
		return true;
	}

	if (Token.Matches(TEXT("GENERATED_IINTERFACE_BODY")) || (Token.Matches(TEXT("GENERATED_BODY")) && TopNest->NestType == ENestType::NativeInterface))
	{
		if (TopNest->NestType != ENestType::NativeInterface)
		{
			FError::Throwf(TEXT("%s must occur inside the native interface definition"), Token.Identifier);
		}
		RequireSymbol(TEXT("("), Token.Identifier);
		CompileVersionDeclaration(GetCurrentClass());
		RequireSymbol(TEXT(")"), Token.Identifier);

		auto* ClassData = GetCurrentClassData();

		ClassData->GeneratedBodyMacroAccessSpecifier = CurrentAccessSpecifier;
		ClassData->SetInterfaceGeneratedBodyLine(InputLine);

		bClassHasGeneratedIInterfaceBody = true;

		if (Token.Matches(TEXT("GENERATED_IINTERFACE_BODY")))
		{
			CurrentAccessSpecifier = ACCESS_Public;
		}

		if (Token.Matches(TEXT("GENERATED_BODY")))
		{
			ClassDefinitionRanges[GetCurrentClass()].bHasGeneratedBody = true;
		}
		return true;
	}

	if (Token.Matches(TEXT("GENERATED_UINTERFACE_BODY")) || (Token.Matches(TEXT("GENERATED_BODY")) && TopNest->NestType == ENestType::Interface))
	{
		if (TopNest->NestType != ENestType::Interface)
		{
			FError::Throwf(TEXT("%s must occur inside the interface definition"), Token.Identifier);
		}
		RequireSymbol(TEXT("("), Token.Identifier);
		CompileVersionDeclaration(GetCurrentClass());
		RequireSymbol(TEXT(")"), Token.Identifier);

		auto* ClassData = GetCurrentClassData();

		ClassData->GeneratedBodyMacroAccessSpecifier = CurrentAccessSpecifier;
		ClassData->SetGeneratedBodyLine(InputLine);

		bClassHasGeneratedUInterfaceBody = true;

		if (Token.Matches(TEXT("GENERATED_UINTERFACE_BODY")))
		{
			CurrentAccessSpecifier = ACCESS_Public;
		}
		return true;
	}

	if (Token.Matches(TEXT("GENERATED_UCLASS_BODY")) || (Token.Matches(TEXT("GENERATED_BODY")) && TopNest->NestType == ENestType::Class))
	{
		if (TopNest->NestType != ENestType::Class)
		{
			FError::Throwf(TEXT("%s must occur inside the class definition"), Token.Identifier);
		}

		auto* ClassData = GetCurrentClassData();

		if (Token.Matches(TEXT("GENERATED_BODY")))
		{
			if (!ClassDefinitionRanges.Contains(GetCurrentClass()))
			{
				ClassDefinitionRanges.Add(GetCurrentClass(), ClassDefinitionRange());
			}

			ClassDefinitionRanges[GetCurrentClass()].bHasGeneratedBody = true;

			ClassData->GeneratedBodyMacroAccessSpecifier = CurrentAccessSpecifier;
		}
		else
		{
			CurrentAccessSpecifier = ACCESS_Public;
		}

		RequireSymbol(TEXT("("), Token.Identifier);
		CompileVersionDeclaration(GetCurrentClass());
		RequireSymbol(TEXT(")"), Token.Identifier);

		ClassData->SetGeneratedBodyLine(InputLine);

		bClassHasGeneratedBody = true;
		return true;
	}

	if (Token.Matches(TEXT("UCLASS"), ESearchCase::CaseSensitive))
	{
		bHaveSeenUClass = true;
		bEncounteredNewStyleClass_UnmatchedBrackets = true;
		CompileClassDeclaration(AllClasses);
		return true;
	}

	if (Token.Matches(TEXT("UINTERFACE")))
	{
		bHaveSeenUClass = true;
		bEncounteredNewStyleClass_UnmatchedBrackets = true;
		CompileInterfaceDeclaration(AllClasses);
		return true;
	}

	if (Token.Matches(TEXT("UFUNCTION"), ESearchCase::CaseSensitive))
	{
		CompileFunctionDeclaration(AllClasses);
		return true;
	}

	if (Token.Matches(TEXT("UDELEGATE")))
	{
		UDelegateFunction* Delegate = CompileDelegateDeclaration(AllClasses, Token.Identifier, EDelegateSpecifierAction::Parse);
		DelegatesToFixup.Add(Delegate);
		return true;
	}

	if (IsValidDelegateDeclaration(Token)) // Legacy delegate parsing - it didn't need a UDELEGATE
	{
		UDelegateFunction* Delegate = CompileDelegateDeclaration(AllClasses, Token.Identifier);
		DelegatesToFixup.Add(Delegate);
		return true;
	}

	if (Token.Matches(TEXT("UPROPERTY"), ESearchCase::CaseSensitive))
	{
		CheckAllow(TEXT("'Member variable declaration'"), ENestAllowFlags::VarDecl);
		check(TopNest->NestType == ENestType::Class);

		CompileVariableDeclaration(AllClasses, GetCurrentClass());
		return true;
	}

	if (Token.Matches(TEXT("UENUM")))
	{
		// Enumeration definition.
		CompileEnum();
		return true;
	}

	if (Token.Matches(TEXT("USTRUCT")))
	{
		// Struct definition.
		CompileStructDeclaration(AllClasses);
		return true;
	}

	if (Token.Matches(TEXT("#")))
	{
		// Compiler directive.
		CompileDirective(AllClasses);
		return true;
	}

	if (bEncounteredNewStyleClass_UnmatchedBrackets && Token.Matches(TEXT("}")))
	{
		if (ClassDefinitionRanges.Contains(GetCurrentClass()))
		{
			ClassDefinitionRanges[GetCurrentClass()].End = &Input[InputPos];
		}
		MatchSemi();

		// Closing brace for class declaration
		//@TODO: This is a very loose approximation of what we really need to do
		// Instead, the whole statement-consumer loop should be in a nest
		bEncounteredNewStyleClass_UnmatchedBrackets = false;

		UClass* CurrentClass = GetCurrentClass();

		// Pop nesting here to allow other non UClass declarations in the header file.
		if (CurrentClass->ClassFlags & CLASS_Interface)
		{
			checkf(TopNest->NestType == ENestType::Interface || TopNest->NestType == ENestType::NativeInterface, TEXT("Unexpected end of interface block."));
			PopNest(TopNest->NestType, TEXT("'Interface'"));
			PostPopNestInterface(AllClasses, CurrentClass);

			// Ensure the UINTERFACE classes have a GENERATED_BODY declaration
			if (bHaveSeenUClass && !bClassHasGeneratedUInterfaceBody)
			{
				FError::Throwf(TEXT("Expected a GENERATED_BODY() at the start of class"));
			}

			// Ensure the non-UINTERFACE interface classes have a GENERATED_BODY declaration
			if (!bHaveSeenUClass && !bClassHasGeneratedIInterfaceBody)
			{
				FError::Throwf(TEXT("Expected a GENERATED_BODY() at the start of class"));
			}
		}
		else
		{
			PopNest(ENestType::Class, TEXT("'Class'"));
			PostPopNestClass(CurrentClass);

			// Ensure classes have a GENERATED_BODY declaration
			if (bHaveSeenUClass && !bClassHasGeneratedBody)
			{
				FError::Throwf(TEXT("Expected a GENERATED_BODY() at the start of class"));
			}
		}

		bHaveSeenUClass                  = false;
		bClassHasGeneratedBody           = false;
		bClassHasGeneratedUInterfaceBody = false;
		bClassHasGeneratedIInterfaceBody = false;

		GetCurrentScope()->AddType(CurrentClass);
		return true;
	}

	if (Token.Matches(TEXT(";")))
	{
		if (GetToken(Token))
		{
			FError::Throwf(TEXT("Extra ';' before '%s'"), Token.Identifier);
		}
		else
		{
			FError::Throwf(TEXT("Extra ';' before end of file"));
		}
	}

	if (bEncounteredNewStyleClass_UnmatchedBrackets && IsInAClass())
	{
		if (UClass* Class = GetCurrentClass())
		{
			FToken ConstructorToken = Token;

			// Allow explicit constructors
			bool bFoundExplicit = ConstructorToken.Matches(TEXT("explicit"));
			if (bFoundExplicit)
			{
				GetToken(ConstructorToken);
			}

			if (FString(ConstructorToken.Identifier).EndsWith("_API"))
			{
				if (!bFoundExplicit)
				{
					// Explicit can come before or after an _API
					MatchIdentifier(TEXT("explicit"));
				}

				GetToken(ConstructorToken);
			}

			if (ConstructorToken.Matches(NameLookupCPP.GetNameCPP(Class)) && TryToMatchConstructorParameterList(ConstructorToken))
			{
				return true;
			}
		}
	}

	// Skip anything that looks like a macro followed by no bracket that we don't know about
	if (ProbablyAnUnknownObjectLikeMacro(*this, Token))
	{
		return true;
	}

	// Ignore C++ declaration / function definition. 
	return SkipDeclaration(Token);
}

bool FHeaderParser::SkipDeclaration(FToken& Token)
{
	// Store the current value of PrevComment so it can be restored after we parsed everything.
	FString OldPrevComment(PrevComment);
	// Consume all tokens until the end of declaration/definition has been found.
	int32 NestedScopes = 0;
	// Check if this is a class/struct declaration in which case it can be followed by member variable declaration.	
	bool bPossiblyClassDeclaration = Token.Matches(TEXT("class")) || Token.Matches(TEXT("struct"));
	// (known) macros can end without ; or } so use () to find the end of the declaration.
	// However, we don't want to use it with DECLARE_FUNCTION, because we need it to be treated like a function.
	bool bMacroDeclaration      = ProbablyAMacro(Token.Identifier) && !Token.Matches("DECLARE_FUNCTION");
	bool bEndOfDeclarationFound = false;
	bool bDefinitionFound       = false;
	const TCHAR* OpeningBracket = bMacroDeclaration ? TEXT("(") : TEXT("{");
	const TCHAR* ClosingBracket = bMacroDeclaration ? TEXT(")") : TEXT("}");
	bool bRetestCurrentToken = false;
	while (bRetestCurrentToken || GetToken(Token))
	{
		// If we find parentheses at top-level and we think it's a class declaration then it's more likely
		// to be something like: class UThing* GetThing();
		if (bPossiblyClassDeclaration && NestedScopes == 0 && Token.Matches(TEXT("(")))
		{
			bPossiblyClassDeclaration = false;
		}

		bRetestCurrentToken = false;
		if (Token.Matches(TEXT(";")) && NestedScopes == 0)
		{
			bEndOfDeclarationFound = true;
			break;
		}

		if (Token.Matches(OpeningBracket))
		{
			// This is a function definition or class declaration.
			bDefinitionFound = true;
			NestedScopes++;
		}
		else if (Token.Matches(ClosingBracket))
		{
			NestedScopes--;
			if (NestedScopes == 0)
			{
				bEndOfDeclarationFound = true;
				break;
			}

			if (NestedScopes < 0)
			{
				FError::Throwf(TEXT("Unexpected '}'. Did you miss a semi-colon?"));
			}
		}
		else if (bMacroDeclaration && NestedScopes == 0)
		{
			bMacroDeclaration = false;
			OpeningBracket = TEXT("{");
			ClosingBracket = TEXT("}");
			bRetestCurrentToken = true;
		}
	}
	if (bEndOfDeclarationFound)
	{
		// Member variable declaration after class declaration (see bPossiblyClassDeclaration).
		if (bPossiblyClassDeclaration && bDefinitionFound)
		{
			// Should syntax errors be also handled when someone declares a variable after function definition?
			// Consume the variable name.
			FToken VariableName;
			if( !GetToken(VariableName, true) )
			{
				return false;
			}
			if (VariableName.TokenType != TOKEN_Identifier)
			{
				// Not a variable name.
				UngetToken(VariableName);
			}
			else if (!SafeMatchSymbol(TEXT(";")))
			{
				FError::Throwf(*FString::Printf(TEXT("Unexpected '%s'. Did you miss a semi-colon?"), VariableName.Identifier));
			}
		}

		// C++ allows any number of ';' after member declaration/definition.
		while (SafeMatchSymbol(TEXT(";")));
	}

	PrevComment = OldPrevComment;
	// clear the current value for comment
	//ClearComment();

	// Successfully consumed C++ declaration unless mismatched pair of brackets has been found.
	return NestedScopes == 0 && bEndOfDeclarationFound;
}

bool FHeaderParser::SafeMatchSymbol( const TCHAR* Match )
{
	FToken Token;

	// Remember the position before the next token (this can include comments before the next symbol).
	FScriptLocation LocationBeforeNextSymbol;
	InitScriptLocation(LocationBeforeNextSymbol);

	if (GetToken(Token, /*bNoConsts=*/ true))
	{
		if (Token.TokenType==TOKEN_Symbol && !FCString::Stricmp(Token.Identifier, Match))
		{
			return true;
		}

		UngetToken(Token);
	}
	// Return to the stored position.
	ReturnToLocation(LocationBeforeNextSymbol);

	return false;
}

FClass* FHeaderParser::ParseClassNameDeclaration(FClasses& AllClasses, FString& DeclaredClassName, FString& RequiredAPIMacroIfPresent)
{
	FUnrealSourceFile* CurrentSrcFile = GetCurrentSourceFile();
	ParseNameWithPotentialAPIMacroPrefix(/*out*/ DeclaredClassName, /*out*/ RequiredAPIMacroIfPresent, TEXT("class"));

	FClass* FoundClass = AllClasses.FindClass(*GetClassNameWithPrefixRemoved(*DeclaredClassName));
	check(FoundClass);

	FClassMetaData* ClassMetaData = GScriptHelper.AddClassData(FoundClass, UHTMakefile, CurrentSrcFile);
	UHTMakefile.AddGScriptHelperEntry(CurrentSrcFile, FoundClass, ClassMetaData);

	// Get parent class.
	bool bSpecifiesParentClass = false;

	// Skip optional final keyword
	MatchIdentifier(TEXT("final"));

	if (MatchSymbol(TEXT(":")))
	{
		RequireIdentifier(TEXT("public"), TEXT("class inheritance"));
		bSpecifiesParentClass = true;
	}

	// Add class cast flag
	FoundClass->ClassCastFlags |= ClassCastFlagMap::Get().GetCastFlag(DeclaredClassName);

	if (bSpecifiesParentClass)
	{
		// Set the base class.
		UClass* TempClass = GetQualifiedClass(AllClasses, TEXT("'extends'"));
		check(TempClass);
		// a class cannot 'extends' an interface, use 'implements'
		if (TempClass->ClassFlags & CLASS_Interface)
		{
			FError::Throwf(TEXT("Class '%s' cannot extend interface '%s', use 'implements'"), *FoundClass->GetName(), *TempClass->GetName());
		}

		UClass* SuperClass = FoundClass->GetSuperClass();
		if( SuperClass == NULL )
		{
			FoundClass->SetSuperStruct(TempClass);
		}
		else if( SuperClass != TempClass )
		{
			FError::Throwf(TEXT("%s's superclass must be %s, not %s"), *FoundClass->GetPathName(), *SuperClass->GetPathName(), *TempClass->GetPathName());
		}

		FoundClass->ClassCastFlags |= FoundClass->GetSuperClass()->ClassCastFlags;

		// Handle additional inherited interface classes
		while (MatchSymbol(TEXT(",")))
		{
			RequireIdentifier(TEXT("public"), TEXT("Interface inheritance must be public"));

			FToken Token;
			if (!GetIdentifier(Token, true))
				FError::Throwf(TEXT("Failed to get interface class identifier"));

			FString InterfaceName = Token.Identifier;

			// Handle templated native classes
			if (MatchSymbol(TEXT("<")))
			{
				InterfaceName += TEXT('<');

				int32 NestedScopes = 1;
				while (NestedScopes)
				{
					if (!GetToken(Token))
						FError::Throwf(TEXT("Unexpected end of file"));

					if (Token.TokenType == TOKEN_Symbol)
					{
						if (!FCString::Strcmp(Token.Identifier, TEXT("<")))
						{
							++NestedScopes;
						}
						else if (!FCString::Strcmp(Token.Identifier, TEXT(">")))
						{
							--NestedScopes;
						}
					}

					InterfaceName += Token.Identifier;
				}
			}

			HandleOneInheritedClass(AllClasses, FoundClass, *InterfaceName);
		}
	}
	else if (FoundClass->GetSuperClass())
	{
		FError::Throwf(TEXT("class: missing 'Extends %s'"), *FoundClass->GetSuperClass()->GetName());
	}

	return FoundClass;
}

void FHeaderParser::HandleOneInheritedClass(FClasses& AllClasses, UClass* Class, FString InterfaceName)
{
	FUnrealSourceFile* CurrentSrcFile = GetCurrentSourceFile();
	// Check for UInterface derived interface inheritance
	if (UClass* Interface = AllClasses.FindScriptClass(InterfaceName))
	{
		// Try to find the interface
		if ( !Interface->HasAnyClassFlags(CLASS_Interface) )
		{
			FError::Throwf(TEXT("Implements: Class %s is not an interface; Can only inherit from non-UObjects or UInterface derived interfaces"), *Interface->GetName() );
		}

		// Propagate the inheritable ClassFlags
		Class->ClassFlags |= (Interface->ClassFlags) & CLASS_ScriptInherit;

		new (Class->Interfaces) FImplementedInterface(Interface, 0, false);
		if (Interface->HasAnyClassFlags(CLASS_Native))
		{
			FClassMetaData* ClassData = GScriptHelper.FindClassData(Class);
			check(ClassData);
			ClassData->AddInheritanceParent(Interface, UHTMakefile, CurrentSrcFile);
		}
	}
	else
	{
		// Non-UObject inheritance
		FClassMetaData* ClassData = GScriptHelper.FindClassData(Class);
		check(ClassData);
		ClassData->AddInheritanceParent(InterfaceName, UHTMakefile, CurrentSrcFile);
	}
}

/**
 * Setups basic class settings after parsing.
 */
void PostParsingClassSetup(UClass* Class)
{
	// Cleanup after first pass.
	FHeaderParser::ComputeFunctionParametersSize(Class);

	// Set all optimization ClassFlags based on property types
	for (TFieldIterator<UProperty> It(Class, EFieldIteratorFlags::ExcludeSuper); It; ++It)
	{
		if ((It->PropertyFlags & CPF_Config) != 0)
		{
			Class->ClassFlags |= CLASS_Config;
		}

		if (It->ContainsInstancedObjectProperty())
		{
			Class->ClassFlags |= CLASS_HasInstancedReference;
		}
	}

	// Class needs to specify which ini file is going to be used if it contains config variables.
	if ((Class->ClassFlags & CLASS_Config) && (Class->ClassConfigName == NAME_None))
	{
		// Inherit config setting from base class.
		Class->ClassConfigName = Class->GetSuperClass() ? Class->GetSuperClass()->ClassConfigName : NAME_None;
		if (Class->ClassConfigName == NAME_None)
		{
			FError::Throwf(TEXT("Classes with config / globalconfig member variables need to specify config file."));
			Class->ClassConfigName = NAME_Engine;
		}
	}
}

/**
 * Compiles a class declaration.
 */
void FHeaderParser::CompileClassDeclaration(FClasses& AllClasses)
{
	// Start of a class block.
	CheckAllow(TEXT("'class'"), ENestAllowFlags::Class);

	// New-style UCLASS() syntax
	TMap<FName, FString> MetaData;

	TArray<FPropertySpecifier> SpecifiersFound;
	ReadSpecifierSetInsideMacro(SpecifiersFound, TEXT("Class"), MetaData);

	auto PrologFinishLine = InputLine;

	// Members of classes have a default private access level in c++
	// Setting this directly should be ok as we don't support nested classes, so the outer scope access should not need restoring
	CurrentAccessSpecifier = ACCESS_Private;

	AddFormattedPrevCommentAsTooltipMetaData(MetaData);

	// New style files have the class name / extends afterwards
	RequireIdentifier(TEXT("class"), TEXT("Class declaration"));

	SkipDeprecatedMacroIfNecessary();

	FString DeclaredClassName;
	FString RequiredAPIMacroIfPresent;
	
	FClass* Class = ParseClassNameDeclaration(AllClasses, /*out*/ DeclaredClassName, /*out*/ RequiredAPIMacroIfPresent);
	check(Class);
	TSharedRef<FClassDeclarationMetaData> ClassDeclarationData = GClassDeclarations.FindChecked(Class->GetFName());

	ClassDefinitionRanges.Add(Class, ClassDefinitionRange(&Input[InputPos], nullptr));

	check(Class->ClassFlags == 0 || (Class->ClassFlags & ClassDeclarationData->ClassFlags) != 0);

	Class->ClassFlags |= CLASS_Parsed;

	PushNest(ENestType::Class, Class);
	
	const uint32 PrevClassFlags = Class->ClassFlags;
	ResetClassData();

	// Verify class variables haven't been filled in
	check(Class->Children == NULL);
	check(Class->Next == NULL);
	check(Class->NetFields.Num() == 0);

	// Make sure our parent classes is parsed.
	for (UClass* Temp = Class->GetSuperClass(); Temp; Temp = Temp->GetSuperClass())
	{
		bool bIsParsed = !!(Temp->ClassFlags & CLASS_Parsed);
		bool bIsIntrinsic = !!(Temp->ClassFlags & CLASS_Intrinsic);
		if (!(bIsParsed || bIsIntrinsic))
		{
			FError::Throwf(TEXT("'%s' can't be compiled: Parent class '%s' has errors"), *Class->GetName(), *Temp->GetName());
		}
	}

	// Merge with categories inherited from the parent.
	ClassDeclarationData->MergeClassCategories(Class);

	// Class attributes.
	FClassMetaData* ClassData = GScriptHelper.FindClassData(Class);
	check(ClassData);
	ClassData->SetPrologLine(PrologFinishLine);

	ClassDeclarationData->MergeAndValidateClassFlags(DeclaredClassName, PrevClassFlags, Class, AllClasses);
	Class->SetInternalFlags(EInternalObjectFlags::Native);

	// Class metadata
	MetaData.Append(ClassDeclarationData->MetaData);
	if (ClassDeclarationData->ClassGroupNames.Num()) { MetaData.Add("ClassGroupNames", FString::Join(ClassDeclarationData->ClassGroupNames, TEXT(" "))); }
	if (ClassDeclarationData->AutoCollapseCategories.Num()) { MetaData.Add("AutoCollapseCategories", FString::Join(ClassDeclarationData->AutoCollapseCategories, TEXT(" "))); }
	if (ClassDeclarationData->HideCategories.Num()) { MetaData.Add("HideCategories", FString::Join(ClassDeclarationData->HideCategories, TEXT(" "))); }
	if (ClassDeclarationData->ShowSubCatgories.Num()) { MetaData.Add("ShowCategories", FString::Join(ClassDeclarationData->ShowSubCatgories, TEXT(" "))); }
	if (ClassDeclarationData->HideFunctions.Num()) { MetaData.Add("HideFunctions", FString::Join(ClassDeclarationData->HideFunctions, TEXT(" "))); }
	if (ClassDeclarationData->AutoExpandCategories.Num()) { MetaData.Add("AutoExpandCategories", FString::Join(ClassDeclarationData->AutoExpandCategories, TEXT(" "))); }

	AddIncludePathToMetadata(Class, MetaData);
	AddModuleRelativePathToMetadata(Class, MetaData);

	// Register the metadata
	AddMetaDataToClassData(Class, MetaData);

	// Handle the start of the rest of the class
	RequireSymbol( TEXT("{"), TEXT("'Class'") );

	// Make visible outside the package.
	Class->ClearFlags(RF_Transient);
	check(Class->HasAnyFlags(RF_Public));
	check(Class->HasAnyFlags(RF_Standalone));

	// Copy properties from parent class.
	if (Class->GetSuperClass())
	{
		Class->SetPropertiesSize(Class->GetSuperClass()->GetPropertiesSize());
	}

	// auto-create properties for all of the VFTables needed for the multiple inheritances
	// get the inheritance parents
	auto& InheritanceParents = ClassData->GetInheritanceParents();

	// for all base class types, make a VfTable property
	for (int32 ParentIndex = InheritanceParents.Num() - 1; ParentIndex >= 0; ParentIndex--)
	{
		// if this base class corresponds to an interface class, assign the vtable UProperty in the class's Interfaces map now...
		if (UClass* InheritedInterface = InheritanceParents[ParentIndex]->InterfaceClass)
		{
			FImplementedInterface* Found = Class->Interfaces.FindByPredicate([=](const FImplementedInterface& Impl) { return Impl.Class == InheritedInterface; });
			if (Found)
			{
				Found->PointerOffset = 1;
			}
			else
			{
				Class->Interfaces.Add(FImplementedInterface(InheritedInterface, 1, false));
			}
		}
	}
}

FClass* FHeaderParser::ParseInterfaceNameDeclaration(FClasses& AllClasses, FString& DeclaredInterfaceName, FString& RequiredAPIMacroIfPresent)
{
	ParseNameWithPotentialAPIMacroPrefix(/*out*/ DeclaredInterfaceName, /*out*/ RequiredAPIMacroIfPresent, TEXT("interface"));

	FClass* FoundClass = AllClasses.FindClass(*GetClassNameWithPrefixRemoved(*DeclaredInterfaceName));
	if (FoundClass == nullptr)
	{
		return nullptr;
	}

	// Get super interface
	bool bSpecifiesParentClass = MatchSymbol(TEXT(":"));
	if (!bSpecifiesParentClass)
	{
		return FoundClass;
	}

	RequireIdentifier(TEXT("public"), TEXT("class inheritance"));

	// verify if our super class is an interface class
	// the super class should have been marked as CLASS_Interface at the importing stage, if it were an interface
	UClass* TempClass = GetQualifiedClass(AllClasses, TEXT("'extends'"));
	check(TempClass);
	if( !(TempClass->ClassFlags & CLASS_Interface) )
	{
		// UInterface is special and actually extends from UObject, which isn't an interface
		if (DeclaredInterfaceName != TEXT("UInterface"))
			FError::Throwf(TEXT("Interface class '%s' cannot inherit from non-interface class '%s'"), *DeclaredInterfaceName, *TempClass->GetName() );
	}

	UClass* SuperClass = FoundClass->GetSuperClass();
	if (SuperClass == NULL)
	{
		FoundClass->SetSuperStruct(TempClass);
	}
	else if (SuperClass != TempClass)
	{
		FError::Throwf(TEXT("%s's superclass must be %s, not %s"), *FoundClass->GetPathName(), *SuperClass->GetPathName(), *TempClass->GetPathName());
	}

	return FoundClass;
}

bool FHeaderParser::TryParseIInterfaceClass(FClasses& AllClasses)
{
	FString ErrorMsg(TEXT("C++ interface mix-in class declaration"));

	// 'class' was already matched by the caller

	// Get a class name
	FString DeclaredInterfaceName;
	FString RequiredAPIMacroIfPresent;
	if (ParseInterfaceNameDeclaration(AllClasses, /*out*/ DeclaredInterfaceName, /*out*/ RequiredAPIMacroIfPresent) == nullptr)
	{
		return false;
	}

	if (MatchSymbol(TEXT(";")))
	{
		// Forward declaration.
		return false;
	}

	if (DeclaredInterfaceName[0] != 'I')
	{
		return false;
	}

	UClass* FoundClass = nullptr;
	if ((FoundClass = AllClasses.FindClass(*DeclaredInterfaceName.Mid(1))) == nullptr)
	{
		return false;
	}

	// Continue parsing the second class as if it were a part of the first (for reflection data purposes, it is)
	RequireSymbol(TEXT("{"), *ErrorMsg);

	// Push the interface class nesting again.
	PushNest(ENestType::NativeInterface, FoundClass);

	return true;
}

/**
 *  compiles Java or C# style interface declaration
 */
void FHeaderParser::CompileInterfaceDeclaration(FClasses& AllClasses)
{
	FUnrealSourceFile* CurrentSrcFile = GetCurrentSourceFile();
	// Start of an interface block. Since Interfaces and Classes are always at the same nesting level,
	// whereever a class declaration is allowed, an interface declaration is also allowed.
	CheckAllow( TEXT("'interface'"), ENestAllowFlags::Class );

	FString DeclaredInterfaceName;
	FString RequiredAPIMacroIfPresent;
	TMap<FName, FString> MetaData;

	// Build up a list of interface specifiers
	TArray<FPropertySpecifier> SpecifiersFound;

	// New-style UINTERFACE() syntax
	ReadSpecifierSetInsideMacro(SpecifiersFound, TEXT("Interface"), MetaData);

	auto PrologFinishLine = InputLine;

	// New style files have the interface name / extends afterwards
	RequireIdentifier(TEXT("class"), TEXT("Interface declaration"));
	FClass* InterfaceClass = ParseInterfaceNameDeclaration(AllClasses, /*out*/ DeclaredInterfaceName, /*out*/ RequiredAPIMacroIfPresent);
	ClassDefinitionRanges.Add(InterfaceClass, ClassDefinitionRange(&Input[InputPos], nullptr));

	// Record that this interface is RequiredAPI if the CORE_API style macro was present
	if (!RequiredAPIMacroIfPresent.IsEmpty())
	{
		InterfaceClass->ClassFlags |= CLASS_RequiredAPI;
	}

	// Set the appropriate interface class flags
	InterfaceClass->ClassFlags |= CLASS_Interface | CLASS_Abstract;
	if (InterfaceClass->GetSuperClass() != NULL)
	{
		InterfaceClass->ClassCastFlags |= InterfaceClass->GetSuperClass()->ClassCastFlags;
	}

	// All classes that are parsed are expected to be native
	if (InterfaceClass->GetSuperClass() && !InterfaceClass->GetSuperClass()->HasAnyClassFlags(CLASS_Native))
	{
		FError::Throwf(TEXT("Native classes cannot extend non-native classes") );
	}

	InterfaceClass->SetInternalFlags(EInternalObjectFlags::Native);
	InterfaceClass->ClassFlags |= CLASS_Native;

	// Process all of the interface specifiers
	for (const FPropertySpecifier& Specifier : SpecifiersFound)
	{
		switch ((EInterfaceSpecifier)Algo::FindSortedStringCaseInsensitive(*Specifier.Key, GInterfaceSpecifierStrings))
		{
			default:
			{
				FError::Throwf(TEXT("Unknown interface specifier '%s'"), *Specifier.Key);
			}
			break;

			case EInterfaceSpecifier::DependsOn:
			{
				FError::Throwf(TEXT("The dependsOn specifier is deprecated. Please use #include \"ClassHeaderFilename.h\" instead."));
			}
			break;

			case EInterfaceSpecifier::MinimalAPI:
			{
				InterfaceClass->ClassFlags |= CLASS_MinimalAPI;
			}
			break;

			case EInterfaceSpecifier::ConversionRoot:
			{
				MetaData.Add(FName(TEXT("IsConversionRoot")), "true");
			}
			break;
		}
	}

	// All classes must start with a valid Unreal prefix
	const FString ExpectedInterfaceName = InterfaceClass->GetNameWithPrefix(EEnforceInterfacePrefix::U);
	if (DeclaredInterfaceName != ExpectedInterfaceName)
	{
		FError::Throwf(TEXT("Interface name '%s' is invalid, the first class should be identified as '%s'"), *DeclaredInterfaceName, *ExpectedInterfaceName );
	}

	// Try parsing metadata for the interface
	FClassMetaData* ClassData = GScriptHelper.AddClassData(InterfaceClass, UHTMakefile, CurrentSrcFile);
	UHTMakefile.AddGScriptHelperEntry(CurrentSrcFile, InterfaceClass, ClassData);
	check(ClassData);

	ClassData->SetPrologLine(PrologFinishLine);

	// Register the metadata
	AddModuleRelativePathToMetadata(InterfaceClass, MetaData);
	AddMetaDataToClassData(InterfaceClass, MetaData);

	// Handle the start of the rest of the interface
	RequireSymbol( TEXT("{"), TEXT("'Class'") );

	// Make visible outside the package.
	InterfaceClass->ClearFlags(RF_Transient);
	check(InterfaceClass->HasAnyFlags(RF_Public));
	check(InterfaceClass->HasAnyFlags(RF_Standalone));

	// Push the interface class nesting.
	// we need a more specific set of allow flags for ENestType::Interface, only function declaration is allowed, no other stuff are allowed
	PushNest(ENestType::Interface, InterfaceClass);
}

// Returns true if the token is a dynamic delegate declaration
bool FHeaderParser::IsValidDelegateDeclaration(const FToken& Token) const
{
	FString TokenStr(Token.Identifier);
	return (Token.TokenType == TOKEN_Identifier) && TokenStr.StartsWith(TEXT("DECLARE_DYNAMIC_"));
}

// Parse the parameter list of a function or delegate declaration
void FHeaderParser::ParseParameterList(FClasses& AllClasses, UFunction* Function, bool bExpectCommaBeforeName, TMap<FName, FString>* MetaData)
{
	// Get parameter list.
	if ( MatchSymbol(TEXT(")")) )
		return;

	FAdvancedDisplayParameterHandler AdvancedDisplay(MetaData);
	do
	{
		// Get parameter type.
		FToken Property(CPT_None);
		EVariableCategory::Type VariableCategory = (Function->FunctionFlags & FUNC_Net) ? EVariableCategory::ReplicatedParameter : EVariableCategory::RegularParameter;
		GetVarType(AllClasses, GetCurrentScope(), Property, ~(CPF_ParmFlags | CPF_AutoWeak | CPF_RepSkip | CPF_UObjectWrapper | CPF_NativeAccessSpecifiers), NULL, EPropertyDeclarationStyle::None, VariableCategory);
		Property.PropertyFlags |= CPF_Parm;

		if (bExpectCommaBeforeName)
		{
			RequireSymbol(TEXT(","), TEXT("Delegate definitions require a , between the parameter type and parameter name"));
		}

		UProperty* Prop = GetVarNameAndDim(Function, Property, VariableCategory);

		Function->NumParms++;

		if( AdvancedDisplay.CanMarkMore() && AdvancedDisplay.ShouldMarkParameter(Prop->GetName()) )
		{
			Prop->PropertyFlags |= CPF_AdvancedDisplay;
		}

		// Check parameters.
		if ((Function->FunctionFlags & FUNC_Net))
		{
			if (!(Function->FunctionFlags & FUNC_NetRequest))
			{
				if (Property.PropertyFlags & CPF_OutParm)
					FError::Throwf(TEXT("Replicated functions cannot contain out parameters"));

				if (Property.PropertyFlags & CPF_RepSkip)
					FError::Throwf(TEXT("Only service request functions cannot contain NoReplication parameters"));

				if ((Prop->GetClass()->ClassCastFlags & CASTCLASS_UDelegateProperty) != 0)
					FError::Throwf(TEXT("Replicated functions cannot contain delegate parameters (this would be insecure)"));

				if (Property.Type == CPT_String && Property.RefQualifier != ERefQualifier::ConstRef && Prop->ArrayDim == 1)
					FError::Throwf(TEXT("Replicated FString parameters must be passed by const reference"));

				if (Property.ArrayType == EArrayType::Dynamic && Property.RefQualifier != ERefQualifier::ConstRef && Prop->ArrayDim == 1)
					FError::Throwf(TEXT("Replicated TArray parameters must be passed by const reference"));
			}
			else
			{
				if (!(Property.PropertyFlags & CPF_RepSkip) && (Property.PropertyFlags & CPF_OutParm))
					FError::Throwf(TEXT("Service request functions cannot contain out parameters, unless marked NotReplicated"));

				if (!(Property.PropertyFlags & CPF_RepSkip) && (Prop->GetClass()->ClassCastFlags & CASTCLASS_UDelegateProperty) != 0)
					FError::Throwf(TEXT("Service request functions cannot contain delegate parameters, unless marked NotReplicated"));
			}
		}

		// Default value.
		if (MatchSymbol( TEXT("=") ))
		{
			// Skip past the native specified default value; we make no attempt to parse it
			FToken SkipToken;
			int32 ParenthesisNestCount=0;
			int32 StartPos=-1;
			int32 EndPos=-1;
			while ( GetToken(SkipToken) )
			{
				if (StartPos == -1)
				{
					StartPos = SkipToken.StartPos;
				}
				if ( ParenthesisNestCount == 0
					&& (SkipToken.Matches(TEXT(")")) || SkipToken.Matches(TEXT(","))) )
				{
					EndPos = SkipToken.StartPos;
					// went too far
					UngetToken(SkipToken);
					break;
				}
				if ( SkipToken.Matches(TEXT("(")) )
				{
					ParenthesisNestCount++;
				}
				else if ( SkipToken.Matches(TEXT(")")) )
				{
					ParenthesisNestCount--;
				}
			}

			// allow exec functions to be added to the metaData, this is so we can have default params for them.
			const bool bStoreCppDefaultValueInMetaData = Function->HasAnyFunctionFlags(FUNC_BlueprintCallable | FUNC_Exec);
				
			if((EndPos > -1) && bStoreCppDefaultValueInMetaData) 
			{
				FString DefaultArgText(EndPos - StartPos, Input + StartPos);
				FString Key(TEXT("CPP_Default_"));
				Key += Prop->GetName();
				FName KeyName = FName(*Key);
				if (!MetaData->Contains(KeyName))
				{
					FString InnerDefaultValue;
					const bool bDefaultValueParsed = DefaultValueStringCppFormatToInnerFormat(Prop, DefaultArgText, InnerDefaultValue);
					if (!bDefaultValueParsed)
						FError::Throwf(TEXT("C++ Default parameter not parsed: %s \"%s\" "), *Prop->GetName(), *DefaultArgText);

					if (InnerDefaultValue.IsEmpty())
					{
						static int32 SkippedCounter = 0;
						UE_LOG(LogCompile, Verbose, TEXT("C++ Default parameter skipped/empty [%i]: %s \"%s\" "), SkippedCounter, *Prop->GetName(), *DefaultArgText );
						++SkippedCounter;
					}
					else
					{
						MetaData->Add(KeyName, InnerDefaultValue);
						UE_LOG(LogCompile, Verbose, TEXT("C++ Default parameter parsed: %s \"%s\" -> \"%s\" "), *Prop->GetName(), *DefaultArgText, *InnerDefaultValue );
					}
				}
			}
		}
	} while( MatchSymbol(TEXT(",")) );
	RequireSymbol( TEXT(")"), TEXT("parameter list") );
}
UDelegateFunction* FHeaderParser::CompileDelegateDeclaration(FClasses& AllClasses, const TCHAR* DelegateIdentifier, EDelegateSpecifierAction::Type SpecifierAction)
{
	const TCHAR* CurrentScopeName = TEXT("Delegate Declaration");

	FUnrealSourceFile* CurrentSrcFile = GetCurrentSourceFile();
	TMap<FName, FString> MetaData;
	AddModuleRelativePathToMetadata(*CurrentSrcFile, MetaData);

	FFuncInfo            FuncInfo;

	// If this is a UDELEGATE, parse the specifiers first
	FString DelegateMacro;
	if (SpecifierAction == EDelegateSpecifierAction::Parse)
	{
		TArray<FPropertySpecifier> SpecifiersFound;
		ReadSpecifierSetInsideMacro(SpecifiersFound, TEXT("Delegate"), MetaData);

		ProcessFunctionSpecifiers(FuncInfo, SpecifiersFound);

		// Get the next token and ensure it looks like a delegate
		FToken Token;
		GetToken(Token);
		if (!IsValidDelegateDeclaration(Token))
			FError::Throwf(TEXT("Unexpected token following UDELEGATE(): %s"), Token.Identifier);

		DelegateMacro = Token.Identifier;

		//Workaround for UE-28897
		const FStructScope* CurrentStructScope = TopNest->GetScope() ? TopNest->GetScope()->AsStructScope() : nullptr;
		const bool bDynamicClassScope = CurrentStructScope && CurrentStructScope->GetStruct() && FClass::IsDynamic(CurrentStructScope->GetStruct());
		CheckAllow(CurrentScopeName, bDynamicClassScope ? ENestAllowFlags::ImplicitDelegateDecl : ENestAllowFlags::TypeDecl);
	}
	else
	{
		DelegateMacro = DelegateIdentifier;
		CheckAllow(CurrentScopeName, ENestAllowFlags::ImplicitDelegateDecl);
	}

	// Break the delegate declaration macro down into parts
	const bool bHasReturnValue = DelegateMacro.Contains(TEXT("_RetVal"));
	const bool bDeclaredConst  = DelegateMacro.Contains(TEXT("_Const"));
	const bool bIsMulticast    = DelegateMacro.Contains(TEXT("_MULTICAST"));

	// Determine the parameter count
	const FString* FoundParamCount = DelegateParameterCountStrings.FindByPredicate([&](const FString& Str){ return DelegateMacro.Contains(Str); });

	// Try reconstructing the string to make sure it matches our expectations
	FString ExpectedOriginalString = FString::Printf(TEXT("DECLARE_DYNAMIC%s_DELEGATE%s%s%s"),
		bIsMulticast ? TEXT("_MULTICAST") : TEXT(""),
		bHasReturnValue ? TEXT("_RetVal") : TEXT(""),
		FoundParamCount ? **FoundParamCount : TEXT(""),
		bDeclaredConst ? TEXT("_Const") : TEXT(""));

	if (DelegateMacro != ExpectedOriginalString)
	{
		FError::Throwf(TEXT("Unable to parse delegate declaration; expected '%s' but found '%s'."), *ExpectedOriginalString, *DelegateMacro);
	}

	// Multi-cast delegate function signatures are not allowed to have a return value
	if (bHasReturnValue && bIsMulticast)
	{
		FError::Throwf(TEXT("Multi-cast delegates function signatures must not return a value"));
	}

	// Delegate signature
	FuncInfo.FunctionFlags |= FUNC_Public | FUNC_Delegate;

	if (bIsMulticast)
	{
		FuncInfo.FunctionFlags |= FUNC_MulticastDelegate;
	}

	// Now parse the macro body
	RequireSymbol(TEXT("("), CurrentScopeName);

	// Parse the return value type
	FToken ReturnType( CPT_None );

	if (bHasReturnValue)
	{
		GetVarType(AllClasses, GetCurrentScope(), ReturnType, 0, NULL, EPropertyDeclarationStyle::None, EVariableCategory::Return);
		RequireSymbol(TEXT(","), CurrentScopeName);
	}

	// Skip whitespaces to get InputPos exactly on beginning of function name.
	while (FChar::IsWhitespace(PeekChar())) { GetChar(); }

	FuncInfo.InputPos = InputPos;

	// Get the delegate name
	if (!GetIdentifier(FuncInfo.Function))
	{
		FError::Throwf(TEXT("Missing name for %s"), CurrentScopeName );
	}

	// If this is a delegate function then go ahead and mangle the name so we don't collide with
	// actual functions or properties
	{
		//@TODO: UCREMOVAL: Eventually this mangling shouldn't occur

		// Remove the leading F
		FString Name(FuncInfo.Function.Identifier);

		if (!Name.StartsWith(TEXT("F")))
		{
			FError::Throwf(TEXT("Delegate type declarations must start with F"));
		}

		Name = Name.Mid(1);

		// Append the signature goo
		Name += HEADER_GENERATED_DELEGATE_SIGNATURE_SUFFIX;

		// Replace the name
		FCString::Strcpy( FuncInfo.Function.Identifier, *Name );
	}

	FuncInfo.MacroLine = InputLine;
	UDelegateFunction* DelegateSignatureFunction = CreateDelegateFunction(FuncInfo);
	UHTMakefile.AddDelegateFunction(CurrentSrcFile, DelegateSignatureFunction);

	FClassMetaData* ClassMetaData = GScriptHelper.AddClassData(DelegateSignatureFunction, UHTMakefile, CurrentSrcFile);
	UHTMakefile.AddGScriptHelperEntry(CurrentSrcFile, DelegateSignatureFunction, ClassMetaData);

	DelegateSignatureFunction->FunctionFlags |= FuncInfo.FunctionFlags;

	FuncInfo.FunctionReference = DelegateSignatureFunction;
	FuncInfo.SetFunctionNames();
	FFunctionData::Add(FuncInfo);
	if (FuncInfo.FunctionReference->HasAnyFunctionFlags(FUNC_Delegate) && !GetCurrentScope()->IsFileScope())
	{
		GetCurrentClassData()->MarkContainsDelegate();
	}

	GetCurrentScope()->AddType(DelegateSignatureFunction);

	// determine whether this function should be 'const'
	if (bDeclaredConst)
	{
		DelegateSignatureFunction->FunctionFlags |= FUNC_Const;
	}

	// Get parameter list.
	if (FoundParamCount)
	{
		RequireSymbol(TEXT(","), CurrentScopeName);

		ParseParameterList(AllClasses, DelegateSignatureFunction, /*bExpectCommaBeforeName=*/ true);

		// Check the expected versus actual number of parameters
		int32 ParamCount = FoundParamCount - DelegateParameterCountStrings.GetData() + 1;
		if (DelegateSignatureFunction->NumParms != ParamCount)
		{
			FError::Throwf(TEXT("Expected %d parameters but found %d parameters"), ParamCount, DelegateSignatureFunction->NumParms);
		}
	}
	else
	{
		// Require the closing paren even with no parameter list
		RequireSymbol(TEXT(")"), TEXT("Delegate Declaration"));
	}

	// Create the return value property
	if (bHasReturnValue)
	{
		ReturnType.PropertyFlags |= CPF_Parm | CPF_OutParm | CPF_ReturnParm;
		UProperty* ReturnProp = GetVarNameAndDim(DelegateSignatureFunction, ReturnType, EVariableCategory::Return);

		DelegateSignatureFunction->NumParms++;
	}

	// Try parsing metadata for the function
	ParseFieldMetaData(MetaData, *(DelegateSignatureFunction->GetName()));

	AddFormattedPrevCommentAsTooltipMetaData(MetaData);

	AddMetaDataToClassData(DelegateSignatureFunction, MetaData);

	// Optionally consume a semicolon, it's not required for the delegate macro since it contains one internally
	MatchSemi();

	// Bind the function.
	DelegateSignatureFunction->Bind();

	// End the nesting
	PostPopFunctionDeclaration(AllClasses, DelegateSignatureFunction);

	// Don't allow delegate signatures to be redefined.
	auto FunctionIterator = GetCurrentScope()->GetTypeIterator<UFunction>();
	while (FunctionIterator.MoveNext())
	{
		UFunction* TestFunc = *FunctionIterator;
		if ((TestFunc->GetFName() == DelegateSignatureFunction->GetFName()) && (TestFunc != DelegateSignatureFunction))
		{
			FError::Throwf(TEXT("Can't override delegate signature function '%s'"), FuncInfo.Function.Identifier);
		}
	}

	return DelegateSignatureFunction;
}

/**
 * Parses and compiles a function declaration
 */
void FHeaderParser::CompileFunctionDeclaration(FClasses& AllClasses)
{
	CheckAllow(TEXT("'Function'"), ENestAllowFlags::Function);

	FUnrealSourceFile* CurrentSrcFile = GetCurrentSourceFile();
	TMap<FName, FString> MetaData;
	AddModuleRelativePathToMetadata(*CurrentSrcFile, MetaData);

	// New-style UFUNCTION() syntax 
	TArray<FPropertySpecifier> SpecifiersFound;
	ReadSpecifierSetInsideMacro(SpecifiersFound, TEXT("Function"), MetaData);

	FScriptLocation FuncNameRetry;
	InitScriptLocation(FuncNameRetry);

	if (!GetCurrentClass()->HasAnyClassFlags(CLASS_Native))
	{
		FError::Throwf(TEXT("Should only be here for native classes!"));
	}

	// Process all specifiers.
	const TCHAR* TypeOfFunction = TEXT("function");

	bool bAutomaticallyFinal = true;

	FFuncInfo FuncInfo;
	FuncInfo.MacroLine = InputLine;
	FuncInfo.FunctionFlags = FUNC_Native;

	// Infer the function's access level from the currently declared C++ access level
	if (CurrentAccessSpecifier == ACCESS_Public)
	{
		FuncInfo.FunctionFlags |= FUNC_Public;
	}
	else if (CurrentAccessSpecifier == ACCESS_Protected)
	{
		FuncInfo.FunctionFlags |= FUNC_Protected;
	}
	else if (CurrentAccessSpecifier == ACCESS_Private)
	{
		FuncInfo.FunctionFlags |= FUNC_Private;
		FuncInfo.FunctionFlags |= FUNC_Final;

		// This is automatically final as well, but in a different way and for a different reason
		bAutomaticallyFinal = false;
	}
	else
	{
		FError::Throwf(TEXT("Unknown access level"));
	}

	// non-static functions in a const class must be const themselves
	if (GetCurrentClass()->HasAnyClassFlags(CLASS_Const))
	{
		FuncInfo.FunctionFlags |= FUNC_Const;
	}

	if (MatchIdentifier(TEXT("static")))
	{
		FuncInfo.FunctionFlags |= FUNC_Static;
		FuncInfo.FunctionExportFlags |= FUNCEXPORT_CppStatic;
	}

	if (MetaData.Contains("CppFromBpEvent"))
	{
		FuncInfo.FunctionFlags |= FUNC_Event;
	}

	ProcessFunctionSpecifiers(FuncInfo, SpecifiersFound);

	const bool bClassGeneratedFromBP = FClass::IsDynamic(GetCurrentClass());
	if ((FuncInfo.FunctionFlags & FUNC_NetServer) && !(FuncInfo.FunctionFlags & FUNC_NetValidate) && !bClassGeneratedFromBP)
	{
		FError::Throwf(TEXT("Server RPC missing 'WithValidation' keyword in the UPROPERTY() declaration statement.  Required for security purposes."));
	}

	if ((0 != (FuncInfo.FunctionExportFlags & FUNCEXPORT_CustomThunk)) && !MetaData.Contains("CustomThunk"))
	{
		MetaData.Add(TEXT("CustomThunk"), TEXT("true"));
	}

	if ((FuncInfo.FunctionFlags & FUNC_BlueprintPure) && GetCurrentClass()->HasAnyClassFlags(CLASS_Interface))
	{
		// Until pure interface casts are supported, we don't allow pures in interfaces
		FError::Throwf(TEXT("BlueprintPure specifier is not allowed for interface functions"));
	}

	if (FuncInfo.FunctionFlags & FUNC_Net)
	{
		// Network replicated functions are always events, and are only final if sealed
		TypeOfFunction = TEXT("event");
		bAutomaticallyFinal = false;
	}

	if (FuncInfo.FunctionFlags & FUNC_BlueprintEvent)
	{
		TypeOfFunction = (FuncInfo.FunctionFlags & FUNC_Native) ? TEXT("BlueprintNativeEvent") : TEXT("BlueprintImplementableEvent");
		bAutomaticallyFinal = false;
	}

	bool bSawVirtual = false;

	if (MatchIdentifier(TEXT("virtual")))
	{
		bSawVirtual = true;
	}

	FString*   InternalPtr = MetaData.Find("BlueprintInternalUseOnly"); // FBlueprintMetadata::MD_BlueprintInternalUseOnly
	const bool bDeprecated = MetaData.Contains("DeprecatedFunction");       // FBlueprintMetadata::MD_DeprecatedFunction
	const bool bHasMenuCategory = MetaData.Contains("Category");                 // FBlueprintMetadata::MD_FunctionCategory
	const bool bInternalOnly = InternalPtr && *InternalPtr == TEXT("true");

	// If this function is blueprint callable or blueprint pure, require a category 
	if ((FuncInfo.FunctionFlags & (FUNC_BlueprintCallable | FUNC_BlueprintPure)) != 0) 
	{ 
		if (!bHasMenuCategory && !bInternalOnly && !bDeprecated) 
		{ 
			const bool bModuleIsGame = CurrentlyParsedModule && (
				CurrentlyParsedModule->ModuleType == EBuildModuleType::GameDeveloper ||
				CurrentlyParsedModule->ModuleType == EBuildModuleType::GameEditor ||
				CurrentlyParsedModule->ModuleType == EBuildModuleType::GameRuntime ||
				CurrentlyParsedModule->ModuleType == EBuildModuleType::GameThirdParty);

			// To allow for quick iteration, don't enforce the requirement that game functions have to be categorized
			if (!bModuleIsGame)
			{
				FError::Throwf(TEXT("Blueprint accessible functions must have a category specified"));
			}
		} 
	}

	// Verify interfaces with respect to their blueprint accessible functions
	if (GetCurrentClass()->HasAnyClassFlags(CLASS_Interface))
	{
		const bool bCanImplementInBlueprints = !GetCurrentClass()->HasMetaData(TEXT("CannotImplementInterfaceInBlueprint"));  //FBlueprintMetadata::MD_CannotImplementInterfaceInBlueprint
		if((FuncInfo.FunctionFlags & FUNC_BlueprintEvent) != 0)
		{
			// Ensure that blueprint events are only allowed in implementable interfaces. Internal only functions allowed
			if (!bCanImplementInBlueprints && !bInternalOnly)
			{
				FError::Throwf(TEXT("Interfaces that are not implementable in blueprints cannot have BlueprintImplementableEvent members."));
			}
		}
		
		if (((FuncInfo.FunctionFlags & FUNC_BlueprintCallable) != 0) && (((~FuncInfo.FunctionFlags) & FUNC_BlueprintEvent) != 0))
		{
			// Ensure that if this interface contains blueprint callable functions that are not blueprint defined, that it must be implemented natively
			if (bCanImplementInBlueprints)
			{
				FError::Throwf(TEXT("Blueprint implementable interfaces cannot contain BlueprintCallable functions that are not BlueprintImplementableEvents.  Use CannotImplementInterfaceInBlueprint on the interface if you wish to keep this function."));
			}
		}
	}

	// Peek ahead to look for a CORE_API style DLL import/export token if present
	{
		FToken Token;
		if (GetToken(Token, true))
		{
			bool bThrowTokenBack = true;
			if (Token.TokenType == TOKEN_Identifier)
			{
				FString RequiredAPIMacroIfPresent(Token.Identifier);
				if (RequiredAPIMacroIfPresent.EndsWith(TEXT("_API")))
				{
					//@TODO: Validate the module name for RequiredAPIMacroIfPresent
					bThrowTokenBack = false;

					if (GetCurrentClass()->HasAnyClassFlags(CLASS_RequiredAPI))
					{
						FError::Throwf(TEXT("'%s' must not be used on methods of a class that is marked '%s' itself."), *RequiredAPIMacroIfPresent, *RequiredAPIMacroIfPresent);
					}
					FuncInfo.FunctionFlags |= FUNC_RequiredAPI;
					FuncInfo.FunctionExportFlags |= FUNCEXPORT_RequiredAPI;
				}
			}

			if (bThrowTokenBack)
			{
				UngetToken(Token);
			}
		}
	}

	// Look for virtual again, in case there was an ENGINE_API token first
	if (MatchIdentifier(TEXT("virtual")))
	{
		bSawVirtual = true;
	}

	// Process the virtualness
	if (bSawVirtual)
	{
		// Remove the implicit final, the user can still specifying an explicit final at the end of the declaration
		bAutomaticallyFinal = false;

		// if this is a BlueprintNativeEvent or BlueprintImplementableEvent in an interface, make sure it's not "virtual"
		if (FuncInfo.FunctionFlags & FUNC_BlueprintEvent)
		{
			if (GetCurrentClass()->HasAnyClassFlags(CLASS_Interface))
			{
				FError::Throwf(TEXT("BlueprintImplementableEvents in Interfaces must not be declared 'virtual'"));
			}

			// if this is a BlueprintNativeEvent, make sure it's not "virtual"
			else if (FuncInfo.FunctionFlags & FUNC_Native)
			{
				FError::Throwf(TEXT("BlueprintNativeEvent functions must be non-virtual."));
			}

			else
			{
				UE_LOG_WARNING_UHT(TEXT("BlueprintImplementableEvents should not be virtual. Use BlueprintNativeEvent instead."));
			}
		}
	}
	else
	{
		// if this is a function in an Interface, it must be marked 'virtual' unless it's an event
		if (GetCurrentClass()->HasAnyClassFlags(CLASS_Interface) && !(FuncInfo.FunctionFlags & FUNC_BlueprintEvent))
		{
			FError::Throwf(TEXT("Interface functions that are not BlueprintImplementableEvents must be declared 'virtual'"));
		}
	}

	// Handle the initial implicit/explicit final
	// A user can still specify an explicit final after the parameter list as well.
	if (bAutomaticallyFinal || FuncInfo.bSealedEvent)
	{
		FuncInfo.FunctionFlags |= FUNC_Final;
		FuncInfo.FunctionExportFlags |= FUNCEXPORT_Final;

		if (GetCurrentClass()->HasAnyClassFlags(CLASS_Interface))
		{
			FError::Throwf(TEXT("Interface functions cannot be declared 'final'"));
		}
	}

	// Get return type.
	FToken ReturnType( CPT_None );

	// C++ style functions always have a return value type, even if it's void
	bool bHasReturnValue = !MatchIdentifier(TEXT("void"));
	if (bHasReturnValue)
	{
		GetVarType(AllClasses, GetCurrentScope(), ReturnType, 0, NULL, EPropertyDeclarationStyle::None, EVariableCategory::Return);
	}

	// Skip whitespaces to get InputPos exactly on beginning of function name.
	while (FChar::IsWhitespace(PeekChar())) { GetChar(); }

	FuncInfo.InputPos = InputPos;

	// Get function or operator name.
	if (!GetIdentifier(FuncInfo.Function))
	{
		FError::Throwf(TEXT("Missing %s name"), TypeOfFunction);
	}

	if ( !MatchSymbol(TEXT("(")) )
	{
		FError::Throwf(TEXT("Bad %s definition"), TypeOfFunction);
	}

	if (FuncInfo.FunctionFlags & FUNC_Net)
	{
		bool bIsNetService = !!(FuncInfo.FunctionFlags & (FUNC_NetRequest | FUNC_NetResponse));
		if (bHasReturnValue && !bIsNetService)
			FError::Throwf(TEXT("Replicated functions can't have return values"));

		if (FuncInfo.RPCId > 0)
		{
			if (FString* ExistingFunc = UsedRPCIds.Find(FuncInfo.RPCId))
				FError::Throwf(TEXT("Function %s already uses identifier %d"), **ExistingFunc, FuncInfo.RPCId);

			UsedRPCIds.Add(FuncInfo.RPCId, FuncInfo.Function.Identifier);
			if (FuncInfo.FunctionFlags & FUNC_NetResponse)
			{
				// Look for another function expecting this response
				if (FString* ExistingFunc = RPCsNeedingHookup.Find(FuncInfo.RPCId))
				{
					// If this list isn't empty at end of class, throw error
					RPCsNeedingHookup.Remove(FuncInfo.RPCId);
				}
			}
		}

		if (FuncInfo.RPCResponseId > 0)
		{
			// Look for an existing response function
			FString* ExistingFunc = UsedRPCIds.Find(FuncInfo.RPCResponseId);
			if (ExistingFunc == NULL)
			{
				// If this list isn't empty at end of class, throw error
				RPCsNeedingHookup.Add(FuncInfo.RPCResponseId, FuncInfo.Function.Identifier);
			}
		}
	}

	auto* TopFunction = CreateFunction(FuncInfo);
	UHTMakefile.AddFunction(CurrentSrcFile, TopFunction);

	FClassMetaData* ClassMetaData = GScriptHelper.AddClassData(TopFunction, UHTMakefile, CurrentSrcFile);
	UHTMakefile.AddGScriptHelperEntry(CurrentSrcFile, TopFunction, ClassMetaData);

	TopFunction->FunctionFlags |= FuncInfo.FunctionFlags;

	FuncInfo.FunctionReference = TopFunction;
	FuncInfo.SetFunctionNames();

	GetCurrentScope()->AddType(TopFunction);

	auto* StoredFuncData = FFunctionData::Add(FuncInfo);
	if (FuncInfo.FunctionReference->HasAnyFunctionFlags(FUNC_Delegate))
	{
		GetCurrentClassData()->MarkContainsDelegate();
	}

	// Get parameter list.
	ParseParameterList(AllClasses, TopFunction, false, &MetaData);

	// Get return type, if any.
	if (bHasReturnValue)
	{
		ReturnType.PropertyFlags |= CPF_Parm | CPF_OutParm | CPF_ReturnParm;
		UProperty* ReturnProp = GetVarNameAndDim(TopFunction, ReturnType, EVariableCategory::Return);

		TopFunction->NumParms++;
	}

	// determine if there are any outputs for this function
	bool bHasAnyOutputs = bHasReturnValue;
	if (bHasAnyOutputs == false)
	{
		for (TFieldIterator<UProperty> It(TopFunction); It; ++It)
		{
			UProperty const* const Param = *It;
			if (!(Param->PropertyFlags & CPF_ReturnParm) && (Param->PropertyFlags & CPF_OutParm))
			{
				bHasAnyOutputs = true;
				break;
			}
		}
	}
	if ( (bHasAnyOutputs == false) && (FuncInfo.FunctionFlags & (FUNC_BlueprintPure)) )
	{
		// This bad behavior would be treated as a warning in the Blueprint editor, so when converted assets generates these bad functions
		// we don't want to prevent compilation:
		if (!bClassGeneratedFromBP)
		{
			FError::Throwf(TEXT("BlueprintPure specifier is not allowed for functions with no return value and no output parameters."));
		}
	}


	// determine whether this function should be 'const'
	if ( MatchIdentifier(TEXT("const")) )
	{
		if( (TopFunction->FunctionFlags & (FUNC_Native)) == 0 )
		{
			// @TODO: UCREMOVAL Reconsider?
			//FError::Throwf(TEXT("'const' may only be used for native functions"));
		}

		FuncInfo.FunctionFlags |= FUNC_Const;

		// @todo: the presence of const and one or more outputs does not guarantee that there are
		// no side effects. On GCC and clang we could use __attribure__((pure)) or __attribute__((const))
		// or we could just rely on the use marking things BlueprintPure. Either way, checking the C++
		// const identifier to determine purity is not desirable. We should remove the following logic:

		// If its a const BlueprintCallable function with some sort of output and is not being marked as an BlueprintPure=false function, mark it as BlueprintPure as well
		if ( bHasAnyOutputs && ((FuncInfo.FunctionFlags & FUNC_BlueprintCallable) != 0) && !FuncInfo.bForceBlueprintImpure)
		{
			FuncInfo.FunctionFlags |= FUNC_BlueprintPure;
		}
	}

	// Try parsing metadata for the function
	ParseFieldMetaData(MetaData, *(TopFunction->GetName()));

	AddFormattedPrevCommentAsTooltipMetaData(MetaData);

	AddMetaDataToClassData(TopFunction, MetaData);

	// 'final' and 'override' can appear in any order before an optional '= 0' pure virtual specifier
	bool bFoundFinal    = MatchIdentifier(TEXT("final"));
	bool bFoundOverride = MatchIdentifier(TEXT("override"));
	if (!bFoundFinal && bFoundOverride)
	{
		bFoundFinal = MatchIdentifier(TEXT("final"));
	}

	// Handle C++ style functions being declared as abstract
	if (MatchSymbol(TEXT("=")))
	{
		int32 ZeroValue = 1;
		bool bGotZero = GetConstInt(/*out*/ZeroValue);
		bGotZero = bGotZero && (ZeroValue == 0);

		if (!bGotZero)
		{
			FError::Throwf(TEXT("Expected 0 to indicate function is abstract"));
		}
	}

	// Look for the final keyword to indicate this function is sealed
	if (bFoundFinal)
	{
		// This is a final (prebinding, non-overridable) function
		FuncInfo.FunctionFlags |= FUNC_Final;
		FuncInfo.FunctionExportFlags |= FUNCEXPORT_Final;
		if (GetCurrentClass()->HasAnyClassFlags(CLASS_Interface))
		{
			FError::Throwf(TEXT("Interface functions cannot be declared 'final'"));
		}
		else if (FuncInfo.FunctionFlags & FUNC_BlueprintEvent)
		{
			FError::Throwf(TEXT("Blueprint events cannot be declared 'final'"));
		}
	}

	// Make sure any new flags made it to the function
	//@TODO: UCREMOVAL: Ideally the flags didn't get copied midway thru parsing the function declaration, and we could avoid this
	TopFunction->FunctionFlags |= FuncInfo.FunctionFlags;
	StoredFuncData->UpdateFunctionData(FuncInfo);

	// Verify parameter list and return type compatibility within the
	// function, if any, that it overrides.
	auto FunctionIterator = GetCurrentScope()->GetTypeIterator<UFunction>();
	while (FunctionIterator.MoveNext())
	{
		UFunction* Function = *FunctionIterator;
		if (Function->GetFName() != TopFunction->GetFName() || Function == TopFunction)
			continue;

		// Don't allow private functions to be redefined.
		if (Function->FunctionFlags & FUNC_Private)
			FError::Throwf(TEXT("Can't override private function '%s'"), FuncInfo.Function.Identifier);

		// see if they both either have a return value or don't
		if ((TopFunction->GetReturnProperty() != NULL) != (Function->GetReturnProperty() != NULL))
		{
			ReturnToLocation(FuncNameRetry);
			FError::Throwf(TEXT("Redefinition of '%s %s' differs from original: return value mismatch"), TypeOfFunction, FuncInfo.Function.Identifier );
		}

		// See if all parameters match.
		if (TopFunction->NumParms!=Function->NumParms)
		{
			ReturnToLocation(FuncNameRetry);
			FError::Throwf(TEXT("Redefinition of '%s %s' differs from original; different number of parameters"), TypeOfFunction, FuncInfo.Function.Identifier );
		}

		// Check all individual parameters.
		int32 Count=0;
		for( TFieldIterator<UProperty> CurrentFuncParam(TopFunction),SuperFuncParam(Function); Count<Function->NumParms; ++CurrentFuncParam,++SuperFuncParam,++Count )
		{
			if( !FPropertyBase(*CurrentFuncParam).MatchesType(FPropertyBase(*SuperFuncParam), 1) )
			{
				if( CurrentFuncParam->PropertyFlags & CPF_ReturnParm )
				{
					ReturnToLocation(FuncNameRetry);
					FError::Throwf(TEXT("Redefinition of %s %s differs only by return type"), TypeOfFunction, FuncInfo.Function.Identifier );
				}
				else
				{
					ReturnToLocation(FuncNameRetry);
					FError::Throwf(TEXT("Redefinition of '%s %s' differs from original"), TypeOfFunction, FuncInfo.Function.Identifier );
				}
				break;
			}
			else if ( CurrentFuncParam->HasAnyPropertyFlags(CPF_OutParm) != SuperFuncParam->HasAnyPropertyFlags(CPF_OutParm) )
			{
				ReturnToLocation(FuncNameRetry);
				FError::Throwf(TEXT("Redefinition of '%s %s' differs from original - 'out' mismatch on parameter %i"), TypeOfFunction, FuncInfo.Function.Identifier, Count + 1);
			}
			else if ( CurrentFuncParam->HasAnyPropertyFlags(CPF_ReferenceParm) != SuperFuncParam->HasAnyPropertyFlags(CPF_ReferenceParm) )
			{
				ReturnToLocation(FuncNameRetry);
				FError::Throwf(TEXT("Redefinition of '%s %s' differs from original - 'ref' mismatch on parameter %i"), TypeOfFunction, FuncInfo.Function.Identifier, Count + 1);
			}
		}

		if( Count<TopFunction->NumParms )
		{
			continue;
		}

		// if super version is event, overridden version must be defined as event (check before inheriting FUNC_Event)
		if ( (Function->FunctionFlags & FUNC_Event) && !(FuncInfo.FunctionFlags & FUNC_Event) )
		{
			FError::Throwf(TEXT("Superclass version is defined as an event so '%s' should be!"), FuncInfo.Function.Identifier);
		}
		// Function flags to copy from parent.
		FuncInfo.FunctionFlags |= (Function->FunctionFlags & FUNC_FuncInherit);

		// Make sure the replication conditions aren't being redefined
		if ((FuncInfo.FunctionFlags & FUNC_NetFuncFlags) != (Function->FunctionFlags & FUNC_NetFuncFlags))
		{
			FError::Throwf(TEXT("Redefinition of replication conditions for function '%s'"), FuncInfo.Function.Identifier);
		}
		FuncInfo.FunctionFlags |= (Function->FunctionFlags & FUNC_NetFuncFlags);

		// Are we overriding a function?
		if (TopFunction == Function->GetOuter())
		{
			// Duplicate.
			ReturnToLocation( FuncNameRetry );
			FError::Throwf(TEXT("Duplicate function '%s'"), *Function->GetName() );
		}
		// Overriding an existing function.
		else if( Function->FunctionFlags & FUNC_Final )
		{
			ReturnToLocation(FuncNameRetry);
			FError::Throwf(TEXT("%s: Can't override a 'final' function"), *Function->GetName() );
		}
		// Native function overrides should be done in CPP text, not in a UFUNCTION() declaration (you can't change flags, and it'd otherwise be a burden to keep them identical)
		else if( Cast<UClass>(TopFunction->GetOuter()) != NULL )
		{
			//ReturnToLocation(FuncNameRetry);
			FError::Throwf(TEXT("%s: An override of a function cannot have a UFUNCTION() declaration above it; it will use the same parameters as the original base declaration."), *Function->GetName() );
		}

		// Balk if required specifiers differ.
		if ((Function->FunctionFlags & FUNC_FuncOverrideMatch) != (FuncInfo.FunctionFlags & FUNC_FuncOverrideMatch))
		{
			FError::Throwf(TEXT("Function '%s' specifiers differ from original"), *Function->GetName());
		}

		// Here we have found the original.
		TopFunction->SetSuperStruct(Function);
		break;
	}

	// Bind the function.
	TopFunction->Bind();
	
	// Make sure that the replication flags set on an overridden function match the parent function
	if (UFunction* SuperFunc = TopFunction->GetSuperFunction())
	{
		if ((TopFunction->FunctionFlags & FUNC_NetFuncFlags) != (SuperFunc->FunctionFlags & FUNC_NetFuncFlags))
		{
			FError::Throwf(TEXT("Overridden function '%s': Cannot specify different replication flags when overriding a function."), *TopFunction->GetName());
		}
	}

	// if this function is an RPC in state scope, verify that it is an override
	// this is required because the networking code only checks the class for RPCs when initializing network data, not any states within it
	if ((TopFunction->FunctionFlags & FUNC_Net) && (TopFunction->GetSuperFunction() == NULL) && Cast<UClass>(TopFunction->GetOuter()) == NULL)
	{
		FError::Throwf(TEXT("Function '%s': Base implementation of RPCs cannot be in a state. Add a stub outside state scope."), *TopFunction->GetName());
	}

	if (TopFunction->FunctionFlags & (FUNC_BlueprintCallable | FUNC_BlueprintEvent))
	{
		for (TFieldIterator<UProperty> It(TopFunction); It; ++It)
		{
			UProperty const* const Param = *It;
			if (Param->ArrayDim > 1)
			{
				FError::Throwf(TEXT("Static array cannot be exposed to blueprint. Function: %s Parameter %s\n"), *TopFunction->GetName(), *Param->GetName());
			}

			if (!IsPropertySupportedByBlueprint(Param, false))
			{
				FError::Throwf(TEXT("Type '%s' is not supported by blueprint. Function: %s Parameter %s\n"), *Param->GetCPPType(), *TopFunction->GetName(), *Param->GetName());
			}
		}
	}

	// Just declaring a function, so end the nesting.
	PostPopFunctionDeclaration(AllClasses, TopFunction);

	// See what's coming next
	FToken Token;
	if (!GetToken(Token))
	{
		FError::Throwf(TEXT("Unexpected end of file"));
	}

	// Optionally consume a semicolon
	// This is optional to allow inline function definitions
	if (Token.TokenType == TOKEN_Symbol && !FCString::Stricmp(Token.Identifier, TEXT(";")))
	{
		// Do nothing (consume it)
	}
	else if (Token.TokenType == TOKEN_Symbol && !FCString::Stricmp(Token.Identifier, TEXT("{")))
	{
		// Skip inline function bodies
		UngetToken(Token);
		SkipDeclaration(Token);
	}
	else
	{
		// Put the token back so we can continue parsing as normal
		UngetToken(Token);
	}
}

/** Parses optional metadata text. */
void FHeaderParser::ParseFieldMetaData(TMap<FName, FString>& MetaData, const TCHAR* FieldName)
{
	FToken PropertyMetaData;
	bool bMetadataPresent = false;
	 if (MatchIdentifier(TEXT("UMETA")))
	{
		bMetadataPresent = true;
		RequireSymbol( TEXT("("),*FString::Printf(TEXT("' %s metadata'"), FieldName) );
		if (!GetRawTokenRespectingQuotes(PropertyMetaData, TCHAR(')')))
		{
			FError::Throwf(TEXT("'%s': No metadata specified"), FieldName);
		}
		RequireSymbol( TEXT(")"),*FString::Printf(TEXT("' %s metadata'"), FieldName) );
	}

	if (bMetadataPresent)
	{
		// parse apart the string
		TArray<FString> Pairs;

		//@TODO: UCREMOVAL: Convert to property token reading
		// break apart on | to get to the key/value pairs
		FString NewData(PropertyMetaData.String);
		bool bInString = false;
		int32 LastStartIndex = 0;
		int32 CharIndex;
		for (CharIndex = 0; CharIndex < NewData.Len(); ++CharIndex)
		{
			TCHAR Ch = NewData.GetCharArray()[CharIndex];
			if (Ch == '"')
			{
				bInString = !bInString;
			}

			if ((Ch == ',') && !bInString)
			{
				if (LastStartIndex != CharIndex)
				{
					Pairs.Add(NewData.Mid(LastStartIndex, CharIndex - LastStartIndex));
				}
				LastStartIndex = CharIndex + 1;
			}
		}

		if (LastStartIndex != CharIndex)
		{
			Pairs.Add(NewData.Mid(LastStartIndex, CharIndex - LastStartIndex));
		}

		// go over all pairs
		for (int32 PairIndex = 0; PairIndex < Pairs.Num(); PairIndex++)
		{
			// break the pair into a key and a value
			FString Token = Pairs[PairIndex];
			FString Key = Token;
			// by default, not value, just a key (allowed)
			FString Value;

			// look for a value after an =
			int32 Equals = Token.Find(TEXT("="));
			// if we have an =, break up the string
			if (Equals != -1)
			{
				Key = Token.Left(Equals);
				Value = Token.Right((Token.Len() - Equals) - 1);
			}

			InsertMetaDataPair(MetaData, Key, Value);
		}
	}
}

bool FHeaderParser::IsBitfieldProperty()
{
	bool bIsBitfield = false;

	// The current token is the property type (uin32, uint16, etc).
	// Check the property name and then check for ':'
	FToken TokenVarName;
	if (GetToken(TokenVarName, /*bNoConsts=*/ true))
	{
		FToken Token;
		if (GetToken(Token, /*bNoConsts=*/ true))
		{
			if (Token.TokenType == TOKEN_Symbol && FCString::Stricmp(Token.Identifier, TEXT(":")) == 0)
			{
				bIsBitfield = true;
			}
			UngetToken(Token);
		}
		UngetToken(TokenVarName);
	}

	return bIsBitfield;
}

void FHeaderParser::ValidatePropertyIsDeprecatedIfNecessary(FPropertyBase& VarProperty, FToken* OuterPropertyType)
{
	// check to see if we have a UClassProperty using a deprecated class
	if ( VarProperty.MetaClass != NULL && VarProperty.MetaClass->HasAnyClassFlags(CLASS_Deprecated) && !(VarProperty.PropertyFlags & CPF_Deprecated) &&
		(OuterPropertyType == NULL || !(OuterPropertyType->PropertyFlags & CPF_Deprecated)) )
	{
		FError::Throwf(TEXT("Property is using a deprecated class: %s.  Property should be marked deprecated as well."), *VarProperty.MetaClass->GetPathName());
	}

	// check to see if we have a UObjectProperty using a deprecated class.
	// PropertyClass is part of a union, so only check PropertyClass if this token represents an object property
	if ( (VarProperty.Type == CPT_ObjectReference || VarProperty.Type == CPT_WeakObjectReference || VarProperty.Type == CPT_LazyObjectReference || VarProperty.Type == CPT_AssetObjectReference) && VarProperty.PropertyClass != NULL
		&&	VarProperty.PropertyClass->HasAnyClassFlags(CLASS_Deprecated)	// and the object class being used has been deprecated
		&& (VarProperty.PropertyFlags&CPF_Deprecated) == 0					// and this property isn't marked deprecated as well
		&& (OuterPropertyType == NULL || !(OuterPropertyType->PropertyFlags & CPF_Deprecated)) ) // and this property isn't in an array that was marked deprecated either
	{
		FError::Throwf(TEXT("Property is using a deprecated class: %s.  Property should be marked deprecated as well."), *VarProperty.PropertyClass->GetPathName());
	}
}

struct FExposeOnSpawnValidator
{
	// Keep this function synced with UEdGraphSchema_K2::FindSetVariableByNameFunction
	static bool IsSupported(const FPropertyBase& Property)
	{
		bool ProperNativeType = false;
		switch (Property.Type)
		{
		case CPT_Int:
		case CPT_Byte:
		case CPT_Float:
		case CPT_Bool:
		case CPT_ObjectReference:
		case CPT_String:
		case CPT_Text:
		case CPT_Name:
		case CPT_Vector:
		case CPT_Rotation:
		case CPT_Interface:
			ProperNativeType = true;
		}

		if (!ProperNativeType && (CPT_Struct == Property.Type) && Property.Struct)
		{
			static const FName BlueprintTypeName(TEXT("BlueprintType"));
			ProperNativeType |= Property.Struct->GetBoolMetaData(BlueprintTypeName);
		}

		return ProperNativeType;
	}
};

void FHeaderParser::CompileVariableDeclaration(FClasses& AllClasses, UStruct* Struct)
{
	uint64 DisallowFlags = CPF_ParmFlags;
	uint64 EdFlags       = 0;

	// Get variable type.
	FPropertyBase OriginalProperty(CPT_None);
	FIndexRange TypeRange;
	GetVarType( AllClasses, &FScope::GetTypeScope(Struct).Get(), OriginalProperty, DisallowFlags, /*OuterPropertyType=*/ NULL, EPropertyDeclarationStyle::UPROPERTY, EVariableCategory::Member, &TypeRange );
	OriginalProperty.PropertyFlags |= EdFlags;

	FString* Category = OriginalProperty.MetaData.Find("Category");

	// First check if the category was specified at all and if the property was exposed to the editor.
	if (!Category && (OriginalProperty.PropertyFlags & (CPF_Edit|CPF_BlueprintVisible)))
	{
		static const FString AbsoluteEngineDir = FPaths::ConvertRelativePathToFull(FPaths::EngineDir());
		FString SourceFilename = GetCurrentSourceFile()->GetFilename();
		FPaths::NormalizeFilename(SourceFilename);
		if (Struct->GetOutermost() != nullptr && !SourceFilename.StartsWith(AbsoluteEngineDir))
		{
			OriginalProperty.MetaData.Add("Category", Struct->GetFName().ToString());
			Category = OriginalProperty.MetaData.Find("Category");
		}
		else
		{
			FError::Throwf(TEXT("Property is exposed to the editor or blueprints but has no Category specified."));
		}
	}

	// Validate that pointer properties are not interfaces (which are not GC'd and so will cause runtime errors)
	if (OriginalProperty.PointerType == EPointerType::Native && OriginalProperty.Struct->IsChildOf(UInterface::StaticClass()))
	{
		// Get the name of the type, removing the asterisk representing the pointer
		FString TypeName = FString(TypeRange.Count, Input + TypeRange.StartIndex).Trim().TrimTrailing().LeftChop(1).TrimTrailing();
		FError::Throwf(TEXT("UPROPERTY pointers cannot be interfaces - did you mean TScriptInterface<%s>?"), *TypeName);
	}

	// If the category was specified explicitly, it wins
	if (Category && !(OriginalProperty.PropertyFlags & (CPF_Edit|CPF_BlueprintVisible|CPF_BlueprintAssignable|CPF_BlueprintCallable)))
	{
		FError::Throwf(TEXT("Property has a Category set but is not exposed to the editor or Blueprints with EditAnywhere, BlueprintReadWrite, VisibleAnywhere, BlueprintReadOnly, BlueprintAssignable, BlueprintCallable keywords.\r\n"));
	}

	// Make sure that editblueprint variables are editable
	if(!(OriginalProperty.PropertyFlags & CPF_Edit))
	{
		if (OriginalProperty.PropertyFlags & CPF_DisableEditOnInstance)
		{
			FError::Throwf(TEXT("Property cannot have 'DisableEditOnInstance' without being editable"));
		}

		if (OriginalProperty.PropertyFlags & CPF_DisableEditOnTemplate)
		{
			FError::Throwf(TEXT("Property cannot have 'DisableEditOnTemplate' without being editable"));
		}
	}

	// Validate.
	if (OriginalProperty.PropertyFlags & CPF_ParmFlags)
	{
		FError::Throwf(TEXT("Illegal type modifiers in member variable declaration") );
	}

	if (FString* ExposeOnSpawnValue = OriginalProperty.MetaData.Find(TEXT("ExposeOnSpawn")))
	{
		if ((*ExposeOnSpawnValue == TEXT("true")) && !FExposeOnSpawnValidator::IsSupported(OriginalProperty))
		{
			FError::Throwf(TEXT("ExposeOnSpawn - Property cannot be exposed"));
		}
	}

	// Process all variables of this type.
	TArray<UProperty*> NewProperties;
	do
	{
		FToken     Property    = OriginalProperty;
		UProperty* NewProperty = GetVarNameAndDim(Struct, Property, EVariableCategory::Member);

		// Optionally consume the :1 at the end of a bitfield boolean declaration
		if (Property.IsBool() && MatchSymbol(TEXT(":")))
		{
			int32 BitfieldSize = 0;
			if (!GetConstInt(/*out*/ BitfieldSize) || (BitfieldSize != 1))
			{
				FError::Throwf(TEXT("Bad or missing bitfield size for '%s', must be 1."), *NewProperty->GetName());
			}
		}

		// Deprecation validation
		ValidatePropertyIsDeprecatedIfNecessary(Property, NULL);

		if (TopNest->NestType != ENestType::FunctionDeclaration)
		{
			if (NewProperties.Num())
			{
				FError::Throwf(TEXT("Comma delimited properties cannot be converted %s.%s\n"), *Struct->GetName(), *NewProperty->GetName());
			}
		}

		NewProperties.Add( NewProperty );
		// we'll need any metadata tags we parsed later on when we call ConvertEOLCommentToTooltip() so the tags aren't clobbered
		OriginalProperty.MetaData = Property.MetaData;

		if (NewProperty->HasAnyPropertyFlags(CPF_RepNotify))
		{
			NewProperty->RepNotifyFunc = OriginalProperty.RepNotifyName;
		}

		if (UScriptStruct* StructBeingBuilt = Cast<UScriptStruct>(Struct))
		{
			if (NewProperty->ContainsInstancedObjectProperty())
			{
				StructBeingBuilt->StructFlags = EStructFlags(StructBeingBuilt->StructFlags | STRUCT_HasInstancedReference);
			}
		}

		if (NewProperty->HasAnyPropertyFlags(CPF_BlueprintVisible) && (NewProperty->ArrayDim > 1))
		{
			FError::Throwf(TEXT("Static array cannot be exposed to blueprint %s.%s"), *Struct->GetName(), *NewProperty->GetName());
		}

		if (NewProperty->HasAnyPropertyFlags(CPF_BlueprintVisible) && !IsPropertySupportedByBlueprint(NewProperty, true))
		{
			FError::Throwf(TEXT("Type '%s' is not supported by blueprint. %s.%s"), *NewProperty->GetCPPType(), *Struct->GetName(), *NewProperty->GetName());
		}

	} while( MatchSymbol(TEXT(",")) );

	// Optional member initializer.
	if (MatchSymbol(TEXT("=")))
	{
		// Skip past the specified member initializer; we make no attempt to parse it
		FToken SkipToken;
		while (GetToken(SkipToken))
		{
			if (SkipToken.Matches(TEXT(";")))
			{
				// went too far
				UngetToken(SkipToken);
				break;
			}
		}
	}

	// Expect a semicolon.
	RequireSymbol( TEXT(";"), TEXT("'variable declaration'") );
}

//
// Compile a statement: Either a declaration or a command.
// Returns 1 if success, 0 if end of file.
//
bool FHeaderParser::CompileStatement(FClasses& AllClasses, TArray<UDelegateFunction*>& DelegatesToFixup)
{
	// Get a token and compile it.
	FToken Token;
	if( !GetToken(Token, true) )
	{
		// End of file.
		return false;
	}
	else if (!CompileDeclaration(AllClasses, DelegatesToFixup, Token))
	{
		FError::Throwf(TEXT("'%s': Bad command or expression"), Token.Identifier );
	}
	return true;
}

//
// Compute the function parameter size and save the return offset
//
//@TODO: UCREMOVAL: Need to rename ComputeFunctionParametersSize to reflect the additional work it's doing
void FHeaderParser::ComputeFunctionParametersSize( UClass* Class )
{
	// Recurse with all child states in this class.
	for (TFieldIterator<UFunction> FuncIt(Class, EFieldIteratorFlags::ExcludeSuper); FuncIt; ++FuncIt)
	{
		UFunction* ThisFunction = *FuncIt;

		// Fix up any structs that were used as a parameter in a delegate before being defined
		if (ThisFunction->HasAnyFunctionFlags(FUNC_Delegate))
		{
			for (TFieldIterator<UProperty> It(ThisFunction); It; ++It)
			{
				UProperty* Param = *It;
				if (UStructProperty* StructProp = Cast<UStructProperty>(Param))
				{
					if (StructProp->Struct->StructFlags & STRUCT_HasInstancedReference)
					{
						StructProp->PropertyFlags |= CPF_ContainsInstancedReference;
					}
				}
			}
			ThisFunction->StaticLink(true);
		}

		// Compute the function parameter size, propagate some flags to the outer function, and save the return offset
		// Must be done in a second phase, as StaticLink resets various fields again!
		ThisFunction->ParmsSize = 0;
		for (TFieldIterator<UProperty> It(ThisFunction); It; ++It)
		{
			UProperty* Param = *It;

			if (!(Param->PropertyFlags & CPF_ReturnParm) && (Param->PropertyFlags & CPF_OutParm))
			{
				ThisFunction->FunctionFlags |= FUNC_HasOutParms;
			}
				
			if (UStructProperty* StructProp = Cast<UStructProperty>(Param))
			{
				if (StructProp->Struct->HasDefaults())
				{
					ThisFunction->FunctionFlags |= FUNC_HasDefaults;
				}
			}
		}
	}
}

/*-----------------------------------------------------------------------------
	Code skipping.
-----------------------------------------------------------------------------*/

/**
 * Skip over code, honoring { and } pairs.
 *
 * @param	NestCount	number of nest levels to consume. if 0, consumes a single statement
 * @param	ErrorTag	text to use in error message if EOF is encountered before we've done
 */
void FHeaderParser::SkipStatements( int32 NestCount, const TCHAR* ErrorTag  )
{
	FToken Token;

	int32 OriginalNestCount = NestCount;

	while( GetToken( Token, true ) )
	{
		if ( Token.Matches(TEXT("{")) )
		{
			NestCount++;
		}
		else if	( Token.Matches(TEXT("}")) )
		{
			NestCount--;
		}
		else if ( Token.Matches(TEXT(";")) && OriginalNestCount == 0 )
		{
			break;
		}

		if ( NestCount < OriginalNestCount || NestCount < 0 )
			break;
	}

	if( NestCount > 0 )
	{
		FError::Throwf(TEXT("Unexpected end of file at end of %s"), ErrorTag );
	}
	else if ( NestCount < 0 )
	{
		FError::Throwf(TEXT("Extraneous closing brace found in %s"), ErrorTag);
	}
}

/*-----------------------------------------------------------------------------
	Main script compiling routine.
-----------------------------------------------------------------------------*/

//
// Finalize any script-exposed functions in the specified class
//
void FHeaderParser::FinalizeScriptExposedFunctions(UClass* Class)
{
	// Finalize all of the children introduced in this class
	for (TFieldIterator<UStruct> ChildIt(Class, EFieldIteratorFlags::ExcludeSuper); ChildIt; ++ChildIt)
	{
		UStruct* ChildStruct = *ChildIt;

		if (UFunction* Function = Cast<UFunction>(ChildStruct))
		{
			// Add this function to the function map of it's parent class
			Class->AddFunctionToFunctionMap(Function);
		}
		else if (ChildStruct->IsA(UScriptStruct::StaticClass()))
		{
			// Ignore embedded structs
		}
		else
		{
			UE_LOG_WARNING_UHT(TEXT("Unknown and unexpected child named %s of type %s in %s\n"), *ChildStruct->GetName(), *ChildStruct->GetClass()->GetName(), *Class->GetName());
			check(false);
		}
	}
}

//
// Parses the header associated with the specified class.
// Returns result enumeration.
//
ECompilationResult::Type FHeaderParser::ParseHeader(FClasses& AllClasses, FUnrealSourceFile* SourceFile)
{
	SetCurrentSourceFile(SourceFile);
	UHTMakefile.AddToHeaderOrder(SourceFile);
	NameLookupCPP.SetCurrentSourceFile(SourceFile);
	FUnrealSourceFile* CurrentSrcFile = SourceFile;
	if (CurrentSrcFile->IsParsed())
	{
		return ECompilationResult::Succeeded;
	}

	CurrentSrcFile->MarkAsParsed();

	// Early-out if this class has previously failed some aspect of parsing
	if (FailedFilesAnnotation.Get(CurrentSrcFile))
	{
		return ECompilationResult::OtherCompilationError;
	}

	// Reset the parser to begin a new class
	bEncounteredNewStyleClass_UnmatchedBrackets = false;
	bSpottedAutogeneratedHeaderInclude          = false;
	bHaveSeenUClass                             = false;
	bClassHasGeneratedBody                      = false;
	bClassHasGeneratedUInterfaceBody            = false;
	bClassHasGeneratedIInterfaceBody            = false;

	ECompilationResult::Type Result = ECompilationResult::OtherCompilationError;

	// Message.
	if (FParse::Param(FCommandLine::Get(), TEXT("VERBOSE")))
	{
		// Message.
		Warn->Logf(TEXT("Parsing %s"), *CurrentSrcFile->GetFilename());
	}

	// Init compiler variables.
	ResetParser(*CurrentSrcFile->GetContent());

	// Init nesting.
	NestLevel = 0;
	TopNest = NULL;
	PushNest(ENestType::GlobalScope, nullptr, CurrentSrcFile);

	// C++ classes default to private access level
	CurrentAccessSpecifier = ACCESS_Private; 

	// Try to compile it, and catch any errors.
	bool bEmptyFile = true;

	// Tells if this header defines no-export classes only.
	bool bNoExportClassesOnly = true;

#if !PLATFORM_EXCEPTIONS_DISABLED
	try
#endif
	{
		// Parse entire program.
		TArray<UDelegateFunction*> DelegatesToFixup;
		while (CompileStatement(AllClasses, DelegatesToFixup))
		{
			bEmptyFile = false;

			// Clear out the previous comment in anticipation of the next statement.
			ClearComment();
			StatementsParsed++;
		}

		PopNest(ENestType::GlobalScope, TEXT("Global scope"));

		auto ScopeTypeIterator = CurrentSrcFile->GetScope()->GetTypeIterator();
		while (ScopeTypeIterator.MoveNext())
		{
			auto* Type = *ScopeTypeIterator;

			if (!Type->IsA<UScriptStruct>() && !Type->IsA<UClass>())
			{
				continue;
			}

			UStruct* Struct = Cast<UStruct>(Type);

			// now validate all delegate variables declared in the class
			TMap<FName, UFunction*> DelegateCache;
			FixupDelegateProperties(AllClasses, Struct, FScope::GetTypeScope(Struct).Get(), DelegateCache);
		}

		// Fix up any delegates themselves, if they refer to other delegates
		{
			TMap<FName, UFunction*> DelegateCache;
			for (UDelegateFunction* Delegate : DelegatesToFixup)
			{
				FixupDelegateProperties(AllClasses, Delegate, CurrentSrcFile->GetScope().Get(), DelegateCache);
			}
		}

		// Precompute info for runtime optimization.
		LinesParsed += InputLine;

		if (RPCsNeedingHookup.Num() > 0)
		{
			FString ErrorMsg(TEXT("Request functions missing response pairs:\r\n"));
			for (TMap<int32, FString>::TConstIterator It(RPCsNeedingHookup); It; ++It)
			{
				ErrorMsg += FString::Printf(TEXT("%s missing id %d\r\n"), *It.Value(), It.Key());
			}

			RPCsNeedingHookup.Empty();
			FError::Throwf(*ErrorMsg);
		}

		// Make sure the compilation ended with valid nesting.
		if (bEncounteredNewStyleClass_UnmatchedBrackets)
		{
			FError::Throwf(TEXT("Missing } at end of class") );
		}

		if (NestLevel == 1)
		{
			FError::Throwf(TEXT("Internal nest inconsistency") );
		}
		else if (NestLevel > 2)
		{
			FError::Throwf(TEXT("Unexpected end of script in '%s' block"), NestTypeName(TopNest->NestType) );
		}

		// First-pass success.
		Result = ECompilationResult::Succeeded;

		for (auto* Class : CurrentSrcFile->GetDefinedClasses())
		{
			PostParsingClassSetup(Class);

			// Clean up and exit.
			Class->Bind();

			// Finalize functions
			if (Result == ECompilationResult::Succeeded)
			{
				FinalizeScriptExposedFunctions(Class);
			}

			bNoExportClassesOnly = bNoExportClassesOnly && Class->HasAnyClassFlags(CLASS_NoExport);
		}

		check(CurrentSrcFile->IsParsed());

		if (!bSpottedAutogeneratedHeaderInclude && !bEmptyFile && !bNoExportClassesOnly)
		{
			const FString ExpectedHeaderName = CurrentSrcFile->GetGeneratedHeaderFilename();
			FError::Throwf(TEXT("Expected an include at the top of the header: '#include \"%s\"'"), *ExpectedHeaderName);
		}
	}
#if !PLATFORM_EXCEPTIONS_DISABLED
	catch( TCHAR* ErrorMsg )
	{
		if (NestLevel == 0)
		{
			// Pushing nest so there is a file context for this error.
			PushNest(ENestType::GlobalScope, nullptr, CurrentSrcFile);
		}

		// Handle compiler error.
		{
			TGuardValue<ELogTimes::Type> DisableLogTimes(GPrintLogTimes, ELogTimes::None);
			FString FormattedErrorMessageWithContext = FString::Printf(TEXT("%s: Error: %s"), *GetContext(), ErrorMsg);

			UE_LOG(LogCompile, Log,  TEXT("%s"), *FormattedErrorMessageWithContext );
			Warn->Log(ELogVerbosity::Error, *FString::Printf(TEXT("Error: %s"), ErrorMsg));
		}

		FailedFilesAnnotation.Set(CurrentSrcFile);
		Result = GCompilationResult;
	}
#endif

	return Result; //@TODO: UCREMOVAL: This function is always returning succeeded even on a compiler error; should this continue?
}

/*-----------------------------------------------------------------------------
	Global functions.
-----------------------------------------------------------------------------*/

ECompilationResult::Type FHeaderParser::ParseRestOfModulesSourceFiles(FClasses& AllClasses, UPackage* ModulePackage, FHeaderParser& HeaderParser, FUHTMakefile& UHTMakefile)
{
	for (auto& Pair : GUnrealSourceFilesMap)
	{
		FUnrealSourceFile* SourceFile = &Pair.Value.Get();

		if (SourceFile->GetPackage() == ModulePackage && (!SourceFile->IsParsed() || SourceFile->GetDefinedClassesCount() == 0))
		{
			ECompilationResult::Type Result;
			if ((Result = ParseHeaders(AllClasses, HeaderParser, SourceFile, UHTMakefile)) != ECompilationResult::Succeeded)
			{
				return Result;
			}
		}
	}

	return ECompilationResult::Succeeded;
}

// Parse Class's annotated headers and optionally its child classes.
ECompilationResult::Type FHeaderParser::ParseHeaders(FClasses& AllClasses, FHeaderParser& HeaderParser, FUnrealSourceFile* SourceFile, FUHTMakefile& UHTMakefile)
{
	ECompilationResult::Type Result = ECompilationResult::Succeeded;

	if (SourceFile->AreDependenciesResolved())
	{
		return Result;
	}

	SourceFile->MarkDependenciesResolved();

	TArray<FUnrealSourceFile*> SourceFilesRequired;

	static const FString ObjectHeader = FString(TEXT("NoExportTypes.h"));
	for (auto& Include : SourceFile->GetIncludes())
	{
		if (Include.GetId() == ObjectHeader)
		{
			continue;
		}

		FUnrealSourceFile* DepFile = Include.Resolve();

		if (DepFile)
		{
			SourceFilesRequired.Add(DepFile);
		}
	}

	auto Classes = SourceFile->GetDefinedClasses();

	for (auto* Class : Classes)
	{
		for (auto* ParentClass = Class->GetSuperClass(); ParentClass && !ParentClass->HasAnyClassFlags(CLASS_Parsed | CLASS_Intrinsic); ParentClass = ParentClass->GetSuperClass())
		{
			SourceFilesRequired.Add(&GTypeDefinitionInfoMap[ParentClass]->GetUnrealSourceFile());
		}
	}
	UHTMakefile.GetHeaderDescriptor(SourceFile).AddPrerequesites(SourceFilesRequired);

	for (auto* RequiredFile : SourceFilesRequired)
	{
		SourceFile->GetScope()->IncludeScope(&RequiredFile->GetScope().Get());

		ECompilationResult::Type ParseResult = ParseHeaders(AllClasses, HeaderParser, RequiredFile, UHTMakefile);

		if (ParseResult != ECompilationResult::Succeeded)
		{
			return ParseResult;
		}
	}

	// Parse the file
	{
		ECompilationResult::Type OneFileResult = HeaderParser.ParseHeader(AllClasses, SourceFile);

		for (auto* Class : Classes)
		{
			Class->ClassFlags |= CLASS_Parsed;
		}

		if (OneFileResult != ECompilationResult::Succeeded)
		{
			// if we couldn't parse this file fail.
			return OneFileResult;
		}
	}

	// Success.
	return Result;
}

bool FHeaderParser::DependentClassNameFromHeader(const TCHAR* HeaderFilename, FString& OutClassName)
{
	FString DependentClassName(HeaderFilename);
	const int32 ExtensionIndex = DependentClassName.Find(TEXT("."));
	if (ExtensionIndex != INDEX_NONE)
	{
		// Generate UHeaderName name for this header.
		OutClassName = FString(TEXT("U")) + FPaths::GetBaseFilename(*DependentClassName);
		return true;
	}
	return false;
}

/**
 * Gets source files ordered by UCLASSes inheritance.
 *
 * @param CurrentPackage Current package.
 * @param AllClasses Current class tree.
 *
 * @returns Array of source files.
 */
TArray<FUnrealSourceFile*> GetSourceFilesWithInheritanceOrdering(UPackage* CurrentPackage, FClasses& AllClasses)
{
	TArray<FUnrealSourceFile*> SourceFiles;

	auto Classes = AllClasses.GetClassesInPackage();

	// First add source files with the inheritance order.
	for (auto* Class : Classes)
	{
		auto* DefinitionInfoPtr = GTypeDefinitionInfoMap.Find(Class);
		if (DefinitionInfoPtr == nullptr)
		{
			continue;
		}

		auto& SourceFile = (*DefinitionInfoPtr)->GetUnrealSourceFile();

		if (!SourceFiles.Contains(&SourceFile)
			&& SourceFile.GetScope()->ContainsTypes())
		{
			SourceFiles.Add(&SourceFile);
		}
	}

	// Then add the rest.
	for (auto& Pair : GUnrealSourceFilesMap)
	{
		auto& SourceFile = Pair.Value.Get();

		if (SourceFile.GetPackage() == CurrentPackage
			&& !SourceFiles.Contains(&SourceFile)
			&& SourceFile.GetScope()->ContainsTypes())
		{
			SourceFiles.Add(&SourceFile);
		}
	}

	return SourceFiles;
}

// Begins the process of exporting C++ class declarations for native classes in the specified package
void FHeaderParser::ExportNativeHeaders(
	UPackage* CurrentPackage,
	FClasses& AllClasses,
	bool bAllowSaveExportedHeaders
#if WITH_HOT_RELOAD_CTORS
	, bool bExportVTableConstructors
#endif // WITH_HOT_RELOAD_CTORS
	, FUHTMakefile& UHTMakefile
	, const FManifestModule& Module
)
{
	// Build a list of header filenames
	TArray<FString>	ClassHeaderFilenames;
	new (ClassHeaderFilenames) FString();

	auto SourceFiles = GetSourceFilesWithInheritanceOrdering(CurrentPackage, AllClasses);
	if (SourceFiles.Num() > 0)
	{
		const static bool bQuiet = !FParse::Param(FCommandLine::Get(),TEXT("VERBOSE"));
		if ( CurrentPackage != NULL )
		{
			if ( bQuiet )
			{
				UE_LOG(LogCompile, Log, TEXT("Exporting native class declarations for %s"), *CurrentPackage->GetName());
			}
			else
			{
				UE_LOG_WARNING_UHT(TEXT("Exporting native class declarations for %s"), *CurrentPackage->GetName());
			}
		}
		else
		{
			if ( bQuiet )
			{
				UE_LOG(LogCompile, Log, TEXT("Exporting native class declarations"));
			}
			else
			{
				UE_LOG_WARNING_UHT(TEXT("Exporting native class declarations"));
			}
		}
		UHTMakefile.StartExporting();


		FName ModuleName = FName(*Module.Name);
		bool bNeedsRegeneration = Module.NeedsRegeneration();
		bool bUHTMakefileContainsModuleData = UHTMakefile.HasModule(ModuleName);
		bool bLoadFromMakefile = !bNeedsRegeneration && bUHTMakefileContainsModuleData;
		if (bLoadFromMakefile)
		{
			UHTMakefile.LoadModuleData(ModuleName, Module);
		}
		else
		{
		// Export native class definitions to package header files.
		FNativeClassHeaderGenerator(
			CurrentPackage,
			SourceFiles,
			AllClasses,
			bAllowSaveExportedHeaders
#if WITH_HOT_RELOAD_CTORS
			, bExportVTableConstructors
#endif // WITH_HOT_RELOAD_CTORS
				, UHTMakefile
		);
	}
		UHTMakefile.StopExporting();
}
}

FHeaderParser::FHeaderParser(FFeedbackContext* InWarn, FUHTMakefile& InUHTMakefile)
: FBaseParser                       ()
, Warn                              (InWarn)
, UHTMakefile(InUHTMakefile)
, bSpottedAutogeneratedHeaderInclude(false)
, NestLevel							(0)
, TopNest                           (nullptr)
{
	FScriptLocation::Compiler = this;

	// This should be moved to some sort of config
	StructsWithNoPrefix.Add("uint64");
	StructsWithNoPrefix.Add("uint32");
	StructsWithNoPrefix.Add("double");

	StructsWithTPrefix.Add("IndirectArray");
	StructsWithTPrefix.Add("BitArray");
	StructsWithTPrefix.Add("SparseArray");
	StructsWithTPrefix.Add("Set");
	StructsWithTPrefix.Add("Map");
	StructsWithTPrefix.Add("MultiMap");
	StructsWithTPrefix.Add("SharedPtr");

	// List of legal delegate parameter counts
	DelegateParameterCountStrings.Add(TEXT("_OneParam"));
	DelegateParameterCountStrings.Add(TEXT("_TwoParams"));
	DelegateParameterCountStrings.Add(TEXT("_ThreeParams"));
	DelegateParameterCountStrings.Add(TEXT("_FourParams"));
	DelegateParameterCountStrings.Add(TEXT("_FiveParams"));
	DelegateParameterCountStrings.Add(TEXT("_SixParams"));
	DelegateParameterCountStrings.Add(TEXT("_SevenParams"));
	DelegateParameterCountStrings.Add(TEXT("_EightParams"));
	DelegateParameterCountStrings.Add(TEXT("_NineParams"));

	FString Version;
	if (GConfig->GetString(TEXT("GeneratedCodeVersion"), TEXT("UnrealHeaderTool"), Version, GEngineIni))
	{
		DefaultGeneratedCodeVersion = ToGeneratedCodeVersion(Version);
	}
}

// Throws if a specifier value wasn't provided
void FHeaderParser::RequireSpecifierValue(const FPropertySpecifier& Specifier, bool bRequireExactlyOne)
{
	if (Specifier.Values.Num() == 0)
	{
		FError::Throwf(TEXT("The specifier '%s' must be given a value"), *Specifier.Key);
	}
	else if ((Specifier.Values.Num() != 1) && bRequireExactlyOne)
	{
		FError::Throwf(TEXT("The specifier '%s' must be given exactly one value"), *Specifier.Key);
	}
}

// Throws if a specifier value wasn't provided
FString FHeaderParser::RequireExactlyOneSpecifierValue(const FPropertySpecifier& Specifier)
{
	RequireSpecifierValue(Specifier, /*bRequireExactlyOne*/ true);
	return Specifier.Values[0];
}

// Exports the class to all vailable plugins
void ExportClassToScriptPlugins(UClass* Class, const FManifestModule& Module, IScriptGeneratorPluginInterface& ScriptPlugin)
{
	auto DefinitionInfoRef = GTypeDefinitionInfoMap.Find(Class);
	if (DefinitionInfoRef == nullptr)
	{
		const FString Empty = TEXT("");
		ScriptPlugin.ExportClass(Class, Empty, Empty, false);
	}
	else
	{
		auto& SourceFile = (*DefinitionInfoRef)->GetUnrealSourceFile();
		ScriptPlugin.ExportClass(Class, SourceFile.GetFilename(), SourceFile.GetGeneratedFilename(), SourceFile.HasChanged());
	}
}

// Exports class tree to all available plugins
void ExportClassTreeToScriptPlugins(const FClassTree* Node, const FManifestModule& Module, IScriptGeneratorPluginInterface& ScriptPlugin)
{
	for (int32 ChildIndex = 0; ChildIndex < Node->NumChildren(); ++ChildIndex)
	{
		auto ChildNode = Node->GetChild(ChildIndex);
		ExportClassToScriptPlugins(ChildNode->GetClass(), Module, ScriptPlugin);
	}

	for (int32 ChildIndex = 0; ChildIndex < Node->NumChildren(); ++ChildIndex)
	{
		auto ChildNode = Node->GetChild(ChildIndex);
		ExportClassTreeToScriptPlugins(ChildNode, Module, ScriptPlugin);
	}
}

// Parse all headers for classes that are inside CurrentPackage.
ECompilationResult::Type FHeaderParser::ParseAllHeadersInside(
	FClasses& ModuleClasses,
	FFeedbackContext* Warn,
	UPackage* CurrentPackage,
	const FManifestModule& Module,
	TArray<IScriptGeneratorPluginInterface*>& ScriptPlugins
#if WITH_HOT_RELOAD_CTORS
	, bool bExportVTableConstructors
#endif // WITH_HOT_RELOAD_CTORS
	, FUHTMakefile& UHTMakefile
	)
{
	// Disable loading of objects outside of this package (or more exactly, objects which aren't UFields, CDO, or templates)
	TGuardValue<bool> AutoRestoreVerifyObjectRefsFlag(GVerifyObjectReferencesOnly, true);
	UHTMakefile.SetCurrentModuleName(FName(*Module.Name));
	// Create the header parser and register it as the warning context.
	// Note: This must be declared outside the try block, since the catch block will log into it.
	FHeaderParser HeaderParser(Warn, UHTMakefile);
	HeaderParser.CurrentlyParsedModule = &Module;
	Warn->SetContext(&HeaderParser);


	// Hierarchically parse all classes.
	ECompilationResult::Type Result = ECompilationResult::Succeeded;
#if !PLATFORM_EXCEPTIONS_DISABLED
	try
#endif
	{
		UHTMakefile.StartLoading();
		FName ModuleName = FName(*Module.Name);
		UHTMakefile.SetCurrentModuleName(ModuleName);
		bool bNeedsRegeneration = Module.NeedsRegeneration();
		bool bUHTMakefileContainsModuleData = UHTMakefile.HasModule(ModuleName);
		bool bLoadFromMakefile = !bNeedsRegeneration && bUHTMakefileContainsModuleData;
		if (bLoadFromMakefile)
		{
			UHTMakefile.LoadModuleData(ModuleName, Module);
		}
		else
		{
			// Set up a filename for the error context if we don't even get as far parsing a class
			FClass*                                      RootClass          = ModuleClasses.GetRootClass();
			const TSharedRef<FUnrealTypeDefinitionInfo>& TypeDefinitionInfo = GTypeDefinitionInfoMap[RootClass];
			const FUnrealSourceFile&                     RootSourceFile     = TypeDefinitionInfo->GetUnrealSourceFile();
			const FString&                               RootFilename       = RootSourceFile.GetFilename();

			HeaderParser.Filename = IFileManager::Get().ConvertToAbsolutePathForExternalAppForRead(*RootFilename);

			for (FUnrealSourceFile* SourceFile : GPublicSourceFileSet)
			{
				if (SourceFile->GetPackage() == CurrentPackage && (!SourceFile->IsParsed() || SourceFile->GetDefinedClassesCount() == 0))
				{
					Result = ParseHeaders(ModuleClasses, HeaderParser, SourceFile, UHTMakefile);
					if (Result != ECompilationResult::Succeeded)
					{
						return Result;
					}
				}
			}
			if (Result == ECompilationResult::Succeeded)
			{
				Result = FHeaderParser::ParseRestOfModulesSourceFiles(ModuleClasses, CurrentPackage, HeaderParser, UHTMakefile);
			}
		}
		UHTMakefile.StopLoading();

		// Export the autogenerated code wrappers
		if (Result == ECompilationResult::Succeeded)
		{
			// At this point all headers have been parsed and the header parser will
			// no longer have up to date info about what's being done so unregister it 
			// from the feedback context.
			Warn->SetContext(NULL);

			double ExportTime = 0.0;
			{
				FScopedDurationTimer Timer(ExportTime);
				ExportNativeHeaders(
					CurrentPackage,
					ModuleClasses,
					Module.SaveExportedHeaders
#if WITH_HOT_RELOAD_CTORS
					, bExportVTableConstructors
#endif // WITH_HOT_RELOAD_CTORS
					, UHTMakefile
					, Module
					);
			}
			GHeaderCodeGenTime += ExportTime;

			// Done with header generation
			if (HeaderParser.LinesParsed > 0)
			{
				UE_LOG(LogCompile, Log, TEXT("Success: Parsed %i line(s), %i statement(s) in %.2f secs.\r\n"), HeaderParser.LinesParsed, HeaderParser.StatementsParsed, ExportTime);
			}
			else
			{
				UE_LOG(LogCompile, Log, TEXT("Success: Everything is up to date (in %.2f secs)"), ExportTime);
			}
		}
	}
#if !PLATFORM_EXCEPTIONS_DISABLED
	catch (TCHAR* ErrorMsg)
	{
		Warn->Log(ELogVerbosity::Error, ErrorMsg);
		Result = GCompilationResult;
	}
#endif
	// Unregister the header parser from the feedback context
	Warn->SetContext(NULL);

	if (Result == ECompilationResult::Succeeded && ScriptPlugins.Num())
	{
		FScopedDurationTimer PluginTimeTracker(GPluginOverheadTime);

		auto RootNode = &ModuleClasses.GetClassTree();
		for (auto Plugin : ScriptPlugins)
		{
			if (Plugin->ShouldExportClassesForModule(Module.Name, Module.ModuleType, Module.GeneratedIncludeDirectory))
			{
				ExportClassToScriptPlugins(RootNode->GetClass(), Module, *Plugin);
				ExportClassTreeToScriptPlugins(RootNode, Module, *Plugin);
			}
		}
	}

	return Result;
}

/** 
 * Returns True if the given class name includes a valid Unreal prefix and matches up with the given original class.
 *
 * @param InNameToCheck - Name w/ potential prefix to check
 * @param OriginalClassName - Name of class w/ no prefix to check against
 */
bool FHeaderParser::ClassNameHasValidPrefix(const FString InNameToCheck, const FString OriginalClassName)
{
	bool bIsLabledDeprecated;
	const FString ClassPrefix = GetClassPrefix( InNameToCheck, bIsLabledDeprecated );

	// If the class is labeled deprecated, don't try to resolve it during header generation, valid results can't be guaranteed.
	if (bIsLabledDeprecated)
	{
		return true;
	}

	if (ClassPrefix.IsEmpty())
	{
		return false;
	}

	FString TestString = FString::Printf(TEXT("%s%s"), *ClassPrefix, *OriginalClassName);

	const bool bNamesMatch = ( InNameToCheck == *TestString );

	return bNamesMatch;
}

void FHeaderParser::ParseClassName(const TCHAR* Temp, FString& ClassName)
{
	// Skip leading whitespace
	while (FChar::IsWhitespace(*Temp))
	{
		++Temp;
	}

	// Run thru characters (note: relying on later code to reject the name for a leading number, etc...)
	const TCHAR* StringStart = Temp;
	while (FChar::IsAlnum(*Temp) || FChar::IsUnderscore(*Temp))
	{
		++Temp;
	}

	ClassName = FString(Temp - StringStart, StringStart);
	if (ClassName.EndsWith(TEXT("_API"), ESearchCase::CaseSensitive))
	{
		// RequiresAPI token for a given module

		//@TODO: UCREMOVAL: Validate the module name
		FString RequiresAPISymbol = ClassName;

		// Now get the real class name
		ClassName.Empty();
		ParseClassName(Temp, ClassName);
	}
}

enum class EBlockDirectiveType
{
	// We're in a CPP block
	CPPBlock,

	// We're in a !CPP block
	NotCPPBlock,

	// We're in a 0 block
	ZeroBlock,

	// We're in a 1 block
	OneBlock,

	// We're in a WITH_HOT_RELOAD block
	WithHotReload,

	// We're in a WITH_EDITOR block
	WithEditor,

	// We're in a WITH_EDITORONLY_DATA block
	WithEditorOnlyData,

	// We're in a block with an unrecognized directive
	UnrecognizedBlock
};

bool ShouldKeepBlockContents(EBlockDirectiveType DirectiveType)
{
	switch (DirectiveType)
	{
		case EBlockDirectiveType::NotCPPBlock:
		case EBlockDirectiveType::OneBlock:
		case EBlockDirectiveType::WithHotReload:
		case EBlockDirectiveType::WithEditor:
		case EBlockDirectiveType::WithEditorOnlyData:
			return true;

		case EBlockDirectiveType::CPPBlock:
		case EBlockDirectiveType::ZeroBlock:
		case EBlockDirectiveType::UnrecognizedBlock:
			return false;
	}

	check(false);
	ASSUME(false);
}

EBlockDirectiveType ParseCommandToBlockDirectiveType(const TCHAR** Str)
{
	if (FParse::Command(Str, TEXT("0")))
	{
		return EBlockDirectiveType::ZeroBlock;
	}

	if (FParse::Command(Str, TEXT("1")))
	{
		return EBlockDirectiveType::OneBlock;
	}

	if (FParse::Command(Str, TEXT("CPP")))
	{
		return EBlockDirectiveType::CPPBlock;
	}

	if (FParse::Command(Str, TEXT("!CPP")))
	{
		return EBlockDirectiveType::NotCPPBlock;
	}

#if WITH_HOT_RELOAD_CTORS
	if (FParse::Command(Str, TEXT("WITH_HOT_RELOAD")))
	{
		return EBlockDirectiveType::WithHotReload;
	}
#endif

	if (FParse::Command(Str, TEXT("WITH_EDITOR")))
	{
		return EBlockDirectiveType::WithEditor;
	}

	if (FParse::Command(Str, TEXT("WITH_EDITORONLY_DATA")))
	{
		return EBlockDirectiveType::WithEditorOnlyData;
	}

	return EBlockDirectiveType::UnrecognizedBlock;
}

// Performs a preliminary parse of the text in the specified buffer, pulling out useful information for the header generation process
void FHeaderParser::SimplifiedClassParse(const TCHAR* Filename, const TCHAR* InBuffer, TArray<FSimplifiedParsingClassInfo>& OutParsedClassArray, TArray<FHeaderProvider>& DependentOn, FStringOutputDevice& ClassHeaderTextStrippedOfCppText)
{
	FHeaderPreParser Parser;
	FString StrLine;
	FString ClassName;
	FString BaseClassName;

	// Two passes, preprocessor, then looking for the class stuff

	// The layer of multi-line comment we are in.
	int32 CommentDim = 0;
	int32 CurrentLine = 0;
	const TCHAR* Buffer = InBuffer;

	// Preprocessor pass
	while (FParse::Line(&Buffer, StrLine, true))
	{
		CurrentLine++;
		const TCHAR* Str = *StrLine;
		bool bProcess = CommentDim <= 0;	// for skipping nested multi-line comments
		int32 BraceCount = 0;

		if( !bProcess )
		{
			ClassHeaderTextStrippedOfCppText.Logf( TEXT("%s\r\n"), *StrLine );
			continue;
		}

		bool bIf = FParse::Command(&Str,TEXT("#if"));
		if( bIf || FParse::Command(&Str,TEXT("#ifdef")) || FParse::Command(&Str,TEXT("#ifndef")) )
		{
			EBlockDirectiveType RootDirective;
			if (bIf)
			{
				RootDirective = ParseCommandToBlockDirectiveType(&Str);
			}
			else
			{
				// #ifdef or #ifndef are always treated as CPP
				RootDirective = EBlockDirectiveType::UnrecognizedBlock;
			}

			TArray<EBlockDirectiveType, TInlineAllocator<8>> DirectiveStack;
			DirectiveStack.Push(RootDirective);

			bool bShouldKeepBlockContents = ShouldKeepBlockContents(RootDirective);
			bool bIsZeroBlock = RootDirective == EBlockDirectiveType::ZeroBlock;

			ClassHeaderTextStrippedOfCppText.Logf(TEXT("%s\r\n"), bShouldKeepBlockContents ? *StrLine : TEXT(""));

			while ((DirectiveStack.Num() > 0) && FParse::Line(&Buffer, StrLine, 1))
			{
				CurrentLine++;
				Str = *StrLine;

				bool bIsDirective = false;
				if( FParse::Command(&Str,TEXT("#endif")) )
				{
					DirectiveStack.Pop();

					bIsDirective = true;
				}
				else if( FParse::Command(&Str,TEXT("#if")) || FParse::Command(&Str,TEXT("#ifdef")) || FParse::Command(&Str,TEXT("#ifndef")) )
				{
					EBlockDirectiveType Directive = ParseCommandToBlockDirectiveType(&Str);
					DirectiveStack.Push(Directive);

					bIsDirective = true;
				}
				else if (FParse::Command(&Str,TEXT("#elif")))
				{
					EBlockDirectiveType Directive = ParseCommandToBlockDirectiveType(&Str);
					DirectiveStack.Top() = Directive;

					bIsDirective = true;
				}
				else if (FParse::Command(&Str, TEXT("#else")))
				{
					switch (DirectiveStack[0])
					{
						case EBlockDirectiveType::ZeroBlock:
							DirectiveStack.Top() = EBlockDirectiveType::OneBlock;
							break;

						case EBlockDirectiveType::OneBlock:
							DirectiveStack.Top() = EBlockDirectiveType::ZeroBlock;
							break;

						case EBlockDirectiveType::CPPBlock:
							DirectiveStack.Top() = EBlockDirectiveType::NotCPPBlock;
							break;

						case EBlockDirectiveType::NotCPPBlock:
							DirectiveStack.Top() = EBlockDirectiveType::CPPBlock;
							break;

						case EBlockDirectiveType::WithHotReload:
							FFileLineException::Throwf(Filename, CurrentLine, TEXT("Bad preprocessor directive in metadata declaration: %s; Only 'CPP', '1' and '0' can have #else directives"), *ClassName);

						case EBlockDirectiveType::UnrecognizedBlock:
						case EBlockDirectiveType::WithEditor:
						case EBlockDirectiveType::WithEditorOnlyData:
							// We allow unrecognized directives, WITH_EDITOR and WITH_EDITORONLY_DATA to have #else blocks.
							// However, we don't actually change how UHT processes these #else blocks.
							break;
					}

					bIsDirective = true;
				}

				// Check for UHT identifiers inside skipped blocks, unless it's a zero block, because the compiler is going to skip those anyway.
				if (!bShouldKeepBlockContents && !bIsZeroBlock)
				{
					auto FindInitialStr = [](const TCHAR*& FoundSubstr, const FString& StrToSearch, const TCHAR* ConstructName) -> bool
					{
						if (StrToSearch.StartsWith(ConstructName, ESearchCase::CaseSensitive))
						{
							FoundSubstr = ConstructName;
							return true;
						}

						return false;
					};

					FString TrimmedStrLine = StrLine;
					TrimmedStrLine.Trim();

					const TCHAR* FoundSubstr = nullptr;
					if (FindInitialStr(FoundSubstr, TrimmedStrLine, TEXT("UPROPERTY"))
						|| FindInitialStr(FoundSubstr, TrimmedStrLine, TEXT("UCLASS"))
						|| FindInitialStr(FoundSubstr, TrimmedStrLine, TEXT("USTRUCT"))
						|| FindInitialStr(FoundSubstr, TrimmedStrLine, TEXT("UENUM"))
						|| FindInitialStr(FoundSubstr, TrimmedStrLine, TEXT("UINTERFACE"))
						|| FindInitialStr(FoundSubstr, TrimmedStrLine, TEXT("UDELEGATE"))
						|| FindInitialStr(FoundSubstr, TrimmedStrLine, TEXT("UFUNCTION")))
					{
						FFileLineException::Throwf(Filename, CurrentLine, TEXT("%s inside this preprocessor block will be skipped"), FoundSubstr);
					}
				}

				ClassHeaderTextStrippedOfCppText.Logf(TEXT("%s\r\n"), bShouldKeepBlockContents ? *StrLine : TEXT(""));

				if (bIsDirective)
				{
					bShouldKeepBlockContents = !DirectiveStack.ContainsByPredicate([](EBlockDirectiveType Directive) { return !ShouldKeepBlockContents(Directive); });
					bIsZeroBlock = DirectiveStack.Contains(EBlockDirectiveType::ZeroBlock);
				}
			}
		}
		else if ( FParse::Command(&Str,TEXT("#include")) )
		{
			ClassHeaderTextStrippedOfCppText.Logf( TEXT("%s\r\n"), *StrLine );
		}
		else
		{
			ClassHeaderTextStrippedOfCppText.Logf( TEXT("%s\r\n"), *StrLine );
		}
	}

	// now start over go look for the class

	CommentDim  = 0;
	CurrentLine = 0;
	Buffer      = *ClassHeaderTextStrippedOfCppText;

	const TCHAR* StartOfLine            = Buffer;
	bool         bFoundGeneratedInclude = false;

	while (FParse::Line(&Buffer, StrLine, true))
	{
		CurrentLine++;

		const TCHAR* Str = *StrLine;
		bool bProcess = CommentDim <= 0;	// for skipping nested multi-line comments

		int32 BraceCount = 0;
		if( bProcess && FParse::Command(&Str,TEXT("#if")) )
		{
		}
		else if ( bProcess && FParse::Command(&Str,TEXT("#include")) )
		{
			if (bFoundGeneratedInclude)
			{
				FError::Throwf(TEXT("#include found after .generated.h file - the .generated.h file should always be the last #include in a header"));
			}

			// Handle #include directives as if they were 'dependson' keywords.
			FString DependsOnHeaderName = Str;

			bFoundGeneratedInclude = DependsOnHeaderName.Contains(TEXT(".generated.h"));
			if (!bFoundGeneratedInclude && DependsOnHeaderName.Len())
			{
				bool  bIsQuotedInclude  = DependsOnHeaderName[0] == '\"';
				int32 HeaderFilenameEnd = DependsOnHeaderName.Find(bIsQuotedInclude ? TEXT("\"") : TEXT(">"), ESearchCase::CaseSensitive, ESearchDir::FromStart, 1);

				if (HeaderFilenameEnd != INDEX_NONE)
				{
					// Include the extension in the name so that we later know where this entry came from.
					DependentOn.Add(FHeaderProvider(EHeaderProviderSourceType::FileName, *FPaths::GetCleanFilename(DependsOnHeaderName.Mid(1, HeaderFilenameEnd - 1))));
				}
			}
		}
		else if ( bProcess && FParse::Command(&Str,TEXT("#else")) )
		{
		}
		else if ( bProcess && FParse::Command(&Str,TEXT("#elif")) )
		{
		}
		else if ( bProcess && FParse::Command(&Str,TEXT("#endif")) )
		{
		}
		else
		{
			int32 Pos = INDEX_NONE;
			int32 EndPos = INDEX_NONE;
			int32 StrBegin = INDEX_NONE;
			int32 StrEnd = INDEX_NONE;
				
			bool bEscaped = false;
			for ( int32 CharPos = 0; CharPos < StrLine.Len(); CharPos++ )
			{
				if ( bEscaped )
				{
					bEscaped = false;
				}
				else if ( StrLine[CharPos] == TEXT('\\') )
				{
					bEscaped = true;
				}
				else if ( StrLine[CharPos] == TEXT('\"') )
				{
					if ( StrBegin == INDEX_NONE )
					{
						StrBegin = CharPos;
					}
					else
					{
						StrEnd = CharPos;
						break;
					}
				}
			}

			// Find the first '/' and check for '//' or '/*' or '*/'
			if (StrLine.FindChar('/', Pos))
			{
				if (Pos >= 0)
				{
					// Stub out the comments, ignoring anything inside literal strings.
					Pos = StrLine.Find(TEXT("//"), ESearchCase::CaseSensitive, ESearchDir::FromStart, Pos);

					// Check if first slash is end of multiline comment and adjust position if necessary.
					if (Pos > 0 && StrLine[Pos - 1] == TEXT('*'))
					{
						++Pos;
					}

					if (Pos >= 0)
					{
						if (StrBegin == INDEX_NONE || Pos < StrBegin || Pos > StrEnd)
						{
							StrLine = StrLine.Left(Pos);
						}

						if (StrLine == TEXT(""))
						{
							continue;
						}
					}

					// look for a / * ... * / block, ignoring anything inside literal strings
					Pos = StrLine.Find(TEXT("/*"), ESearchCase::CaseSensitive, ESearchDir::FromStart, Pos);
					EndPos = StrLine.Find(TEXT("*/"), ESearchCase::CaseSensitive, ESearchDir::FromStart, FMath::Max(0, Pos - 1));
					if (Pos >= 0)
					{
						if (StrBegin == INDEX_NONE || Pos < StrBegin || Pos > StrEnd)
						{
							if (EndPos != INDEX_NONE && (EndPos < StrBegin || EndPos > StrEnd))
							{
								StrLine = StrLine.Left(Pos) + StrLine.Mid(EndPos + 2);
								EndPos = INDEX_NONE;
							}
							else
							{
								StrLine = StrLine.Left(Pos);
								CommentDim++;
							}
						}
						bProcess = CommentDim <= 1;
					}

					if (EndPos >= 0)
					{
						if (StrBegin == INDEX_NONE || EndPos < StrBegin || EndPos > StrEnd)
						{
							StrLine = StrLine.Mid(EndPos + 2);
							CommentDim--;
						}

						bProcess = CommentDim <= 0;
					}
				}
			}

			if (!bProcess || StrLine == TEXT(""))
			{
				continue;
			}

			Str = *StrLine;

			// Get class or interface name
			if (const TCHAR* UInterfaceMacroDecl = FCString::Strfind(Str, TEXT("UINTERFACE(")))
			{
				Parser.ParseClassDeclaration(StartOfLine + (UInterfaceMacroDecl - Str), CurrentLine, TEXT("UINTERFACE"), /*out*/ ClassName, /*out*/ BaseClassName, /*out*/ DependentOn, OutParsedClassArray);
				OutParsedClassArray.Add(FSimplifiedParsingClassInfo(MoveTemp(ClassName), MoveTemp(BaseClassName), CurrentLine, true));
			}

			if (const TCHAR* UClassMacroDecl = FCString::Strfind(Str, TEXT("UCLASS(")))
			{
				Parser.ParseClassDeclaration(StartOfLine + (UClassMacroDecl - Str), CurrentLine, TEXT("UCLASS"), /*out*/ ClassName, /*out*/ BaseClassName, /*out*/ DependentOn, OutParsedClassArray);
				OutParsedClassArray.Add(FSimplifiedParsingClassInfo(MoveTemp(ClassName), MoveTemp(BaseClassName), CurrentLine, false));
			}
		}
	
		StartOfLine = Buffer;
	}
}

/////////////////////////////////////////////////////
// FHeaderPreParser

void FHeaderPreParser::ParseClassDeclaration(const TCHAR* InputText, int32 InLineNumber, const TCHAR* StartingMatchID, FString& out_ClassName, FString& out_BaseClassName, TArray<FHeaderProvider>& out_RequiredIncludes, const TArray<FSimplifiedParsingClassInfo>& ParsedClassArray)
{
	FString ErrorMsg = TEXT("Class declaration");

	ResetParser(InputText, InLineNumber);

	// Require 'UCLASS' or 'UINTERFACE'
	RequireIdentifier(StartingMatchID, *ErrorMsg);

	// New-style UCLASS() syntax
	TMap<FName, FString> MetaData;
	TArray<FPropertySpecifier> SpecifiersFound;
	ReadSpecifierSetInsideMacro(SpecifiersFound, ErrorMsg, MetaData);

	// Require 'class'
	RequireIdentifier(TEXT("class"), *ErrorMsg);

	// Read the class name
	FString RequiredAPIMacroIfPresent;
	ParseNameWithPotentialAPIMacroPrefix(/*out*/ out_ClassName, /*out*/ RequiredAPIMacroIfPresent, StartingMatchID);

	FName ClassNameWithoutPrefix(*GetClassNameWithPrefixRemoved(out_ClassName));
	auto DeclarationDataPtr = GClassDeclarations.Find(ClassNameWithoutPrefix);
	if (!DeclarationDataPtr)
	{
		// Add class declaration meta data so that we can access class flags before the class is fully parsed
		TSharedRef<FClassDeclarationMetaData> DeclarationData = MakeShareable(new FClassDeclarationMetaData());
		DeclarationData->MetaData = MetaData;
		DeclarationData->ParseClassProperties(SpecifiersFound, RequiredAPIMacroIfPresent);
		GClassDeclarations.Add(ClassNameWithoutPrefix, DeclarationData);
	}

	// Skip optional final keyword
	MatchIdentifier(TEXT("final"));

	// Handle inheritance
	if (MatchSymbol(TEXT(":")))
	{
		// Require 'public'
		RequireIdentifier(TEXT("public"), *ErrorMsg);

		// Inherits from something
		FToken BaseClassNameToken;
		if (!GetIdentifier(BaseClassNameToken, true))
		{
			FError::Throwf(TEXT("Expected a base class name"));
		}

		out_BaseClassName = BaseClassNameToken.Identifier;

		AddDependencyIfNeeded(ParsedClassArray, out_BaseClassName, out_RequiredIncludes);

		// Get additional inheritance links and rack them up as dependencies if they're UObject derived
		while (MatchSymbol(TEXT(",")))
		{
			// Require 'public'
			RequireIdentifier(TEXT("public"), *ErrorMsg);

			FToken InterfaceClassNameToken;
			if (!GetIdentifier(InterfaceClassNameToken, true))
			{
				FError::Throwf(TEXT("Expected an interface class name"));
			}

			AddDependencyIfNeeded(ParsedClassArray, FString(InterfaceClassNameToken.Identifier), out_RequiredIncludes);
		}
	}
}

void FHeaderPreParser::AddDependencyIfNeeded(const TArray<FSimplifiedParsingClassInfo>& ParsedClassArray, const FString& DependencyClassName, TArray<FHeaderProvider>& RequiredIncludes) const
{
	if (ParsedClassArray.FindByPredicate([&DependencyClassName](const FSimplifiedParsingClassInfo& Info)
		{
			return Info.GetClassName() == DependencyClassName;
		}) == nullptr)
	{
		RequiredIncludes.Add(FHeaderProvider(EHeaderProviderSourceType::ClassName, DependencyClassName.Mid(1)));
	}
}

//////////////////////////////////////////////////////////////////////////////////////////////////////////////

bool FHeaderParser::DefaultValueStringCppFormatToInnerFormat(const UProperty* Property, const FString& CppForm, FString &OutForm)
{
	OutForm = FString();
	if (!Property || CppForm.IsEmpty())
	{
		return false;
	}

	if (Property->IsA(UClassProperty::StaticClass()) || Property->IsA(UObjectPropertyBase::StaticClass()))
	{
		return FDefaultValueHelper::Is(CppForm, TEXT("NULL")) || FDefaultValueHelper::Is(CppForm, TEXT("nullptr")) || FDefaultValueHelper::Is(CppForm, TEXT("0"));
	}

	if( !Property->IsA(UStructProperty::StaticClass()) )
	{
		if( Property->IsA(UIntProperty::StaticClass()) )
		{
			int32 Value;
			if( FDefaultValueHelper::ParseInt( CppForm, Value) )
			{
				OutForm = FString::FromInt(Value);
			}
		}
		else if( Property->IsA(UByteProperty::StaticClass()) )
		{
			const UEnum* Enum = CastChecked<UByteProperty>(Property)->Enum;
			if( NULL != Enum )
			{
				OutForm = FDefaultValueHelper::GetUnqualifiedEnumValue(FDefaultValueHelper::RemoveWhitespaces(CppForm));
				return ( INDEX_NONE != Enum->FindEnumIndex( *OutForm ) );
			}
			int32 Value;
			if( FDefaultValueHelper::ParseInt( CppForm, Value) )
			{
				OutForm = FString::FromInt(Value);
				return ( 0 <= Value ) && ( 255 >= Value );
			}
		}
		else if( Property->IsA(UEnumProperty::StaticClass()) )
		{
			const UEnumProperty* EnumProp = CastChecked<UEnumProperty>(Property);
			if (const UEnum* Enum = CastChecked<UEnumProperty>(Property)->GetEnum())
			{
				OutForm = FDefaultValueHelper::GetUnqualifiedEnumValue(FDefaultValueHelper::RemoveWhitespaces(CppForm));
				return Enum->FindEnumIndex(*OutForm) != INDEX_NONE;
			}

			int64 Value;
			if (FDefaultValueHelper::ParseInt64(CppForm, Value))
			{
				OutForm = Lex::ToString(Value);
				return EnumProp->GetUnderlyingProperty()->CanHoldValue(Value);
			}
		}
		else if( Property->IsA(UFloatProperty::StaticClass()) )
		{
			float Value;
			if( FDefaultValueHelper::ParseFloat( CppForm, Value) )
			{
				OutForm = FString::Printf( TEXT("%f"), Value) ;
			}
		}
		else if( Property->IsA(UDoubleProperty::StaticClass()) )
		{
			double Value;
			if( FDefaultValueHelper::ParseDouble( CppForm, Value) )
			{
				OutForm = FString::Printf( TEXT("%f"), Value) ;
			}
		}
		else if( Property->IsA(UBoolProperty::StaticClass()) )
		{
			if( FDefaultValueHelper::Is(CppForm, TEXT("true")) || 
				FDefaultValueHelper::Is(CppForm, TEXT("false")) )
			{
				OutForm = FDefaultValueHelper::RemoveWhitespaces( CppForm );
			}
		}
		else if( Property->IsA(UNameProperty::StaticClass()) )
		{
			if(FDefaultValueHelper::Is( CppForm, TEXT("NAME_None") ))
			{
				OutForm = TEXT("None");
				return true;
			}
			return FDefaultValueHelper::StringFromCppString(CppForm, TEXT("FName"), OutForm);
		}
		else if( Property->IsA(UTextProperty::StaticClass()) )
		{
			return FDefaultValueHelper::StringFromCppString(CppForm, TEXT("FText"), OutForm);
		}
		else if( Property->IsA(UStrProperty::StaticClass()) )
		{
			return FDefaultValueHelper::StringFromCppString(CppForm, TEXT("FString"), OutForm);
		}
	}
	else 
	{
		// Cache off the struct types, in case we need them later
		UPackage* CoreUObjectPackage = UObject::StaticClass()->GetOutermost();
		static const UScriptStruct* VectorStruct = FindObjectChecked<UScriptStruct>(CoreUObjectPackage, TEXT("Vector"));
		static const UScriptStruct* Vector2DStruct = FindObjectChecked<UScriptStruct>(CoreUObjectPackage, TEXT("Vector2D"));
		static const UScriptStruct* RotatorStruct = FindObjectChecked<UScriptStruct>(CoreUObjectPackage, TEXT("Rotator"));
		static const UScriptStruct* LinearColorStruct = FindObjectChecked<UScriptStruct>(CoreUObjectPackage, TEXT("LinearColor"));
		static const UScriptStruct* ColorStruct = FindObjectChecked<UScriptStruct>(CoreUObjectPackage, TEXT("Color"));

		const UStructProperty* StructProperty = CastChecked<UStructProperty>(Property);
		if( StructProperty->Struct == VectorStruct )
		{
			if(FDefaultValueHelper::Is( CppForm, TEXT("FVector::ZeroVector") ))
			{
				return true;
			}
			if(FDefaultValueHelper::Is(CppForm, TEXT("FVector::UpVector")))
			{
				OutForm = FString::Printf(TEXT("%f,%f,%f"),
					FVector::UpVector.X, FVector::UpVector.Y, FVector::UpVector.Z);
			}
			FString Parameters;
			if( FDefaultValueHelper::GetParameters(CppForm, TEXT("FVector"), Parameters) )
			{
				if( FDefaultValueHelper::Is(Parameters, TEXT("ForceInit")) )
				{
					return true;
				}
				FVector Vector;
				if(FDefaultValueHelper::ParseVector(Parameters, Vector))
				{
					OutForm = FString::Printf(TEXT("%f,%f,%f"),
						Vector.X, Vector.Y, Vector.Z);
				}
			}
		}
		else if( StructProperty->Struct == RotatorStruct )
		{
			if(FDefaultValueHelper::Is( CppForm, TEXT("FRotator::ZeroRotator") ))
			{
				return true;
			}
			FString Parameters;
			if( FDefaultValueHelper::GetParameters(CppForm, TEXT("FRotator"), Parameters) )
			{
				if( FDefaultValueHelper::Is(Parameters, TEXT("ForceInit")) )
				{
					return true;
				}
				FRotator Rotator;
				if(FDefaultValueHelper::ParseRotator(Parameters, Rotator))
				{
					OutForm = FString::Printf(TEXT("%f,%f,%f"),
						Rotator.Pitch, Rotator.Yaw, Rotator.Roll);
				}
			}
		}
		else if( StructProperty->Struct == Vector2DStruct )
		{
			if(FDefaultValueHelper::Is( CppForm, TEXT("FVector2D::ZeroVector") ))
			{
				return true;
			}
			if(FDefaultValueHelper::Is(CppForm, TEXT("FVector2D::UnitVector")))
			{
				OutForm = FString::Printf(TEXT("(X=%3.3f,Y=%3.3f)"),
					FVector2D::UnitVector.X, FVector2D::UnitVector.Y);
			}
			FString Parameters;
			if( FDefaultValueHelper::GetParameters(CppForm, TEXT("FVector2D"), Parameters) )
			{
				if( FDefaultValueHelper::Is(Parameters, TEXT("ForceInit")) )
				{
					return true;
				}
				FVector2D Vector2D;
				if(FDefaultValueHelper::ParseVector2D(Parameters, Vector2D))
				{
					OutForm = FString::Printf(TEXT("(X=%3.3f,Y=%3.3f)"),
						Vector2D.X, Vector2D.Y);
				}
			}
		}
		else if( StructProperty->Struct == LinearColorStruct )
		{
			if( FDefaultValueHelper::Is( CppForm, TEXT("FLinearColor::White") ) )
			{
				OutForm = FLinearColor::White.ToString();
			}
			else if ( FDefaultValueHelper::Is( CppForm, TEXT("FLinearColor::Gray") ) )
			{
				OutForm = FLinearColor::Gray.ToString();
			}
			else if ( FDefaultValueHelper::Is( CppForm, TEXT("FLinearColor::Black") ) )
			{
				OutForm = FLinearColor::Black.ToString();
			}
			else if ( FDefaultValueHelper::Is( CppForm, TEXT("FLinearColor::Transparent") ) )
			{
				OutForm = FLinearColor::Transparent.ToString();
			}
			else if ( FDefaultValueHelper::Is( CppForm, TEXT("FLinearColor::Red") ) )
			{
				OutForm = FLinearColor::Red.ToString();
			}
			else if ( FDefaultValueHelper::Is( CppForm, TEXT("FLinearColor::Green") ) )
			{
				OutForm = FLinearColor::Green.ToString();
			}
			else if ( FDefaultValueHelper::Is( CppForm, TEXT("FLinearColor::Blue") ) )
			{
				OutForm = FLinearColor::Blue.ToString();
			}
			else if ( FDefaultValueHelper::Is( CppForm, TEXT("FLinearColor::Yellow") ) )
			{
				OutForm = FLinearColor::Yellow.ToString();
			}
			else
			{
				FString Parameters;
				if( FDefaultValueHelper::GetParameters(CppForm, TEXT("FLinearColor"), Parameters) )
				{
					if( FDefaultValueHelper::Is(Parameters, TEXT("ForceInit")) )
					{
						return true;
					}
					FLinearColor Color;
					if( FDefaultValueHelper::ParseLinearColor(Parameters, Color) )
					{
						OutForm = Color.ToString();
					}
				}
			}
		}
		else if( StructProperty->Struct == ColorStruct )
		{
			if( FDefaultValueHelper::Is( CppForm, TEXT("FColor::White") ) )
			{
				OutForm = FColor::White.ToString();
			}
			else if ( FDefaultValueHelper::Is( CppForm, TEXT("FColor::Black") ) )
			{
				OutForm = FColor::Black.ToString();
			}
			else if ( FDefaultValueHelper::Is( CppForm, TEXT("FColor::Red") ) )
			{
				OutForm = FColor::Red.ToString();
			}
			else if ( FDefaultValueHelper::Is( CppForm, TEXT("FColor::Green") ) )
			{
				OutForm = FColor::Green.ToString();
			}
			else if ( FDefaultValueHelper::Is( CppForm, TEXT("FColor::Blue") ) )
			{
				OutForm = FColor::Blue.ToString();
			}
			else if (FDefaultValueHelper::Is(CppForm, TEXT("FColor::Yellow")))
			{
				OutForm = FColor::Yellow.ToString();
			}
			else if ( FDefaultValueHelper::Is( CppForm, TEXT("FColor::Cyan") ) )
			{
				OutForm = FColor::Cyan.ToString();
			}
			else if ( FDefaultValueHelper::Is( CppForm, TEXT("FColor::Magenta") ) )
			{
				OutForm = FColor::Magenta.ToString();
			}
			else
			{
				FString Parameters;
				if( FDefaultValueHelper::GetParameters(CppForm, TEXT("FColor"), Parameters) )
				{
					if( FDefaultValueHelper::Is(Parameters, TEXT("ForceInit")) )
					{
						return true;
					}
					FColor Color;
					if( FDefaultValueHelper::ParseColor(Parameters, Color) )
					{
						OutForm = Color.ToString();
					}
				}
			}
		}
	}

	return !OutForm.IsEmpty();
}

bool FHeaderParser::TryToMatchConstructorParameterList(FToken Token)
{
	FToken PotentialParenthesisToken;
	if (!GetToken(PotentialParenthesisToken))
	{
		return false;
	}

	if (!PotentialParenthesisToken.Matches(TEXT("(")))
	{
		UngetToken(PotentialParenthesisToken);
		return false;
	}

	auto* ClassData = GScriptHelper.FindClassData(GetCurrentClass());
	check(ClassData);

	bool bOICtor = false;
#if WITH_HOT_RELOAD_CTORS
	bool bVTCtor = false;
#endif // WITH_HOT_RELOAD_CTORS

	if (!ClassData->bDefaultConstructorDeclared && MatchSymbol(TEXT(")")))
	{
		ClassData->bDefaultConstructorDeclared = true;
	}
	else if (!ClassData->bObjectInitializerConstructorDeclared
#if WITH_HOT_RELOAD_CTORS
		|| !ClassData->bCustomVTableHelperConstructorDeclared
#endif // WITH_HOT_RELOAD_CTORS
	)
	{
		FToken ObjectInitializerParamParsingToken;

		bool bIsConst = false;
		bool bIsRef = false;
		int32 ParenthesesNestingLevel = 1;

		while (ParenthesesNestingLevel && GetToken(ObjectInitializerParamParsingToken))
		{
			// Template instantiation or additional parameter excludes ObjectInitializer constructor.
			if (ObjectInitializerParamParsingToken.Matches(TEXT(",")) || ObjectInitializerParamParsingToken.Matches(TEXT("<")))
			{
				bOICtor = false;
#if WITH_HOT_RELOAD_CTORS
				bVTCtor = false;
#endif // WITH_HOT_RELOAD_CTORS
				break;
			}

			if (ObjectInitializerParamParsingToken.Matches(TEXT("(")))
			{
				ParenthesesNestingLevel++;
				continue;
			}

			if (ObjectInitializerParamParsingToken.Matches(TEXT(")")))
			{
				ParenthesesNestingLevel--;
				continue;
			}

			if (ObjectInitializerParamParsingToken.Matches(TEXT("const")))
			{
				bIsConst = true;
				continue;
			}

			if (ObjectInitializerParamParsingToken.Matches(TEXT("&")))
			{
				bIsRef = true;
				continue;
			}

			if (ObjectInitializerParamParsingToken.Matches(TEXT("FObjectInitializer"))
				|| ObjectInitializerParamParsingToken.Matches(TEXT("FPostConstructInitializeProperties")) // Deprecated, but left here, so it won't break legacy code.
				)
			{
				bOICtor = true;
			}

#if WITH_HOT_RELOAD_CTORS
			if (ObjectInitializerParamParsingToken.Matches(TEXT("FVTableHelper")))
			{
				bVTCtor = true;
			}
#endif // WITH_HOT_RELOAD_CTORS
		}

		// Parse until finish.
		while (ParenthesesNestingLevel && GetToken(ObjectInitializerParamParsingToken))
		{
			if (ObjectInitializerParamParsingToken.Matches(TEXT("(")))
			{
				ParenthesesNestingLevel++;
				continue;
			}

			if (ObjectInitializerParamParsingToken.Matches(TEXT(")")))
			{
				ParenthesesNestingLevel--;
				continue;
			}
		}

		ClassData->bObjectInitializerConstructorDeclared = ClassData->bObjectInitializerConstructorDeclared || (bOICtor && bIsRef && bIsConst);
#if WITH_HOT_RELOAD_CTORS
		ClassData->bCustomVTableHelperConstructorDeclared = ClassData->bCustomVTableHelperConstructorDeclared || (bVTCtor && bIsRef);
#endif // WITH_HOT_RELOAD_CTORS
	}

	ClassData->bConstructorDeclared =
#if WITH_HOT_RELOAD_CTORS
		ClassData->bConstructorDeclared || !bVTCtor;
#else // WITH_HOT_RELOAD_CTORS
		true;
#endif // WITH_HOT_RELOAD_CTORS

	// Optionally match semicolon.
	if (!MatchSymbol(TEXT(";")))
	{
		// If not matched a semicolon, this is inline constructor definition. We have to skip it.
		UngetToken(Token); // Resets input stream to the initial token.
		GetToken(Token); // Re-gets the initial token to start constructor definition skip.
		return SkipDeclaration(Token);
	}

	return true;
}

void FHeaderParser::SkipDeprecatedMacroIfNecessary()
{
	if (!MatchIdentifier(TEXT("DEPRECATED")))
	{
		return;
	}

	FToken Token;
	// DEPRECATED(Version, "Message")
	RequireSymbol(TEXT("("), TEXT("DEPRECATED macro"));
	if (GetToken(Token) && (Token.Type != CPT_Float || Token.TokenType != TOKEN_Const))
	{
		FError::Throwf(TEXT("Expected engine version in DEPRECATED macro"));
	}

	RequireSymbol(TEXT(","), TEXT("DEPRECATED macro"));
	if (GetToken(Token) && (Token.Type != CPT_String || Token.TokenType != TOKEN_Const))
	{
		FError::Throwf(TEXT("Expected deprecation message in DEPRECATED macro"));
	}

	RequireSymbol(TEXT(")"), TEXT("DEPRECATED macro"));
}

void FHeaderParser::CompileVersionDeclaration(UStruct* Struct)
{
	FUnrealSourceFile* CurrentSourceFilePtr = GetCurrentSourceFile();
	TSharedRef<FUnrealSourceFile> CurrentSrcFile = CurrentSourceFilePtr->AsShared();
	// Do nothing if we're at the end of file.
	FToken Token;
	if (!GetToken(Token, true, ESymbolParseOption::Normal))
	{
		return;
	}

	// Default version based on config file.
	auto Version = DefaultGeneratedCodeVersion;

	// Overwrite with module-specific value if one was specified.
	if (CurrentlyParsedModule->GeneratedCodeVersion != EGeneratedCodeVersion::None)
	{
		Version = CurrentlyParsedModule->GeneratedCodeVersion;
	}

	if (Token.TokenType == ETokenType::TOKEN_Symbol
		&& !FCString::Stricmp(Token.Identifier, TEXT(")")))
	{
		CurrentSrcFile->GetGeneratedCodeVersions().FindOrAdd(Struct) = Version;
		UngetToken(Token);
		return;
	}

	// Overwrite with version specified by macro.
	Version = ToGeneratedCodeVersion(Token.Identifier);

	CurrentSrcFile->GetGeneratedCodeVersions().FindOrAdd(Struct) = Version;
}

void FHeaderParser::ResetClassData()
{
	UClass* CurrentClass = GetCurrentClass();
	CurrentClass->PropertiesSize = 0;

	// Set class flags and within.
	CurrentClass->ClassFlags &= ~CLASS_RecompilerClear;

	UClass* SuperClass = CurrentClass->GetSuperClass();
	if (SuperClass != NULL)
	{
		CurrentClass->ClassFlags |= (SuperClass->ClassFlags) & CLASS_ScriptInherit;
		CurrentClass->ClassConfigName = SuperClass->ClassConfigName;
		check(SuperClass->ClassWithin);
		if (CurrentClass->ClassWithin == NULL)
		{
			CurrentClass->ClassWithin = SuperClass->ClassWithin;
		}

		// Copy special categories from parent
		if (SuperClass->HasMetaData(TEXT("HideCategories")))
		{
			CurrentClass->SetMetaData(TEXT("HideCategories"), *SuperClass->GetMetaData("HideCategories"));
		}
		if (SuperClass->HasMetaData(TEXT("ShowCategories")))
		{
			CurrentClass->SetMetaData(TEXT("ShowCategories"), *SuperClass->GetMetaData("ShowCategories"));
		}
		if (SuperClass->HasMetaData(TEXT("HideFunctions")))
		{
			CurrentClass->SetMetaData(TEXT("HideFunctions"), *SuperClass->GetMetaData("HideFunctions"));
		}
		if (SuperClass->HasMetaData(TEXT("AutoExpandCategories")))
		{
			CurrentClass->SetMetaData(TEXT("AutoExpandCategories"), *SuperClass->GetMetaData("AutoExpandCategories"));
		}
		if (SuperClass->HasMetaData(TEXT("AutoCollapseCategories")))
		{
			CurrentClass->SetMetaData(TEXT("AutoCollapseCategories"), *SuperClass->GetMetaData("AutoCollapseCategories"));
		}
	}

	check(CurrentClass->ClassWithin);
}

void FHeaderParser::PostPopNestClass(UClass* CurrentClass)
{
	// Validate all the rep notify events here, to make sure they're implemented
	VerifyRepNotifyCallbacks(CurrentClass);

	// Iterate over all the interfaces we claim to implement
	for (auto& Impl : CurrentClass->Interfaces)
	{
		// And their super-classes
		for (UClass* Interface = Impl.Class; Interface; Interface = Interface->GetSuperClass())
		{
			// If this interface is a common ancestor, skip it
			if (CurrentClass->IsChildOf(Interface))
				continue;

			// So iterate over all functions this interface declares
			for (auto InterfaceFunction : TFieldRange<UFunction>(Interface, EFieldIteratorFlags::ExcludeSuper))
			{
				bool Implemented = false;

				// And try to find one that matches
				for (UFunction* ClassFunction : TFieldRange<UFunction>(CurrentClass))
				{
					if (ClassFunction->GetFName() != InterfaceFunction->GetFName())
						continue;

					if ((InterfaceFunction->FunctionFlags & FUNC_Event) && !(ClassFunction->FunctionFlags & FUNC_Event))
						FError::Throwf(TEXT("Implementation of function '%s' must be declared as 'event' to match declaration in interface '%s'"), *ClassFunction->GetName(), *Interface->GetName());

					if ((InterfaceFunction->FunctionFlags & FUNC_Delegate) && !(ClassFunction->FunctionFlags & FUNC_Delegate))
						FError::Throwf(TEXT("Implementation of function '%s' must be declared as 'delegate' to match declaration in interface '%s'"), *ClassFunction->GetName(), *Interface->GetName());

					// Making sure all the parameters match up correctly
					Implemented = true;

					if (ClassFunction->NumParms != InterfaceFunction->NumParms)
						FError::Throwf(TEXT("Implementation of function '%s' conflicts with interface '%s' - different number of parameters (%i/%i)"), *InterfaceFunction->GetName(), *Interface->GetName(), ClassFunction->NumParms, InterfaceFunction->NumParms);

					int32 Count = 0;
					for (TFieldIterator<UProperty> It1(InterfaceFunction), It2(ClassFunction); Count < ClassFunction->NumParms; ++It1, ++It2, Count++)
					{
						if (!FPropertyBase(*It1).MatchesType(FPropertyBase(*It2), 1))
						{
							if (It1->PropertyFlags & CPF_ReturnParm)
							{
								FError::Throwf(TEXT("Implementation of function '%s' conflicts only by return type with interface '%s'"), *InterfaceFunction->GetName(), *Interface->GetName());
							}
							else
							{
								FError::Throwf(TEXT("Implementation of function '%s' conflicts with interface '%s' - parameter %i '%s'"), *InterfaceFunction->GetName(), *Interface->GetName(), Count, *It1->GetName());
							}
						}
					}
				}

				// Delegate signature functions are simple stubs and aren't required to be implemented (they are not callable)
				if (InterfaceFunction->FunctionFlags & FUNC_Delegate)
				{
					Implemented = true;
				}

				// Verify that if this has blueprint-callable functions that are not implementable events, we've implemented them as a UFunction in the target class
				if (!Implemented
					&& !Interface->HasMetaData(TEXT("CannotImplementInterfaceInBlueprint"))  // FBlueprintMetadata::MD_CannotImplementInterfaceInBlueprint
					&& InterfaceFunction->HasAnyFunctionFlags(FUNC_BlueprintCallable)
					&& !InterfaceFunction->HasAnyFunctionFlags(FUNC_BlueprintEvent))
				{
					FError::Throwf(TEXT("Missing UFunction implementation of function '%s' from interface '%s'.  This function needs a UFUNCTION() declaration."), *InterfaceFunction->GetName(), *Interface->GetName());
				}
			}
		}
	}
}

void FHeaderParser::PostPopFunctionDeclaration(FClasses& AllClasses, UFunction* PoppedFunction)
{
	//@TODO: UCREMOVAL: Move this code to occur at delegate var declaration, and force delegates to be declared before variables that use them
	if (!GetCurrentScope()->IsFileScope() && GetCurrentClassData()->ContainsDelegates())
	{
		// now validate all delegate variables declared in the class
		TMap<FName, UFunction*> DelegateCache;
		FixupDelegateProperties(AllClasses, PoppedFunction, *GetCurrentScope(), DelegateCache);
	}
}

void FHeaderParser::PostPopNestInterface(FClasses& AllClasses, UClass* CurrentInterface)
{
	FClassMetaData* ClassData = GScriptHelper.FindClassData(CurrentInterface);
	check(ClassData);
	if (ClassData->ContainsDelegates())
	{
		TMap<FName, UFunction*> DelegateCache;
		FixupDelegateProperties(AllClasses, CurrentInterface, FScope::GetTypeScope(ExactCast<UClass>(CurrentInterface)).Get(), DelegateCache);
	}
}

template <class TFunctionType>
TFunctionType* CreateFunctionImpl(const FFuncInfo& FuncInfo, UObject* Outer, FScope* CurrentScope)
{
	// Allocate local property frame, push nesting level and verify
	// uniqueness at this scope level.
	{
		auto TypeIterator = CurrentScope->GetTypeIterator();
		while (TypeIterator.MoveNext())
		{
			UField* Type = *TypeIterator;
			if (Type->GetFName() == FuncInfo.Function.Identifier)
			{
				FError::Throwf(TEXT("'%s' conflicts with '%s'"), FuncInfo.Function.Identifier, *Type->GetFullName());
			}
		}
	}

	TFunctionType* Function = new(EC_InternalUseOnlyConstructor, Outer, FuncInfo.Function.Identifier, RF_Public) TFunctionType(FObjectInitializer(), nullptr);
	Function->RepOffset = MAX_uint16;
	Function->ReturnValueOffset = MAX_uint16;
	Function->FirstPropertyToInit = nullptr;

	if (!CurrentScope->IsFileScope())
	{
		auto* Struct = ((FStructScope*)CurrentScope)->GetStruct();

		Function->Next = Struct->Children;
		Struct->Children = Function;
	}

	return Function;
}

UFunction* FHeaderParser::CreateFunction(const FFuncInfo &FuncInfo) const
{
	return CreateFunctionImpl<UFunction>(FuncInfo, GetCurrentClass(), GetCurrentScope());
}

UDelegateFunction* FHeaderParser::CreateDelegateFunction(const FFuncInfo &FuncInfo) const
{
	FFileScope* CurrentFileScope = GetCurrentFileScope();
	FUnrealSourceFile* LocSourceFile = CurrentFileScope ? CurrentFileScope->GetSourceFile() : nullptr;
	UObject* CurrentPackage = LocSourceFile ? LocSourceFile->GetPackage() : nullptr;
	return CreateFunctionImpl<UDelegateFunction>(FuncInfo, IsInAClass() ? (UObject*)GetCurrentClass() : CurrentPackage, GetCurrentScope());
}<|MERGE_RESOLUTION|>--- conflicted
+++ resolved
@@ -1342,23 +1342,6 @@
 				FError::Throwf(TEXT("Missing enum base") );
 			}
 
-<<<<<<< HEAD
-			// We only support uint8 at the moment, until the properties get updated
-			if (FCString::Strcmp(BaseToken.Identifier, TEXT("uint8")))
-			{
-				FError::Throwf(TEXT("Only enum bases of type uint8 are currently supported"));
-			}
-
-			GEnumUnderlyingTypes.Add(Enum, CPT_Byte);
-			UHTMakefile.AddGEnumUnderlyingType(CurrentSrcFile, Enum, CPT_Byte);
-		}
-	#if DEPRECATE_ENUM_AS_BYTE_FOR_ENUM_CLASSES
-		else
-		{
-			FError::Throwf(TEXT("Missing base specifier for enum class '%s' - did you mean ': uint8'?"), EnumToken.Identifier);
-		}
-	#endif
-=======
 			if (!FCString::Strcmp(BaseToken.Identifier, TEXT("uint8")))
 			{
 				UnderlyingType = EUnderlyingEnumType::uint8;
@@ -1409,7 +1392,6 @@
 	if (UnderlyingType != EUnderlyingEnumType::uint8 && EnumToken.MetaData.Contains(BlueprintTypeName))
 	{
 		FError::Throwf(TEXT("Invalid BlueprintType enum base - currently only uint8 supported"));
->>>>>>> f00d6e77
 	}
 
 	// Get opening brace.
