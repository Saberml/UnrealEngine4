// Copyright 1998-2016 Epic Games, Inc. All Rights Reserved.
using System;
using System.Collections.Generic;
using System.Linq;
using System.Text;
using System.IO;
using AutomationTool;
using UnrealBuildTool;
using System.Text.RegularExpressions;
using Ionic.Zip;
using Ionic.Zlib;

static class IOSEnvVarNames
{
	// Should we code sign when staging?  (defaults to 1 if not present)
	static public readonly string CodeSignWhenStaging = "uebp_CodeSignWhenStaging";
}

public class IOSPlatform : Platform
{
	bool bCreatedIPA = false;

	private string PlatformName = null;
	private string SDKName = null;

	public IOSPlatform()
		:this(UnrealTargetPlatform.IOS)
	{
	}

	public IOSPlatform(UnrealTargetPlatform TargetPlatform)
		:base(TargetPlatform)
	{
		PlatformName = TargetPlatform.ToString();
		SDKName = (TargetPlatform == UnrealTargetPlatform.TVOS) ? "appletvos" : "iphoneos";
	}

	// Run the integrated IPP code
	// @todo ipp: How to log the output in a nice UAT way?
	protected static int RunIPP(string IPPArguments)
	{
		List<string> Args = new List<string>();

		StringBuilder Token = null;
		int Index = 0;
		bool bInQuote = false;
		while (Index < IPPArguments.Length)
		{
			if (IPPArguments[Index] == '\"')
			{
				bInQuote = !bInQuote;
			}
			else if (IPPArguments[Index] == ' ' && !bInQuote)
			{
				if (Token != null)
				{
					Args.Add(Token.ToString());
					Token = null;
				}
			}
			else
			{
				if (Token == null)
				{
					Token = new StringBuilder();
				}
				Token.Append(IPPArguments[Index]);
			}
			Index++;
		}

		if (Token != null)
		{
			Args.Add(Token.ToString());
		}
	
		return RunIPP(Args.ToArray());
	}

	protected static int RunIPP(string[] Args)
	{
		return 5;//@TODO: Reintegrate IPP to IOS.Automation iPhonePackager.Program.RealMain(Args);
	}

	public override int RunCommand(string Command)
	{
		// run generic IPP commands through the interface
		if (Command.StartsWith("IPP:"))
		{
			return RunIPP(Command.Substring(4));
		}

		// non-zero error code
		return 4;
	}

	public virtual UnrealBuildTool.UEDeployIOS GetDeployHandler()
	{
		Console.WriteLine("Getting IOS Deploy()");
		return new UnrealBuildTool.UEDeployIOS();
	}

	protected string MakeIPAFileName( UnrealTargetConfiguration TargetConfiguration, ProjectParams Params )
	{
		string ProjectIPA = Path.Combine(Path.GetDirectoryName(Params.RawProjectPath.FullName), "Binaries", PlatformName, (Params.Distribution ? "Distro_" : "") + Params.ShortProjectName);
		if (TargetConfiguration != UnrealTargetConfiguration.Development)
		{
			ProjectIPA += "-" + PlatformType.ToString() + "-" + TargetConfiguration.ToString();
		}
		ProjectIPA += ".ipa";
		return ProjectIPA;
	}

	// Determine if we should code sign
	protected bool GetCodeSignDesirability(ProjectParams Params)
	{
		//@TODO: Would like to make this true, as it's the common case for everyone else
		bool bDefaultNeedsSign = true;

		bool bNeedsSign = false;
		string EnvVar = InternalUtils.GetEnvironmentVariable(IOSEnvVarNames.CodeSignWhenStaging, bDefaultNeedsSign ? "1" : "0", /*bQuiet=*/ false);
		if (!bool.TryParse(EnvVar, out bNeedsSign))
		{
			int BoolAsInt;
			if (int.TryParse(EnvVar, out BoolAsInt))
			{
				bNeedsSign = BoolAsInt != 0;
			}
			else
			{
				bNeedsSign = bDefaultNeedsSign;
			}
		}

		if (!String.IsNullOrEmpty(Params.BundleName))
		{
			// Have to sign when a bundle name is specified
			bNeedsSign = true;
		}

		return bNeedsSign;
	}

	public override void Package(ProjectParams Params, DeploymentContext SC, int WorkingCL)
	{
		Log("Package {0}", Params.RawProjectPath);

		// ensure the ue4game binary exists, if applicable
		string FullExePath = CombinePaths(Path.GetDirectoryName(Params.ProjectGameExeFilename), SC.StageExecutables[0] + (UnrealBuildTool.BuildHostPlatform.Current.Platform != UnrealTargetPlatform.Mac ? ".stub" : ""));
		if (!SC.IsCodeBasedProject && !FileExists_NoExceptions(FullExePath))
		{
			LogError("Failed to find game binary " + FullExePath);
			throw new AutomationException(ExitCode.Error_MissingExecutable, "Stage Failed. Could not find binary {0}. You may need to build the UE4 project with your target configuration and platform.", FullExePath);
		}

		//@TODO: We should be able to use this code on both platforms, when the following issues are sorted:
		//   - Raw executable is unsigned & unstripped (need to investigate adding stripping to IPP)
		//   - IPP needs to be able to codesign a raw directory
		//   - IPP needs to be able to take a .app directory instead of a Payload directory when doing RepackageFromStage (which would probably be renamed)
		//   - Some discrepancy in the loading screen pngs that are getting packaged, which needs to be investigated
		//   - Code here probably needs to be updated to write 0 byte files as 1 byte (difference with IPP, was required at one point when using Ionic.Zip to prevent issues on device, maybe not needed anymore?)
		if (UnrealBuildTool.BuildHostPlatform.Current.Platform == UnrealTargetPlatform.Mac)
		{
			// copy in all of the artwork and plist
			var DeployHandler = GetDeployHandler();

			DeployHandler.PrepForUATPackageOrDeploy(Params.RawProjectPath,
				Params.ShortProjectName,
				Path.GetDirectoryName(Params.RawProjectPath.FullName),
				CombinePaths(Path.GetDirectoryName(Params.ProjectGameExeFilename), SC.StageExecutables[0]),
				CombinePaths(SC.LocalRoot, "Engine"),
				Params.Distribution, 
				"",
				false);

			// figure out where to pop in the staged files
			string AppDirectory = string.Format("{0}/Payload/{1}.app",
				Path.GetDirectoryName(Params.ProjectGameExeFilename),
				Path.GetFileNameWithoutExtension(Params.ProjectGameExeFilename));

			// delete the old cookeddata
			InternalUtils.SafeDeleteDirectory(AppDirectory + "/cookeddata", true);
			InternalUtils.SafeDeleteFile(AppDirectory + "/ue4commandline.txt", true);

			if (!Params.IterativeDeploy)
			{
				// copy the Staged files to the AppDirectory
				string[] StagedFiles = Directory.GetFiles (SC.StageDirectory, "*", SearchOption.AllDirectories);
				foreach (string Filename in StagedFiles)
				{
					string DestFilename = Filename.Replace (SC.StageDirectory, AppDirectory);
					Directory.CreateDirectory (Path.GetDirectoryName (DestFilename));
					InternalUtils.SafeCopyFile (Filename, DestFilename, true);
				}
			}
			else
			{
				// copy just the root stage directory files
				string[] StagedFiles = Directory.GetFiles (SC.StageDirectory, "*", SearchOption.TopDirectoryOnly);
				foreach (string Filename in StagedFiles)
				{
					string DestFilename = Filename.Replace (SC.StageDirectory, AppDirectory);
					Directory.CreateDirectory (Path.GetDirectoryName (DestFilename));
					InternalUtils.SafeCopyFile (Filename, DestFilename, true);
				}
			}
		}

		if (SC.StageTargetConfigurations.Count != 1)
		{
			throw new AutomationException("iOS is currently only able to package one target configuration at a time, but StageTargetConfigurations contained {0} configurations", SC.StageTargetConfigurations.Count);
		}
		bCreatedIPA = false;
		bool bNeedsIPA = false;
		if (Params.IterativeDeploy)
		{
			String NonUFSManifestPath = SC.GetNonUFSDeploymentDeltaPath();
			// check to determine if we need to update the IPA
			if (File.Exists(NonUFSManifestPath))
			{
				string NonUFSFiles = File.ReadAllText(NonUFSManifestPath);
				string[] Lines = NonUFSFiles.Split('\n');
				bNeedsIPA = Lines.Length > 0 && !string.IsNullOrWhiteSpace(Lines[0]);
			}
		}

		if (String.IsNullOrEmpty(Params.Provision))
		{
			UnrealBuildTool.IOSPlatformContext BuildPlatContext = new IOSPlatformContext(Params.RawProjectPath);
			BuildPlatContext.SetUpProjectEnvironment();
			Params.Provision = BuildPlatContext.MobileProvision;
		}
		if (String.IsNullOrEmpty(Params.Certificate))
		{
			UnrealBuildTool.IOSPlatformContext BuildPlatContext = new IOSPlatformContext(Params.RawProjectPath);
			BuildPlatContext.SetUpProjectEnvironment();
			Params.Certificate = BuildPlatContext.SigningCertificate;
		}

		var TargetConfiguration = SC.StageTargetConfigurations[0];

		// Scheme name and configuration for code signing with Xcode project
		string SchemeName = Params.IsCodeBasedProject ? Params.RawProjectPath.GetFileNameWithoutExtension() : "UE4";
		string SchemeConfiguration = TargetConfiguration.ToString();
		if (Params.Client)
		{
			SchemeConfiguration += " Client";
		}

		if (UnrealBuildTool.BuildHostPlatform.Current.Platform != UnrealTargetPlatform.Mac)
		{
			var ProjectIPA = MakeIPAFileName(TargetConfiguration, Params);
			var ProjectStub = Path.GetFullPath(Params.ProjectGameExeFilename);

			// package a .ipa from the now staged directory
			var IPPExe = CombinePaths(CmdEnv.LocalRoot, "Engine/Binaries/DotNET/IOS/IPhonePackager.exe");

			LogLog("ProjectName={0}", Params.ShortProjectName);
			LogLog("ProjectStub={0}", ProjectStub);
			LogLog("ProjectIPA={0}", ProjectIPA);
			LogLog("IPPExe={0}", IPPExe);

			bool cookonthefly = Params.CookOnTheFly || Params.SkipCookOnTheFly;

			// if we are incremental check to see if we need to even update the IPA
			if (!Params.IterativeDeploy || !File.Exists(ProjectIPA) || bNeedsIPA)
			{
				// delete the .ipa to make sure it was made
				DeleteFile(ProjectIPA);

				bCreatedIPA = true;

				if (RemoteToolChain.bUseRPCUtil)
				{
					string IPPArguments = "RepackageFromStage \"" + (Params.IsCodeBasedProject ? Params.RawProjectPath.FullName : "Engine") + "\"";
					IPPArguments += " -config " + TargetConfiguration.ToString();
					IPPArguments += " -schemename " + SchemeName + " -schemeconfig \"" + SchemeConfiguration + "\"";

					if (TargetConfiguration == UnrealTargetConfiguration.Shipping)
					{
						IPPArguments += " -compress=best";
					}

					// Determine if we should sign
					bool bNeedToSign = GetCodeSignDesirability(Params);

					if (!String.IsNullOrEmpty(Params.BundleName))
					{
						// Have to sign when a bundle name is specified
						bNeedToSign = true;
						IPPArguments += " -bundlename " + Params.BundleName;
					}

					if (bNeedToSign)
					{
						IPPArguments += " -sign";
						if (Params.Distribution)
						{
							IPPArguments += " -distribution";
						}
					}

					IPPArguments += (cookonthefly ? " -cookonthefly" : "");
					IPPArguments += " -stagedir \"" + CombinePaths(Params.BaseStageDirectory, PlatformName) + "\"";
					IPPArguments += " -project \"" + Params.RawProjectPath + "\"";
					if (Params.IterativeDeploy)
					{
						IPPArguments += " -iterate";
					}
					if (!string.IsNullOrEmpty(Params.Provision))
					{
						IPPArguments += " -provision \"" + Params.Provision + "\""; 
					}
					if (!string.IsNullOrEmpty(Params.Certificate))
					{
						IPPArguments += " -certificate \"" + Params.Certificate + "\"";
					}
					if (PlatformName == "TVOS")
					{
						IPPArguments += " -tvos";
					}
					RunAndLog(CmdEnv, IPPExe, IPPArguments);
				}
				else
				{
					List<string> IPPArguments = new List<string>();
					IPPArguments.Add("RepackageFromStage");
					IPPArguments.Add(Params.IsCodeBasedProject ? Params.RawProjectPath.FullName : "Engine");
					IPPArguments.Add("-config");
					IPPArguments.Add(TargetConfiguration.ToString());
					IPPArguments.Add("-schemename");
					IPPArguments.Add(SchemeName);
					IPPArguments.Add("-schemeconfig");
					IPPArguments.Add("\"" + SchemeConfiguration + "\"");

					if (TargetConfiguration == UnrealTargetConfiguration.Shipping)
					{
						IPPArguments.Add("-compress=best");
					}

					// Determine if we should sign
					bool bNeedToSign = GetCodeSignDesirability(Params);

					if (!String.IsNullOrEmpty(Params.BundleName))
					{
						// Have to sign when a bundle name is specified
						bNeedToSign = true;
						IPPArguments.Add("-bundlename");
						IPPArguments.Add(Params.BundleName);
					}

					if (bNeedToSign)
					{
						IPPArguments.Add("-sign");
					}

					if (cookonthefly)
					{
						IPPArguments.Add(" -cookonthefly");
					}
					IPPArguments.Add(" -stagedir");
					IPPArguments.Add(CombinePaths(Params.BaseStageDirectory, "IOS"));
					IPPArguments.Add(" -project");
					IPPArguments.Add(Params.RawProjectPath.FullName);
					if (Params.IterativeDeploy)
					{
						IPPArguments.Add(" -iterate");
					}
					if (!string.IsNullOrEmpty(Params.Provision))
					{
						IPPArguments.Add(" -provision");
						IPPArguments.Add(Params.Provision);
					}
					if (!string.IsNullOrEmpty(Params.Certificate))
					{
						IPPArguments.Add(" -certificate");
						IPPArguments.Add(Params.Certificate);
					}

					if (RunIPP(IPPArguments.ToArray()) != 0)
					{
						throw new AutomationException("IPP Failed");
					}
				}
			}

			// verify the .ipa exists
			if (!FileExists(ProjectIPA))
			{
				throw new AutomationException(ExitCode.Error_FailedToCreateIPA, "PACKAGE FAILED - {0} was not created", ProjectIPA);
			}

			if (WorkingCL > 0)
			{
				// Open files for add or edit
				var ExtraFilesToCheckin = new List<string>
				{
					ProjectIPA
				};

				// check in the .ipa along with everything else
				UE4Build.AddBuildProductsToChangelist(WorkingCL, ExtraFilesToCheckin);
			}

			//@TODO: This automatically deploys after packaging, useful for testing on PC when iterating on IPP
			//Deploy(Params, SC);
		}
		else
		{
			// create the ipa
			string IPAName = CombinePaths(Path.GetDirectoryName(Params.RawProjectPath.FullName), "Binaries", PlatformName, (Params.Distribution ? "Distro_" : "") + Params.ShortProjectName + (SC.StageTargetConfigurations[0] != UnrealTargetConfiguration.Development ? ("-" + PlatformName + "-" + SC.StageTargetConfigurations[0].ToString()) : "") + ".ipa");

			if (!Params.IterativeDeploy || !File.Exists(IPAName) || bNeedsIPA)
			{
				bCreatedIPA = true;

				// code sign the app
				CodeSign(Path.GetDirectoryName(Params.ProjectGameExeFilename), Params.IsCodeBasedProject ? Params.ShortProjectName : Path.GetFileNameWithoutExtension(Params.ProjectGameExeFilename), Params.RawProjectPath, SC.StageTargetConfigurations[0], SC.LocalRoot, Params.ShortProjectName, Path.GetDirectoryName(Params.RawProjectPath.FullName), SC.IsCodeBasedProject, Params.Distribution, Params.Provision, Params.Certificate, SchemeName, SchemeConfiguration);

				// now generate the ipa
				PackageIPA(Path.GetDirectoryName(Params.ProjectGameExeFilename), Params.IsCodeBasedProject ? Params.ShortProjectName : Path.GetFileNameWithoutExtension(Params.ProjectGameExeFilename), Params.ShortProjectName, Path.GetDirectoryName(Params.RawProjectPath.FullName), SC.StageTargetConfigurations[0], Params.Distribution);
			}
		}

		PrintRunTime();
	}

	private string EnsureXcodeProjectExists(FileReference RawProjectPath, string LocalRoot, string ShortProjectName, string ProjectRoot, bool IsCodeBasedProject, out bool bWasGenerated)
	{
		// first check for ue4.xcodeproj
		bWasGenerated = false;
		string RawProjectDir = RawProjectPath.Directory.FullName;
		string XcodeProj = RawProjectPath.FullName.Replace(".uproject", "_" + PlatformName + ".xcworkspace");
		if (!Directory.Exists(RawProjectDir + "/Source") && !Directory.Exists(RawProjectDir + "/Intermediate/Source"))
		{
			XcodeProj = CombinePaths(CmdEnv.LocalRoot, "Engine", Path.GetFileName(XcodeProj));
		}
		Console.WriteLine ("Project: " + XcodeProj);
		{
			// project.xcodeproj doesn't exist, so generate temp project
			string Arguments = "-project=\"" + RawProjectPath + "\"";
			Arguments += " -platforms=" + PlatformName + " -game -nointellisense -" + PlatformName + "deployonly -ignorejunk";

			// If engine is installed then UBT doesn't need to be built
			if (Automation.IsEngineInstalled())
			{
				// Get the path to UBT
				string InstalledUBT = CombinePaths(CmdEnv.LocalRoot, "Engine/Binaries/DotNET/UnrealBuildTool.exe");
				Arguments = "-XcodeProjectFile " + Arguments;
				RunUBT(CmdEnv, InstalledUBT, Arguments);
			}
			else
			{
				string Script = CombinePaths(CmdEnv.LocalRoot, "Engine/Build/BatchFiles/Mac/GenerateProjectFiles.sh");
				string CWD = Directory.GetCurrentDirectory();
				Directory.SetCurrentDirectory(Path.GetDirectoryName(Script));
				Run(Script, Arguments, null, ERunOptions.Default);
				Directory.SetCurrentDirectory(CWD);
			}

			bWasGenerated = true;

			if (!Directory.Exists (XcodeProj))
			{
				// something very bad happened
				throw new AutomationException("iOS couldn't find the appropriate Xcode Project " + XcodeProj);
			}
		}

		return XcodeProj;
	}

	private void CodeSign(string BaseDirectory, string GameName, FileReference RawProjectPath, UnrealTargetConfiguration TargetConfig, string LocalRoot, string ProjectName, string ProjectDirectory, bool IsCode, bool Distribution = false, string Provision = null, string Certificate = null, string SchemeName = null, string SchemeConfiguration = null)
	{
		// check for the proper xcodeproject
		bool bWasGenerated = false;
		string XcodeProj = EnsureXcodeProjectExists (RawProjectPath, LocalRoot, ProjectName, ProjectDirectory, IsCode, out bWasGenerated);

		string Arguments = "UBT_NO_POST_DEPLOY=true";
		Arguments += " /usr/bin/xcrun xcodebuild build -workspace \"" + XcodeProj + "\"";
		Arguments += " -scheme '";
		Arguments += SchemeName != null ? SchemeName : GameName;
		Arguments += "'";
		Arguments += " -configuration \"" + (SchemeConfiguration != null ? SchemeConfiguration : TargetConfig.ToString()) + "\"";
		Arguments += " -destination generic/platform=" + (PlatformName == "TVOS" ? "tvOS" : "iOS");
		Arguments += " -sdk " + SDKName;
		if (!string.IsNullOrEmpty(Certificate))
		{
			Arguments += " CODE_SIGN_IDENTITY=\"" + Certificate + "\"";
		}
		else
		{
			Arguments += " CODE_SIGN_IDENTITY=" + (Distribution ? "\"iPhone Distribution\"" : "\"iPhone Developer\"");
		}
		if (!string.IsNullOrEmpty(Provision))
		{
			// read the provision to get the UUID
			if (File.Exists(Environment.GetEnvironmentVariable("HOME") + "/Library/MobileDevice/Provisioning Profiles/" + Provision))
			{
				string UUID = "";
				string AllText = File.ReadAllText(Environment.GetEnvironmentVariable("HOME") + "/Library/MobileDevice/Provisioning Profiles/" + Provision);
				int idx = AllText.IndexOf("<key>UUID</key>");
				if (idx > 0)
				{
					idx = AllText.IndexOf("<string>", idx);
					if (idx > 0)
					{
						idx += "<string>".Length;
						UUID = AllText.Substring(idx, AllText.IndexOf("</string>", idx) - idx);
						Arguments += " PROVISIONING_PROFILE=" + UUID;
					}
				}
			}
		}
		ProcessResult Result = Run ("/usr/bin/env", Arguments, null, ERunOptions.Default);
		if (bWasGenerated)
		{
			InternalUtils.SafeDeleteDirectory( XcodeProj, true);
		}
		if (Result.ExitCode != 0)
		{
			throw new AutomationException(ExitCode.Error_FailedToCodeSign, "CodeSign Failed");
		}
	}

	private void PackageIPA(string BaseDirectory, string GameName, string ProjectName, string ProjectDirectory, UnrealTargetConfiguration TargetConfig, bool Distribution = false)
	{
		// create the ipa
		string IPAName = CombinePaths(ProjectDirectory, "Binaries", PlatformName, (Distribution ? "Distro_" : "") + ProjectName + (TargetConfig != UnrealTargetConfiguration.Development ? ("-" + PlatformName + "-" + TargetConfig.ToString()) : "") + ".ipa");
		// delete the old one
		if (File.Exists(IPAName))
		{
			File.Delete(IPAName);
		}

		// make the subdirectory if needed
		string DestSubdir = Path.GetDirectoryName(IPAName);
		if (!Directory.Exists(DestSubdir))
		{
			Directory.CreateDirectory(DestSubdir);
		}

		// set up the directories
		string ZipWorkingDir = String.Format("Payload/{0}.app/", GameName);
		string ZipSourceDir = string.Format("{0}/Payload/{1}.app", BaseDirectory, GameName);

		// create the file
		using (ZipFile Zip = new ZipFile())
		{
            // Set encoding to support unicode filenames
            Zip.AlternateEncodingUsage = ZipOption.Always;
            Zip.AlternateEncoding = Encoding.UTF8;

			// set the compression level
			if (Distribution)
			{
				Zip.CompressionLevel = CompressionLevel.BestCompression;
			}

			// add the entire directory
			Zip.AddDirectory(ZipSourceDir, ZipWorkingDir);

			// Update permissions to be UNIX-style
			// Modify the file attributes of any added file to unix format
			foreach (ZipEntry E in Zip.Entries)
			{
				const byte FileAttributePlatform_NTFS = 0x0A;
				const byte FileAttributePlatform_UNIX = 0x03;
				const byte FileAttributePlatform_FAT = 0x00;

				const int UNIX_FILETYPE_NORMAL_FILE = 0x8000;
				//const int UNIX_FILETYPE_SOCKET = 0xC000;
				//const int UNIX_FILETYPE_SYMLINK = 0xA000;
				//const int UNIX_FILETYPE_BLOCKSPECIAL = 0x6000;
				const int UNIX_FILETYPE_DIRECTORY = 0x4000;
				//const int UNIX_FILETYPE_CHARSPECIAL = 0x2000;
				//const int UNIX_FILETYPE_FIFO = 0x1000;

				const int UNIX_EXEC = 1;
				const int UNIX_WRITE = 2;
				const int UNIX_READ = 4;


				int MyPermissions = UNIX_READ | UNIX_WRITE;
				int OtherPermissions = UNIX_READ;

				int PlatformEncodedBy = (E.VersionMadeBy >> 8) & 0xFF;
				int LowerBits = 0;

				// Try to preserve read-only if it was set
				bool bIsDirectory = E.IsDirectory;

				// Check to see if this 
				bool bIsExecutable = false;
				if (Path.GetFileNameWithoutExtension(E.FileName).Equals(GameName, StringComparison.InvariantCultureIgnoreCase))
				{
					bIsExecutable = true;
				}

				if (bIsExecutable)
				{
					// The executable will be encrypted in the final distribution IPA and will compress very poorly, so keeping it
					// uncompressed gives a better indicator of IPA size for our distro builds
					E.CompressionLevel = CompressionLevel.None;
				}

				if ((PlatformEncodedBy == FileAttributePlatform_NTFS) || (PlatformEncodedBy == FileAttributePlatform_FAT))
				{
					FileAttributes OldAttributes = E.Attributes;
					//LowerBits = ((int)E.Attributes) & 0xFFFF;

					if ((OldAttributes & FileAttributes.Directory) != 0)
					{
						bIsDirectory = true;
					}

					// Permissions
					if ((OldAttributes & FileAttributes.ReadOnly) != 0)
					{
						MyPermissions &= ~UNIX_WRITE;
						OtherPermissions &= ~UNIX_WRITE;
					}
				}

				if (bIsDirectory || bIsExecutable)
				{
					MyPermissions |= UNIX_EXEC;
					OtherPermissions |= UNIX_EXEC;
				}

				// Re-jigger the external file attributes to UNIX style if they're not already that way
				if (PlatformEncodedBy != FileAttributePlatform_UNIX)
				{
					int NewAttributes = bIsDirectory ? UNIX_FILETYPE_DIRECTORY : UNIX_FILETYPE_NORMAL_FILE;

					NewAttributes |= (MyPermissions << 6);
					NewAttributes |= (OtherPermissions << 3);
					NewAttributes |= (OtherPermissions << 0);

					// Now modify the properties
					E.AdjustExternalFileAttributes(FileAttributePlatform_UNIX, (NewAttributes << 16) | LowerBits);
				}
			}

			// Save it out
			Zip.Save(IPAName);
		}
	}

	public override void GetFilesToDeployOrStage(ProjectParams Params, DeploymentContext SC)
	{
		//		if (UnrealBuildTool.BuildHostPlatform.Current.Platform != UnrealTargetPlatform.Mac)
		{
			// copy the icons/launch screens from the engine
			{
				string SourcePath = CombinePaths(SC.LocalRoot, "Engine", "Build", "IOS", "Resources", "Graphics");
				SC.StageFiles(StagedFileType.NonUFS, SourcePath, "*.png", false, null, "", true, false);
			}

			// copy any additional framework assets that will be needed at runtime
			{
				string SourcePath = CombinePaths( ( SC.IsCodeBasedProject ? SC.ProjectRoot : SC.LocalRoot + "\\Engine" ), "Intermediate", "IOS", "FrameworkAssets" );
				if ( Directory.Exists( SourcePath ) )
				{
					SC.StageFiles( StagedFileType.NonUFS, SourcePath, "*.*", true, null, "", true, false );
				}
			}

			// copy the icons/launch screens from the game (may stomp the engine copies)
			{
				string SourcePath = CombinePaths(SC.ProjectRoot, "Build", "IOS", "Resources", "Graphics");
				SC.StageFiles(StagedFileType.NonUFS, SourcePath, "*.png", false, null, "", true, false);
			}

			// copy the plist (only if code signing, as it's protected by the code sign blob in the executable and can't be modified independently)
			if (GetCodeSignDesirability(Params))
			{
				string SourcePath = CombinePaths((SC.IsCodeBasedProject ? SC.ProjectRoot : SC.LocalRoot + "/Engine"), "Intermediate", PlatformName);
				string TargetPListFile = Path.Combine(SourcePath, (SC.IsCodeBasedProject ? SC.ShortProjectName : "UE4Game") + "-Info.plist");
//				if (!File.Exists(TargetPListFile))
				{
					// ensure the plist, entitlements, and provision files are properly copied
					Console.WriteLine("CookPlat {0}, this {1}", GetCookPlatform(false, false, ""), ToString());
					if (!SC.IsCodeBasedProject)
					{
						UnrealBuildTool.UnrealBuildTool.SetRemoteIniPath(SC.ProjectRoot);
					}
					GetDeployHandler().GeneratePList((SC.IsCodeBasedProject ? SC.ProjectRoot : SC.LocalRoot + "/Engine"), !SC.IsCodeBasedProject, (SC.IsCodeBasedProject ? SC.ShortProjectName : "UE4Game"), SC.ShortProjectName, SC.LocalRoot + "/Engine", (SC.IsCodeBasedProject ? SC.ProjectRoot : SC.LocalRoot + "/Engine") + "/Binaries/" + PlatformName + "/Payload/" + (SC.IsCodeBasedProject ? SC.ShortProjectName : "UE4Game") + ".app");
				}

				SC.StageFiles(StagedFileType.NonUFS, SourcePath, Path.GetFileName(TargetPListFile), false, null, "", false, false, "Info.plist");
			}
		}

		// copy the movies from the project
		{
			SC.StageFiles(StagedFileType.NonUFS, CombinePaths(SC.ProjectRoot, "Build/IOS/Resources/Movies"), "*", false, null, "", true, false);
			SC.StageFiles(StagedFileType.NonUFS, CombinePaths(SC.ProjectRoot, "Content/Movies"), "*", true, null, "", true, false);
		}
	}

	public override void GetFilesToArchive(ProjectParams Params, DeploymentContext SC)
	{
		if (SC.StageTargetConfigurations.Count != 1)
		{
			throw new AutomationException("iOS is currently only able to package one target configuration at a time, but StageTargetConfigurations contained {0} configurations", SC.StageTargetConfigurations.Count);
		}
		var TargetConfiguration = SC.StageTargetConfigurations[0];
		var ProjectIPA = MakeIPAFileName( TargetConfiguration, Params );

		// verify the .ipa exists
		if (!FileExists(ProjectIPA))
		{
			throw new AutomationException("ARCHIVE FAILED - {0} was not found", ProjectIPA);
		}

		// create a temporary archive
		string ArchivePath = CombinePaths((SC.IsCodeBasedProject ? SC.ProjectRoot : SC.LocalRoot + "/Engine"), "Intermediate", PlatformName, "Archive");
		if (!DirectoryExists(ArchivePath))
		{
			CreateDirectory(ArchivePath);
		}
		string ArchiveName = Path.Combine(ArchivePath, Path.GetFileNameWithoutExtension(ProjectIPA) + ".xcarchive");
		if (!DirectoryExists(ArchiveName))
		{
			CreateDirectory(ArchiveName);
		}
		DeleteDirectoryContents(ArchiveName);

		// create the archive folders
		CreateDirectory(new string[] { Path.Combine(ArchiveName, "dSYMS"), Path.Combine(ArchiveName, "Products", "Applications") });

		// copy in the application
		string AppName = Path.GetFileNameWithoutExtension(ProjectIPA) + ".app";
		using (ZipFile Zip = new ZipFile(ProjectIPA))
		{
			Zip.ExtractAll(ArchivePath, ExtractExistingFileAction.OverwriteSilently);

			List<string> Dirs = new List<string>(Directory.EnumerateDirectories(Path.Combine(ArchivePath, "Payload"), "*.app"));
			AppName = Dirs[0].Substring(Dirs[0].LastIndexOf(UnrealBuildTool.BuildHostPlatform.Current.Platform != UnrealTargetPlatform.Mac ? "\\" : "/") + 1);
			CopyDirectory_NoExceptions(Path.Combine(ArchivePath, "Payload", AppName), Path.Combine(ArchiveName, "Products", "Applications", AppName));
		}

		// copy in the dSYM if found
		if (File.Exists(Path.Combine(SC.ProjectBinariesFolder, (SC.IsCodeBasedProject ? Path.GetFileNameWithoutExtension(ProjectIPA) : "UE4Game") + ".dSYM")))
		{
			CopyFile_NoExceptions(Path.Combine(SC.ProjectBinariesFolder, (SC.IsCodeBasedProject ? Path.GetFileNameWithoutExtension(ProjectIPA) : "UE4Game") + ".dSYM"), Path.Combine(ArchiveName, "dSYMS", (SC.IsCodeBasedProject ? Path.GetFileNameWithoutExtension(ProjectIPA) : "UE4Game") + ".dSYM"));
		}

		// get the settings from the app plist file
		string AppPlist = Path.Combine(ArchiveName, "Products", "Applications", AppName, "Info.plist");
		string OldPListData = File.Exists(AppPlist) ? File.ReadAllText(AppPlist) : "";

		// bundle identifier
		int index = OldPListData.IndexOf("CFBundleIdentifier");
		index = OldPListData.IndexOf("<string>", index) + 8;
		int length = OldPListData.IndexOf("</string>", index) - index;
		string BundleIdentifier = OldPListData.Substring(index, length);

		// short version
		index = OldPListData.IndexOf("CFBundleShortVersionString");
		index = OldPListData.IndexOf("<string>", index) + 8;
		length = OldPListData.IndexOf("</string>", index) - index;
		string BundleShortVersion = OldPListData.Substring(index, length);

		// bundle version
		index = OldPListData.IndexOf("CFBundleVersion");
		index = OldPListData.IndexOf("<string>", index) + 8;
		length = OldPListData.IndexOf("</string>", index) - index;
		string BundleVersion = OldPListData.Substring(index, length);

		// date we made this
		const string Iso8601DateTimeFormat = "yyyy-MM-ddTHH:mm:ssZ";
		string TimeStamp = DateTime.UtcNow.ToString(Iso8601DateTimeFormat);

		// TODO: signing identity used
		string SigningIdentity = "iPhone Developer: Josh2 Adams (NR2G5M9GN3)";

		// create the archive plist
		StringBuilder Text = new StringBuilder();
		Text.AppendLine("<?xml version=\"1.0\" encoding=\"UTF-8\"?>");
		Text.AppendLine("<!DOCTYPE plist PUBLIC \"-//Apple//DTD PLIST 1.0//EN\" \"http://www.apple.com/DTDs/PropertyList-1.0.dtd\">");
		Text.AppendLine("<plist version=\"1.0\">");
		Text.AppendLine("<dict>");
		Text.AppendLine("\t<key>ApplicationProperties</key>");
		Text.AppendLine("\t<dict>");
		Text.AppendLine("\t\t<key>ApplicationPath</key>");
		Text.AppendLine("\t\t<string>Applications/" + AppName + "</string>");
		Text.AppendLine("\t\t<key>CFBundleIdentifier</key>");
		Text.AppendLine(string.Format("\t\t<string>{0}</string>", BundleIdentifier));
		Text.AppendLine("\t\t<key>CFBundleShortVersionString</key>");
		Text.AppendLine(string.Format("\t\t<string>{0}</string>", BundleShortVersion));
		Text.AppendLine("\t\t<key>CFBundleVersion</key>");
		Text.AppendLine(string.Format("\t\t<string>{0}</string>", BundleVersion));
		Text.AppendLine("\t\t<key>SigningIdentity</key>");
		Text.AppendLine(string.Format("\t\t<string>iPhone Developer: Josh2 Adams (NR2G5M9GN3)</string>", SigningIdentity));
		Text.AppendLine("\t</dict>");
		Text.AppendLine("\t<key>ArchiveVersion</key>");
		Text.AppendLine("\t<integer>2</integer>");
		Text.AppendLine("\t<key>CreationDate</key>");
		Text.AppendLine(string.Format("\t<date>{0}</date>", TimeStamp));
		Text.AppendLine("\t<key>DefaultToolchainInfo</key>");
		Text.AppendLine("\t<dict>");
		Text.AppendLine("\t\t<key>DisplayName</key>");
		Text.AppendLine("\t\t<string>Xcode 7.3 Default</string>");
		Text.AppendLine("\t\t<key>Identifier</key>");
		Text.AppendLine("\t\t<string>com.apple.dt.toolchain.XcodeDefault</string>");
		Text.AppendLine("\t</dict>");
		Text.AppendLine("\t<key>Name</key>");
		Text.AppendLine(string.Format("\t<string>{0}</string>", SC.ShortProjectName));
		Text.AppendLine("\t<key>SchemeName</key>");
		Text.AppendLine(string.Format("\t<string>{0}</string>", SC.ShortProjectName));
		Text.AppendLine("</dict>");
		Text.AppendLine("</plist>");
		File.WriteAllText(Path.Combine(ArchiveName, "Info.plist"), Text.ToString());

		SC.ArchiveFiles(ArchiveName, "*", true, null, Path.GetFileNameWithoutExtension(ProjectIPA) + ".xcarchive");
		SC.ArchiveFiles(Path.GetDirectoryName(ProjectIPA), Path.GetFileName(ProjectIPA));
	}

	public override bool RetrieveDeployedManifests(ProjectParams Params, DeploymentContext SC, out List<string> UFSManifests, out List<string> NonUFSManifests)
	{
		bool Result = true;
		UFSManifests = new List<string>();
		NonUFSManifests = new List<string>();
		var DeployServer = CombinePaths(CmdEnv.LocalRoot, "Engine/Binaries/DotNET/IOS/DeploymentServer.exe");
		try
		{
			var TargetConfiguration = SC.StageTargetConfigurations[0];
			string BundleIdentifier = "";
			if (File.Exists(Params.BaseStageDirectory + "/" + PlatformName + "/Info.plist"))
			{
				string Contents = File.ReadAllText(SC.StageDirectory + "/Info.plist");
				int Pos = Contents.IndexOf("CFBundleIdentifier");
				Pos = Contents.IndexOf("<string>", Pos) + 8;
				int EndPos = Contents.IndexOf("</string>", Pos);
				BundleIdentifier = Contents.Substring(Pos, EndPos - Pos);
			}
<<<<<<< HEAD
			RunAndLog(CmdEnv, DeployServer, "Backup -file \"" + CombinePaths(Params.BaseStageDirectory, PlatformName, DeploymentContext.UFSDeployedManifestFileName) + "\" -file \"" + CombinePaths(Params.BaseStageDirectory, PlatformName, DeploymentContext.NonUFSDeployedManifestFileName) + "\"" + (String.IsNullOrEmpty(Params.Device) ? "" : " -device " + Params.Device.Substring(Params.Device.IndexOf("@") + 1)) + " -bundle " + BundleIdentifier);
=======
			RunAndLog(CmdEnv, DeployServer, "Backup -file \"" + CombinePaths(Params.BaseStageDirectory, PlatformName, SC.UFSDeployedManifestFileName) + "\" -file \"" + CombinePaths(Params.BaseStageDirectory, PlatformName, SC.NonUFSDeployedManifestFileName) + "\"" + (String.IsNullOrEmpty(Params.Device) ? "" : " -device " + Params.Device.Substring(Params.Device.IndexOf("@") + 1)) + " -bundle " + BundleIdentifier);
>>>>>>> e58dcb1b

			string[] ManifestFiles = Directory.GetFiles(CombinePaths(Params.BaseStageDirectory, PlatformName), "*_Manifest_UFS*.txt");
			UFSManifests.AddRange(ManifestFiles);

			ManifestFiles = Directory.GetFiles(CombinePaths(Params.BaseStageDirectory, PlatformName), "*_Manifest_NonUFS*.txt");
			NonUFSManifests.AddRange(ManifestFiles);
		}
		catch (System.Exception)
		{
			// delete any files that did get copied
			string[] Manifests = Directory.GetFiles(CombinePaths(Params.BaseStageDirectory, PlatformName), "*_Manifest_*.txt");
			foreach (string Manifest in Manifests)
			{
				File.Delete(Manifest);
			}
			Result = false;
		}

		return Result;
	}

	public override void Deploy(ProjectParams Params, DeploymentContext SC)
    {
		if (SC.StageTargetConfigurations.Count != 1)
		{
			throw new AutomationException ("iOS is currently only able to package one target configuration at a time, but StageTargetConfigurations contained {0} configurations", SC.StageTargetConfigurations.Count);
		}
		if (Params.Distribution)
		{
			throw new AutomationException("iOS cannot deploy a package made for distribution.");
		}
		var TargetConfiguration = SC.StageTargetConfigurations[0];
		var ProjectIPA = MakeIPAFileName(TargetConfiguration, Params);
		var StagedIPA = SC.StageDirectory + "\\" + Path.GetFileName(ProjectIPA);

		// verify the .ipa exists
		if (!FileExists(StagedIPA))
		{
			StagedIPA = ProjectIPA;
			if(!FileExists(StagedIPA))
			{
				throw new AutomationException("DEPLOY FAILED - {0} was not found", ProjectIPA);
			}
		}

		// if iterative deploy, determine the file delta
		string BundleIdentifier = "";
		bool bNeedsIPA = true;
		if (Params.IterativeDeploy)
		{
			if (File.Exists(Params.BaseStageDirectory + "/" + PlatformName + "/Info.plist"))
			{
				string Contents = File.ReadAllText(SC.StageDirectory + "/Info.plist");
				int Pos = Contents.IndexOf("CFBundleIdentifier");
				Pos = Contents.IndexOf("<string>", Pos) + 8;
				int EndPos = Contents.IndexOf("</string>", Pos);
				BundleIdentifier = Contents.Substring(Pos, EndPos - Pos);
			}

			// check to determine if we need to update the IPA
			String NonUFSManifestPath = SC.GetNonUFSDeploymentDeltaPath();
			if (File.Exists(NonUFSManifestPath))
			{
				string NonUFSFiles = File.ReadAllText(NonUFSManifestPath);
				string[] Lines = NonUFSFiles.Split('\n');
				bNeedsIPA = Lines.Length > 0 && !string.IsNullOrWhiteSpace(Lines[0]);
			}
		}

		// Add a commandline for this deploy, if the config allows it.
		string AdditionalCommandline = (Params.FileServer || Params.CookOnTheFly) ? "" : (" -additionalcommandline " + "\"" + Params.RunCommandline + "\"");

		// deploy the .ipa
		var DeployServer = CombinePaths(CmdEnv.LocalRoot, "Engine/Binaries/DotNET/IOS/DeploymentServer.exe");

		// check for it in the stage directory
		string CurrentDir = Directory.GetCurrentDirectory();
		Directory.SetCurrentDirectory(CombinePaths(CmdEnv.LocalRoot, "Engine/Binaries/DotNET/IOS/"));
		if (!Params.IterativeDeploy || bCreatedIPA || bNeedsIPA)
		{
			RunAndLog(CmdEnv, DeployServer, "Install -ipa \"" + Path.GetFullPath(StagedIPA) + "\"" + (String.IsNullOrEmpty(Params.Device) ? "" : " -device " + Params.Device.Substring(Params.Device.IndexOf("@") + 1)) + AdditionalCommandline);
		}
		if (Params.IterativeDeploy)
		{
			// push over the changed files
			RunAndLog(CmdEnv, DeployServer, "Deploy -manifest \"" + CombinePaths(Params.BaseStageDirectory, PlatformName, DeploymentContext.UFSDeployDeltaFileName) + "\"" + (String.IsNullOrEmpty(Params.Device) ? "" : " -device " + Params.Device.Substring(Params.Device.IndexOf("@") + 1)) + AdditionalCommandline + " -bundle " + BundleIdentifier);
		}
		Directory.SetCurrentDirectory (CurrentDir);
        PrintRunTime();
    }

	public override string GetCookPlatform(bool bDedicatedServer, bool bIsClientOnly, string CookFlavor)
	{
		return "IOS";
	}

	public override bool DeployPakInternalLowerCaseFilenames()
	{
		return false;
	}

	public override bool DeployLowerCaseFilenames(bool bUFSFile)
	{
		// we shouldn't modify the case on files like Info.plist or the icons
		return bUFSFile;
	}

	public override string LocalPathToTargetPath(string LocalPath, string LocalRoot)
	{
		return LocalPath.Replace("\\", "/").Replace(LocalRoot, "../../..");
	}

	public override bool IsSupported { get { return true; } }

	public override bool LaunchViaUFE { get { return UnrealBuildTool.BuildHostPlatform.Current.Platform != UnrealTargetPlatform.Mac; } }

	public override bool UseAbsLog
	{
		get
		{
			return !LaunchViaUFE;
		}
	}

	public override string Remap(string Dest)
	{
		return "cookeddata/" + Dest;
	}
    public override List<string> GetDebugFileExtentions()
    {
        return new List<string> { ".dsym" };
    }

	public override ProcessResult RunClient(ERunOptions ClientRunFlags, string ClientApp, string ClientCmdLine, ProjectParams Params)
	{
		if (UnrealBuildTool.BuildHostPlatform.Current.Platform == UnrealTargetPlatform.Mac)
		{
			/*			string AppDirectory = string.Format("{0}/Payload/{1}.app",
				Path.GetDirectoryName(Params.ProjectGameExeFilename), 
				Path.GetFileNameWithoutExtension(Params.ProjectGameExeFilename));
			string GameName = Path.GetFileNameWithoutExtension (ClientApp);
			if (GameName.Contains ("-IOS-"))
			{
				GameName = GameName.Substring (0, GameName.IndexOf ("-IOS-"));
			}
			string GameApp = AppDirectory + "/" + GameName;
			bWasGenerated = false;
			XcodeProj = EnsureXcodeProjectExists (Params.RawProjectPath, CmdEnv.LocalRoot, Params.ShortProjectName, GetDirectoryName(Params.RawProjectPath), Params.IsCodeBasedProject, out bWasGenerated);
			string Arguments = "UBT_NO_POST_DEPLOY=true /usr/bin/xcrun xcodebuild test -project \"" + XcodeProj + "\"";
			Arguments += " -scheme '";
			Arguments += GameName;
			Arguments += " - iOS'";
			Arguments += " -configuration " + Params.ClientConfigsToBuild [0].ToString();
			Arguments += " -destination 'platform=iOS,id=" + Params.Device.Substring(Params.Device.IndexOf("@")+1) + "'";
			Arguments += " TEST_HOST=\"";
			Arguments += GameApp;
			Arguments += "\" BUNDLE_LOADER=\"";
			Arguments += GameApp + "\"";*/
			string BundleIdentifier = "";
			if (File.Exists(Params.BaseStageDirectory + "/"+ PlatformName + "/Info.plist"))
			{
				string Contents = File.ReadAllText(Params.BaseStageDirectory + "/" + PlatformName + "/Info.plist");
				int Pos = Contents.IndexOf("CFBundleIdentifier");
				Pos = Contents.IndexOf("<string>", Pos) + 8;
				int EndPos = Contents.IndexOf("</string>", Pos);
				BundleIdentifier = Contents.Substring(Pos, EndPos - Pos);
			}
			string Arguments = "/usr/bin/instruments";
			Arguments += " -w '" + Params.Device.Substring(Params.Device.IndexOf("@") + 1) + "'";
			Arguments += " -t 'Activity Monitor'";
			Arguments += " -D \"" + Params.BaseStageDirectory + "/" + PlatformName + "/launch.trace\"";
			Arguments += " '" + BundleIdentifier + "'";
			ProcessResult ClientProcess = Run ("/usr/bin/env", Arguments, null, ClientRunFlags | ERunOptions.NoWaitForExit);
			return ClientProcess;
		}
		else
		{
			ProcessResult Result = new ProcessResult("DummyApp", null, false, null);
			Result.ExitCode = 0;
			return Result;
		}
	}

	public override void PostRunClient(ProcessResult Result, ProjectParams Params)
	{
		if (UnrealBuildTool.BuildHostPlatform.Current.Platform == UnrealTargetPlatform.Mac)
		{
			string LaunchTracePath = Params.BaseStageDirectory + "/" + PlatformName + "/launch.trace";
			Console.WriteLine ("Deleting " + LaunchTracePath);
			if (Directory.Exists(LaunchTracePath))
			{
				Directory.Delete (LaunchTracePath, true);
			}

			switch (Result.ExitCode)
			{
				case 253:
                    throw new AutomationException(ExitCode.Error_DeviceNotSetupForDevelopment, "Launch Failure");
				case 255:
                    throw new AutomationException(ExitCode.Error_DeviceOSNewerThanSDK, "Launch Failure");
			}
		}
	}

	private static int GetChunkCount(ProjectParams Params, DeploymentContext SC)
	{
		var ChunkListFilename = GetChunkPakManifestListFilename(Params, SC);
		var ChunkArray = ReadAllLines(ChunkListFilename);
		return ChunkArray.Length;
	}

	private static string GetChunkPakManifestListFilename(ProjectParams Params, DeploymentContext SC)
	{
		return CombinePaths(GetTmpPackagingPath(Params, SC), "pakchunklist.txt");
	}

	private static string GetTmpPackagingPath(ProjectParams Params, DeploymentContext SC)
	{
		return CombinePaths(Path.GetDirectoryName(Params.RawProjectPath.FullName), "Saved", "TmpPackaging", SC.StageTargetPlatform.GetCookPlatform(SC.DedicatedServer, false, Params.CookFlavor));
	}

	private static StringBuilder AppendKeyValue(StringBuilder Text, string Key, object Value, int Level)
	{
		// create indent level
		string Indent = "";
		for (int i = 0; i < Level; ++i)
		{
			Indent += "\t";
		}

		// output key if we have one
		if (Key != null)
		{
			Text.AppendLine (Indent + "<key>" + Key + "</key>");
		}

		// output value
		if (Value is Array)
		{
			Text.AppendLine (Indent + "<array>");
			Array ValArray = Value as Array;
			foreach (var Item in ValArray)
			{
				AppendKeyValue (Text, null, Item, Level + 1);
			}
			Text.AppendLine (Indent + "</array>");
		}
		else if (Value is Dictionary<string, object>)
		{
			Text.AppendLine (Indent + "<dict>");
			Dictionary<string,object> ValDict = Value as Dictionary<string, object>;
			foreach (var Item in ValDict)
			{
				AppendKeyValue (Text, Item.Key, Item.Value, Level + 1);
			}
			Text.AppendLine (Indent + "</dict>");
		}
		else if (Value is string)
		{
			Text.AppendLine (Indent + "<string>" + Value + "</string>");
		}
		else if (Value is bool)
		{
			if ((bool)Value == true)
			{
				Text.AppendLine (Indent + "<true/>");
			}
			else
			{
				Text.AppendLine (Indent + "<false/>");
			}
		}
		else
		{
			Console.WriteLine ("PLIST: Unknown array item type");
		}
		return Text;
	}

	private static void GeneratePlist(Dictionary<string, object> KeyValues, string PlistFile)
	{
		// generate the plist file
		StringBuilder Text = new StringBuilder();

		// boiler plate top
		Text.AppendLine("<?xml version=\"1.0\" encoding=\"UTF-8\"?>");
		Text.AppendLine("<!DOCTYPE plist PUBLIC \"-//Apple//DTD PLIST 1.0//EN\" \"http://www.apple.com/DTDs/PropertyList-1.0.dtd\">");
		Text.AppendLine("<plist version=\"1.0\">");
		Text.AppendLine("<dict>");

		foreach (var KeyValue in KeyValues)
		{
			AppendKeyValue(Text, KeyValue.Key, KeyValue.Value, 1);
		}
		Text.AppendLine("</dict>");
		Text.AppendLine("</plist>");

		// write the file out
		if (!Directory.Exists(Path.GetDirectoryName(PlistFile)))
		{
			Directory.CreateDirectory(Path.GetDirectoryName(PlistFile));
		}
		File.WriteAllText(PlistFile, Text.ToString());
	}

	private static void GenerateAssetPlist(string BundleIdentifier, string[] Tags, string AssetDir)
	{
		Dictionary<string, object> KeyValues = new Dictionary<string, object> ();
		KeyValues.Add ("CFBundleIdentifier", BundleIdentifier);
		KeyValues.Add ("Tags", Tags);
		GeneratePlist(KeyValues, CombinePaths(AssetDir, "Info.plist"));
	}

	private static void GenerateAssetPackManifestPlist(KeyValuePair<string, string>[] ChunkData, string AssetDir)
	{
		Dictionary<string, object>[] Resources = new Dictionary<string, object>[ChunkData.Length];
		for (int i = 0; i < ChunkData.Length; ++i)
		{
			Dictionary<string, object> Data = new Dictionary<string, object> ();
			Data.Add ("URL", CombinePaths ("OnDemandResources", ChunkData[i].Value));
			Data.Add ("bundleKey", ChunkData [i].Key);
			Data.Add ("isStreamable", false);
			Resources [i] = Data;
		}

		Dictionary<string, object> KeyValues = new Dictionary<string, object> ();
		KeyValues.Add ("resources", Resources);
		GeneratePlist(KeyValues, CombinePaths(AssetDir, "AssetPackManifest.plist"));
	}

	private static void GenerateOnDemandResourcesPlist(KeyValuePair<string, string>[] ChunkData, string AssetDir)
	{
		Dictionary<string, object> RequestTags = new Dictionary<string, object> ();
		Dictionary<string, object> AssetPacks = new Dictionary<string, object> ();
		Dictionary<string, object> Requests = new Dictionary<string, object> ();
		for (int i = 0; i < ChunkData.Length; ++i)
		{
			string ChunkName = "Chunk" + (i + 1).ToString ();
			RequestTags.Add (ChunkName, new string[] { ChunkData [i].Key });
			AssetPacks.Add (ChunkData [i].Key, new string[] { ("pak" + ChunkName + "-ios.pak").ToLowerInvariant () });
			Dictionary<string, object> Packs = new Dictionary<string, object> ();
			Packs.Add ("NSAssetPacks", new string[] { ChunkData [i].Key });
			Requests.Add (ChunkName, Packs);
		}

		Dictionary<string, object> KeyValues = new Dictionary<string, object> ();
		KeyValues.Add ("NSBundleRequestTags", RequestTags);
		KeyValues.Add ("NSBundleResourceRequestAssetPacks", AssetPacks);
		KeyValues.Add ("NSBundleResourceRequestTags", Requests);
		GeneratePlist(KeyValues, CombinePaths(AssetDir, "OnDemandResources.plist"));
	}

	public override void PostStagingFileCopy(ProjectParams Params, DeploymentContext SC)
	{
		if (Params.CreateChunkInstall)
		{
			// get the bundle identifier
			string BundleIdentifier = "";
			if (File.Exists(Params.BaseStageDirectory + "/" + PlatformName + "/Info.plist"))
			{
				string Contents = File.ReadAllText(SC.StageDirectory + "/Info.plist");
				int Pos = Contents.IndexOf("CFBundleIdentifier");
				Pos = Contents.IndexOf("<string>", Pos) + 8;
				int EndPos = Contents.IndexOf("</string>", Pos);
				BundleIdentifier = Contents.Substring(Pos, EndPos - Pos);
			}

			// generate the ODR resources
			// create the ODR directory
			string DestSubdir = SC.StageDirectory + "/OnDemandResources";
			if (!Directory.Exists(DestSubdir))
			{
				Directory.CreateDirectory(DestSubdir);
			}

			// read the chunk list and generate the data
			var ChunkCount = GetChunkCount(Params, SC);
			var ChunkData = new KeyValuePair<string, string>[ChunkCount - 1];
			for (int i = 1; i < ChunkCount; ++i)
			{
				// chunk name
				string ChunkName = "Chunk" + i.ToString ();

				// asset name
				string AssetPack = BundleIdentifier + ".Chunk" + i.ToString () + ".assetpack";

				// bundle key
				byte[] bytes = new byte[ChunkName.Length * sizeof(char)];
				System.Buffer.BlockCopy(ChunkName.ToCharArray(), 0, bytes, 0, bytes.Length);
				string BundleKey = BundleIdentifier + ".asset-pack-" + BitConverter.ToString(System.Security.Cryptography.MD5.Create().ComputeHash(bytes)).Replace("-", string.Empty);

				// add to chunk data
				ChunkData[i-1] = new KeyValuePair<string, string>(BundleKey, AssetPack);

				// create the sub directory
				string AssetDir = CombinePaths (DestSubdir, AssetPack);
				if (!Directory.Exists(AssetDir))
				{
					Directory.CreateDirectory(AssetDir);
				}

				// generate the Info.plist for each ODR bundle (each chunk for install past 0)
				GenerateAssetPlist (BundleKey, new string[] { ChunkName }, AssetDir);

				// copy the files to the OnDemandResources directory
				string PakName = "pakchunk" + i.ToString ();
				string FileName =  PakName + "-" + PlatformName.ToLower() + ".pak";
				string P4Change = "UnknownCL";
				string P4Branch = "UnknownBranch";
				if (CommandUtils.P4Enabled)
				{
					P4Change = CommandUtils.P4Env.ChangelistString;
					P4Branch = CommandUtils.P4Env.BuildRootEscaped;
				}
				string ChunkInstallBasePath = CombinePaths(SC.ProjectRoot, "ChunkInstall", SC.FinalCookPlatform);
				string RawDataPath = CombinePaths(ChunkInstallBasePath, P4Branch + "-CL-" + P4Change, PakName);
				string RawDataPakPath = CombinePaths(RawDataPath, PakName + "-" + SC.FinalCookPlatform + ".pak");
				string DestFile = CombinePaths (AssetDir, FileName);
				CopyFile (RawDataPakPath, DestFile);
			}

			// generate the AssetPackManifest.plist
			GenerateAssetPackManifestPlist (ChunkData, SC.StageDirectory);

			// generate the OnDemandResources.plist
			GenerateOnDemandResourcesPlist (ChunkData, SC.StageDirectory);
		}
	}

	public override bool StageMovies
	{
		get { return false; }
	}

	public override bool RequiresPackageToDeploy
	{
		get { return true; }
	}

	public override List<string> GetFilesForCRCCheck()
	{
		List<string> FileList = base.GetFilesForCRCCheck();
		FileList.Add("Info.plist");
		return FileList;
	}

	#region Hooks

	public override void PreBuildAgenda(UE4Build Build, UE4Build.BuildAgenda Agenda)
	{
		if (UnrealBuildTool.BuildHostPlatform.Current.Platform != UnrealTargetPlatform.Mac)
		{
			Agenda.DotNetProjects.Add(@"Engine\Source\Programs\IOS\MobileDeviceInterface\MobileDeviceInterface.csproj");
			Agenda.DotNetProjects.Add(@"Engine\Source\Programs\IOS\iPhonePackager\iPhonePackager.csproj");
			Agenda.DotNetProjects.Add(@"Engine\Source\Programs\IOS\DeploymentServer\DeploymentServer.csproj");
		}
	}

	#endregion
}<|MERGE_RESOLUTION|>--- conflicted
+++ resolved
@@ -836,11 +836,7 @@
 				int EndPos = Contents.IndexOf("</string>", Pos);
 				BundleIdentifier = Contents.Substring(Pos, EndPos - Pos);
 			}
-<<<<<<< HEAD
-			RunAndLog(CmdEnv, DeployServer, "Backup -file \"" + CombinePaths(Params.BaseStageDirectory, PlatformName, DeploymentContext.UFSDeployedManifestFileName) + "\" -file \"" + CombinePaths(Params.BaseStageDirectory, PlatformName, DeploymentContext.NonUFSDeployedManifestFileName) + "\"" + (String.IsNullOrEmpty(Params.Device) ? "" : " -device " + Params.Device.Substring(Params.Device.IndexOf("@") + 1)) + " -bundle " + BundleIdentifier);
-=======
 			RunAndLog(CmdEnv, DeployServer, "Backup -file \"" + CombinePaths(Params.BaseStageDirectory, PlatformName, SC.UFSDeployedManifestFileName) + "\" -file \"" + CombinePaths(Params.BaseStageDirectory, PlatformName, SC.NonUFSDeployedManifestFileName) + "\"" + (String.IsNullOrEmpty(Params.Device) ? "" : " -device " + Params.Device.Substring(Params.Device.IndexOf("@") + 1)) + " -bundle " + BundleIdentifier);
->>>>>>> e58dcb1b
 
 			string[] ManifestFiles = Directory.GetFiles(CombinePaths(Params.BaseStageDirectory, PlatformName), "*_Manifest_UFS*.txt");
 			UFSManifests.AddRange(ManifestFiles);
