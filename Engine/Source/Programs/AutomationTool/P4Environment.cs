﻿// Copyright 1998-2014 Epic Games, Inc. All Rights Reserved.

using System;
using System.Collections.Generic;
using System.Linq;
using System.Text;
using UnrealBuildTool;

namespace AutomationTool
{
	/// <summary>
	/// Environment to allow access to commonly used environment variables.
	/// </summary>
	public class P4Environment
	{
		
		public string P4Port { get; protected set; }
		public string ClientRoot { get; protected set; }
		public string User { get; protected set; }


		private string ChangelistStringInternal;
		public string ChangelistString 
		{ 
			get
			{
				if (String.IsNullOrEmpty(ChangelistStringInternal))
				{
					throw new AutomationException("P4Environment.ChangelistString has not been initialized but is requested. Set uebp_CL env var or run UAT with -P4CL to automatically detect changelist.");
				}
				return ChangelistStringInternal;
			}
			protected set
			{
				ChangelistStringInternal = value;
			}
		}

		private int ChangelistInternal;
		public int Changelist
		{
			get
			{
				if (ChangelistInternal <= 0)
				{
					throw new AutomationException("P4Environment.Changelist has not been initialized but is requested. Set uebp_CL env var or run UAT with -P4CL to automatically detect changelist.");
				}
				return ChangelistInternal;
			}
			protected set
			{
				ChangelistInternal = value;
			}
		}

		public string Client { get; protected set; }
		public string BuildRootP4 { get; protected set; }
		public string BuildRootEscaped { get; protected set; }
		public string LabelToSync { get; protected set; }
		public string LabelPrefix { get; protected set; }
		public string BranchName { get; protected set; }


		internal P4Environment(P4Connection Connection, CommandEnvironment CmdEnv)
		{
			InitEnvironment(Connection, CmdEnv);
		}

		protected virtual void InitEnvironment(P4Connection Connection, CommandEnvironment CmdEnv)
		{
			//
			// P4 Environment
			//

			P4Port = CommandUtils.GetEnvVar(EnvVarNames.P4Port);
			ClientRoot = CommandUtils.GetEnvVar(EnvVarNames.ClientRoot);
			User = CommandUtils.GetEnvVar(EnvVarNames.User);
			ChangelistStringInternal = CommandUtils.GetEnvVar(EnvVarNames.Changelist, null);
			Client = CommandUtils.GetEnvVar(EnvVarNames.Client);
			BuildRootP4 = CommandUtils.GetEnvVar(EnvVarNames.BuildRootP4);
			if (BuildRootP4.EndsWith("/", StringComparison.InvariantCultureIgnoreCase) || BuildRootP4.EndsWith("\\", StringComparison.InvariantCultureIgnoreCase))
			{
				// We expect the build root to not end with a path separator
				BuildRootP4 = BuildRootP4.Substring(0, BuildRootP4.Length - 1);
				CommandUtils.SetEnvVar(EnvVarNames.BuildRootP4, BuildRootP4);
			}
			BuildRootEscaped = CommandUtils.GetEnvVar(EnvVarNames.BuildRootEscaped);
			LabelToSync = CommandUtils.GetEnvVar(EnvVarNames.LabelToSync);

			if (((CommandUtils.P4Enabled || CommandUtils.IsBuildMachine) && (ClientRoot == String.Empty || User == String.Empty ||
				(String.IsNullOrEmpty(ChangelistStringInternal) && CommandUtils.IsBuildMachine) || Client == String.Empty || BuildRootP4 == String.Empty)))
			{
                Log.TraceInformation("P4Enabled={0}", CommandUtils.P4Enabled);
                Log.TraceInformation("ClientRoot={0}",ClientRoot );
                Log.TraceInformation("User={0}", User);
<<<<<<< HEAD
                Log.TraceInformation("ChangelistString={0}", ChangelistString);
=======
                Log.TraceInformation("ChangelistString={0}", ChangelistStringInternal);
>>>>>>> ed5a1010
                Log.TraceInformation("Client={0}", Client);
                Log.TraceInformation("BuildRootP4={0}", BuildRootP4);

				throw new AutomationException("BUILD FAILED Perforce Environment is not set up correctly. Please check your environment variables.");
			}

			LabelPrefix = BuildRootP4 + "/";

			if (CommandUtils.P4Enabled)
			{
				if (CommandUtils.IsBuildMachine || ChangelistStringInternal != null)
				{
					// We may not always need the changelist number if we're not a build machine.
					// In local runs, changelist initialization can be really slow!
					VerifyChangelistStringAndSetChangelistNumber();
				}

				// Setup branch name
				string DepotSuffix = "//depot/";
				if (BuildRootP4.StartsWith(DepotSuffix))
				{
					BranchName = BuildRootP4.Substring(DepotSuffix.Length);
				}
				else
				{
					throw new AutomationException("Needs update to work with a stream");
				}

				if (String.IsNullOrWhiteSpace(BranchName))
				{
					throw new AutomationException("BUILD FAILED no branch name.");
				}
			}

			LogSettings();
		}

		void LogSettings()
		{
			// Log all vars
			const bool bQuiet = true;
			Log.TraceInformation("Perforce Environment settings:");
			Log.TraceInformation("{0}={1}", EnvVarNames.P4Port, InternalUtils.GetEnvironmentVariable(EnvVarNames.P4Port, "", bQuiet));
			Log.TraceInformation("{0}={1}", EnvVarNames.User, InternalUtils.GetEnvironmentVariable(EnvVarNames.User, "", bQuiet));
			Log.TraceInformation("{0}={1}", EnvVarNames.Client, InternalUtils.GetEnvironmentVariable(EnvVarNames.Client, "", bQuiet));
			Log.TraceInformation("{0}={1}", EnvVarNames.BuildRootP4, InternalUtils.GetEnvironmentVariable(EnvVarNames.BuildRootP4, "", bQuiet));
			Log.TraceInformation("{0}={1}", EnvVarNames.BuildRootEscaped, InternalUtils.GetEnvironmentVariable(EnvVarNames.BuildRootEscaped, "", bQuiet));
			Log.TraceInformation("{0}={1}", EnvVarNames.ClientRoot, InternalUtils.GetEnvironmentVariable(EnvVarNames.ClientRoot, "", bQuiet));
			Log.TraceInformation("{0}={1}", EnvVarNames.Changelist, InternalUtils.GetEnvironmentVariable(EnvVarNames.Changelist, "", bQuiet));
			Log.TraceInformation("{0}={1}", EnvVarNames.LabelToSync, InternalUtils.GetEnvironmentVariable(EnvVarNames.LabelToSync, "", bQuiet));
			Log.TraceInformation("{0}={1}", "P4USER", InternalUtils.GetEnvironmentVariable("P4USER", "", bQuiet));
			Log.TraceInformation("{0}={1}", "P4CLIENT", InternalUtils.GetEnvironmentVariable("P4CLIENT", "", bQuiet));
			Log.TraceInformation("LabelPrefix={0}", LabelPrefix);
		}

		protected void VerifyChangelistStringAndSetChangelistNumber()
		{
			if (String.IsNullOrEmpty(ChangelistStringInternal))
			{
				throw new AutomationException("BUILD FAILED null CL ");
			}

			if (String.IsNullOrEmpty(ChangelistStringInternal) || ChangelistStringInternal.Length < 2)
			{
				throw new AutomationException("BUILD FAILED bad CL {0}.", ChangelistStringInternal);
			}

			ChangelistInternal = Int32.Parse(ChangelistStringInternal);

			if (ChangelistInternal <= 10)
			{
				throw new AutomationException("BUILD FAILED bad CL {0} {1}.", ChangelistStringInternal, ChangelistInternal);
			}

			ChangelistStringInternal = ChangelistInternal.ToString();		// Make sure they match
		}
	}
}<|MERGE_RESOLUTION|>--- conflicted
+++ resolved
@@ -93,11 +93,7 @@
                 Log.TraceInformation("P4Enabled={0}", CommandUtils.P4Enabled);
                 Log.TraceInformation("ClientRoot={0}",ClientRoot );
                 Log.TraceInformation("User={0}", User);
-<<<<<<< HEAD
-                Log.TraceInformation("ChangelistString={0}", ChangelistString);
-=======
                 Log.TraceInformation("ChangelistString={0}", ChangelistStringInternal);
->>>>>>> ed5a1010
                 Log.TraceInformation("Client={0}", Client);
                 Log.TraceInformation("BuildRootP4={0}", BuildRootP4);
 
