--- conflicted
+++ resolved
@@ -1,4 +1,4 @@
-﻿// Copyright 1998-2017 Epic Games, Inc. All Rights Reserved.
+// Copyright 1998-2017 Epic Games, Inc. All Rights Reserved.
 
 using AutomationTool;
 using System;
@@ -282,17 +282,6 @@
 			{
 				SC.StageRuntimeDependenciesFromReceipt(Target.Receipt, Target.RequireFilesExist, Params.UsePak(SC.StageTargetPlatform));
 			}
-<<<<<<< HEAD
-=======
-		}
-		// Get the build.properties file
-		// this file needs to be treated as a UFS file for casing, but NonUFS for being put into the .pak file
-		// @todo: Maybe there should be a new category - UFSNotForPak
-		string BuildPropertiesPath = CombinePaths(SC.LocalRoot, "Engine/Build");
-		if (SC.StageTargetPlatform.DeployLowerCaseFilenames(true))
-		{
-			BuildPropertiesPath = BuildPropertiesPath.ToLowerInvariant();
->>>>>>> fe293936
 		}
 
 		// move the UE4Commandline.txt file to the root of the stage
@@ -463,7 +452,6 @@
 				}
             }
 
-<<<<<<< HEAD
 			// shader cache files
 			{
 				DirectoryReference ShaderCacheRoot = DirectoryReference.Combine(SC.ProjectRoot, "Content");
@@ -474,20 +462,6 @@
 			// Get the final output directory for cooked data
 			DirectoryReference CookOutputDir;
 			if(!String.IsNullOrEmpty(Params.CookOutputDir))
-=======
-			// shader cache
-			{
-				string ShaderCache = CombinePaths(SC.ProjectRoot, "Content/DrawCache.ushadercache");
-				if (File.Exists(ShaderCache))
-				{
-					SC.StageFile(StagedFileType.UFS, ShaderCache);
-				}
-			}
-
-			// eliminate the sand box
-			// eliminate the sand box
-			if (Params.CookInEditor)
->>>>>>> fe293936
 			{
 				CookOutputDir = DirectoryReference.Combine(new DirectoryReference(Params.CookOutputDir), SC.CookPlatform);
 			}
@@ -504,7 +478,9 @@
 			List<FileReference> CookedFiles = DirectoryReference.EnumerateFiles(CookOutputDir, "*", SearchOption.AllDirectories).ToList();
 			foreach(FileReference CookedFile in CookedFiles)
 			{
-				if(!CookedFile.HasExtension(".json"))
+				// json files have never been staged
+				// metallib files cannot *currently* be staged as UFS as the Metal API needs to mmap them from files on disk in order to function efficiently
+				if(!CookedFile.HasExtension(".json") && !CookedFile.HasExtension(".metallib"))
 				{
 					SC.StageFile(StagedFileType.UFS, CookedFile, new StagedFileReference(CookedFile.MakeRelativeTo(CookOutputDir)));
 				}
@@ -1283,7 +1259,6 @@
 		}
 		foreach (var StagingFile in StagingManifestResponseFile)
 		{
-<<<<<<< HEAD
 			bool bAddedToChunk = false;
 			for (int ChunkIndex = 0; !bAddedToChunk && ChunkIndex < ChunkResponseFiles.Length; ++ChunkIndex)
 			{
@@ -1307,33 +1282,8 @@
 				PakResponseFiles[DefaultChunkIndex].Add(StagingFile.Key, StagingFile.Value);
 			}
 		}
-=======
-            bool bAddedToChunk = false;
-            for (int ChunkIndex = 0; !bAddedToChunk && ChunkIndex < ChunkResponseFiles.Length; ++ChunkIndex)
-            {
-                string OriginalFilename = StagingFile.Key;
-                string NoExtension = CombinePaths(Path.GetDirectoryName(OriginalFilename), Path.GetFileNameWithoutExtension(OriginalFilename));
-                string OriginalReplaceSlashes = OriginalFilename.Replace('/', '\\');
-                string NoExtensionReplaceSlashes = NoExtension.Replace('/', '\\');
-
-                if (ChunkResponseFiles[ChunkIndex].Contains(OriginalFilename) ||
-                            ChunkResponseFiles[ChunkIndex].Contains(OriginalReplaceSlashes) ||
-                            ChunkResponseFiles[ChunkIndex].Contains(NoExtension) ||
-                            ChunkResponseFiles[ChunkIndex].Contains(NoExtensionReplaceSlashes))
-                {
-                    PakResponseFiles[ChunkIndex].Add(StagingFile.Key, StagingFile.Value);
-                    bAddedToChunk = true;
-                }
-            }
-            if (!bAddedToChunk)
-            {
-                //Log("No chunk assigned found for {0}. Using default chunk.", StagingFile.Key);
-                PakResponseFiles[DefaultChunkIndex].Add(StagingFile.Key, StagingFile.Value);
-            }
-        }
->>>>>>> fe293936
-
-        if (Params.CreateChunkInstall)
+
+		if (Params.CreateChunkInstall)
 		{
 			string ManifestDir = CombinePaths(Params.ChunkInstallDirectory, SC.FinalCookPlatform, "ManifestDir");
 			if (InternalUtils.SafeDirectoryExists(ManifestDir))
@@ -1351,38 +1301,23 @@
 		}
 
 		IEnumerable<Tuple<Dictionary<string,string>, string>> PakPairs = PakResponseFiles.Zip(ChunkList, (a, b) => Tuple.Create(a, b));
-<<<<<<< HEAD
 	
         System.Threading.Tasks.ParallelOptions Options = new System.Threading.Tasks.ParallelOptions();
         Options.MaxDegreeOfParallelism = 16;
-=======
-
-        System.Threading.Tasks.ParallelOptions Options = new System.Threading.Tasks.ParallelOptions();
-        Options.MaxDegreeOfParallelism = 1;
->>>>>>> fe293936
 		System.Threading.Tasks.Parallel.ForEach(PakPairs, (PakPair) =>
 		{
 			var ChunkName = Path.GetFileNameWithoutExtension(PakPair.Item2);
             if (PakPair.Item1.Count > 0)
             {
-<<<<<<< HEAD
 			CreatePak(Params, SC, PakPair.Item1, ChunkName);
             }
 		});
 
 		String ChunkLayerFilename = CombinePaths(GetTmpPackagingPath(Params, SC), GetChunkPakLayerListName());
 		String OutputChunkLayerFilename = Path.Combine(SC.ProjectRoot.FullName, "Build", SC.FinalCookPlatform, "ChunkLayerInfo", GetChunkPakLayerListName());
-=======
-                CreatePak(Params, SC, PakPair.Item1, ChunkName);
-            }
-		});
-
-        String ChunkLayerFilename = CombinePaths(GetTmpPackagingPath(Params, SC), GetChunkPakLayerListName());
-		String OutputChunkLayerFilename = Path.Combine(SC.ProjectRoot, "Build", SC.FinalCookPlatform, "ChunkLayerInfo", GetChunkPakLayerListName());
->>>>>>> fe293936
 		Directory.CreateDirectory(Path.GetDirectoryName(OutputChunkLayerFilename));
 		File.Copy(ChunkLayerFilename, OutputChunkLayerFilename, true);
-    }
+	}
 
 	private static bool DoesChunkPakManifestExist(ProjectParams Params, DeploymentContext SC)
 	{
@@ -1936,13 +1871,8 @@
 							continue;
 						}
 
-<<<<<<< HEAD
 						FileReference ReceiptFileName = TargetReceipt.GetDefaultPath(ReceiptBaseDir, Target, ReceiptPlatform, Config, Architecture);
 						if(!FileReference.Exists(ReceiptFileName))
-=======
-						string ReceiptFileName = TargetReceipt.GetDefaultPath(ReceiptBaseDir, Target, ReceiptPlatform, Config, Architecture);
-						if(!File.Exists(ReceiptFileName))
->>>>>>> fe293936
 						{
 							if (bRequireStagedFilesToExist)
 							{
