--- conflicted
+++ resolved
@@ -176,11 +176,7 @@
 
         Log("Started zipping project up");
         Log("Project directory: {0}", ProjectDirectory);
-<<<<<<< HEAD
-        Log("Install directory: {0}", InstallDirectory);
-=======
 		Log("Install directory: {0}", InstallDirectory);
->>>>>>> 73f66985
         Log("Packaging up the project...");
 
         // Setup filters
