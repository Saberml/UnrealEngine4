// Copyright 1998-2014 Epic Games, Inc. All Rights Reserved.
using System;
using System.Collections.Generic;
using System.Text;
using System.Linq;
using System.IO;
using System.ComponentModel;
using System.Diagnostics;
using System.Text.RegularExpressions;

namespace AutomationTool
{
	public class RequireP4Attribute : Attribute
	{
	}

	public class DoesNotNeedP4CLAttribute : Attribute
	{
	}

	public class P4Exception : AutomationException
	{
		public P4Exception() { }
		public P4Exception(string Msg)
			: base(Msg) { }
		public P4Exception(string Msg, Exception InnerException)
			: base(Msg, InnerException) { }

		public P4Exception(string Format, params object[] Args)
			: base(Format, Args) { }
	}

    [Flags]
    public enum P4LineEnd
    {
        Local = 0,
        Unix = 1,
        Mac = 2,
        Win = 3,
        Share = 4,
    }

    [Flags]
    public enum P4SubmitOption
    {
        SubmitUnchanged = 0,
        RevertUnchanged = 1,
        LeaveUnchanged = 2,
    }

    [Flags]
    public enum P4ClientOption
    {
        None = 0,
        NoAllWrite = 1,
        NoClobber = 2,
        NoCompress = 4,
        NoModTime = 8,
        NoRmDir = 16,
        Unlocked = 32,
        AllWrite = 64,
        Clobber = 128,
        Compress = 256,
        Locked = 512,
        ModTime = 1024,
        RmDir = 2048,
    }

	public class P4ClientInfo
	{
		public string Name;
		public string RootPath;
		public string Host;
		public string Owner;
		public DateTime Access;
        public P4LineEnd LineEnd;
        public P4ClientOption Options;
        public P4SubmitOption SubmitOptions;
        public List<KeyValuePair<string, string>> View = new List<KeyValuePair<string, string>>();

		public override string ToString()
		{
			return Name;
		}
	}

	public enum P4FileType
	{
		[Description("unknown")]
		Unknown,
		[Description("text")]
		Text,
		[Description("binary")]
		Binary,
		[Description("resource")]
		Resource,
		[Description("tempobj")]
		Temp,
		[Description("symlink")]
		Symlink,
		[Description("apple")]
		Apple,
		[Description("unicode")]
		Unicode,
		[Description("utf16")]
		Utf16,
	}

	[Flags]
	public enum P4FileAttributes
	{
		[Description("")]
		None = 0,
		[Description("u")]
		Unicode = 1 << 0,
		[Description("x")]
		Executable = 1 << 1,
		[Description("w")]
		Writeable = 1 << 2,
		[Description("m")]
		LocalModTimes = 1 << 3,
		[Description("k")]
		RCS = 1 << 4,
		[Description("l")]
		Exclusive = 1 << 5,
		[Description("D")]
		DeltasPerRevision = 1 << 6,
		[Description("F")]
		Uncompressed = 1 << 7,
		[Description("C")]
		Compressed = 1 << 8,
		[Description("X")]
		Archive = 1 << 9,
		[Description("S")]
		Revisions = 1 << 10,
	}

	public enum P4Action
	{
		[Description("none")]
		None,
		[Description("add")]
		Add,
		[Description("edit")]
		Edit,
		[Description("delete")]
		Delete,
		[Description("branch")]
		Branch,
		[Description("move/add")]
		MoveAdd,
		[Description("move/delete")]
		MoveDelete,
		[Description("integrate")]
		Integrate,
		[Description("import")]
		Import,
		[Description("purge")]
		Purge,
		[Description("archive")]
		Archive,
		[Description("unknown")]
		Unknown,
	}

	public struct P4FileStat
	{
		public P4FileType Type;
		public P4FileAttributes Attributes;
		public P4Action Action;
		public string Change;
		public bool IsOldType;

		public P4FileStat(P4FileType Type, P4FileAttributes Attributes, P4Action Action)
		{
			this.Type = Type;
			this.Attributes = Attributes;
			this.Action = Action;
			this.Change = String.Empty;
			this.IsOldType = false;
		}

		public static readonly P4FileStat Invalid = new P4FileStat(P4FileType.Unknown, P4FileAttributes.None, P4Action.None);

		public bool IsValid { get { return Type != P4FileType.Unknown; } }
	}

	public partial class CommandUtils
	{
		#region Environment Setup

		static private P4Connection PerforceConnection;
		static private P4Environment PerforceEnvironment;

		/// <summary>
		/// BuildEnvironment to use for this buildcommand. This is initialized by InitBuildEnvironment. As soon
		/// as the script execution in ExecuteBuild begins, the BuildEnv is set up and ready to use.
		/// </summary>
		static public P4Connection P4
		{
			get
			{
				if (PerforceConnection == null)
				{
					throw new AutomationException("Attempt to use P4 before it was initialized or P4 support is disabled.");
				}
				return PerforceConnection;
			}
		}

		/// <summary>
		/// BuildEnvironment to use for this buildcommand. This is initialized by InitBuildEnvironment. As soon
		/// as the script execution in ExecuteBuild begins, the BuildEnv is set up and ready to use.
		/// </summary>
		static public P4Environment P4Env
		{
			get
			{
				if (PerforceEnvironment == null)
				{
					throw new AutomationException("Attempt to use P4Environment before it was initialized or P4 support is disabled.");
				}
				return PerforceEnvironment;
			}
		}

		/// <summary>
		/// Initializes build environment. If the build command needs a specific env-var mapping or
		/// has an extended BuildEnvironment, it must implement this method accordingly.
		/// </summary>
		static internal void InitP4Environment()
		{
			CheckP4Enabled();

			// Temporary connection - will use only the currently set env vars to connect to P4
			var DefaultConnection = new P4Connection(User: null, Client: null);
			PerforceEnvironment = Automation.IsBuildMachine ? new P4Environment(DefaultConnection, CmdEnv) : new LocalP4Environment(DefaultConnection, CmdEnv);
		}

		/// <summary>
		/// Initializes default source control connection.
		/// </summary>
		static internal void InitDefaultP4Connection()
		{
			CheckP4Enabled();

			PerforceConnection = new P4Connection(User: P4Env.User, Client: P4Env.Client, ServerAndPort: P4Env.P4Port);
		}

		#endregion

		/// <summary>
		/// Check if P4 is supported.
		/// </summary>		
		public static bool P4Enabled
		{
			get
			{
				if (!bP4Enabled.HasValue)
				{
					throw new AutomationException("Trying to access P4Enabled property before it was initialized.");
				}
				return (bool)bP4Enabled;
			}
			private set
			{
				bP4Enabled = value;
			}
		}
		private static bool? bP4Enabled;

		/// <summary>
		/// Check if P4CL is required.
		/// </summary>		
		public static bool P4CLRequired
		{
			get
			{
				if (!bP4CLRequired.HasValue)
				{
					throw new AutomationException("Trying to access P4CLRequired property before it was initialized.");
				}
				return (bool)bP4CLRequired;
			}
			private set
			{
				bP4CLRequired = value;
			}
		}
		private static bool? bP4CLRequired;

		/// <summary>
		/// Throws an exception when P4 is disabled. This should be called in every P4 function.
		/// </summary>
		internal static void CheckP4Enabled()
		{
			if (P4Enabled == false)
			{
				throw new AutomationException("P4 is not enabled.");
			}
		}

		/// <summary>
		/// Checks whether commands are allowed to submit files into P4.
		/// </summary>
		public static bool AllowSubmit
		{
			get
			{
				if (!bAllowSubmit.HasValue)
				{
					throw new AutomationException("Trying to access AllowSubmit property before it was initialized.");
				}
				return (bool)bAllowSubmit;
			}
			private set
			{
				bAllowSubmit = value;
			}

		}
		private static bool? bAllowSubmit;

		/// <summary>
		/// Sets up P4Enabled, AllowSubmit properties. Note that this does not intialize P4 environment.
		/// </summary>
		/// <param name="CommandsToExecute">Commands to execute</param>
		/// <param name="Commands">Commands</param>
		internal static void InitP4Support(List<CommandInfo> CommandsToExecute, CaselessDictionary<Type> Commands)
		{
			// Init AllowSubmit
			// If we do not specify on the commandline if submitting is allowed or not, this is 
			// depending on whether we run locally or on a build machine.
			Log("Initializing AllowSubmit.");
			if (GlobalCommandLine.Submit || GlobalCommandLine.NoSubmit)
			{
				AllowSubmit = GlobalCommandLine.Submit;
			}
			else
			{
				AllowSubmit = Automation.IsBuildMachine;
			}
			Log("AllowSubmit={0}", AllowSubmit);

			// Init P4Enabled
			Log("Initializing P4Enabled.");
			if (Automation.IsBuildMachine)
			{
				P4Enabled = !GlobalCommandLine.NoP4;
				P4CLRequired = P4Enabled;
			}
			else
			{
				bool bRequireP4;
				bool bRequireCL;
				CheckIfCommandsRequireP4(CommandsToExecute, Commands, out bRequireP4, out bRequireCL);

				P4Enabled = GlobalCommandLine.P4 || bRequireP4;
				P4CLRequired = GlobalCommandLine.P4 || bRequireCL;
			}
			Log("P4Enabled={0}", P4Enabled);
			Log("P4CLRequired={0}", P4CLRequired);
		}

		/// <summary>
		/// Checks if any of the commands to execute has [RequireP4] attribute.
		/// </summary>
		/// <param name="CommandsToExecute">List of commands to be executed.</param>
		/// <param name="Commands">Commands.</param>
		private static void CheckIfCommandsRequireP4(List<CommandInfo> CommandsToExecute, CaselessDictionary<Type> Commands, out bool bRequireP4, out bool bRequireCL)
		{
			bRequireP4 = false;
			bRequireCL = false;

			foreach (var CommandInfo in CommandsToExecute)
			{
				Type Command;
				if (Commands.TryGetValue(CommandInfo.CommandName, out Command))
				{
					var RequireP4Attributes = Command.GetCustomAttributes(typeof(RequireP4Attribute), true);	
					if (!CommandUtils.IsNullOrEmpty(RequireP4Attributes))
					{
						Log("Command {0} requires P4 functionality.", Command.Name);
						bRequireP4 = true;

						var DoesNotNeedP4CLAttributes = Command.GetCustomAttributes(typeof(DoesNotNeedP4CLAttribute), true);
						if (CommandUtils.IsNullOrEmpty(DoesNotNeedP4CLAttributes))
						{
							bRequireCL = true;
						}
					}
				}
			}
		}
	}

	/// <summary>
	/// Perforce connection.
	/// </summary>
	public partial class P4Connection
	{
		/// <summary>
		/// List of global options for this connection (client/user)
		/// </summary>
		private string GlobalOptions;
        /// <summary>
        /// List of global options for this connection (client/user)
        /// </summary>
        private string GlobalOptionsWithoutClient;
		/// <summary>
		/// Path where this connection's log is to go to
		/// </summary>
		public string LogPath { get; private set; }

		/// <summary>
		/// Initializes P4 connection
		/// </summary>
		/// <param name="User">Username (can be null, in which case the environment variable default will be used)</param>
		/// <param name="Client">Workspace (can be null, in which case the environment variable default will be used)</param>
		/// <param name="ServerAndPort">Server:Port (can be null, in which case the environment variable default will be used)</param>
		/// <param name="P4LogPath">Log filename (can be null, in which case CmdEnv.LogFolder/p4.log will be used)</param>
		public P4Connection(string User, string Client, string ServerAndPort = null, string P4LogPath = null)
		{
			var UserOpts = String.IsNullOrEmpty(User) ? "" : ("-u" + User + " ");
			var ClientOpts = String.IsNullOrEmpty(Client) ? "" : ("-c" + Client + " ");
			var ServerOpts = String.IsNullOrEmpty(ServerAndPort) ? "" : ("-p" + ServerAndPort + " ");			
			GlobalOptions = UserOpts + ClientOpts + ServerOpts;
            GlobalOptionsWithoutClient = UserOpts + ServerOpts;

			if (P4LogPath == null)
			{
				LogPath = CommandUtils.CombinePaths(CommandUtils.CmdEnv.LogFolder, String.Format("p4.log", Client));
			}
			else
			{
				LogPath = P4LogPath;
			}
		}

		/// <summary>
		/// Throws an exception when P4 is disabled. This should be called in every P4 function.
		/// </summary>
		internal static void CheckP4Enabled()
		{
			CommandUtils.CheckP4Enabled();
		}

		/// <summary>
		/// Shortcut to Run but with P4.exe as the program name.
		/// </summary>
		/// <param name="CommandLine">Command line</param>
		/// <param name="Input">Stdin</param>
		/// <param name="AllowSpew">true for spew</param>
		/// <returns>Exit code</returns>
        public ProcessResult P4(string CommandLine, string Input = null, bool AllowSpew = true, bool WithClient = true, bool SpewIsVerbose = false)
		{
			CheckP4Enabled();
			CommandUtils.ERunOptions RunOptions = AllowSpew ? CommandUtils.ERunOptions.AllowSpew : CommandUtils.ERunOptions.NoLoggingOfRunCommand;
			if( SpewIsVerbose )
			{
				RunOptions |= CommandUtils.ERunOptions.SpewIsVerbose;
			}
            return CommandUtils.Run(HostPlatform.Current.P4Exe, (WithClient ? GlobalOptions : GlobalOptionsWithoutClient) + CommandLine, Input, Options:RunOptions);
		}

		/// <summary>
		/// Calls p4 and returns the output.
		/// </summary>
		/// <param name="Output">Output of the comman.</param>
		/// <param name="CommandLine">Commandline for p4.</param>
		/// <param name="Input">Stdin input.</param>
		/// <param name="AllowSpew">Whether the command should spew.</param>
		/// <returns>True if succeeded, otherwise false.</returns>
        public bool P4Output(out string Output, string CommandLine, string Input = null, bool AllowSpew = true, bool WithClient = true)
		{
			CheckP4Enabled();
			Output = "";

            var Result = P4(CommandLine, Input, AllowSpew, WithClient);

			Output = Result.Output;
			return Result == 0;
		}

		/// <summary>
		/// Calls p4 command and writes the output to a logfile.
		/// </summary>
		/// <param name="CommandLine">Commandline to pass to p4.</param>
		/// <param name="Input">Stdin input.</param>
		/// <param name="AllowSpew">Whether the command is allowed to spew.</param>
        public void LogP4(string CommandLine, string Input = null, bool AllowSpew = true, bool WithClient = true, bool SpewIsVerbose = false)
		{
			CheckP4Enabled();
			string Output;
            if (!LogP4Output(out Output, CommandLine, Input, AllowSpew, WithClient, SpewIsVerbose:SpewIsVerbose))
			{
				throw new P4Exception("p4.exe {0} failed.", CommandLine);
			}
		}

		/// <summary>
		/// Calls p4 and returns the output and writes it also to a logfile.
		/// </summary>
		/// <param name="Output">Output of the comman.</param>
		/// <param name="CommandLine">Commandline for p4.</param>
		/// <param name="Input">Stdin input.</param>
		/// <param name="AllowSpew">Whether the command should spew.</param>
		/// <returns>True if succeeded, otherwise false.</returns>
        public bool LogP4Output(out string Output, string CommandLine, string Input = null, bool AllowSpew = true, bool WithClient = true, bool SpewIsVerbose = false)
		{
			CheckP4Enabled();
			Output = "";

			if (String.IsNullOrEmpty(LogPath))
			{
				CommandUtils.Log(TraceEventType.Error, "P4Utils.SetupP4() must be called before issuing Peforce commands");
				return false;
			}

            var Result = P4(CommandLine, Input, AllowSpew, WithClient, SpewIsVerbose:SpewIsVerbose);

			CommandUtils.WriteToFile(LogPath, CommandLine + "\n");
			CommandUtils.WriteToFile(LogPath, Result.Output);
			Output = Result.Output;
			return Result == 0;
		}

		/// <summary>
		/// Invokes p4 login command.
		/// </summary>
		public string GetAuthenticationToken()
		{
			string AuthenticationToken = null;

			string Output;
			string P4Passwd = InternalUtils.GetEnvironmentVariable("P4PASSWD", "", true) + '\n';
			P4Output(out Output, "login -a -p", P4Passwd);

			// Validate output.
			const string PasswordPromptString = "Enter password: \r\n";
			if (Output.Substring(0, PasswordPromptString.Length) == PasswordPromptString)
			{
				int AuthenticationResultStartIndex = PasswordPromptString.Length;
				Regex TokenRegex = new Regex("[0-9A-F]{32}");
				Match TokenMatch = TokenRegex.Match(Output, AuthenticationResultStartIndex);
				if (TokenMatch.Success)
				{
					AuthenticationToken = Output.Substring(TokenMatch.Index, TokenMatch.Length);
				}
			}

			return AuthenticationToken;
		}

        /// <summary>
        /// Invokes p4 changes command.
        /// </summary>
        /// <param name="CommandLine">CommandLine to pass on to the command.</param>
        public class ChangeRecord
        {
            public int CL = 0;
            public string User = "";
            public string UserEmail = "";
            public string Summary = "";
            public static int Compare(ChangeRecord A, ChangeRecord B)
            {
                return (A.CL < B.CL) ? -1 : (A.CL > B.CL) ? 1 : 0;
            }
        }
        static Dictionary<string, string> UserToEmailCache = new Dictionary<string, string>();
        public string UserToEmail(string User)
        {
            if (UserToEmailCache.ContainsKey(User))
            {
                return UserToEmailCache[User];
            }
            string Result = "";
            try
            {
                var P4Result = P4(String.Format("user -o {0}", User), AllowSpew: false);
			    if (P4Result == 0)
			    {
				    var Tags = ParseTaggedP4Output(P4Result.Output);
                    Tags.TryGetValue("Email", out Result);
                }
            }
            catch(Exception)
            {
            }
            if (Result == "")
            {
                CommandUtils.Log(TraceEventType.Warning, "Could not find email for P4 user {0}", User);
            }
            UserToEmailCache.Add(User, Result);
            return Result;
        }
        static Dictionary<string, List<ChangeRecord>> ChangesCache = new Dictionary<string, List<ChangeRecord>>();
        public bool Changes(out List<ChangeRecord> ChangeRecords, string CommandLine, bool AllowSpew = true, bool UseCaching = false, bool LongComment = false)
        {
            // If the user specified '-l' or '-L', the summary will appear on subsequent lines (no quotes) instead of the same line (surrounded by single quotes)
            bool bSummaryIsOnSameLine = CommandLine.IndexOf("-L", StringComparison.InvariantCultureIgnoreCase) == -1;
            if (bSummaryIsOnSameLine && LongComment)
            {
                CommandLine = "-L " + CommandLine;
                bSummaryIsOnSameLine = false;
            } 
            if (UseCaching && ChangesCache.ContainsKey(CommandLine))
            {
                ChangeRecords = ChangesCache[CommandLine];
                return true;
            }
            ChangeRecords = new List<ChangeRecord>();
            CheckP4Enabled();
            try
            {
                // Change 1999345 on 2014/02/16 by buildmachine@BuildFarm_BUILD-23_buildmachine_++depot+UE4 'GUBP Node Shadow_LabelPromotabl'

<<<<<<< HEAD
				// If the user specified '-l' or '-L', the summary will appear on subsequent lines (no quotes) instead of the same line (surrounded by single quotes)
				bool bSummaryIsOnSameLine = CommandLine.IndexOf( "-L", StringComparison.InvariantCultureIgnoreCase ) == -1;
				if( bSummaryIsOnSameLine && LongComment )
				{
					CommandLine = "-L " + CommandLine;
					bSummaryIsOnSameLine = false;
				}

=======
>>>>>>> ed5a1010
                string Output;
                if (!LogP4Output(out Output, "changes " + CommandLine, null, AllowSpew))
                {
                    throw new AutomationException("P4 returned failure.");
                }

                var Lines = Output.Split(new string[] { Environment.NewLine }, StringSplitOptions.None);
                for(int LineIndex = 0; LineIndex < Lines.Length; ++LineIndex)
                {
					var Line = Lines[ LineIndex ];

					// If we've hit a blank line, then we're done
					if( String.IsNullOrEmpty( Line ) )
					{
						break;
					}

                    ChangeRecord Change = new ChangeRecord();
                    string MatchChange = "Change ";
                    string MatchOn = " on "; 
                    string MatchBy = " by ";

                    int ChangeAt = Line.IndexOf(MatchChange);
                    int OnAt = Line.IndexOf(MatchOn);
                    int ByAt = Line.IndexOf(MatchBy);
<<<<<<< HEAD
                    int AtAt = Line.IndexOf("@");
=======
>>>>>>> ed5a1010
                    if (ChangeAt == 0 && OnAt > ChangeAt && ByAt > OnAt)
                    {
                        var ChangeString = Line.Substring(ChangeAt + MatchChange.Length, OnAt - ChangeAt - MatchChange.Length);
                        Change.CL = int.Parse(ChangeString);
                        if (Change.CL < 1990000)
                        {
                            throw new AutomationException("weird CL {0} in {1}", Change.CL, Line);
                        }
	                    int AtAt = Line.IndexOf("@");
                        Change.User = Line.Substring(ByAt + MatchBy.Length, AtAt - ByAt - MatchBy.Length);

						if( bSummaryIsOnSameLine )
						{ 
							int TickAt = Line.IndexOf("'");
							int EndTick = Line.LastIndexOf("'");
							if( TickAt > ByAt && EndTick > TickAt )
							{ 
								Change.Summary = Line.Substring(TickAt + 1, EndTick - TickAt - 1);
							}
						}
						else
						{
							++LineIndex;
							if( LineIndex >= Lines.Length )
							{
								throw new AutomationException("Was expecting a change summary to appear after Change header output from P4, but there were no more lines to read");
							}

							Line = Lines[ LineIndex ];
							if( !String.IsNullOrEmpty( Line ) )
							{
								throw new AutomationException("Was expecting blank line after Change header output from P4");
							}

							++LineIndex;
							for( ; LineIndex < Lines.Length; ++LineIndex )
							{
								Line = Lines[ LineIndex ];

<<<<<<< HEAD
								if( String.IsNullOrEmpty( Line ) )
								{
									// Summaries end with a blank line (no tabs)
=======
								int SummaryChangeAt = Line.IndexOf(MatchChange);
								int SummaryOnAt = Line.IndexOf(MatchOn);
								int SummaryByAt = Line.IndexOf(MatchBy);
								int SummaryAtAt = Line.IndexOf("@");
								if (SummaryChangeAt == 0 && SummaryOnAt > SummaryChangeAt && SummaryByAt > SummaryOnAt)
								{
									// OK, we found a new change. This isn't part of our summary.  We're done with the summary.  Back we go.
									--LineIndex;
>>>>>>> ed5a1010
									break;
								}

								// Summary lines are supposed to begin with a single tab character (even empty lines)
<<<<<<< HEAD
								if( Line[0] != '\t' )
								{
									throw new AutomationException("Was expecting every line of the P4 changes summary to start with a tab character");
								}

								// Remove the tab
								var SummaryLine = Line.Substring( 1 );
=======
								if( !String.IsNullOrEmpty( Line ) && Line[0] != '\t' )
								{
									throw new AutomationException("Was expecting every line of the P4 changes summary to start with a tab character or be totally empty");
								}

								// Remove the tab
								var SummaryLine = Line;
								if( Line.StartsWith( "\t" ) )
								{ 
									SummaryLine = Line.Substring( 1 );
								}
>>>>>>> ed5a1010

								// Add a CR if we already had some summary text
								if( !String.IsNullOrEmpty( Change.Summary ) )
								{
									Change.Summary += "\n";
								}

								// Append the summary line!
								Change.Summary += SummaryLine;
							}
						}
                        Change.UserEmail = UserToEmail(Change.User);
                        ChangeRecords.Add(Change);
                    }
					else
					{
						throw new AutomationException("Output of 'p4 changes' was not formatted how we expected.  Could not find 'Change', 'on' and 'by' in the output line: " + Line);
					}
                }
            }
			catch (Exception Ex)
            {
                CommandUtils.Log(System.Diagnostics.TraceEventType.Warning, "Unable to get P4 changes with {0}", CommandLine);
                CommandUtils.Log(System.Diagnostics.TraceEventType.Warning, " Exception was {0}", LogUtils.FormatException(Ex));
                return false;
            }
            ChangeRecords.Sort((A, B) => ChangeRecord.Compare(A, B));
			if( ChangesCache.ContainsKey(CommandLine) )
			{
				ChangesCache[CommandLine] = ChangeRecords;
			}
			else
			{ 
				ChangesCache.Add(CommandLine, ChangeRecords);
			}
            return true;
        }

	
        public class DescribeRecord
        {
            public int CL = 0;
            public string User = "";
            public string UserEmail = "";
            public string Summary = "";
			
			public class DescribeFile
			{
				public string File;
				public int Revision;
				public string ChangeType;
			}
			public List<DescribeFile> Files = new List<DescribeFile>();
            
			public static int Compare(DescribeRecord A, DescribeRecord B)
            {
                return (A.CL < B.CL) ? -1 : (A.CL > B.CL) ? 1 : 0;
            }
        }

		/// <summary>
		/// Wraps P4 describe
		/// </summary>
		/// <param name="Changelists">List of changelist numbers to query full descriptions for</param>
		/// <param name="DescribeRecords">List of records we found.  One for each changelist number.  These will be sorted from oldest to newest.</param>
		/// <param name="AllowSpew"></param>
		/// <returns>True if everything went okay</returns>
        public bool DescribeChangelists(List<int> Changelists, out List<DescribeRecord> DescribeRecords, bool AllowSpew = true)
        {
			DescribeRecords = new List<DescribeRecord>();
            CheckP4Enabled();
            try
            {
				// Change 234641 by This.User@WORKSPACE-C2Q-67_Dev on 2008/05/06 10:32:32
				// 
				//         Desc Line 1
				// 
				// Affected files ...
				// 
				// ... //depot/UnrealEngine3/Development/Src/Engine/Classes/ArrowComponent.uc#8 edit
				// ... //depot/UnrealEngine3/Development/Src/Engine/Classes/DecalActorBase.uc#4 edit


				string Output;
				string CommandLine = "-s";		// Don't automatically diff the files
				
				// Add changelists to the command-line
				foreach( var Changelist in Changelists )
				{
					CommandLine += " " + Changelist.ToString();
				}

                if (!LogP4Output(out Output, "describe " + CommandLine, null, AllowSpew))
                {
                    return false;
                }

				int ChangelistIndex = 0;
				var Lines = Output.Split(new string[] { Environment.NewLine }, StringSplitOptions.None);
                for (var LineIndex = 0; LineIndex < Lines.Length; ++LineIndex)
                {
					var Line = Lines[ LineIndex ];

					// If we've hit a blank line, then we're done
					if( String.IsNullOrEmpty( Line ) )
					{
						break;
					}

                    string MatchChange = "Change ";
                    string MatchOn = " on "; 
                    string MatchBy = " by ";

                    int ChangeAt = Line.IndexOf(MatchChange);
                    int OnAt = Line.IndexOf(MatchOn);
                    int ByAt = Line.IndexOf(MatchBy);
                    int AtAt = Line.IndexOf("@");
                    if (ChangeAt == 0 && OnAt > ChangeAt && ByAt < OnAt)
                    {
                        var ChangeString = Line.Substring(ChangeAt + MatchChange.Length, ByAt - ChangeAt - MatchChange.Length);

						var CurrentChangelist = Changelists[ ChangelistIndex++ ];

                        if (!ChangeString.Equals( CurrentChangelist.ToString()))
                        {
                            throw new AutomationException("Was expecting changelists to be reported back in the same order we asked for them (CL {0} != {1})", ChangeString, CurrentChangelist.ToString());
                        }

						var DescribeRecord = new DescribeRecord();
						DescribeRecords.Add( DescribeRecord );

						DescribeRecord.CL = CurrentChangelist;
                        DescribeRecord.User = Line.Substring(ByAt + MatchBy.Length, AtAt - ByAt - MatchBy.Length);

						++LineIndex;
						if( LineIndex >= Lines.Length )
						{
							throw new AutomationException("Was expecting a change summary to appear after Change header output from P4, but there were no more lines to read");
						}

						Line = Lines[ LineIndex ];
						if( !String.IsNullOrEmpty( Line ) )
						{
							throw new AutomationException("Was expecting blank line after Change header output from P4");
						}

						// Summary
						++LineIndex;
						for( ; LineIndex < Lines.Length; ++LineIndex )
						{
							Line = Lines[ LineIndex ];

							if( String.IsNullOrEmpty( Line ) )
							{
								// Summaries end with a blank line (no tabs)
								break;
							}

							// Summary lines are supposed to begin with a single tab character (even empty lines)
							if( Line[0] != '\t' )
							{
								throw new AutomationException("Was expecting every line of the P4 changes summary to start with a tab character");
							}

							// Remove the tab
							var SummaryLine = Line.Substring( 1 );

							// Add a CR if we already had some summary text
							if( !String.IsNullOrEmpty( DescribeRecord.Summary ) )
							{
								DescribeRecord.Summary += "\n";
							}

							// Append the summary line!
							DescribeRecord.Summary += SummaryLine;
						}


						++LineIndex;
						if( LineIndex >= Lines.Length )
						{
							throw new AutomationException("Was expecting 'Affected files' to appear after the summary output from P4, but there were no more lines to read");
						}

						Line = Lines[ LineIndex ];

						string MatchAffectedFiles = "Affected files";
						int AffectedFilesAt = Line.IndexOf(MatchAffectedFiles);
						if( AffectedFilesAt == 0 )
						{
							++LineIndex;
							if( LineIndex >= Lines.Length )
							{
								throw new AutomationException("Was expecting a list of files to appear after Affected Files header output from P4, but there were no more lines to read");
							}

							Line = Lines[ LineIndex ];
							if( !String.IsNullOrEmpty( Line ) )
							{
								throw new AutomationException("Was expecting blank line after Affected Files header output from P4");
							}

							// Files
							++LineIndex;
							for( ; LineIndex < Lines.Length; ++LineIndex )
							{
								Line = Lines[ LineIndex ];

								if( String.IsNullOrEmpty( Line ) )
								{
									// Summaries end with a blank line (no tabs)
									break;
								}

								// File lines are supposed to begin with a "... " string
								if( !Line.StartsWith( "... " ) )
								{
									throw new AutomationException("Was expecting every line of the P4 describe files to start with a tab character");
								}

								// Remove the "... " prefix
								var FilesLine = Line.Substring( 4 );

								var DescribeFile = new DescribeRecord.DescribeFile();
								DescribeRecord.Files.Add( DescribeFile );
 							
								// Find the revision #
								var RevisionNumberAt = FilesLine.LastIndexOf( "#" ) + 1;
								var ChangeTypeAt = 1 + FilesLine.IndexOf( " ", RevisionNumberAt );
							
								DescribeFile.File = FilesLine.Substring( 0, RevisionNumberAt - 1 );
								string RevisionString = FilesLine.Substring( RevisionNumberAt, ChangeTypeAt - RevisionNumberAt );
								DescribeFile.Revision = int.Parse( RevisionString );
								DescribeFile.ChangeType = FilesLine.Substring( ChangeTypeAt );															  
							}
						}
						else
						{
							throw new AutomationException("Output of 'p4 describe' was not formatted how we expected.  Could not find 'Affected files' in the output line: " + Line);
						}

                        DescribeRecord.UserEmail = UserToEmail(DescribeRecord.User);
                    }
					else
					{
						throw new AutomationException("Output of 'p4 describe' was not formatted how we expected.  Could not find 'Change', 'on' and 'by' in the output line: " + Line);
					}
                }
            }
            catch (Exception)
            {
                return false;
            }
            DescribeRecords.Sort((A, B) => DescribeRecord.Compare(A, B));
            return true;
        }

		/// <summary>
		/// Invokes p4 sync command.
		/// </summary>
		/// <param name="CommandLine">CommandLine to pass on to the command.</param>
        public void Sync(string CommandLine, bool AllowSpew = true, bool SpewIsVerbose = false)
		{
			CheckP4Enabled();
			LogP4("sync " + CommandLine, null, AllowSpew, SpewIsVerbose:SpewIsVerbose);
		}

		/// <summary>
		/// Invokes p4 unshelve command.
		/// </summary>
		/// <param name="FromCL">Changelist to unshelve.</param>
		/// <param name="ToCL">Changelist where the checked out files should be added.</param>
		/// <param name="CommandLine">Commandline for the command.</param>
		public void Unshelve(int FromCL, int ToCL, string CommandLine = "")
		{
			CheckP4Enabled();
			LogP4("unshelve " + String.Format("-s {0} ", FromCL) + String.Format("-c {0} ", ToCL) + CommandLine);
		}

        /// <summary>
        /// Invokes p4 unshelve command.
        /// </summary>
        /// <param name="FromCL">Changelist to unshelve.</param>
        /// <param name="ToCL">Changelist where the checked out files should be added.</param>
        /// <param name="CommandLine">Commandline for the command.</param>
        public void Shelve(int FromCL, string CommandLine = "")
        {
            CheckP4Enabled();
            LogP4("shelve " + String.Format("-r -c {0} ", FromCL) + CommandLine);
        }
		/// <summary>
		/// Invokes p4 edit command.
		/// </summary>
		/// <param name="CL">Changelist where the checked out files should be added.</param>
		/// <param name="CommandLine">Commandline for the command.</param>
		public void Edit(int CL, string CommandLine)
		{
			CheckP4Enabled();
			LogP4("edit " + String.Format("-c {0} ", CL) + CommandLine);
		}

		/// <summary>
		/// Invokes p4 edit command, no exceptions
		/// </summary>
		/// <param name="CL">Changelist where the checked out files should be added.</param>
		/// <param name="CommandLine">Commandline for the command.</param>
		public bool Edit_NoExceptions(int CL, string CommandLine)
		{
			try
			{
				CheckP4Enabled();
				string Output;
				if (!LogP4Output(out Output, "edit " + String.Format("-c {0} ", CL) + CommandLine, null, true))
				{
					return false;
				}
				if (Output.IndexOf("- opened for edit") < 0)
				{
					return false;
				}
				return true;
			}
			catch (Exception)
			{
				return false;
			}
		}

		/// <summary>
		/// Invokes p4 add command.
		/// </summary>
		/// <param name="CL">Changelist where the files should be added to.</param>
		/// <param name="CommandLine">Commandline for the command.</param>
		public void Add(int CL, string CommandLine)
		{
			CheckP4Enabled();
			LogP4("add " + String.Format("-c {0} ", CL) + CommandLine);
		}

		/// <summary>
		/// Invokes p4 reconcile command.
		/// </summary>
		/// <param name="CL">Changelist to check the files out.</param>
		/// <param name="CommandLine">Commandline for the command.</param>
		public void Reconcile(int CL, string CommandLine)
		{
			CheckP4Enabled();
			LogP4("reconcile " + String.Format("-c {0} -ead -f ", CL) + CommandLine);
		}

        /// <summary>
        /// Invokes p4 reconcile command.
        /// </summary>
        /// <param name="CL">Changelist to check the files out.</param>
        /// <param name="CommandLine">Commandline for the command.</param>
        public void ReconcilePreview(string CommandLine)
        {
            CheckP4Enabled();
            LogP4("reconcile " + String.Format("-ead -n ") + CommandLine);
        }

		/// <summary>
		/// Invokes p4 reconcile command.
		/// Ignores files that were removed.
		/// </summary>
		/// <param name="CL">Changelist to check the files out.</param>
		/// <param name="CommandLine">Commandline for the command.</param>
		public void ReconcileNoDeletes(int CL, string CommandLine)
		{
			CheckP4Enabled();
			LogP4("reconcile " + String.Format("-c {0} -ea ", CL) + CommandLine);
		}

		/// <summary>
		/// Invokes p4 resolve command.
		/// Resolves all files by accepting yours and ignoring theirs.
		/// </summary>
		/// <param name="CL">Changelist to resolve.</param>
		/// <param name="CommandLine">Commandline for the command.</param>
		public void Resolve(int CL, string CommandLine)
		{
			CheckP4Enabled();
			LogP4("resolve -ay " + String.Format("-c {0} ", CL) + CommandLine);
		}

		/// <summary>
		/// Invokes revert command.
		/// </summary>
		/// <param name="CommandLine">Commandline for the command.</param>
		public void Revert(string CommandLine)
		{
			CheckP4Enabled();
			LogP4("revert " + CommandLine);
		}

		/// <summary>
		/// Invokes revert command.
		/// </summary>
		/// <param name="CL">Changelist to revert</param>
		/// <param name="CommandLine">Commandline for the command.</param>
		public void Revert(int CL, string CommandLine = "")
		{
			CheckP4Enabled();
			LogP4("revert " + String.Format("-c {0} ", CL) + CommandLine);
		}

		/// <summary>
		/// Reverts all unchanged file from the specified changelist.
		/// </summary>
		/// <param name="CL">Changelist to revert the unmodified files from.</param>
		public void RevertUnchanged(int CL)
		{
			CheckP4Enabled();
			// caution this is a really bad idea if you hope to force submit!!!
			LogP4("revert -a " + String.Format("-c {0} ", CL));
		}

		/// <summary>
		/// Reverts all files from the specified changelist.
		/// </summary>
		/// <param name="CL">Changelist to revert.</param>
		public void RevertAll(int CL)
		{
			CheckP4Enabled();
			LogP4("revert " + String.Format("-c {0} //...", CL));
		}

		/// <summary>
		/// Submits the specified changelist.
		/// </summary>
		/// <param name="CL">Changelist to submit.</param>
		/// <param name="SubmittedCL">Will be set to the submitted changelist number.</param>
		/// <param name="Force">If true, the submit will be forced even if resolve is needed.</param>
		/// <param name="RevertIfFail">If true, if the submit fails, revert the CL.</param>
		public void Submit(int CL, out int SubmittedCL, bool Force = false, bool RevertIfFail = false)
		{
			CheckP4Enabled();
			if (!CommandUtils.AllowSubmit)
			{
				throw new P4Exception("Submit is not allowed currently. Please use the -Submit switch to override that.");
			}

			SubmittedCL = 0;
			int Retry = 0;
			string LastCmdOutput = "none?";
			while (Retry++ < 48)
			{
				bool Pending;
				if (!ChangeExists(CL, out Pending))
				{
					throw new P4Exception("Change {0} does not exist.", CL);
				}
				if (!Pending)
				{
					throw new P4Exception("Change {0} was not pending.", CL);
				}

				string CmdOutput;
				if (!LogP4Output(out CmdOutput, String.Format("submit -c {0}", CL)))
				{
					if (!Force)
					{
						throw new P4Exception("Change {0} failed to submit.\n{1}", CL, CmdOutput);
					}
					CommandUtils.Log(TraceEventType.Information, "**** P4 Returned\n{0}\n*******", CmdOutput);

					LastCmdOutput = CmdOutput;
					bool DidSomething = false;

                    string[] KnownProblems =
                    {
                        " - must resolve",
                        " - already locked by",
                        " - add of added file",
                        " - edit of deleted file",
                    };

                    bool AnyIssue = false;
                    foreach (var ProblemString in KnownProblems)
                    {
                        int ThisIndex = CmdOutput.IndexOf(ProblemString);
                        if (ThisIndex > 0)
                        {
                            AnyIssue = true;
                            break;
                        }
                    }

                    if (AnyIssue)
                    {
                        string Work = CmdOutput;
                        while (Work.Length > 0)
                        {
                            string SlashSlashStr = "//";
                            int SlashSlash = Work.IndexOf(SlashSlashStr);
                            if (SlashSlash < 0)
                            {
                                break;
                            }
                            Work = Work.Substring(SlashSlash);
                            int MinMatch = Work.Length + 1;
                            foreach (var ProblemString in KnownProblems)
                            {
                                int ThisIndex = Work.IndexOf(ProblemString);
                                if (ThisIndex >= 0 && ThisIndex < MinMatch)
                                {
                                    MinMatch = ThisIndex;
                                }
                            }
                            if (MinMatch > Work.Length)
                            {
                                break;
                            }
                            string File = Work.Substring(0, MinMatch).Trim();
                            if (File.IndexOf(SlashSlashStr) != File.LastIndexOf(SlashSlashStr))
                            {
                                // this is some other line about the same line, we ignore it, removing the first // so we advance
                                Work = Work.Substring(SlashSlashStr.Length);
                            }
                            else
                            {
                                Work = Work.Substring(MinMatch);

								CommandUtils.Log(TraceEventType.Information, "Brutal 'resolve' on {0} to force submit.\n", File);

								Revert(CL, "-k " + CommandUtils.MakePathSafeToUseWithCommandLine(File));  // revert the file without overwriting the local one
								Sync("-f -k " + CommandUtils.MakePathSafeToUseWithCommandLine(File + "#head"), false); // sync the file without overwriting local one
								ReconcileNoDeletes(CL, CommandUtils.MakePathSafeToUseWithCommandLine(File));  // re-check out, if it changed, or add
                                DidSomething = true;
                            }
                        }
                    }
					if (!DidSomething)
					{
						CommandUtils.Log(TraceEventType.Information, "Change {0} failed to submit for reasons we do not recognize.\n{1}\nWaiting and retrying.", CL, CmdOutput);
					}
					System.Threading.Thread.Sleep(30000);
				}
				else
				{
					LastCmdOutput = CmdOutput;
					if (CmdOutput.Trim().EndsWith("submitted."))
					{
						if (CmdOutput.Trim().EndsWith(" and submitted."))
						{
							string EndStr = " and submitted.";
							string ChangeStr = "renamed change ";
							int Offset = CmdOutput.LastIndexOf(ChangeStr);
							int EndOffset = CmdOutput.LastIndexOf(EndStr);
							if (Offset >= 0 && Offset < EndOffset)
							{
								SubmittedCL = int.Parse(CmdOutput.Substring(Offset + ChangeStr.Length, EndOffset - Offset - ChangeStr.Length));
							}
						}
						else
						{
							string EndStr = " submitted.";
							string ChangeStr = "Change ";
							int Offset = CmdOutput.LastIndexOf(ChangeStr);
							int EndOffset = CmdOutput.LastIndexOf(EndStr);
							if (Offset >= 0 && Offset < EndOffset)
							{
								SubmittedCL = int.Parse(CmdOutput.Substring(Offset + ChangeStr.Length, EndOffset - Offset - ChangeStr.Length));
							}
						}

						CommandUtils.Log(TraceEventType.Information, "Submitted CL {0} which became CL {1}\n", CL, SubmittedCL);
					}

					if (SubmittedCL < CL)
					{
						throw new P4Exception("Change {0} submission seemed to succeed, but did not look like it.\n{1}", CL, CmdOutput);
					}

					// Change submitted OK!  No need to retry.
					return;
				}
			}
			if (RevertIfFail)
			{
				CommandUtils.Log(TraceEventType.Error, "Submit CL {0} failed, reverting files\n", CL);
				RevertAll(CL);
				CommandUtils.Log(TraceEventType.Error, "Submit CL {0} failed, reverting files\n", CL);
			}
			throw new P4Exception("Change {0} failed to submit after 48 retries??.\n{1}", CL, LastCmdOutput);
		}

		/// <summary>
		/// Creates a new changelist with the specified owner and description.
		/// </summary>
		/// <param name="Owner">Owner of the changelist.</param>
		/// <param name="Description">Description of the changelist.</param>
		/// <returns>Id of the created changelist.</returns>
		public int CreateChange(string Owner = null, string Description = null)
		{
			CheckP4Enabled();
			var ChangeSpec = "Change: new" + "\n";
			ChangeSpec += "Client: " + ((Owner != null) ? Owner : "") + "\n";
			ChangeSpec += "Description: \n " + ((Description != null) ? Description : "(none)") + "\n";
			string CmdOutput;
			int CL = 0;
			CommandUtils.Log(TraceEventType.Information, "Creating Change\n {0}\n", ChangeSpec);
			if (LogP4Output(out CmdOutput, "change -i", Input: ChangeSpec))
			{
				string EndStr = " created.";
				string ChangeStr = "Change ";
				int Offset = CmdOutput.LastIndexOf(ChangeStr);
				int EndOffset = CmdOutput.LastIndexOf(EndStr);
				if (Offset >= 0 && Offset < EndOffset)
				{
					CL = int.Parse(CmdOutput.Substring(Offset + ChangeStr.Length, EndOffset - Offset - ChangeStr.Length));
				}
			}
			if (CL <= 0)
			{
				throw new P4Exception("Failed to create Changelist. Owner: {0} Desc: {1}", Owner, Description);
			}
			else
			{
				CommandUtils.Log(TraceEventType.Information, "Returned CL {0}\n", CL);
			}
			return CL;
		}

		/// <summary>
		/// Deletes the specified changelist.
		/// </summary>
		/// <param name="CL">Changelist to delete.</param>
		/// <param name="RevertFiles">Indicates whether files in that changelist should be reverted.</param>
		public void DeleteChange(int CL, bool RevertFiles = true)
		{
			CheckP4Enabled();
			if (RevertFiles)
			{
				RevertAll(CL);
			}

			string CmdOutput;
			if (LogP4Output(out CmdOutput, String.Format("change -d {0}", CL)))
			{
				string EndStr = " deleted.";
				string ChangeStr = "Change ";
				int Offset = CmdOutput.LastIndexOf(ChangeStr);
				int EndOffset = CmdOutput.LastIndexOf(EndStr);
				if (Offset == 0 && Offset < EndOffset)
				{
					return;
				}
			}
			throw new P4Exception("Could not delete change {0} output follows\n{1}", CL, CmdOutput);
		}

		/// <summary>
		/// Tries to delete the specified empty changelist.
		/// </summary>
		/// <param name="CL">Changelist to delete.</param>
		/// <returns>True if the changelist was deleted, false otherwise.</returns>
		public bool TryDeleteEmptyChange(int CL)
		{
			CheckP4Enabled();

			string CmdOutput;
			if (LogP4Output(out CmdOutput, String.Format("change -d {0}", CL)))
			{
				string EndStr = " deleted.";
				string ChangeStr = "Change ";
				int Offset = CmdOutput.LastIndexOf(ChangeStr);
				int EndOffset = CmdOutput.LastIndexOf(EndStr);
				if (Offset == 0 && Offset < EndOffset && !CmdOutput.Contains("can't be deleted."))
				{
					return true;
				}
			}

			return false;
		}

		/// <summary>
		/// Returns the changelist specification.
		/// </summary>
		/// <param name="CL">Changelist to get the specification from.</param>
		/// <returns>Specification of the changelist.</returns>
		public string ChangeOutput(int CL)
		{
			CheckP4Enabled();
			string CmdOutput;
			if (LogP4Output(out CmdOutput, String.Format("change -o {0}", CL)))
			{
				return CmdOutput;
			}
			throw new P4Exception("ChangeOutput failed {0} output follows\n{1}", CL, CmdOutput);
		}

		/// <summary>
		/// Checks whether the specified changelist exists.
		/// </summary>
		/// <param name="CL">Changelist id.</param>
		/// <param name="Pending">Whether it is a pending changelist.</param>
		/// <returns>Returns whether the changelist exists.</returns>
		public bool ChangeExists(int CL, out bool Pending)
		{
			CheckP4Enabled();
			string CmdOutput = ChangeOutput(CL);
			Pending = false;
			if (CmdOutput.Length > 0)
			{
				string EndStr = " unknown.";
				string ChangeStr = "Change ";
				int Offset = CmdOutput.LastIndexOf(ChangeStr);
				int EndOffset = CmdOutput.LastIndexOf(EndStr);
				if (Offset == 0 && Offset < EndOffset)
				{
					CommandUtils.Log(TraceEventType.Information, "Change {0} does not exist", CL);
					return false;
				}

				string StatusStr = "Status:";
				int StatusOffset = CmdOutput.LastIndexOf(StatusStr);
				string DescStr = "Description:";
				int DescOffset = CmdOutput.LastIndexOf(DescStr);

				if (StatusOffset < 1 || DescOffset < 1 || StatusOffset > DescOffset)
				{
					CommandUtils.Log(TraceEventType.Error, "Change {0} could not be parsed\n{1}", CL, CmdOutput);
					return false;
				}

				string Status = CmdOutput.Substring(StatusOffset + StatusStr.Length, DescOffset - StatusOffset - StatusStr.Length).Trim();
				CommandUtils.Log(TraceEventType.Information, "Change {0} exists ({1})", CL, Status);
				Pending = (Status == "pending");
				return true;
			}
			CommandUtils.Log(TraceEventType.Error, "Change exists failed {0} no output?", CL, CmdOutput);
			return false;
		}

		/// <summary>
		/// Returns a list of files contained in the specified changelist.
		/// </summary>
		/// <param name="CL">Changelist to get the files from.</param>
		/// <param name="Pending">Whether the changelist is a pending one.</param>
		/// <returns>List of the files contained in the changelist.</returns>
		public List<string> ChangeFiles(int CL, out bool Pending)
		{
			CheckP4Enabled();
			var Result = new List<string>();

			if (ChangeExists(CL, out Pending))
			{
				string CmdOutput = ChangeOutput(CL);
				if (CmdOutput.Length > 0)
				{

					string FilesStr = "Files:";
					int FilesOffset = CmdOutput.LastIndexOf(FilesStr);
					if (FilesOffset < 0)
					{
						throw new P4Exception("Change {0} returned bad output\n{1}", CL, CmdOutput);
					}
					else
					{
						CmdOutput = CmdOutput.Substring(FilesOffset + FilesStr.Length);
						while (CmdOutput.Length > 0)
						{
							string SlashSlashStr = "//";
							int SlashSlash = CmdOutput.IndexOf(SlashSlashStr);
							if (SlashSlash < 0)
							{
								break;
							}
							CmdOutput = CmdOutput.Substring(SlashSlash);
							string HashStr = "#";
							int Hash = CmdOutput.IndexOf(HashStr);
							if (Hash < 0)
							{
								break;
							}
							string File = CmdOutput.Substring(0, Hash).Trim();
							CmdOutput = CmdOutput.Substring(Hash);

							Result.Add(File);
						}
					}
				}
			}
			else
			{
				throw new P4Exception("Change {0} did not exist.", CL);
			}
			return Result;
		}

		/// <summary>
		/// Deletes the specified label.
		/// </summary>
		/// <param name="LabelName">Label to delete.</param>
        public void DeleteLabel(string LabelName, bool AllowSpew = true)
		{
			CheckP4Enabled();
			var CommandLine = "label -d " + LabelName;

			// NOTE: We don't throw exceptions when trying to delete a label
			string Output;
			if (!LogP4Output(out Output, CommandLine, null, AllowSpew))
			{
				CommandUtils.Log(TraceEventType.Information, "Couldn't delete label '{0}'.  It may not have existed in the first place.", LabelName);
			}
		}

		/// <summary>
		/// Creates a new label.
		/// </summary>
		/// <param name="Name">Name of the label.</param>
		/// <param name="Options">Options for the label. Valid options are "locked", "unlocked", "autoreload" and "noautoreload".</param>
		/// <param name="View">View mapping for the label.</param>
		/// <param name="Owner">Owner of the label.</param>
		/// <param name="Description">Description of the label.</param>
		/// <param name="Date">Date of the label creation.</param>
		/// <param name="Time">Time of the label creation</param>
		public void CreateLabel(string Name, string Options, string View, string Owner = null, string Description = null, string Date = null, string Time = null)
		{
			CheckP4Enabled();
			var LabelSpec = "Label: " + Name + "\n";
			LabelSpec += "Owner: " + ((Owner != null) ? Owner : "") + "\n";
			LabelSpec += "Description: " + ((Description != null) ? Description : "") + "\n";
			if (Date != null)
			{
				LabelSpec += " Date: " + Date + "\n";
			}
			if (Time != null)
			{
				LabelSpec += " Time: " + Time + "\n";
			}
			LabelSpec += "Options: " + Options + "\n";
			LabelSpec += "View: \n";
			LabelSpec += " " + View;

			CommandUtils.Log(TraceEventType.Information, "Creating Label\n {0}\n", LabelSpec);
			LogP4("label -i", Input: LabelSpec);
		}

		/// <summary>
		/// Invokes p4 tag command.
		/// Associates a named label with a file revision.
		/// </summary>
		/// <param name="LabelName">Name of the label.</param>
		/// <param name="FilePath">Path to the file.</param>
		/// <param name="AllowSpew">Whether the command is allowed to spew.</param>
		public void Tag(string LabelName, string FilePath, bool AllowSpew = true)
		{
			CheckP4Enabled();
			LogP4("tag -l " + LabelName + " " + FilePath, null, AllowSpew);
		}

		/// <summary>
		/// Syncs a label to the current content of the client.
		/// </summary>
		/// <param name="LabelName">Name of the label.</param>
		/// <param name="AllowSpew">Whether the command is allowed to spew.</param>
		public void LabelSync(string LabelName, bool AllowSpew = true, string FileToLabel = "")
		{
			CheckP4Enabled();
			string Quiet = "";
			if (!AllowSpew)
			{
				Quiet = "-q ";
			}
			if (FileToLabel == "")
			{
				LogP4("labelsync " + Quiet + "-l " + LabelName);
			}
			else
			{
				LogP4("labelsync " + Quiet + "-l" + LabelName + " " + FileToLabel);
			}
		}

		/// <summary>
		/// Syncs a label from another label.
		/// </summary>
		/// <param name="FromLabelName">Source label name.</param>
		/// <param name="ToLabelName">Target label name.</param>
		/// <param name="AllowSpew">Whether the command is allowed to spew.</param>
		public void LabelToLabelSync(string FromLabelName, string ToLabelName, bool AllowSpew = true)
		{
			CheckP4Enabled();
			string Quiet = "";
			if (!AllowSpew)
			{
				Quiet = "-q ";
			}
			LogP4("labelsync -a " + Quiet + "-l " + ToLabelName + " //...@" + FromLabelName);
		}

		/// <summary>
		/// Checks whether the specified label exists and has any files.
		/// </summary>
		/// <param name="Name">Name of the label.</param>
		/// <returns>Whether there is an label with files.</returns>
		public bool LabelExistsAndHasFiles(string Name)
		{
			CheckP4Enabled();
			string Output;
			return LogP4Output(out Output, "files -m 1 //...@" + Name);
		}

		/// <summary>
		/// Returns the label description.
		/// </summary>
		/// <param name="Name">Name of the label.</param>
		/// <param name="Description">Description of the label.</param>
		/// <returns>Returns whether the label description could be retrieved.</returns>
		public bool LabelDescription(string Name, out string Description)
		{
			CheckP4Enabled();
			string Output;
			Description = "";
			if (LogP4Output(out Output, "label -o " + Name))
			{
				string Desc = "Description:";
				int Start = Output.LastIndexOf(Desc);
				if (Start > 0)
				{
					Start += Desc.Length;
				}
				int End = Output.LastIndexOf("Options:");
				if (Start > 0 && End > 0 && End > Start)
				{
					Description = Output.Substring(Start, End - Start);
					Description = Description.Trim();
					return true;
				}
			}
			return false;
		}

		/* Pattern to parse P4 changes command output. */
		private static readonly Regex ChangesListOutputPattern = new Regex(@"^Change\s+(?<number>\d+)\s+.+$", RegexOptions.Compiled | RegexOptions.Multiline);

		/// <summary>
		/// Gets the latest CL number submitted to the depot. It equals to the @head.
		/// </summary>
		/// <returns>The head CL number.</returns>
		public int GetLatestCLNumber()
		{
			CheckP4Enabled();

			string Output;
			if (!LogP4Output(out Output, "changes -s submitted -m1") || string.IsNullOrWhiteSpace(Output))
			{
				throw new InvalidOperationException("The depot should have at least one submitted changelist. Brand new depot?");
			}

			var Match = ChangesListOutputPattern.Match(Output);

			if (!Match.Success)
			{
				throw new InvalidOperationException("The Perforce output is not in the expected format provided by 2014.1 documentation.");
			}

			return Int32.Parse(Match.Groups["number"].Value);
		}

		/* Pattern to parse P4 labels command output. */
		static readonly Regex LabelsListOutputPattern = new Regex(@"^Label\s+(?<name>[\w\/-]+)\s+(?<date>\d{4}/\d{2}/\d{2} \d{2}:\d{2}:\d{2})\s+'(?<description>.+)'\s*$", RegexOptions.Compiled | RegexOptions.Multiline);

		/// <summary>
		/// Gets promoted label list for given branch.
		/// </summary>
		/// <param name="BranchPath">A branch path.</param>
		/// <param name="GameName">The game name for which provide the label. If null or empty then provides shared-promotable label.</param>
		/// <returns>List of promoted labels for given branch path.</returns>
		public string[] GetPromotedLabels(string BranchPath, string GameName)
		{
			var LabelNameList = new List<string>();

			string Output;
			if (LogP4Output(out Output, "labels -t -e " + BranchPath + "/Promoted" + (GameName != null ? ("-" + GameName) : "") + "-CL-*"))
			{
				foreach (Match LabelMatch in LabelsListOutputPattern.Matches(Output))
				{
					LabelNameList.Add(LabelMatch.Groups["name"].Value);
				}
			}

			return LabelNameList.ToArray();
		}

		/// <summary>
		/// Get latest promoted label given branch and game name.
		/// </summary>
		/// <param name="BranchPath">The branch path of the label.</param>
		/// <param name="GameName">The game name for which provide the label. If null or empty then provides shared-promotable label.</param>
		/// <param name="bVerifyContent">Verify if label tags at least one file.</param>
		/// <returns>Label name if it exists, null otherwise.</returns>
		public string GetLatestPromotedLabel(string BranchPath, string GameName, bool bVerifyContent)
		{
			CheckP4Enabled();

			if (string.IsNullOrWhiteSpace(GameName))
			{
				GameName = null;
			}

			string Output;
			if (LogP4Output(out Output, "labels -t -e " + BranchPath + "/Promoted" + (GameName != null ? ("-" + GameName) : "") + "-CL-*"))
			{
				var Labels = new Dictionary<string, DateTime>();

				foreach (Match LabelMatch in LabelsListOutputPattern.Matches(Output))
				{
					Labels.Add(LabelMatch.Groups["name"].Value,
						DateTime.ParseExact(
							LabelMatch.Groups["date"].Value, "yyyy/MM/dd HH:mm:ss",
							System.Globalization.CultureInfo.InvariantCulture));
				}

				if (Labels.Count == 0)
				{
					return null;
				}

				var OrderedLabels = Labels.OrderByDescending((Label) => Label.Value);

				if (bVerifyContent)
				{
					foreach (var Label in OrderedLabels)
					{
						if (ValidateLabelContent(Label.Key))
						{
							return Label.Key;
						}
					}

					// Haven't found valid label.
					return null;
				}

				return OrderedLabels.First().Key;
			}

			return null;
		}

		/// <summary>
		/// Validate label for some content.
		/// </summary>
		/// <returns>True if label exists and has at least one file tagged. False otherwise.</returns>
		public bool ValidateLabelContent(string LabelName)
		{
			string Output;
			if (LogP4Output(out Output, "files -m 1 @" + LabelName))
			{
				if (Output.StartsWith("//depot"))
				{
					// If it starts with depot path then label has at least one file tagged in it.
					return true;
				}
			}
			else
			{
				throw new InvalidOperationException("For some reason P4 files failed.");
			}

			return false;
		}

		/// <summary>
        /// returns the full name of a label. //depot/UE4/TEST-GUBP-Promotable-GameName-CL-CLNUMBER
		/// </summary>
		/// <param name="BuildNamePrefix">Label Prefix</param>
        public string FullLabelName(P4Environment Env, string BuildNamePrefix)
        {
            CheckP4Enabled();
			var Label = Env.LabelPrefix + BuildNamePrefix + "-CL-" + Env.ChangelistString;
			CommandUtils.Log("Label prefix {0}", BuildNamePrefix);
			CommandUtils.Log("Full Label name {0}", Label); 
            return Label;
        }

		/// <summary>
		/// Creates a downstream label.
		/// </summary>
		/// <param name="BuildNamePrefix">Label Prefix</param>
		public void MakeDownstreamLabel(P4Environment Env, string BuildNamePrefix, List<string> Files = null)
		{
			CheckP4Enabled();
			string DOWNSTREAM_LabelPrefix = CommandUtils.GetEnvVar("DOWNSTREAM_LabelPrefix");
			if (!String.IsNullOrEmpty(DOWNSTREAM_LabelPrefix))
			{
				BuildNamePrefix = DOWNSTREAM_LabelPrefix;
			}
			if (String.IsNullOrEmpty(BuildNamePrefix))
			{
				throw new P4Exception("Need a downstream label");
			}

			{
				CommandUtils.Log("Making downstream label");
                var Label = FullLabelName(Env, BuildNamePrefix);

				CommandUtils.Log("Deleting old label {0} (if any)...", Label);
                DeleteLabel(Label, false);

				CommandUtils.Log("Creating new label...");
				CreateLabel(
					Name: Label,
					Description: "BVT Time " + CommandUtils.CmdEnv.TimestampAsString + "  CL " + Env.ChangelistString,
					Options: "unlocked noautoreload",
					View: CommandUtils.CombinePaths(PathSeparator.Depot, Env.BuildRootP4, "...")
					);
				if (Files == null)
				{
					CommandUtils.Log("Adding all files to new label {0}...", Label);
					LabelSync(Label, false);
				}
				else
				{
					CommandUtils.Log("Adding build products to new label {0}...", Label);
					foreach (string LabelFile in Files)
					{
						LabelSync(Label, false, LabelFile);
					}
				}
			}
		}

        /// <summary>
        /// Creates a downstream label.
        /// </summary>
        /// <param name="BuildNamePrefix">Label Prefix</param>
		public void MakeDownstreamLabelFromLabel(P4Environment Env, string BuildNamePrefix, string CopyFromBuildNamePrefix)
        {
            CheckP4Enabled();
			string DOWNSTREAM_LabelPrefix = CommandUtils.GetEnvVar("DOWNSTREAM_LabelPrefix");
            if (!String.IsNullOrEmpty(DOWNSTREAM_LabelPrefix))
            {
                BuildNamePrefix = DOWNSTREAM_LabelPrefix;
            }
            if (String.IsNullOrEmpty(BuildNamePrefix) || String.IsNullOrEmpty(CopyFromBuildNamePrefix))
            {
                throw new P4Exception("Need a downstream label");
            }

            {
				CommandUtils.Log("Making downstream label");
                var Label = FullLabelName(Env, BuildNamePrefix);

				CommandUtils.Log("Deleting old label {0} (if any)...", Label);
                DeleteLabel(Label, false);

				CommandUtils.Log("Creating new label...");
                CreateLabel(
                    Name: Label,
					Description: "BVT Time " + CommandUtils.CmdEnv.TimestampAsString + "  CL " + Env.ChangelistString,
                    Options: "unlocked noautoreload",
					View: CommandUtils.CombinePaths(PathSeparator.Depot, Env.BuildRootP4, "...")
                    );
                LabelToLabelSync(FullLabelName(Env, CopyFromBuildNamePrefix), Label, false);
            }
        }

        /// <summary>
        /// Given a file path in the depot, returns the local disk mapping for the current view
        /// </summary>
        /// <param name="DepotFilepath">The full file path in depot naming form</param>
        /// <returns>The file's first reported path on disk or null if no mapping was found</returns>
        public string DepotToLocalPath(string DepotFilepath)
        {
            CheckP4Enabled();
            string Output;
            string Command = "where " + DepotFilepath;
            if (!LogP4Output(out Output, Command))
            {
                throw new P4Exception("p4.exe {0} failed.", Command);
            }

            string[] mappings = Output.Split(new char[] { '\r', '\n' }, StringSplitOptions.RemoveEmptyEntries);
            foreach (string mapping in mappings)
            {
                if (mapping.EndsWith("not in client view."))
                {
                    return null;
                }
                string[] files = mapping.Split(new char[] { ' ' }, StringSplitOptions.RemoveEmptyEntries);
                if (files.Length > 0)
                {
                    return files[files.Length - 1];
                }
            }

            return null;
        }

		/// <summary>
		/// Gets file stats.
		/// </summary>
		/// <param name="Filename">Filenam</param>
		/// <returns>File stats (invalid if the file does not exist in P4)</returns>
		public P4FileStat FStat(string Filename)
		{
			CheckP4Enabled();
			string Output;
			string Command = "fstat " + Filename;
			if (!LogP4Output(out Output, Command))
			{
				throw new P4Exception("p4.exe {0} failed.", Command);
			}

			P4FileStat Stat = P4FileStat.Invalid;

			if (Output.Contains("no such file(s)") == false)
			{
				Output = Output.Replace("\r", "");
				var FormLines = Output.Split('\n');
				foreach (var Line in FormLines)
				{
					var StatAttribute = Line.StartsWith("... ") ? Line.Substring(4) : Line;
					var StatPair = StatAttribute.Split(' ');
					if (StatPair.Length == 2 && !String.IsNullOrEmpty(StatPair[1]))
					{
						switch (StatPair[0])
						{
							case "type":
								// Use type (current CL if open) if possible
								ParseFileType(StatPair[1], ref Stat);
								break;
							case "headType":
								if (Stat.Type == P4FileType.Unknown)
								{
									ParseFileType(StatPair[1], ref Stat);
								}
								break;
							case "action":
								Stat.Action = ParseAction(StatPair[1]);
								break;
							case "change":
								Stat.Change = StatPair[1];
								break;
						}
					}
				}
				if (Stat.IsValid == false)
				{
					throw new AutomationException("Unable to parse fstat result for {0} (unknown file type).", Filename);
				}
			}
			return Stat;
		}

		/// <summary>
		/// Set file attributes (additively)
		/// </summary>
		/// <param name="Filename">File to change the attributes of.</param>
		/// <param name="Attributes">Attributes to set.</param>
		public void ChangeFileType(string Filename, P4FileAttributes Attributes, string Changelist = null)
		{
			CommandUtils.Log("ChangeFileType({0}, {1}, {2})", Filename, Attributes, String.IsNullOrEmpty(Changelist) ? "null" : Changelist);

			var Stat = FStat(Filename);
			if (String.IsNullOrEmpty(Changelist))
			{
				Changelist = (Stat.Action != P4Action.None) ? Stat.Change : "default";
			}
			// Only update attributes if necessary
			if ((Stat.Attributes & Attributes) != Attributes)
			{
				var CmdLine = String.Format("{0} -c {1} -t {2} {3}",
					(Stat.Action != P4Action.None) ? "reopen" : "open",
					Changelist, FileAttributesToString(Attributes | Stat.Attributes), Filename);
				LogP4(CmdLine);
			}
		}

		/// <summary>
		/// Parses P4 forms and stores them as a key/value pairs.
		/// </summary>
		/// <param name="Output">P4 command output (must be a form).</param>
		/// <returns>Parsed output.</returns>
		public CaselessDictionary<string> ParseTaggedP4Output(string Output)
		{
			var Tags = new CaselessDictionary<string>();
			var Lines = Output.Split(new string[] { Environment.NewLine }, StringSplitOptions.RemoveEmptyEntries);
            string DelayKey = "";
            int DelayIndex = 0;
			foreach (var Line in Lines)
			{
				var TrimmedLine = Line.Trim();
                if (TrimmedLine.StartsWith("#") == false)
				{
                    if (DelayKey != "")
                    {
                        if (Line.StartsWith("\t"))
                        {
                            if (DelayIndex > 0)
                            {
                                Tags.Add(String.Format("{0}{1}", DelayKey, DelayIndex), TrimmedLine);
                            }
                            else
                            {
                                Tags.Add(DelayKey, TrimmedLine);
                            }
                            DelayIndex++;
                            continue;
                        }
                        DelayKey = "";
                        DelayIndex = 0;
                    }
					var KeyEndIndex = TrimmedLine.IndexOf(':');
					if (KeyEndIndex >= 0)
					{
						var Key = TrimmedLine.Substring(0, KeyEndIndex);
						var Value = TrimmedLine.Substring(KeyEndIndex + 1).Trim();
                        if (Value == "")
                        {
                            DelayKey = Key;
                        }
                        else
                        {
                            Tags.Add(Key, Value);
                        }
					}
				}
			}
			return Tags;
		}

		/// <summary>
		/// Checks if the client exists in P4.
		/// </summary>
		/// <param name="ClientName">Client name</param>
		/// <returns>True if the client exists.</returns>
		public bool DoesClientExist(string ClientName)
		{
			CheckP4Enabled();
			CommandUtils.Log("Checking if client {0} exists", ClientName);

            var P4Result = P4(String.Format("-c {0} where //...", ClientName), AllowSpew: false, WithClient: false);
            return P4Result.Output.IndexOf("unknown - use 'client' command", StringComparison.InvariantCultureIgnoreCase) < 0 && P4Result.Output.IndexOf("doesn't exist", StringComparison.InvariantCultureIgnoreCase) < 0;
		}

		/// <summary>
		/// Gets client info.
		/// </summary>
		/// <param name="ClientName">Name of the client.</param>
		/// <returns></returns>
		public P4ClientInfo GetClientInfo(string ClientName)
		{
			CheckP4Enabled();

			CommandUtils.Log("Getting info for client {0}", ClientName);
			if (!DoesClientExist(ClientName))
			{
				return null;
			}

			return GetClientInfoInternal(ClientName);
		}
        /// <summary>
        /// Parses a string with enum values separated with spaces.
        /// </summary>
        /// <param name="ValueText"></param>
        /// <param name="EnumType"></param>
        /// <returns></returns>
        private static object ParseEnumValues(string ValueText, Type EnumType)
        {
            ValueText = ValueText.Replace(' ', ',');
            return Enum.Parse(EnumType, ValueText, true);
        }

		/// <summary>
		/// Gets client info (does not check if the client exists)
		/// </summary>
		/// <param name="ClientName">Name of the client.</param>
		/// <returns></returns>
		public P4ClientInfo GetClientInfoInternal(string ClientName)
		{
			P4ClientInfo Info = new P4ClientInfo();
            var P4Result = P4(String.Format("client -o {0}", ClientName), AllowSpew: false, WithClient: false);
			if (P4Result == 0)
			{
				var Tags = ParseTaggedP4Output(P4Result.Output);
                Info.Name = ClientName;
				Tags.TryGetValue("Host", out Info.Host);
				Tags.TryGetValue("Root", out Info.RootPath);
				if (!String.IsNullOrEmpty(Info.RootPath))
				{
					Info.RootPath = CommandUtils.ConvertSeparators(PathSeparator.Default, Info.RootPath);
				}
				Tags.TryGetValue("Owner", out Info.Owner);
				string AccessTime;
				Tags.TryGetValue("Access", out AccessTime);
				if (!String.IsNullOrEmpty(AccessTime))
				{
					DateTime.TryParse(AccessTime, out Info.Access);
				}
				else
				{
					Info.Access = DateTime.MinValue;
				}
                string LineEnd;
                Tags.TryGetValue("LineEnd", out LineEnd);
                if (!String.IsNullOrEmpty(LineEnd))
                {
                    Info.LineEnd = (P4LineEnd)ParseEnumValues(LineEnd, typeof(P4LineEnd));
                }
                string ClientOptions;
                Tags.TryGetValue("Options", out ClientOptions);
                if (!String.IsNullOrEmpty(ClientOptions))
                {
                    Info.Options = (P4ClientOption)ParseEnumValues(ClientOptions, typeof(P4ClientOption));
                }
                string SubmitOptions;
                Tags.TryGetValue("SubmitOptions", out SubmitOptions);
                if (!String.IsNullOrEmpty(SubmitOptions))
                {
                    Info.SubmitOptions = (P4SubmitOption)ParseEnumValues(SubmitOptions, typeof(P4SubmitOption));
                }
                string ClientMappingRoot = "//" + ClientName;
                foreach (var Pair in Tags)
                {
                    if (Pair.Key.StartsWith("View", StringComparison.InvariantCultureIgnoreCase))
                    {
                        string Mapping = Pair.Value;
                        int ClientStartIndex = Mapping.IndexOf(ClientMappingRoot, StringComparison.InvariantCultureIgnoreCase);
                        if (ClientStartIndex > 0)
                        {
                            var ViewPair = new KeyValuePair<string, string>(
                                Mapping.Substring(0, ClientStartIndex - 1),
                                Mapping.Substring(ClientStartIndex + ClientMappingRoot.Length));
                            Info.View.Add(ViewPair);
                        }
                    }
                }
			}
			else
			{
				throw new AutomationException("p4 client -o {0} failed!", ClientName);
			}
			return Info;
		}

		/// <summary>
		/// Gets all clients owned by the user.
		/// </summary>
		/// <param name="UserName"></param>
		/// <returns>List of clients owned by the user.</returns>
		public P4ClientInfo[] GetClientsForUser(string UserName, string PathUnderClientRoot = null)
		{
			CheckP4Enabled();

			var ClientList = new List<P4ClientInfo>();

			// Get all clients for this user
            var P4Result = P4(String.Format("clients -u {0}", UserName), AllowSpew: false, WithClient: false);
			if (P4Result != 0)
			{
				throw new AutomationException("p4 clients -u {0} failed.", UserName);
			}

			// Parse output.
			var Lines = P4Result.Output.Split(new string[] { Environment.NewLine }, StringSplitOptions.RemoveEmptyEntries);
			foreach (string Line in Lines)
			{
				var Tokens = Line.Split(new char[] { ' ' }, StringSplitOptions.RemoveEmptyEntries);
				P4ClientInfo Info = null;

				// Retrieve the client name and info.
				for (int TokenIndex = 0; TokenIndex < Tokens.Length; ++TokenIndex)
				{
					if (Tokens[TokenIndex] == "Client")
					{
						var ClientName = Tokens[++TokenIndex];
						Info = GetClientInfoInternal(ClientName);
						break;
					}
				}

				if (Info == null || String.IsNullOrEmpty(Info.Name) || String.IsNullOrEmpty(Info.RootPath))
				{
					throw new AutomationException("Failed to retrieve p4 client info for user {0}. Unable to set up local environment", UserName);
				}
				
				bool bAddClient = true;
				// Filter the client out if the specified path is not under the client root
				if (!String.IsNullOrEmpty(PathUnderClientRoot) && !String.IsNullOrEmpty(Info.RootPath))
				{
					var ClientRootPathWithSlash = Info.RootPath;
					if (!ClientRootPathWithSlash.EndsWith("\\") && !ClientRootPathWithSlash.EndsWith("/"))
					{
						ClientRootPathWithSlash = CommandUtils.ConvertSeparators(PathSeparator.Default, ClientRootPathWithSlash + "/");
					}
					bAddClient = PathUnderClientRoot.StartsWith(ClientRootPathWithSlash, StringComparison.CurrentCultureIgnoreCase);
				}

				if (bAddClient)
				{
					ClientList.Add(Info);
				}
			}
			return ClientList.ToArray();
		}
        /// <summary>
        /// Deletes a client.
        /// </summary>
        /// <param name="Name">Client name.</param>
        /// <param name="Force">Forces the operation (-f)</param>
        public void DeleteClient(string Name, bool Force = false)
        {
            CheckP4Enabled();
            LogP4(String.Format("client -d {0} {1}", (Force ? "-f" : ""), Name), WithClient: false);
        }

        /// <summary>
        /// Creates a new client.
        /// </summary>
        /// <param name="ClientSpec">Client specification.</param>
        /// <returns></returns>
        public P4ClientInfo CreateClient(P4ClientInfo ClientSpec)
        {
            string SpecInput = "Client: " + ClientSpec.Name + Environment.NewLine;
            SpecInput += "Owner: " + ClientSpec.Owner + Environment.NewLine;
            SpecInput += "Host: " + ClientSpec.Host + Environment.NewLine;
            SpecInput += "Root: " + ClientSpec.RootPath + Environment.NewLine;
            SpecInput += "Options: " + ClientSpec.Options.ToString().ToLowerInvariant().Replace(",", "") + Environment.NewLine;
            SpecInput += "SubmitOptions: " + ClientSpec.SubmitOptions.ToString().ToLowerInvariant().Replace(",", "") + Environment.NewLine;
            SpecInput += "LineEnd: " + ClientSpec.LineEnd.ToString().ToLowerInvariant() + Environment.NewLine;
            SpecInput += "View:" + Environment.NewLine;
            foreach (var Mapping in ClientSpec.View)
            {
                SpecInput += "\t" + Mapping.Key + " //" + ClientSpec.Name + Mapping.Value + Environment.NewLine;
            }
			CommandUtils.Log(SpecInput);
            LogP4("client -i", SpecInput, WithClient: false);
            return ClientSpec;
        }


		/// <summary>
		/// Lists immediate sub-directories of the specified directory.
		/// </summary>
		/// <param name="CommandLine"></param>
		/// <returns>List of sub-directories of the specified direcories.</returns>
		public List<string> Dirs(string CommandLine)
		{
			CheckP4Enabled();
			var DirsCmdLine = String.Format("dirs {0}", CommandLine);
			var P4Result = P4(DirsCmdLine, AllowSpew: false);
			if (P4Result != 0)
			{
				throw new AutomationException("{0} failed.", DirsCmdLine);
			}
			var Result = new List<string>();
			var Lines = P4Result.Output.Split(new string[] { Environment.NewLine }, StringSplitOptions.RemoveEmptyEntries);
			foreach (string Line in Lines)
			{
				if (!Line.Contains("no such file"))
				{
					Result.Add(Line);
				}
			}
			return Result;
		}

		#region Utilities

		private static object[] OldStyleBinaryFlags = new object[]
		{
			P4FileAttributes.Uncompressed,
			P4FileAttributes.Executable,
			P4FileAttributes.Compressed,
			P4FileAttributes.RCS
		};

		private static void ParseFileType(string Filetype, ref P4FileStat Stat)
		{
			var AllFileTypes = GetEnumValuesAndKeywords(typeof(P4FileType));
			var AllAttributes = GetEnumValuesAndKeywords(typeof(P4FileAttributes));

			Stat.Type = P4FileType.Unknown;
			Stat.Attributes = P4FileAttributes.None;

			// Parse file flags
			var OldFileFlags = GetEnumValuesAndKeywords(typeof(P4FileAttributes), OldStyleBinaryFlags);
			foreach (var FileTypeFlag in OldFileFlags)
			{
				if ((!String.IsNullOrEmpty(FileTypeFlag.Value) && Char.ToLowerInvariant(FileTypeFlag.Value[0]) == Char.ToLowerInvariant(Filetype[0]))
					// @todo: This is a nasty hack to get .ipa files to work - RobM plz fix?
					|| (FileTypeFlag.Value == "F" && Filetype == "ubinary"))
				{
					Stat.IsOldType = true;
					Stat.Attributes |= (P4FileAttributes)FileTypeFlag.Key;
					break;
				}
			}
			if (Stat.IsOldType)
			{
				Filetype = Filetype.Substring(1);
			}
			// Parse file type
			var TypeAndAttributes = Filetype.Split('+');
			foreach (var FileType in AllFileTypes)
			{
				if (FileType.Value == TypeAndAttributes[0])
				{
					Stat.Type = (P4FileType)FileType.Key;
					break;
				}
			}
			// Parse attributes
			if (TypeAndAttributes.Length > 1 && !String.IsNullOrEmpty(TypeAndAttributes[1]))
			{
				var FileAttributes = TypeAndAttributes[1];
				for (int AttributeIndex = 0; AttributeIndex < FileAttributes.Length; ++AttributeIndex)
				{
					char Attr = FileAttributes[AttributeIndex];
					foreach (var FileAttribute in AllAttributes)
					{
						if (!String.IsNullOrEmpty(FileAttribute.Value) && FileAttribute.Value[0] == Attr)
						{
							Stat.Attributes |= (P4FileAttributes)FileAttribute.Key;
							break;
						}
					}
				}
			}
		}

		private static P4Action ParseAction(string Action)
		{
			P4Action Result = P4Action.Unknown;
			var AllActions = GetEnumValuesAndKeywords(typeof(P4Action));
			foreach (var ActionKeyword in AllActions)
			{
				if (ActionKeyword.Value == Action)
				{
					Result = (P4Action)ActionKeyword.Key;
					break;
				}
			}
			return Result;
		}

		private static KeyValuePair<object, string>[] GetEnumValuesAndKeywords(Type EnumType)
		{
			var Values = Enum.GetValues(EnumType);
			KeyValuePair<object, string>[] ValuesAndKeywords = new KeyValuePair<object, string>[Values.Length];
			int ValueIndex = 0;
			foreach (var Value in Values)
			{
				ValuesAndKeywords[ValueIndex++] = new KeyValuePair<object, string>(Value, GetEnumDescription(EnumType, Value));
			}
			return ValuesAndKeywords;
		}

		private static KeyValuePair<object, string>[] GetEnumValuesAndKeywords(Type EnumType, object[] Values)
		{
			KeyValuePair<object, string>[] ValuesAndKeywords = new KeyValuePair<object, string>[Values.Length];
			int ValueIndex = 0;
			foreach (var Value in Values)
			{
				ValuesAndKeywords[ValueIndex++] = new KeyValuePair<object, string>(Value, GetEnumDescription(EnumType, Value));
			}
			return ValuesAndKeywords;
		}

		private static string GetEnumDescription(Type EnumType, object Value)
		{
			var MemberInfo = EnumType.GetMember(Value.ToString());
			var Atributes = MemberInfo[0].GetCustomAttributes(typeof(DescriptionAttribute), false);
			return ((DescriptionAttribute)Atributes[0]).Description;
		}

		private static string FileAttributesToString(P4FileAttributes Attributes)
		{
			var AllAttributes = GetEnumValuesAndKeywords(typeof(P4FileAttributes));
			string Text = "";
			foreach (var Attr in AllAttributes)
			{
				var AttrValue = (P4FileAttributes)Attr.Key;
				if ((Attributes & AttrValue) == AttrValue)
				{
					Text += Attr.Value;
				}
			}
			if (String.IsNullOrEmpty(Text) == false)
			{
				Text = "+" + Text;
			}
			return Text;
		}

		#endregion
	}
}<|MERGE_RESOLUTION|>--- conflicted
+++ resolved
@@ -615,17 +615,6 @@
             {
                 // Change 1999345 on 2014/02/16 by buildmachine@BuildFarm_BUILD-23_buildmachine_++depot+UE4 'GUBP Node Shadow_LabelPromotabl'
 
-<<<<<<< HEAD
-				// If the user specified '-l' or '-L', the summary will appear on subsequent lines (no quotes) instead of the same line (surrounded by single quotes)
-				bool bSummaryIsOnSameLine = CommandLine.IndexOf( "-L", StringComparison.InvariantCultureIgnoreCase ) == -1;
-				if( bSummaryIsOnSameLine && LongComment )
-				{
-					CommandLine = "-L " + CommandLine;
-					bSummaryIsOnSameLine = false;
-				}
-
-=======
->>>>>>> ed5a1010
                 string Output;
                 if (!LogP4Output(out Output, "changes " + CommandLine, null, AllowSpew))
                 {
@@ -651,10 +640,6 @@
                     int ChangeAt = Line.IndexOf(MatchChange);
                     int OnAt = Line.IndexOf(MatchOn);
                     int ByAt = Line.IndexOf(MatchBy);
-<<<<<<< HEAD
-                    int AtAt = Line.IndexOf("@");
-=======
->>>>>>> ed5a1010
                     if (ChangeAt == 0 && OnAt > ChangeAt && ByAt > OnAt)
                     {
                         var ChangeString = Line.Substring(ChangeAt + MatchChange.Length, OnAt - ChangeAt - MatchChange.Length);
@@ -694,11 +679,6 @@
 							{
 								Line = Lines[ LineIndex ];
 
-<<<<<<< HEAD
-								if( String.IsNullOrEmpty( Line ) )
-								{
-									// Summaries end with a blank line (no tabs)
-=======
 								int SummaryChangeAt = Line.IndexOf(MatchChange);
 								int SummaryOnAt = Line.IndexOf(MatchOn);
 								int SummaryByAt = Line.IndexOf(MatchBy);
@@ -707,20 +687,10 @@
 								{
 									// OK, we found a new change. This isn't part of our summary.  We're done with the summary.  Back we go.
 									--LineIndex;
->>>>>>> ed5a1010
 									break;
 								}
 
 								// Summary lines are supposed to begin with a single tab character (even empty lines)
-<<<<<<< HEAD
-								if( Line[0] != '\t' )
-								{
-									throw new AutomationException("Was expecting every line of the P4 changes summary to start with a tab character");
-								}
-
-								// Remove the tab
-								var SummaryLine = Line.Substring( 1 );
-=======
 								if( !String.IsNullOrEmpty( Line ) && Line[0] != '\t' )
 								{
 									throw new AutomationException("Was expecting every line of the P4 changes summary to start with a tab character or be totally empty");
@@ -732,7 +702,6 @@
 								{ 
 									SummaryLine = Line.Substring( 1 );
 								}
->>>>>>> ed5a1010
 
 								// Add a CR if we already had some summary text
 								if( !String.IsNullOrEmpty( Change.Summary ) )
