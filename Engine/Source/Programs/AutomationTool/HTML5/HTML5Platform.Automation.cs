﻿// Copyright 1998-2017 Epic Games, Inc. All Rights Reserved.
using System;
using Ionic.Zip;
using System.IO;
using System.Web;
using System.Net;
using System.Linq;
using System.Text;
using AutomationTool;
using UnrealBuildTool;
using System.Threading;
using System.Diagnostics;
using System.Threading.Tasks;
using System.Collections.Generic;
using System.Security.Cryptography;
using System.Text.RegularExpressions;


public class HTML5Platform : Platform
{
	public HTML5Platform()
		: base(UnrealTargetPlatform.HTML5)
	{
	}

	public override void Package(ProjectParams Params, DeploymentContext SC, int WorkingCL)
	{
		Log("Package {0}", Params.RawProjectPath);

		Log("Setting Emscripten SDK for packaging..");
		HTML5SDKInfo.SetupEmscriptenTemp();
		HTML5SDKInfo.SetUpEmscriptenConfigFile();

		string PackagePath = Path.Combine(Path.GetDirectoryName(Params.RawProjectPath.FullName), "Binaries", "HTML5");
		if (!Directory.Exists(PackagePath))
		{
			Directory.CreateDirectory(PackagePath);
		}
		string FinalDataLocation = Path.Combine(PackagePath, Params.ShortProjectName) + ".data";

		var ConfigCache = UnrealBuildTool.ConfigCache.ReadHierarchy(ConfigHierarchyType.Engine, DirectoryReference.FromFile(Params.RawProjectPath), UnrealTargetPlatform.HTML5);

		if (HTMLPakAutomation.CanCreateMapPaks(Params))
		{
			HTMLPakAutomation PakAutomation = new HTMLPakAutomation(Params, SC);

			// Create Necessary Paks.
			PakAutomation.CreateEnginePak();
			PakAutomation.CreateGamePak();
			PakAutomation.CreateContentDirectoryPak();

			// Create Emscripten Package from Necessary Paks. - This will be the VFS.
			PakAutomation.CreateEmscriptenDataPackage(PackagePath, FinalDataLocation);

			// Create All Map Paks which  will be downloaded on the fly.
			PakAutomation.CreateMapPak();

			// Create Delta Paks if setup.
			List<string> Paks = new List<string>();
			ConfigCache.GetArray("/Script/HTML5PlatformEditor.HTML5TargetSettings", "LevelTransitions", out Paks);

			if (Paks != null)
			{
				foreach (var Pak in Paks)
				{
					var Matched = Regex.Matches(Pak, "\"[^\"]+\"", RegexOptions.IgnoreCase);
					string MapFrom = Path.GetFileNameWithoutExtension(Matched[0].ToString().Replace("\"", ""));
					string MapTo = Path.GetFileNameWithoutExtension(Matched[1].ToString().Replace("\"", ""));
					PakAutomation.CreateDeltaMapPaks(MapFrom, MapTo);
				}
			}
		}
		else
		{
			// we need to operate in the root
			string PythonPath = HTML5SDKInfo.Python();
			string PackagerPath = HTML5SDKInfo.EmscriptenPackager();

			using (new ScopedEnvVar("EM_CONFIG", HTML5SDKInfo.DOT_EMSCRIPTEN))
			{
				using (new PushedDirectory(Path.Combine(Params.BaseStageDirectory, "HTML5")))
				{
					string CmdLine = string.Format("\"{0}\" \"{1}\" --preload . --js-output=\"{1}.js\"", PackagerPath, FinalDataLocation);
					RunAndLog(CmdEnv, PythonPath, CmdLine);
				}
			}
		}

		// copy the "Executable" to the package directory
		string GameExe = Path.GetFileNameWithoutExtension(Params.ProjectGameExeFilename);
		if (Params.ClientConfigsToBuild[0].ToString() != "Development")
		{
			GameExe += "-HTML5-" + Params.ClientConfigsToBuild[0].ToString();
		}
		GameExe += ".js";

		// ensure the ue4game binary exists, if applicable
		string FullGameExePath = Path.Combine(Path.GetDirectoryName(Params.ProjectGameExeFilename), GameExe);
		if (!SC.IsCodeBasedProject && !FileExists_NoExceptions(FullGameExePath))
		{
			Log("Failed to find game application " + FullGameExePath);
			throw new AutomationException(ExitCode.Error_MissingExecutable, "Stage Failed. Could not find application {0}. You may need to build the UE4 project with your target configuration and platform.", FullGameExePath);
		}

		if (Path.Combine(Path.GetDirectoryName(Params.ProjectGameExeFilename), GameExe) != Path.Combine(PackagePath, GameExe))
		{
			File.Copy(Path.Combine(Path.GetDirectoryName(Params.ProjectGameExeFilename), GameExe), Path.Combine(PackagePath, GameExe), true);
			File.Copy(Path.Combine(Path.GetDirectoryName(Params.ProjectGameExeFilename), GameExe) + ".mem", Path.Combine(PackagePath, GameExe) + ".mem", true);
			File.Copy(Path.Combine(Path.GetDirectoryName(Params.ProjectGameExeFilename), GameExe) + ".symbols", Path.Combine(PackagePath, GameExe) + ".symbols", true);
		}

		File.SetAttributes(Path.Combine(PackagePath, GameExe), FileAttributes.Normal);
		File.SetAttributes(Path.Combine(PackagePath, GameExe) + ".mem", FileAttributes.Normal);
		File.SetAttributes(Path.Combine(PackagePath, GameExe) + ".symbols", FileAttributes.Normal);


		// put the HTML file to the package directory
		string TemplateFileName = "GameX.html.template";
		string TemplateFile = Path.Combine(CombinePaths(CmdEnv.LocalRoot, "Engine"), "Build", "HTML5", TemplateFileName);
		string OutputFile = Path.Combine(PackagePath, (Params.ClientConfigsToBuild[0].ToString() != "Development" ? (Params.ShortProjectName + "-HTML5-" + Params.ClientConfigsToBuild[0].ToString()) : Params.ShortProjectName)) + ".html";

		// find Heap Size.
		ulong HeapSize;

		int ConfigHeapSize = 0;
		// Valuer set by Editor UI
		var bGotHeapSize = ConfigCache.GetInt32("/Script/HTML5PlatformEditor.HTML5TargetSettings", "HeapSize" + Params.ClientConfigsToBuild[0].ToString(), out ConfigHeapSize);

		// Fallback if the previous method failed
		if (!bGotHeapSize && !ConfigCache.GetInt32("/Script/BuildSettings.BuildSettings", "HeapSize" + Params.ClientConfigsToBuild[0].ToString(), out ConfigHeapSize)) // in Megs.
		{
			// we couldn't find a per config heap size, look for a common one.
			if (!ConfigCache.GetInt32("/Script/BuildSettings.BuildSettings", "HeapSize", out ConfigHeapSize))
			{
				ConfigHeapSize = Params.IsCodeBasedProject ? 1024 : 512;
				Log("Could not find Heap Size setting in .ini for Client config {0}", Params.ClientConfigsToBuild[0].ToString());
			}
		}

		HeapSize = (ulong)ConfigHeapSize * 1024L * 1024L; // convert to bytes.
		Log("Setting Heap size to {0} Mb ", ConfigHeapSize);


		GenerateFileFromTemplate(TemplateFile, OutputFile, Params.ShortProjectName, Params.ClientConfigsToBuild[0].ToString(), Params.StageCommandline, !Params.IsCodeBasedProject, HeapSize);

		string MacBashTemplateFile = Path.Combine(CombinePaths(CmdEnv.LocalRoot, "Engine"), "Build", "HTML5", "RunMacHTML5LaunchHelper.command.template");
		string MacBashOutputFile = Path.Combine(PackagePath, "RunMacHTML5LaunchHelper.command");
		string MonoPath = Path.Combine(CombinePaths(CmdEnv.LocalRoot, "Engine"), "Build", "BatchFiles", "Mac", "SetupMono.sh");
		GenerateMacCommandFromTemplate(MacBashTemplateFile, MacBashOutputFile, MonoPath);

		string htaccessTemplate = Path.Combine(CombinePaths(CmdEnv.LocalRoot, "Engine"), "Build", "HTML5", "htaccess.template");
		string htaccesspath = Path.Combine(PackagePath, ".htaccess");
		if ( File.Exists(htaccesspath) )
		{
			FileAttributes attributes = File.GetAttributes(htaccesspath);
			if ((attributes & FileAttributes.ReadOnly) == FileAttributes.ReadOnly)
			{
				attributes &= ~FileAttributes.ReadOnly;
				File.SetAttributes(htaccesspath, attributes);
			}
		}
		File.Copy(htaccessTemplate, htaccesspath, true);

		string JSDir = Path.Combine(CombinePaths(CmdEnv.LocalRoot, "Engine"), "Build", "HTML5");
		string OutDir = PackagePath;

		// Gather utlity .js files and combine into one file
		string[] UtilityJavaScriptFiles = Directory.GetFiles(JSDir, "*.js");

		string DestinationFile = OutDir + "/Utility.js";
		File.Delete(DestinationFile);
		foreach( var UtilityFile in UtilityJavaScriptFiles)
		{
			string Data = File.ReadAllText(UtilityFile);
			File.AppendAllText(DestinationFile, Data);
		}

		// Compress all files. These are independent tasks which can be threaded.
		Task[] CompressionTasks = new Task[6];
		//data file.
		CompressionTasks[0] = Task.Factory.StartNew( () => CompressFile(FinalDataLocation, FinalDataLocation + "gz"));
		// data file .js driver.
		CompressionTasks[1] = Task.Factory.StartNew( () => CompressFile(FinalDataLocation + ".js" , FinalDataLocation + ".jsgz"));
		// main js.
		CompressionTasks[2] = Task.Factory.StartNew(() => CompressFile(Path.Combine(PackagePath, GameExe), Path.Combine(PackagePath, GameExe) + "gz"));
		// mem init file.
		CompressionTasks[3] = Task.Factory.StartNew(() => CompressFile(Path.Combine(PackagePath, GameExe) + ".mem", Path.Combine(PackagePath, GameExe) + ".memgz"));
		// symbols file.
		CompressionTasks[4] = Task.Factory.StartNew(() => CompressFile(Path.Combine(PackagePath, GameExe) + ".symbols", Path.Combine(PackagePath, GameExe) + ".symbolsgz"));
		// Utility
		CompressionTasks[5] = Task.Factory.StartNew(() => CompressFile(OutDir + "/Utility.js", OutDir + "/Utility.jsgz"));

		File.Copy(CombinePaths(CmdEnv.LocalRoot, "Engine/Binaries/DotNET/HTML5LaunchHelper.exe"),CombinePaths(OutDir, "HTML5LaunchHelper.exe"),true);
		Task.WaitAll(CompressionTasks);
		PrintRunTime();
	}

	void CompressFile(string Source, string Destination)
	{
		Log(" Compressing " + Source);
		bool DeleteSource = false;

		if(  Source == Destination )
		{
			string CopyOrig = Source + ".Copy";
			File.Copy(Source, CopyOrig);
			Source = CopyOrig;
			DeleteSource = true;
		}

		using (System.IO.Stream input = System.IO.File.OpenRead(Source))
		{
			using (var raw = System.IO.File.Create(Destination))
				{
					using (Stream compressor = new Ionic.Zlib.GZipStream(raw, Ionic.Zlib.CompressionMode.Compress,Ionic.Zlib.CompressionLevel.BestCompression))
					{
						byte[] buffer = new byte[2048];
						int SizeRead = 0;
						while ((SizeRead = input.Read(buffer, 0, buffer.Length)) != 0)
						{
							compressor.Write(buffer, 0, SizeRead);
						}
					}
				}
		}

		if (DeleteSource && File.Exists(Source))
		{
			File.Delete(Source);
		}
	}

	public override bool RequiresPackageToDeploy
	{
		get { return true; }
	}


	protected void GenerateFileFromTemplate(string InTemplateFile, string InOutputFile, string InGameName, string InGameConfiguration, string InArguments, bool IsContentOnly, ulong HeapSize)
	{
		StringBuilder outputContents = new StringBuilder();
		using (StreamReader reader = new StreamReader(InTemplateFile))
		{
			string LineStr = null;
			while (reader.Peek() != -1)
			{
				LineStr = reader.ReadLine();
				if (LineStr.Contains("%GAME%"))
				{
					LineStr = LineStr.Replace("%GAME%", InGameName);
				}

				if (LineStr.Contains("%HEAPSIZE%"))
				{
					LineStr = LineStr.Replace("%HEAPSIZE%", HeapSize.ToString());
				}

				if (LineStr.Contains("%CONFIG%"))
				{
					string TempGameName = InGameName;
					if (IsContentOnly)
						TempGameName = "UE4Game";
					LineStr = LineStr.Replace("%CONFIG%", (InGameConfiguration != "Development" ? (TempGameName + "-HTML5-" + InGameConfiguration) : TempGameName));
				}

				if (LineStr.Contains("%UE4CMDLINE%"))
				{
					InArguments = InArguments.Replace ("\"", "");
					string[] Arguments = InArguments.Split(' ');
					string ArgumentString = IsContentOnly ? "'../../../" + InGameName + "/" + InGameName + ".uproject '," : "";
					for (int i = 0; i < Arguments.Length - 1; ++i)
					{
						ArgumentString += "'";
						ArgumentString += Arguments[i];
						ArgumentString += "'";
						ArgumentString += ",' ',";
					}
					if (Arguments.Length > 0)
					{
						ArgumentString += "'";
						ArgumentString += Arguments[Arguments.Length - 1];
						ArgumentString += "'";
					}
					LineStr = LineStr.Replace("%UE4CMDLINE%", ArgumentString);

				}

				outputContents.AppendLine(LineStr);
			}
		}

		if (outputContents.Length > 0)
		{
			// Save the file
			try
			{
				Directory.CreateDirectory(Path.GetDirectoryName(InOutputFile));
				File.WriteAllText(InOutputFile, outputContents.ToString(), Encoding.UTF8);
			}
			catch (Exception)
			{
				// Unable to write to the project file.
			}
		}
	}

	protected void GenerateMacCommandFromTemplate(string InTemplateFile, string InOutputFile, string InMonoPath)
	{
		StringBuilder outputContents = new StringBuilder();
		using (StreamReader reader = new StreamReader(InTemplateFile))
		{
			string InMonoPathParent = Path.GetDirectoryName(InMonoPath);
			string LineStr = null;
			while (reader.Peek() != -1)
			{
				LineStr = reader.ReadLine();
				if (LineStr.Contains("${unreal_mono_pkg_path}"))
				{
					LineStr = LineStr.Replace("${unreal_mono_pkg_path}", InMonoPath);
				}
				if (LineStr.Contains("${unreal_mono_pkg_path_base}"))
				{
					LineStr = LineStr.Replace("${unreal_mono_pkg_path_base}", InMonoPathParent);
				}

				outputContents.Append(LineStr + '\n');
			}
		}

		if (outputContents.Length > 0)
		{
			// Save the file. We Copy the template file to keep any permissions set to it.
			try
			{
				Directory.CreateDirectory(Path.GetDirectoryName(InOutputFile));
				if (File.Exists(InOutputFile))
				{
					File.SetAttributes(InOutputFile, File.GetAttributes(InOutputFile) & ~FileAttributes.ReadOnly);
					File.Delete(InOutputFile);
				}
				File.Copy(InTemplateFile, InOutputFile);
				File.SetAttributes(InOutputFile, File.GetAttributes(InOutputFile) & ~FileAttributes.ReadOnly);
				using (var CmdFile = File.Open(InOutputFile, FileMode.OpenOrCreate | FileMode.Truncate))
				{
					Byte[] BytesToWrite = new UTF8Encoding(true).GetBytes(outputContents.ToString());
					CmdFile.Write(BytesToWrite, 0, BytesToWrite.Length);
				}
			}
			catch (Exception)
			{
				// Unable to write to the project file.
			}
		}
	}

	public override void GetFilesToDeployOrStage(ProjectParams Params, DeploymentContext SC)
	{
	}

	public override void GetFilesToArchive(ProjectParams Params, DeploymentContext SC)
	{
		if (SC.StageTargetConfigurations.Count != 1)
		{
			throw new AutomationException("iOS is currently only able to package one target configuration at a time, but StageTargetConfigurations contained {0} configurations", SC.StageTargetConfigurations.Count);
		}

		string PackagePath = Path.Combine(Path.GetDirectoryName(Params.RawProjectPath.FullName), "Binaries", "HTML5");
		string FinalDataLocation = Path.Combine(PackagePath, Params.ShortProjectName) + ".data";

		// copy the "Executable" to the archive directory
		string GameExe = Path.GetFileNameWithoutExtension(Params.ProjectGameExeFilename);
		if (Params.ClientConfigsToBuild[0].ToString() != "Development")
		{
			GameExe += "-HTML5-" + Params.ClientConfigsToBuild[0].ToString();
		}
		GameExe += ".js";

		// put the HTML file to the package directory
		string OutputFile = Path.Combine(PackagePath, (Params.ClientConfigsToBuild[0].ToString() != "Development" ? (Params.ShortProjectName + "-HTML5-" + Params.ClientConfigsToBuild[0].ToString()) : Params.ShortProjectName)) + ".html";

		// data file
		SC.ArchiveFiles(PackagePath, Path.GetFileName(FinalDataLocation));
		SC.ArchiveFiles(PackagePath, Path.GetFileName(FinalDataLocation + "gz"));
		// data file js driver
		SC.ArchiveFiles(PackagePath, Path.GetFileName(FinalDataLocation + ".js"));
		SC.ArchiveFiles(PackagePath, Path.GetFileName(FinalDataLocation + ".jsgz"));
		// main js file
		SC.ArchiveFiles(PackagePath, Path.GetFileName(GameExe));
		SC.ArchiveFiles(PackagePath, Path.GetFileName(GameExe + "gz"));
		// memory init file
		SC.ArchiveFiles(PackagePath, Path.GetFileName(GameExe + ".mem"));
		SC.ArchiveFiles(PackagePath, Path.GetFileName(GameExe + ".memgz"));
		// symbols file
		SC.ArchiveFiles(PackagePath, Path.GetFileName(GameExe + ".symbols"));
		SC.ArchiveFiles(PackagePath, Path.GetFileName(GameExe + ".symbolsgz"));
		// utilities
		SC.ArchiveFiles(PackagePath, Path.GetFileName("Utility.js"));
		SC.ArchiveFiles(PackagePath, Path.GetFileName("Utility.jsgz"));
		// landing page.
		SC.ArchiveFiles(PackagePath, Path.GetFileName(OutputFile));

		// Archive HTML5 Server and a Readme.
		var LaunchHelperPath = CombinePaths(CmdEnv.LocalRoot, "Engine/Binaries/DotNET/");
		SC.ArchiveFiles(LaunchHelperPath, "HTML5LaunchHelper.exe");
		SC.ArchiveFiles(Path.Combine(CombinePaths(CmdEnv.LocalRoot, "Engine"), "Build", "HTML5"), "Readme.txt");
		SC.ArchiveFiles(PackagePath, Path.GetFileName(Path.Combine(PackagePath, "RunMacHTML5LaunchHelper.command")));
		SC.ArchiveFiles(PackagePath, Path.GetFileName(Path.Combine(PackagePath, ".htaccess")));

		if (HTMLPakAutomation.CanCreateMapPaks(Params))
		{
		// find all paks.
			string[] Files = Directory.GetFiles(Path.Combine(PackagePath, Params.ShortProjectName), "*",SearchOption.AllDirectories);
			foreach(string PakFile in Files)
			{
				var DestPak = PakFile.Replace(PackagePath,"");
				SC.ArchivedFiles.Add(PakFile, DestPak);
			}
		}

		UploadToS3(SC);
	}

	public override IProcessResult RunClient(ERunOptions ClientRunFlags, string ClientApp, string ClientCmdLine, ProjectParams Params)
	{
		// look for browser
		string BrowserPath = Params.Devices[0].Replace("HTML5@", "");

		// open the webpage
		Int32 ServerPort = 8000; // HTML5LaunchHelper default

		var ConfigCache = UnrealBuildTool.ConfigCache.ReadHierarchy(ConfigHierarchyType.Engine, DirectoryReference.FromFile(Params.RawProjectPath), UnrealTargetPlatform.HTML5);
		ConfigCache.GetInt32("/Script/HTML5PlatformEditor.HTML5TargetSettings", "DeployServerPort", out ServerPort); // LaunchOn via Editor or FrontEnd
		string WorkingDirectory = Path.GetDirectoryName(ClientApp);
		string url = Path.GetFileName(ClientApp) +".html";
<<<<<<< HEAD
=======

		// WARNING: splitting the following situation
		// if cookonthefly is used: tell the browser to use the PROXY at DEFAULT_HTTP_FILE_SERVING_PORT
		// leave the normal HTML5LaunchHelper port (ServerPort) alone -- otherwise it will collide with the PROXY port
>>>>>>> f00d6e77
		if (ClientCmdLine.Contains("filehostip"))
		{
			url += "?cookonthefly=true";
			Int32 ProxyPort = 41898; // DEFAULT_HTTP_FILE_SERVING_PORT
			url = String.Format("http://localhost:{0}/{1}", ProxyPort, url);
		}
		url = String.Format("http://localhost:{0}/{1}", ServerPort, url);

		// Check HTML5LaunchHelper source for command line args

		var LowerBrowserPath = BrowserPath.ToLower();
		var ProfileDirectory = Path.Combine(Utils.GetUserSettingDirectory().FullName, "UE4_HTML5", "user");

		string BrowserCommandline = url;

		if (LowerBrowserPath.Contains("chrome"))
		{
			BrowserCommandline  += "  " + String.Format("--user-data-dir=\\\"{0}\\\" --enable-logging --no-first-run", Path.Combine(ProfileDirectory, "chrome"));
		}
		else if (LowerBrowserPath.Contains("firefox"))
		{
			BrowserCommandline += "  " +  String.Format("-no-remote -profile \\\"{0}\\\"", Path.Combine(ProfileDirectory, "firefox"));
		}

		string LauncherArguments = string.Format(" -Browser=\"{0}\" + -BrowserCommandLine=\"{1}\" -ServerPort=\"{2}\" -ServerRoot=\"{3}\" ",
				new object[] { BrowserPath, BrowserCommandline, ServerPort, WorkingDirectory });

		var LaunchHelperPath = CombinePaths(CmdEnv.LocalRoot, "Engine/Binaries/DotNET/HTML5LaunchHelper.exe");
		IProcessResult BrowserProcess = Run(LaunchHelperPath, LauncherArguments, null, ClientRunFlags | ERunOptions.NoWaitForExit);

		return BrowserProcess;
	}

	public override string GetCookPlatform(bool bDedicatedServer, bool bIsClientOnly)
	{
		return "HTML5";
	}

	public override string GetCookExtraCommandLine(ProjectParams Params)
	{
		return HTMLPakAutomation.CanCreateMapPaks(Params) ? " -GenerateDependenciesForMaps " : "";
	}

	public override bool DeployPakInternalLowerCaseFilenames()
	{
		return false;
	}

	public override PakType RequiresPak(ProjectParams Params)
	{
		return HTMLPakAutomation.CanCreateMapPaks(Params) ? PakType.Never : PakType.Always;
	}

	public override string GetPlatformPakCommandLine()
	{
		return " -compress";
	}

	public override bool DeployLowerCaseFilenames(bool bUFSFile)
	{
		return false;
	}

	public override string LocalPathToTargetPath(string LocalPath, string LocalRoot)
	{
		return LocalPath;//.Replace("\\", "/").Replace(LocalRoot, "../../..");
	}

	public override bool IsSupported { get { return true; } }

	public override List<string> GetDebugFileExtentions()
	{
		return new List<string> { ".pdb" };
	}
	#region Hooks

	public override void PreBuildAgenda(UE4Build Build, UE4Build.BuildAgenda Agenda)
	{
	}

	public override List<string> GetExecutableNames(DeploymentContext SC, bool bIsRun = false)
	{
		var ExecutableNames = new List<String>();
		ExecutableNames.Add(Path.Combine(SC.ProjectRoot, "Binaries", "HTML5", SC.ShortProjectName));
		return ExecutableNames;
	}
	#endregion

#region AMAZON S3
	public void UploadToS3(DeploymentContext SC)
	{
		ConfigHierarchy Ini = ConfigCache.ReadHierarchy(ConfigHierarchyType.Engine, DirectoryReference.FromFile(SC.RawProjectPath), SC.StageTargetPlatform.PlatformType);
		bool Upload = false;

		string KeyId = "";
		string AccessKey = "";
		string BucketName = "";
		string FolderName = "";

		if (Ini.GetBool("/Script/HTML5PlatformEditor.HTML5TargetSettings", "UploadToS3", out Upload))
		{
			if (!Upload)
				return;
		}
		else
		{
			return;
		}
		bool AmazonIdentity = Ini.GetString("/Script/HTML5PlatformEditor.HTML5TargetSettings", "S3KeyID", out KeyId) &&
								Ini.GetString("/Script/HTML5PlatformEditor.HTML5TargetSettings", "S3SecretAccessKey", out AccessKey) &&
								Ini.GetString("/Script/HTML5PlatformEditor.HTML5TargetSettings", "S3BucketName", out BucketName) &&
								Ini.GetString("/Script/HTML5PlatformEditor.HTML5TargetSettings", "S3FolderName", out FolderName);

		if ( !AmazonIdentity )
		{
			Log("Amazon S3 Incorrectly configured");
			return;
		}

		if ( FolderName == "" )
		{
			FolderName = SC.ShortProjectName;
		}

		List<Task> UploadTasks = new List<Task>();
		foreach(KeyValuePair<string, string> Entry in SC.ArchivedFiles)
		{
			FileInfo Info = new FileInfo(Entry.Key);
			UploadTasks.Add (Task.Factory.StartNew(() => UploadToS3Worker(Info,KeyId,AccessKey,BucketName,FolderName)));
		}

		Task.WaitAll(UploadTasks.ToArray());

		string URL = "http://" + BucketName + ".s3.amazonaws.com/" + FolderName + "/" + SC.ShortProjectName + ".html";
		Log("Your project's shareable link is: " + URL);

		Log("Upload Tasks finished.");
	}

	private static IDictionary<string, string> MimeTypeMapping = new Dictionary<string, string>(StringComparer.InvariantCultureIgnoreCase)
		{
			{ ".html", "text/html"},
			{ ".jsgz", "application/x-javascript" },  // upload compressed javascript.
			{ ".datagz", "appication/octet-stream"}
		};

	public void UploadToS3Worker(FileInfo Info, string KeyId, string AccessKey, string BucketName, string FolderName )
	{
		Log(" Uploading " + Info.Name);

			// force upload files even if the timestamps haven't changed.
			string TimeStamp = string.Format("{0:r}", DateTime.UtcNow);
			string ContentType = "";
			if (MimeTypeMapping.ContainsKey(Info.Extension))
			{
				ContentType = MimeTypeMapping[Info.Extension];
			}
			else
			{
				// default
				ContentType = "application/octet-stream";
			}


			// URL to put things.
			string URL = "http://" + BucketName + ".s3.amazonaws.com/" + FolderName + "/" + Info.Name;

			HttpWebRequest Request = (HttpWebRequest)WebRequest.Create(URL);

			// Upload.
			Request.Method = "PUT";
			Request.Headers["x-amz-date"] = TimeStamp;
			Request.Headers["x-amz-acl"] = "public-read"; // we probably want to make public read by default.

			// set correct content encoding for compressed javascript.
			if ( Info.Extension.EndsWith("gz") )
			{
				Request.Headers["Content-Encoding"] = "gzip";
			}

			Request.ContentType = ContentType;
			Request.ContentLength = Info.Length;

			//http://docs.aws.amazon.com/AmazonS3/latest/dev/RESTAuthentication.html
			// Find Base64Encoded data.
			UTF8Encoding EncodingMethod = new UTF8Encoding();
			HMACSHA1 Signature = new HMACSHA1 { Key = EncodingMethod.GetBytes(AccessKey) };
			// don't change this string.
			string RequestString = "PUT\n\n" + ContentType + "\n\nx-amz-acl:public-read\nx-amz-date:" + TimeStamp + "\n/"+ BucketName + "/" + FolderName + "/" + Info.Name;
			Byte[] ComputedHash = Signature.ComputeHash(EncodingMethod.GetBytes(RequestString));
			var Base64Encoded = Convert.ToBase64String(ComputedHash);

			// final amz auth header.
			Request.Headers["Authorization"] = "AWS " + KeyId + ":" + Base64Encoded;

			try
			{
				// may fail for really big stuff. YMMV. May need Multi part approach, we will see.
				Byte[] FileData = File.ReadAllBytes(Info.FullName);
				var requestStream = Request.GetRequestStream();
				requestStream.Write(FileData, 0, FileData.Length);
				requestStream.Close();

				using (var response = Request.GetResponse() as HttpWebResponse)
				{
					var reader = new StreamReader(response.GetResponseStream());
					reader.ReadToEnd();
				}
			}
			catch (Exception ex)
			{
				Log("Could not connect to S3, incorrect S3 Keys? " + ex.ToString());
				throw ex;
			}

			Log(Info.Name + " has been uploaded ");
	}

#endregion
}<|MERGE_RESOLUTION|>--- conflicted
+++ resolved
@@ -432,20 +432,20 @@
 		ConfigCache.GetInt32("/Script/HTML5PlatformEditor.HTML5TargetSettings", "DeployServerPort", out ServerPort); // LaunchOn via Editor or FrontEnd
 		string WorkingDirectory = Path.GetDirectoryName(ClientApp);
 		string url = Path.GetFileName(ClientApp) +".html";
-<<<<<<< HEAD
-=======
 
 		// WARNING: splitting the following situation
 		// if cookonthefly is used: tell the browser to use the PROXY at DEFAULT_HTTP_FILE_SERVING_PORT
 		// leave the normal HTML5LaunchHelper port (ServerPort) alone -- otherwise it will collide with the PROXY port
->>>>>>> f00d6e77
 		if (ClientCmdLine.Contains("filehostip"))
 		{
 			url += "?cookonthefly=true";
 			Int32 ProxyPort = 41898; // DEFAULT_HTTP_FILE_SERVING_PORT
 			url = String.Format("http://localhost:{0}/{1}", ProxyPort, url);
 		}
-		url = String.Format("http://localhost:{0}/{1}", ServerPort, url);
+		else
+		{
+			url = String.Format("http://localhost:{0}/{1}", ServerPort, url);
+		}
 
 		// Check HTML5LaunchHelper source for command line args
 
