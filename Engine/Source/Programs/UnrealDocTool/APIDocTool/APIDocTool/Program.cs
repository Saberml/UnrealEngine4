--- conflicted
+++ resolved
@@ -1123,10 +1123,6 @@
 				// Find all the HTML files
 				if (bBlueprint)
 				{
-<<<<<<< HEAD
-					Utility.FindRelativeContents(BaseHtmlDir, "Include\\Images\\bp_api*", false, FilePaths, DirectoryPaths);
-=======
->>>>>>> 972e0610
 					Utility.FindRelativeContents(BaseHtmlDir, "INT\\BlueprintAPI\\*.html", true, FilePaths, DirectoryPaths);
 					CreateChm(ChmCompilerPath, ChmFileName, "UE4 Blueprint API Documentation", "INT\\BlueprintAPI\\index.html", ContentsFileName, IndexFileName, BaseHtmlDir, FilePaths);
 				}
