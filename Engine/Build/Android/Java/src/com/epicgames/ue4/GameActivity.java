--- conflicted
+++ resolved
@@ -668,17 +668,6 @@
 			{
 				Log.debug( "UI hiding not found. Leaving as " + ShouldHideUI);
 			}
-<<<<<<< HEAD
-			if(bundle.containsKey("com.epicgames.ue4.GameActivity.bUseExternalFilesDir"))
-            {
-                UseExternalFilesDir = bundle.getBoolean("com.epicgames.ue4.GameActivity.bUseExternalFilesDir");
-                Log.debug( "UseExternalFilesDir set to " + UseExternalFilesDir);
-            }
-            else
-            {
-                Log.debug( "bUseExternalFilesDir not found. Leaving as " + UseExternalFilesDir);
-            }
-=======
 
 			if (bundle.containsKey("com.epicgames.ue4.GameActivity.BuildConfiguration"))
 			{
@@ -689,7 +678,6 @@
 			{
 				Log.debug( "BuildConfiguration not found" );
 			}
->>>>>>> 50b84fc1
 
 			if (bundle.containsKey("com.epicgames.ue4.GameActivity.bUseExternalFilesDir"))
             {
@@ -1210,12 +1198,7 @@
 
 			adPopupWindow.showAtLocation(activityLayout, adGravity, 0, 0);
 			// don't call update on 7.0 to work around this issue: https://code.google.com/p/android/issues/detail?id=221001
-<<<<<<< HEAD
-			if (ANDROID_BUILD_VERSION != 24)
-			{
-=======
 			if (ANDROID_BUILD_VERSION != 24) {
->>>>>>> 50b84fc1
 				adPopupWindow.update();
 			}
 		}
@@ -1350,12 +1333,8 @@
 
 		// @HSL_BEGIN - Josh.May - 11/01/2016 - Ensure the input mode of the text box is set before setting the contents.
 		// configure for type of input
-<<<<<<< HEAD
-		virtualKeyboardInputBox.setRawInputType(InputType);
-=======
 		virtualKeyboardInputBox.setRawInputType(inInputType);
 		virtualKeyboardInputBox.setTransformationMethod((inInputType & InputType.TYPE_TEXT_VARIATION_PASSWORD) == 0 ? null : PasswordTransformationMethod.getInstance());
->>>>>>> 50b84fc1
 		
 		virtualKeyboardInputBox.setText("");
 		virtualKeyboardInputBox.append(Contents);
