// Copyright 1998-2016 Epic Games, Inc. All Rights Reserved.

package com.epicgames.ue4;

import android.content.res.AssetFileDescriptor;
import android.content.res.AssetManager;
import android.graphics.Rect;
import android.opengl.GLES20;
import android.opengl.GLES11Ext;
import android.opengl.Matrix;
import android.os.Build;
import java.io.File;
import java.io.IOException;
import java.io.RandomAccessFile;
import android.media.MediaExtractor;
import android.media.MediaFormat;
import android.media.MediaPlayer;
import android.media.MediaPlayer.TrackInfo;
import java.util.ArrayList;
import java.util.Random;
import android.util.Log;

/*
	Custom media player that renders video to a frame buffer. This
	variation is for API 14 and above.
*/
public class MediaPlayer14
	extends android.media.MediaPlayer
{
//	public static Logger Log = new Logger("UE4");

	private boolean SwizzlePixels = true;
	private volatile boolean WaitOnBitmapRender = false;

	public class AudioTrackInfo {
		public int Index;
		public String MimeType;
		public String DisplayName;
		public String Language;
		public int Channels;
		public int SampleRate;
	}

	public class CaptionTrackInfo {
		public int Index;
		public String MimeType;
		public String DisplayName;
		public String Language;
	}

	public class VideoTrackInfo {
		public int Index;
		public String MimeType;
		public String DisplayName;
		public String Language;
		public int BitRate;
		public int Width;
		public int Height;
		public float FrameRate;
	}

	private ArrayList<AudioTrackInfo> audioTracks = new ArrayList<AudioTrackInfo>();
	private ArrayList<VideoTrackInfo> videoTracks = new ArrayList<VideoTrackInfo>();


	public MediaPlayer14()
	{
		SwizzlePixels = true;
		WaitOnBitmapRender = false;

		 setOnErrorListener(new OnErrorListener()
		 {
			@Override
			public boolean onError(    MediaPlayer mp,    int what,    int extra)
			{
			  GameActivity.Log.warn("Error occurred while playing audio. ("+what+", "+extra+")");
			  return true;
			}
		}
		);
	}

	public MediaPlayer14(boolean swizzlePixels)
	{
		SwizzlePixels = swizzlePixels;
		WaitOnBitmapRender = false;
	}


	private void updateTrackInfo(MediaExtractor extractor)
	{
		if (extractor == null)
		{
			return;
		}

		int numTracks = extractor.getTrackCount();
		int numAudioTracks = 0;
		int numVideoTracks = 0;
		audioTracks.ensureCapacity(numTracks);
		videoTracks.ensureCapacity(numTracks);

		for (int index=0; index < numTracks; index++)
		{
			MediaFormat mediaFormat = extractor.getTrackFormat(index);
			String mimeType = mediaFormat.getString(MediaFormat.KEY_MIME);
			if (mimeType.startsWith("audio"))
			{
				AudioTrackInfo audioTrack = new AudioTrackInfo();
				audioTrack.Index = index;
				audioTrack.MimeType = mimeType;
				audioTrack.DisplayName = "Video Track " + numAudioTracks;
				audioTrack.Language = "und";
				audioTrack.Channels = mediaFormat.getInteger(MediaFormat.KEY_CHANNEL_COUNT);
				audioTrack.SampleRate = mediaFormat.getInteger(MediaFormat.KEY_SAMPLE_RATE);
				audioTracks.add(audioTrack);
				numAudioTracks++;
			}
			else if (mimeType.startsWith("video"))
			{
				VideoTrackInfo videoTrack = new VideoTrackInfo();
				videoTrack.Index = index;
				videoTrack.MimeType = mimeType;
				videoTrack.DisplayName = "Video Track " + numVideoTracks;
				videoTrack.Language = "und";
				videoTrack.BitRate = 0;
				videoTrack.Width = mediaFormat.getInteger(MediaFormat.KEY_WIDTH);
				videoTrack.Height = mediaFormat.getInteger(MediaFormat.KEY_HEIGHT);
				videoTrack.FrameRate = 30.0f;
				if (mediaFormat.containsKey(MediaFormat.KEY_FRAME_RATE))
				{
					videoTrack.FrameRate = mediaFormat.getInteger(MediaFormat.KEY_FRAME_RATE);
				}
				videoTracks.add(videoTrack);
				numVideoTracks++;
			}
		}
	}

	private AudioTrackInfo findAudioTrackIndex(int index)
	{
		for (AudioTrackInfo track : audioTracks)
		{
			if (track.Index == index)
			{
				return track;
			}
		}
		return null;
	}

	private VideoTrackInfo findVideoTrackIndex(int index)
	{
		for (VideoTrackInfo track : videoTracks)
		{
			if (track.Index == index)
			{
				return track;
			}
		}
		return null;
	}

	public boolean setDataSourceURL(
		String UrlPath)
		throws IOException,
			java.lang.InterruptedException,
			java.util.concurrent.ExecutionException
	{
		audioTracks.clear();
		videoTracks.clear();

		try
		{
			setDataSource(UrlPath);
			releaseBitmapRenderer();
			if (android.os.Build.VERSION.SDK_INT >= 16)
			{
				MediaExtractor extractor = new MediaExtractor();
				if (extractor != null)
				{
					extractor.setDataSource(UrlPath);
					updateTrackInfo(extractor);
					extractor.release();
					extractor = null;
				}
			}
		}
		catch(IOException e)
		{
			GameActivity.Log.debug("setDataSourceURL: Exception = " + e);
			return false;
		}
		return true;
	}

	public boolean setDataSource(
		String moviePath, long offset, long size)
		throws IOException,
			java.lang.InterruptedException,
			java.util.concurrent.ExecutionException
	{
		audioTracks.clear();
		videoTracks.clear();

		try
		{
			File f = new File(moviePath);
			if (!f.exists() || !f.isFile()) 
			{
				return false;
			}
			RandomAccessFile data = new RandomAccessFile(f, "r");
			setDataSource(data.getFD(), offset, size);
			releaseBitmapRenderer();

			if (android.os.Build.VERSION.SDK_INT >= 16)
			{
				MediaExtractor extractor = new MediaExtractor();
				if (extractor != null)
				{
					extractor.setDataSource(data.getFD(), offset, size);
					updateTrackInfo(extractor);
					extractor.release();
					extractor = null;
				}
			}
		}
		catch(IOException e)
		{
			GameActivity.Log.debug("setDataSource (file): Exception = " + e);
			return false;
		}
		return true;
	}
	
	public boolean setDataSource(
		AssetManager assetManager, String assetPath, long offset, long size)
		throws java.lang.InterruptedException,
			java.util.concurrent.ExecutionException
	{
		audioTracks.clear();
		videoTracks.clear();

		try
		{
			AssetFileDescriptor assetFD = assetManager.openFd(assetPath);
			setDataSource(assetFD.getFileDescriptor(), offset, size);
			releaseBitmapRenderer();

			if (android.os.Build.VERSION.SDK_INT >= 16)
			{
				MediaExtractor extractor = new MediaExtractor();
				if (extractor != null)
				{
					extractor.setDataSource(assetFD.getFileDescriptor(), offset, size);
					updateTrackInfo(extractor);
					extractor.release();
					extractor = null;
				}
			}
		}
		catch(IOException e)
		{
			GameActivity.Log.debug("setDataSource (asset): Exception = " + e);
			return false;
		}
		return true;
	}

	private boolean mVideoEnabled = true;
	
	public void setVideoEnabled(boolean enabled)
	{
		WaitOnBitmapRender = true;

		mVideoEnabled = enabled;
		if (mVideoEnabled)
		{
			if (null != mBitmapRenderer && null != mBitmapRenderer.getSurface())
			{
				setSurface(mBitmapRenderer.getSurface());
			}
		}
		else
		{
			setSurface(null);
		}

		WaitOnBitmapRender = false;
	}
	
	public void setAudioEnabled(boolean enabled)
	{
		if (enabled)
		{
			setVolume(1,1);
		}
		else
		{
			setVolume(0,0);
		}
	}
	
	public boolean didResolutionChange()
	{
		if (null == mBitmapRenderer)
		{
			return false;
		}
		return mBitmapRenderer.resolutionChanged();
	}

	public void initBitmapRenderer()
	{
		// if not already allocated.
		// Create bitmap renderer's gl resources in the renderer thread.
		  if (null == mBitmapRenderer)
		  {
			if (!CreateBitmapRenderer())
			{
				GameActivity.Log.warn("initBitmapRenderer failed to alloc mBitmapRenderer ");
				reset();
			  }
		  }
	}

	public java.nio.Buffer getVideoLastFrameData()
	{

		initBitmapRenderer();
		if (null != mBitmapRenderer)
		{
			WaitOnBitmapRender = true;
			java.nio.Buffer data = mBitmapRenderer.updateFrameData();
			WaitOnBitmapRender = false;
			return data;
		}
		else
		{
			return null;
		}
	}

	public boolean getVideoLastFrame(int destTexture)
	{
		initBitmapRenderer();
		if (null != mBitmapRenderer)
		{
			WaitOnBitmapRender = true;
			boolean result = mBitmapRenderer.updateFrameData(destTexture);
			WaitOnBitmapRender = false;
			return result;
		}
		else
		{
			return false;
		}
	}

	public void release()
	{
		if (null != mBitmapRenderer)
		{
			while (WaitOnBitmapRender) ;
			releaseBitmapRenderer();
		}
		super.release();
	}

	public void reset()
	{
		if (null != mBitmapRenderer)
		{
			while (WaitOnBitmapRender) ;
			releaseBitmapRenderer();
		}
		super.reset();
	}
	
	/*
		All this internal surface view does is manage the
		offscreen bitmap that the media player decoding can
		render into for eventual extraction to the UE4 buffers.
	*/
	class BitmapRenderer
		implements android.graphics.SurfaceTexture.OnFrameAvailableListener
	{
		private java.nio.Buffer mFrameData = null;
		private int mLastFramePosition = -1;
		private android.graphics.SurfaceTexture mSurfaceTexture = null;
		private int mTextureWidth = -1;
		private int mTextureHeight = -1;
		private android.view.Surface mSurface = null;
		private boolean mFrameAvailable = false;
		private int mTextureID = -1;
		private int mFBO = -1;
		private int mBlitVertexShaderID = -1;
		private int mBlitFragmentShaderID = -1;
		private float[] mTransformMatrix = new float[16];
		private boolean mTriangleVerticesDirty = true;
<<<<<<< HEAD
=======
		private boolean mTextureSizeChanged = true;
>>>>>>> aaefee4c

		private int GL_TEXTURE_EXTERNAL_OES = 0x8D65;
		
		public BitmapRenderer()
		{
			initSurfaceTexture();
		}

		private void initSurfaceTexture()
		{
			int[] textures = new int[1];
			GLES20.glGenTextures(1, textures, 0);
			mTextureID = textures[0];
			if (mTextureID <= 0)
			{
				release();
				return;
			}
			mSurfaceTexture = new android.graphics.SurfaceTexture(mTextureID);
			mSurfaceTexture.setOnFrameAvailableListener(this);
			mSurface = new android.view.Surface(mSurfaceTexture);

			int[] glInt = new int[1];

			GLES20.glGenFramebuffers(1,glInt,0);
			mFBO = glInt[0];
			if (mFBO <= 0)
			{
				release();
				return;
			}

			// Special shaders for blit of movie texture.
            mBlitVertexShaderID = createShader(GLES20.GL_VERTEX_SHADER, mBlitVextexShader);
            if (mBlitVertexShaderID == 0)
			{
				release();
				return;
			}
            int mBlitFragmentShaderID = createShader(GLES20.GL_FRAGMENT_SHADER,
				SwizzlePixels ? mBlitFragmentShaderBGRA : mBlitFragmentShaderRGBA);
            if (mBlitFragmentShaderID == 0)
			{
				release();
				return;
			}
            mProgram = GLES20.glCreateProgram();
			if (mProgram <= 0)
			{
				release();
				return;
			}
            GLES20.glAttachShader(mProgram, mBlitVertexShaderID);
            GLES20.glAttachShader(mProgram, mBlitFragmentShaderID);
            GLES20.glLinkProgram(mProgram);
            int[] linkStatus = new int[1];
            GLES20.glGetProgramiv(mProgram, GLES20.GL_LINK_STATUS, linkStatus, 0);
            if (linkStatus[0] != GLES20.GL_TRUE)
			{
                GameActivity.Log.error("Could not link program: ");
                GameActivity.Log.error(GLES20.glGetProgramInfoLog(mProgram));
                GLES20.glDeleteProgram(mProgram);
                mProgram = 0;
				return;
            }
            mPositionAttrib = GLES20.glGetAttribLocation(mProgram, "Position");
            mTexCoordsAttrib = GLES20.glGetAttribLocation(mProgram, "TexCoords");
			mTextureUniform = GLES20.glGetUniformLocation(mProgram, "VideoTexture");

			GLES20.glGenBuffers(1,glInt,0);
			mBlitBuffer = glInt[0];
			if (mBlitBuffer <= 0)
			{
				release();
				return;
			}

			// Create blit mesh.
            mTriangleVertices = java.nio.ByteBuffer.allocateDirect(
                mTriangleVerticesData.length * FLOAT_SIZE_BYTES)
                    .order(java.nio.ByteOrder.nativeOrder()).asFloatBuffer();
			mTriangleVerticesDirty = true;
		}
		
		private void UpdateVertexData()
		{
			if (!mTriangleVerticesDirty || mBlitBuffer <= 0)
			{
				return;
			}

			// fill it in
			mTriangleVertices.position(0);
            mTriangleVertices.put(mTriangleVerticesData).position(0);

			// save VBO state
			int[] glInt = new int[1];
			GLES20.glGetIntegerv(GLES20.GL_ARRAY_BUFFER_BINDING, glInt, 0);
			int previousVBO = glInt[0];
			
			GLES20.glBindBuffer(GLES20.GL_ARRAY_BUFFER, mBlitBuffer);
			GLES20.glBufferData(GLES20.GL_ARRAY_BUFFER,
				mTriangleVerticesData.length*FLOAT_SIZE_BYTES,
				mTriangleVertices, GLES20.GL_STATIC_DRAW);

			// restore VBO state
			if (previousVBO > 0)
			{
				GLES20.glBindBuffer(GLES20.GL_ARRAY_BUFFER, previousVBO);
			}
			
			mTriangleVerticesDirty = false;
		}

		public boolean isValid()
		{
			return mSurfaceTexture != null;
		}

        private int createShader(int shaderType, String source)
		{
            int shader = GLES20.glCreateShader(shaderType);
            if (shader != 0)
			{
                GLES20.glShaderSource(shader, source);
                GLES20.glCompileShader(shader);
                int[] compiled = new int[1];
                GLES20.glGetShaderiv(shader, GLES20.GL_COMPILE_STATUS, compiled, 0);
                if (compiled[0] == 0)
				{
                    GameActivity.Log.error("Could not compile shader " + shaderType + ":");
                    GameActivity.Log.error(GLES20.glGetShaderInfoLog(shader));
                    GLES20.glDeleteShader(shader);
                    shader = 0;
                }
            }
            return shader;
        }

		public void onFrameAvailable(android.graphics.SurfaceTexture st)
		{
			synchronized(this)
			{
				mFrameAvailable = true;
			}
		}

		public android.graphics.SurfaceTexture getSurfaceTexture()
		{
			return mSurfaceTexture;
		}

		public android.view.Surface getSurface()
		{
			return mSurface;
		}

		// NOTE: Synchronized with updateFrameData to prevent frame
		// updates while the surface may need to get reallocated.
		public void setSize(int width, int height)
		{
			synchronized(this)
			{
				if (width != mTextureWidth ||
					height != mTextureHeight)
				{
					mTextureWidth = width;
					mTextureHeight = height;
					mFrameData = null;
					mTextureSizeChanged = true;
				}
			}
		}

		public boolean resolutionChanged()
		{
			boolean changed;
			synchronized(this)
			{
				changed = mTextureSizeChanged;
				mTextureSizeChanged = false;
			}
			return changed;
		}

		private static final int FLOAT_SIZE_BYTES = 4;
		private static final int TRIANGLE_VERTICES_DATA_STRIDE_BYTES = 4 * FLOAT_SIZE_BYTES;
		private static final int TRIANGLE_VERTICES_DATA_POS_OFFSET = 0;
		private static final int TRIANGLE_VERTICES_DATA_UV_OFFSET = 2;
		private float[] mTriangleVerticesData = {
			// X, Y, U, V
			-1.0f, -1.0f, 0.f, 0.f,
			1.0f, -1.0f, 1.f, 0.f,
			-1.0f, 1.0f, 0.f, 1.f,
			1.0f, 1.0f, 1.f, 1.f,
			};

		private java.nio.FloatBuffer mTriangleVertices;

		private final String mBlitVextexShader =
			"attribute vec2 Position;\n" +
			"attribute vec2 TexCoords;\n" +
			"varying vec2 TexCoord;\n" +
			"void main() {\n" +
			"	TexCoord = TexCoords;\n" +
			"	gl_Position = vec4(Position, 0.0, 1.0);\n" +
			"}\n";

		// NOTE: We read the fragment as BGRA so that in the end, when
		// we glReadPixels out of the FBO, we get them in that order
		// and avoid having to swizzle the pixels in the CPU.
		private final String mBlitFragmentShaderBGRA =
			"#extension GL_OES_EGL_image_external : require\n" +
			"uniform samplerExternalOES VideoTexture;\n" +
			"varying highp vec2 TexCoord;\n" +
			"void main()\n" +
			"{\n" +
			"	gl_FragColor = texture2D(VideoTexture, TexCoord).bgra;\n" +
			"}\n";
		private final String mBlitFragmentShaderRGBA =
			"#extension GL_OES_EGL_image_external : require\n" +
			"uniform samplerExternalOES VideoTexture;\n" +
			"varying highp vec2 TexCoord;\n" +
			"void main()\n" +
			"{\n" +
			"	gl_FragColor = texture2D(VideoTexture, TexCoord).rgba;\n" +
			"}\n";

		private int mProgram;
		private int mPositionAttrib;
		private int mTexCoordsAttrib;
		private int mBlitBuffer;
		private int mTextureUniform;

		public java.nio.Buffer updateFrameData()
		{
			synchronized(this)
			{
				if (null == mFrameData && mTextureWidth > 0 && mTextureHeight > 0)
				{
					mFrameData = java.nio.ByteBuffer.allocateDirect(mTextureWidth*mTextureHeight*4);
				}
				if (!updateFrameTexture())
				{
					return null;
				}
				if (null != mSurfaceTexture)
				{
					// Copy surface texture to frame data.
					copyFrameTexture(0, mFrameData);
				}
			}
			return mFrameData;
		}

		public boolean updateFrameData(int destTexture)
		{
			synchronized(this)
			{
				if (!updateFrameTexture())
				{
					return false;
				}
				// Copy surface texture to destination texture.
				copyFrameTexture(destTexture, null);
			}
			return true;
		}

		private boolean updateFrameTexture()
		{
			if (!mFrameAvailable)
			{
				// We only return fresh data when we generate it. At other
				// time we return nothing to indicate that there was nothing
				// new to return. The media player deals with this by keeping
				// the last frame around and using that for rendering.
				return false;
			}
			mFrameAvailable = false;
			int current_frame_position = getCurrentPosition();
			mLastFramePosition = current_frame_position;
			if (null == mSurfaceTexture)
			{
				// Can't update if there's no surface to update into.
				return false;
			}

			// Clear gl errors as they can creap in from the UE4 renderer.
			GLES20.glGetError();
			// Get the latest video texture frame.
			mSurfaceTexture.updateTexImage();

			mSurfaceTexture.getTransformMatrix(mTransformMatrix);
				
			float UMin = mTransformMatrix[12];
			float UMax = UMin + mTransformMatrix[0];
			float VMin = mTransformMatrix[13];
			float VMax = VMin + mTransformMatrix[5];
				
			if (mTriangleVerticesData[2] != UMin ||
				mTriangleVerticesData[6] != UMax ||
				mTriangleVerticesData[11] != VMin ||
				mTriangleVerticesData[3] != VMax)
			{
<<<<<<< HEAD
				//Log.debug("Matrix:");
				//Log.debug(mTransformMatrix[0] + " " + mTransformMatrix[1] + " " + mTransformMatrix[2] + " " + mTransformMatrix[3]);
				//Log.debug(mTransformMatrix[4] + " " + mTransformMatrix[5] + " " + mTransformMatrix[6] + " " + mTransformMatrix[7]);
				//Log.debug(mTransformMatrix[8] + " " + mTransformMatrix[9] + " " + mTransformMatrix[10] + " " + mTransformMatrix[11]);
				//Log.debug(mTransformMatrix[12] + " " + mTransformMatrix[13] + " " + mTransformMatrix[14] + " " + mTransformMatrix[15]);
=======
				//GameActivity.Log.debug("Matrix:");
				//GameActivity.Log.debug(mTransformMatrix[0] + " " + mTransformMatrix[1] + " " + mTransformMatrix[2] + " " + mTransformMatrix[3]);
				//GameActivity.Log.debug(mTransformMatrix[4] + " " + mTransformMatrix[5] + " " + mTransformMatrix[6] + " " + mTransformMatrix[7]);
				//GameActivity.Log.debug(mTransformMatrix[8] + " " + mTransformMatrix[9] + " " + mTransformMatrix[10] + " " + mTransformMatrix[11]);
				//GameActivity.Log.debug(mTransformMatrix[12] + " " + mTransformMatrix[13] + " " + mTransformMatrix[14] + " " + mTransformMatrix[15]);
>>>>>>> aaefee4c
				mTriangleVerticesData[ 2] = mTriangleVerticesData[10] = UMin;
				mTriangleVerticesData[ 6] = mTriangleVerticesData[14] = UMax;
				mTriangleVerticesData[11] = mTriangleVerticesData[15] = VMin;
				mTriangleVerticesData[ 3] = mTriangleVerticesData[ 7] = VMax;
				mTriangleVerticesDirty = true;
<<<<<<< HEAD
				//Log.debug("U = " + mTriangleVerticesData[2] + ", " + mTriangleVerticesData[6]);
				//Log.debug("V = " + mTriangleVerticesData[11] + ", " + mTriangleVerticesData[3]);
=======
				//GameActivity.Log.debug("U = " + mTriangleVerticesData[2] + ", " + mTriangleVerticesData[6]);
				//GameActivity.Log.debug("V = " + mTriangleVerticesData[11] + ", " + mTriangleVerticesData[3]);
>>>>>>> aaefee4c
			}

			return true;
		}

		// Copy the surface texture to another texture, or to raw data. Note,
		// copying to raw data creates a temporary FBO texture.
		private void copyFrameTexture(int destTexture, java.nio.Buffer destData)
		{
			int[] glInt = new int[1];
			boolean[] glBool = new boolean[1];

			if (null != destData)
			{
				// Rewind data so that we can write to it.
				destData.position(0);
			}

			// Save and reset state.
			boolean previousBlend = GLES20.glIsEnabled(GLES20.GL_BLEND);
			boolean previousCullFace = GLES20.glIsEnabled(GLES20.GL_CULL_FACE);
			boolean previousScissorTest = GLES20.glIsEnabled(GLES20.GL_SCISSOR_TEST);
			boolean previousStencilTest = GLES20.glIsEnabled(GLES20.GL_STENCIL_TEST);
			boolean previousDepthTest = GLES20.glIsEnabled(GLES20.GL_DEPTH_TEST);
			boolean previousDither = GLES20.glIsEnabled(GLES20.GL_DITHER);
			GLES20.glGetIntegerv(GLES20.GL_FRAMEBUFFER_BINDING, glInt, 0);
			int previousFBO = glInt[0];
			GLES20.glGetIntegerv(GLES20.GL_ARRAY_BUFFER_BINDING, glInt, 0);
			int previousVBO = glInt[0];
			int[] previousViewport = new int[4];
			GLES20.glGetIntegerv(GLES20.GL_VIEWPORT, previousViewport, 0);

			glVerify("save state");

			GLES20.glDisable(GLES20.GL_BLEND);
			GLES20.glDisable(GLES20.GL_CULL_FACE);
			GLES20.glDisable(GLES20.GL_SCISSOR_TEST);
			GLES20.glDisable(GLES20.GL_STENCIL_TEST);
			GLES20.glDisable(GLES20.GL_DEPTH_TEST);
			GLES20.glDisable(GLES20.GL_DITHER);
			GLES20.glColorMask(true,true,true,true);
			GLES20.glViewport(0, 0, mTextureWidth, mTextureHeight);

			glVerify("reset state");

			// Set-up FBO target texture..
			int FBOTextureID = 0;
			if (null != destData)
			{
				// Create temporary FBO for data copy.
				GLES20.glGenTextures(1,glInt,0);
				FBOTextureID = glInt[0];
			}
			else
			{
				// Use the given texture as the FBO.
				FBOTextureID = destTexture;
			}
			// Set the FBO to draw into the texture one-to-one.
			GLES20.glActiveTexture(GLES20.GL_TEXTURE0);
			GLES20.glBindTexture(GLES20.GL_TEXTURE_2D, FBOTextureID);
			GLES20.glTexParameteri(GLES20.GL_TEXTURE_2D,
				GLES20.GL_TEXTURE_MIN_FILTER, GLES20.GL_NEAREST);
			GLES20.glTexParameteri(GLES20.GL_TEXTURE_2D,
				GLES20.GL_TEXTURE_MAG_FILTER, GLES20.GL_NEAREST);
			GLES20.glTexParameteri(GLES20.GL_TEXTURE_2D,
				GLES20.GL_TEXTURE_WRAP_S, GLES20.GL_CLAMP_TO_EDGE);
			GLES20.glTexParameteri(GLES20.GL_TEXTURE_2D,
				GLES20.GL_TEXTURE_WRAP_T, GLES20.GL_CLAMP_TO_EDGE);
			// Create the temp FBO data if needed.
			if (null != destData)
			{
				//int w = 1<<(32-Integer.numberOfLeadingZeros(mTextureWidth-1));
				//int h = 1<<(32-Integer.numberOfLeadingZeros(mTextureHeight-1));
				GLES20.glTexImage2D(GLES20.GL_TEXTURE_2D, 0,
					GLES20.GL_RGBA,
					mTextureWidth, mTextureHeight,
					0, GLES20.GL_RGBA, GLES20.GL_UNSIGNED_BYTE, null);
			}

			glVerify("set-up FBO texture");

			// Set to render to the FBO.
			GLES20.glBindFramebuffer(GLES20.GL_FRAMEBUFFER, mFBO);

			GLES20.glFramebufferTexture2D(
				GLES20.GL_FRAMEBUFFER,
				GLES20.GL_COLOR_ATTACHMENT0,
				GLES20.GL_TEXTURE_2D, FBOTextureID, 0);

			// check status
			int status = GLES20.glCheckFramebufferStatus(GLES20.GL_FRAMEBUFFER);
			if (status != GLES20.GL_FRAMEBUFFER_COMPLETE)
			{
				GameActivity.Log.warn("Failed to complete framebuffer attachment ("+status+")");
			}

			// The special shaders to render from the video texture.
			GLES20.glUseProgram(mProgram);

			// Set the mesh that renders the video texture.
			UpdateVertexData();
			GLES20.glBindBuffer(GLES20.GL_ARRAY_BUFFER, mBlitBuffer);
			GLES20.glEnableVertexAttribArray(mPositionAttrib);
			GLES20.glVertexAttribPointer(mPositionAttrib, 2, GLES20.GL_FLOAT, false,
				TRIANGLE_VERTICES_DATA_STRIDE_BYTES, 0);
			GLES20.glEnableVertexAttribArray(mTexCoordsAttrib);
			GLES20.glVertexAttribPointer(mTexCoordsAttrib, 2, GLES20.GL_FLOAT, false,
				TRIANGLE_VERTICES_DATA_STRIDE_BYTES,
				TRIANGLE_VERTICES_DATA_UV_OFFSET*FLOAT_SIZE_BYTES);

			glVerify("setup movie texture read");

            GLES20.glClear( GLES20.GL_COLOR_BUFFER_BIT);

			// connect 'VideoTexture' to video source texture (mTextureID) in texture unit 0.
			GLES20.glActiveTexture(GLES20.GL_TEXTURE0);
			GLES20.glBindTexture(GL_TEXTURE_EXTERNAL_OES, mTextureID);
			GLES20.glUniform1i(mTextureUniform, 0);

			// Draw the video texture mesh.
			GLES20.glDrawArrays(GLES20.GL_TRIANGLE_STRIP, 0, 4);

			GLES20.glFinish();

			// Read the FBO texture pixels into raw data.
			if (null != destData)
			{
				GLES20.glReadPixels(
					0, 0, mTextureWidth, mTextureHeight,
					GLES20.GL_RGBA, GLES20.GL_UNSIGNED_BYTE,
					destData);
			}

			glVerify("draw & read movie texture");

			// Restore state and cleanup.
			if (previousFBO > 0)
			{
				GLES20.glBindFramebuffer(GLES20.GL_FRAMEBUFFER, previousFBO);
			}
			if (null != destData && FBOTextureID > 0)
			{
				glInt[0] = FBOTextureID;
				GLES20.glDeleteTextures(1, glInt, 0);
			}
			if (previousVBO > 0)
			{
				GLES20.glBindBuffer(GLES20.GL_ARRAY_BUFFER, previousVBO);
			}

			GLES20.glViewport(previousViewport[0], previousViewport[1],
				previousViewport[2], previousViewport[3]);
			if (previousBlend) GLES20.glEnable(GLES20.GL_BLEND);
			if (previousCullFace) GLES20.glEnable(GLES20.GL_CULL_FACE);
			if (previousScissorTest) GLES20.glEnable(GLES20.GL_SCISSOR_TEST);
			if (previousStencilTest) GLES20.glEnable(GLES20.GL_STENCIL_TEST);
			if (previousDepthTest) GLES20.glEnable(GLES20.GL_DEPTH_TEST);
			if (previousDither) GLES20.glEnable(GLES20.GL_DITHER);
		}

        private void glVerify(String op)
		{
            int error;
            while ((error = GLES20.glGetError()) != GLES20.GL_NO_ERROR)
			{
                GameActivity.Log.error("MediaPlayer$BitmapRenderer: " + op + ": glGetError " + error);
                throw new RuntimeException(op + ": glGetError " + error);
            }
        }


        private void glWarn(String op)
		{
            int error;
            while ((error = GLES20.glGetError()) != GLES20.GL_NO_ERROR)
			{
                GameActivity.Log.warn("MediaPlayer$BitmapRenderer: " + op + ": glGetError " + error);
            }
        }

		public void release()
		{
			if (null != mSurface)
			{
				mSurface.release();
				mSurface = null;
			}
			if (null != mSurfaceTexture)
			{
				mSurfaceTexture.release();
				mSurfaceTexture = null;
			}
			int[] glInt = new int[1];
			if (mBlitBuffer > 0)
			{
				glInt[0] = mBlitBuffer;
				GLES20.glDeleteBuffers(1,glInt,0);
				mBlitBuffer = -1;
			}
			if (mProgram > 0)
			{
				GLES20.glDeleteProgram(mProgram);
				mProgram = -1;
			}
			if (mBlitVertexShaderID > 0)
			{
				GLES20.glDeleteShader(mBlitVertexShaderID);
				mBlitVertexShaderID = -1;
			}
			if (mBlitFragmentShaderID > 0)
			{
				GLES20.glDeleteShader(mBlitFragmentShaderID);
				mBlitFragmentShaderID = -1;
			}
			if (mFBO > 0)
			{
				glInt[0] = mFBO;
				GLES20.glDeleteFramebuffers(1,glInt,0);
				mFBO = -1;
			}
			if (mTextureID > 0)
			{
				glInt[0] = mTextureID;
				GLES20.glDeleteTextures(1,glInt,0);
				mTextureID = -1;
			}
		}
	};

	private boolean CreateBitmapRenderer()
	{
		releaseBitmapRenderer();

		mBitmapRenderer = new BitmapRenderer();
		if (!mBitmapRenderer.isValid())
		{
			mBitmapRenderer = null;
			return false;
		}
		
		// set this here as the size may have been set before the GL resources were created.
		mBitmapRenderer.setSize(getVideoWidth(),getVideoHeight());

		setOnVideoSizeChangedListener(new android.media.MediaPlayer.OnVideoSizeChangedListener() {
			public void onVideoSizeChanged(android.media.MediaPlayer player, int w, int h)
			{
//				GameActivity.Log.debug("VIDEO SIZE CHANGED: " + w + " x " + h);
				mBitmapRenderer.setSize(w,h);
			}
			});
		setVideoEnabled(true);
		setAudioEnabled(true);
		return true;
	}

	void releaseBitmapRenderer()
	{
		if (null != mBitmapRenderer)
		{
			mBitmapRenderer.release();
			mBitmapRenderer = null;
			setSurface(null);
			setOnVideoSizeChangedListener(null);
		}
	}

	private BitmapRenderer mBitmapRenderer = null;

	public AudioTrackInfo[] GetAudioTracks()
	{
		if (android.os.Build.VERSION.SDK_INT >= 16)
		{
			TrackInfo[] trackInfo = getTrackInfo();
			int CountTracks = 0;
			for (int Index=0; Index < trackInfo.length; Index++)
			{
				if (trackInfo[Index].getTrackType() == TrackInfo.MEDIA_TRACK_TYPE_AUDIO)
				{
					CountTracks++;
				}
			}

			AudioTrackInfo[] AudioTracks = new AudioTrackInfo[CountTracks];
			int TrackIndex = 0;
			for (int Index=0; Index < trackInfo.length; Index++)
			{
				if (trackInfo[Index].getTrackType() == TrackInfo.MEDIA_TRACK_TYPE_AUDIO)
				{
					AudioTracks[TrackIndex] = new AudioTrackInfo();
					AudioTracks[TrackIndex].Index = Index;
					AudioTracks[TrackIndex].DisplayName = "Audio Track " + TrackIndex;
					AudioTracks[TrackIndex].Language = trackInfo[Index].getLanguage();
	
					boolean formatValid = false;
					if (android.os.Build.VERSION.SDK_INT >= 19)
					{
						MediaFormat mediaFormat = trackInfo[Index].getFormat();
						if (mediaFormat != null)
						{
							formatValid = true;
							AudioTracks[TrackIndex].MimeType = mediaFormat.getString(MediaFormat.KEY_MIME);
							AudioTracks[TrackIndex].Channels = mediaFormat.getInteger(MediaFormat.KEY_CHANNEL_COUNT);
							AudioTracks[TrackIndex].SampleRate = mediaFormat.getInteger(MediaFormat.KEY_SAMPLE_RATE);
						}
					}
					if (!formatValid && audioTracks.size() > 0)
					{
						AudioTrackInfo extractTrack = findAudioTrackIndex(Index);
						if (extractTrack != null)
						{
							formatValid = true;
							AudioTracks[TrackIndex].MimeType = extractTrack.MimeType;
							AudioTracks[TrackIndex].Channels = extractTrack.Channels;
							AudioTracks[TrackIndex].SampleRate = extractTrack.SampleRate;
						}
					}
					if (!formatValid)
					{
						AudioTracks[TrackIndex].MimeType = "audio/unknown";
						AudioTracks[TrackIndex].Channels = 2;
						AudioTracks[TrackIndex].SampleRate = 44100;
					}

//					GameActivity.Log.debug(TrackIndex + " (" + Index + ") Audio: Mime=" + AudioTracks[TrackIndex].MimeType + ", Lang=" + AudioTracks[TrackIndex].Language + ", Channels=" + AudioTracks[TrackIndex].Channels + ", SampleRate=" + AudioTracks[TrackIndex].SampleRate);
					TrackIndex++;
				}
			}

			return AudioTracks;
		}

		AudioTrackInfo[] AudioTracks = new AudioTrackInfo[1];

		AudioTracks[0].Index = 0;
		AudioTracks[0].MimeType = "audio/unknown";
		AudioTracks[0].DisplayName = "Audio Track 0";
		AudioTracks[0].Language = "und";
		AudioTracks[0].Channels = 2;
		AudioTracks[0].SampleRate = 44100;

		return AudioTracks;
	}

	public CaptionTrackInfo[] GetCaptionTracks()
	{
		if (android.os.Build.VERSION.SDK_INT >= 21)
		{
			TrackInfo[] trackInfo = getTrackInfo();
			int CountTracks = 0;
			for (int Index=0; Index < trackInfo.length; Index++)
			{
				if (trackInfo[Index].getTrackType() == 4) // TrackInfo.MEDIA_TRACK_TYPE_SUBTITLE
				{
					CountTracks++;
				}
			}

			CaptionTrackInfo[] CaptionTracks = new CaptionTrackInfo[CountTracks];
			int TrackIndex = 0;
			for (int Index=0; Index < trackInfo.length; Index++)
			{
				if (trackInfo[Index].getTrackType() == 4) // TrackInfo.MEDIA_TRACK_TYPE_SUBTITLE
				{
					CaptionTracks[TrackIndex] = new CaptionTrackInfo();
					CaptionTracks[TrackIndex].Index = Index;
					CaptionTracks[TrackIndex].DisplayName = "Caption Track " + TrackIndex;

					MediaFormat mediaFormat = trackInfo[Index].getFormat();
					if (mediaFormat != null)
					{
						CaptionTracks[TrackIndex].MimeType = mediaFormat.getString(MediaFormat.KEY_MIME);
						CaptionTracks[TrackIndex].Language = mediaFormat.getString(MediaFormat.KEY_LANGUAGE);
					}
					else
					{
						CaptionTracks[TrackIndex].MimeType = "caption/unknown";
						CaptionTracks[TrackIndex].Language = trackInfo[Index].getLanguage();
					}

//					GameActivity.Log.debug(TrackIndex + " (" + Index + ") Caption: Mime=" + CaptionTracks[TrackIndex].MimeType + ", Lang=" + CaptionTracks[TrackIndex].Language);
					TrackIndex++;
				}
			}

			return CaptionTracks;
		}

		CaptionTrackInfo[] CaptionTracks = new CaptionTrackInfo[0];

		return CaptionTracks;
	}

	public VideoTrackInfo[] GetVideoTracks()
	{
		int Width = getVideoWidth();
		int Height = getVideoHeight();

		if (android.os.Build.VERSION.SDK_INT >= 16)
		{
			TrackInfo[] trackInfo = getTrackInfo();
			int CountTracks = 0;
			for (int Index=0; Index < trackInfo.length; Index++)
			{
				if (trackInfo[Index].getTrackType() == TrackInfo.MEDIA_TRACK_TYPE_VIDEO)
				{
					CountTracks++;
				}
			}

			VideoTrackInfo[] VideoTracks = new VideoTrackInfo[CountTracks];
			int TrackIndex = 0;
			for (int Index=0; Index < trackInfo.length; Index++)
			{
				if (trackInfo[Index].getTrackType() == TrackInfo.MEDIA_TRACK_TYPE_VIDEO)
				{
					VideoTracks[TrackIndex] = new VideoTrackInfo();
					VideoTracks[TrackIndex].Index = Index;
					VideoTracks[TrackIndex].DisplayName = "Video Track " + TrackIndex;
					VideoTracks[TrackIndex].Language = trackInfo[Index].getLanguage();
					VideoTracks[TrackIndex].BitRate = 0;

					boolean formatValid = false;
					if (android.os.Build.VERSION.SDK_INT >= 19)
					{
						MediaFormat mediaFormat = trackInfo[Index].getFormat();
						if (mediaFormat != null)
						{
							formatValid = true;
							VideoTracks[TrackIndex].MimeType = mediaFormat.getString(MediaFormat.KEY_MIME);
							VideoTracks[TrackIndex].Width = Integer.parseInt(mediaFormat.getString(MediaFormat.KEY_WIDTH));
							VideoTracks[TrackIndex].Height = Integer.parseInt(mediaFormat.getString(MediaFormat.KEY_HEIGHT));
							VideoTracks[TrackIndex].FrameRate = mediaFormat.getFloat(MediaFormat.KEY_FRAME_RATE);
						}
					}
					if (!formatValid && videoTracks.size() > 0)
					{
						VideoTrackInfo extractTrack = findVideoTrackIndex(Index);
						if (extractTrack != null)
						{
							formatValid = true;
							VideoTracks[TrackIndex].MimeType = extractTrack.MimeType;
							VideoTracks[TrackIndex].Width = extractTrack.Width;
							VideoTracks[TrackIndex].Height = extractTrack.Height;
							VideoTracks[TrackIndex].FrameRate = extractTrack.FrameRate;
						}
					}
					if (!formatValid)
					{
						VideoTracks[TrackIndex].MimeType = "video/unknown";
						VideoTracks[TrackIndex].Width = Width;
						VideoTracks[TrackIndex].Height = Height;
						VideoTracks[TrackIndex].FrameRate = 30.0f;
					}

//					GameActivity.Log.debug(TrackIndex + " (" + Index + ") Video: Mime=" + VideoTracks[TrackIndex].MimeType + ", Lang=" + VideoTracks[TrackIndex].Language + ", Width=" + VideoTracks[TrackIndex].Width + ", Height=" + VideoTracks[TrackIndex].Height + ", FrameRate=" + VideoTracks[TrackIndex].FrameRate);
					TrackIndex++;
				}
			}

			return VideoTracks;
		}

		if (Width > 0 && Height > 0)
		{
			VideoTrackInfo[] VideoTracks = new VideoTrackInfo[1];

			VideoTrackInfo VideoTrack = new VideoTrackInfo();
			VideoTracks[0].Index = 0;
			VideoTracks[0].MimeType = "video/unknown";
			VideoTracks[0].DisplayName = "Video Track 0";
			VideoTracks[0].Language = "und";
			VideoTracks[0].BitRate = 0;
			VideoTracks[0].Width = Width;
			VideoTracks[0].Height = Height;
			VideoTracks[0].FrameRate = 30.0f;

			return VideoTracks;
		}

		VideoTrackInfo[] VideoTracks = new VideoTrackInfo[0];

		return VideoTracks;
	}
}<|MERGE_RESOLUTION|>--- conflicted
+++ resolved
@@ -27,8 +27,6 @@
 public class MediaPlayer14
 	extends android.media.MediaPlayer
 {
-//	public static Logger Log = new Logger("UE4");
-
 	private boolean SwizzlePixels = true;
 	private volatile boolean WaitOnBitmapRender = false;
 
@@ -399,10 +397,7 @@
 		private int mBlitFragmentShaderID = -1;
 		private float[] mTransformMatrix = new float[16];
 		private boolean mTriangleVerticesDirty = true;
-<<<<<<< HEAD
-=======
 		private boolean mTextureSizeChanged = true;
->>>>>>> aaefee4c
 
 		private int GL_TEXTURE_EXTERNAL_OES = 0x8D65;
 		
@@ -708,31 +703,18 @@
 				mTriangleVerticesData[11] != VMin ||
 				mTriangleVerticesData[3] != VMax)
 			{
-<<<<<<< HEAD
-				//Log.debug("Matrix:");
-				//Log.debug(mTransformMatrix[0] + " " + mTransformMatrix[1] + " " + mTransformMatrix[2] + " " + mTransformMatrix[3]);
-				//Log.debug(mTransformMatrix[4] + " " + mTransformMatrix[5] + " " + mTransformMatrix[6] + " " + mTransformMatrix[7]);
-				//Log.debug(mTransformMatrix[8] + " " + mTransformMatrix[9] + " " + mTransformMatrix[10] + " " + mTransformMatrix[11]);
-				//Log.debug(mTransformMatrix[12] + " " + mTransformMatrix[13] + " " + mTransformMatrix[14] + " " + mTransformMatrix[15]);
-=======
 				//GameActivity.Log.debug("Matrix:");
 				//GameActivity.Log.debug(mTransformMatrix[0] + " " + mTransformMatrix[1] + " " + mTransformMatrix[2] + " " + mTransformMatrix[3]);
 				//GameActivity.Log.debug(mTransformMatrix[4] + " " + mTransformMatrix[5] + " " + mTransformMatrix[6] + " " + mTransformMatrix[7]);
 				//GameActivity.Log.debug(mTransformMatrix[8] + " " + mTransformMatrix[9] + " " + mTransformMatrix[10] + " " + mTransformMatrix[11]);
 				//GameActivity.Log.debug(mTransformMatrix[12] + " " + mTransformMatrix[13] + " " + mTransformMatrix[14] + " " + mTransformMatrix[15]);
->>>>>>> aaefee4c
 				mTriangleVerticesData[ 2] = mTriangleVerticesData[10] = UMin;
 				mTriangleVerticesData[ 6] = mTriangleVerticesData[14] = UMax;
 				mTriangleVerticesData[11] = mTriangleVerticesData[15] = VMin;
 				mTriangleVerticesData[ 3] = mTriangleVerticesData[ 7] = VMax;
 				mTriangleVerticesDirty = true;
-<<<<<<< HEAD
-				//Log.debug("U = " + mTriangleVerticesData[2] + ", " + mTriangleVerticesData[6]);
-				//Log.debug("V = " + mTriangleVerticesData[11] + ", " + mTriangleVerticesData[3]);
-=======
 				//GameActivity.Log.debug("U = " + mTriangleVerticesData[2] + ", " + mTriangleVerticesData[6]);
 				//GameActivity.Log.debug("V = " + mTriangleVerticesData[11] + ", " + mTriangleVerticesData[3]);
->>>>>>> aaefee4c
 			}
 
 			return true;
